--- conflicted
+++ resolved
@@ -202,11 +202,7 @@
     <flink.version>1.20.3</flink.version>
 
     <!-- Apache Commons Libraries -->
-<<<<<<< HEAD
-    <commons-lang3.version>3.18.0</commons-lang3.version>
-=======
     <commons-lang3.version>3.20.0</commons-lang3.version>
->>>>>>> d408b3c5
     <commons-collections4.version>4.5.0</commons-collections4.version>
     <commons-text.version>1.14.0</commons-text.version>
     <commons-compress.version>1.28.0</commons-compress.version>
