#
# Licensed to the Apache Software Foundation (ASF) under one
# or more contributor license agreements.  See the NOTICE file
# distributed with this work for additional information
# regarding copyright ownership.  The ASF licenses this file
# to you under the Apache License, Version 2.0 (the
# "License"); you may not use this file except in compliance
# with the License.  You may obtain a copy of the License at
#
#   http://www.apache.org/licenses/LICENSE-2.0
#
# Unless required by applicable law or agreed to in writing,
# software distributed under the License is distributed on an
# "AS IS" BASIS, WITHOUT WARRANTIES OR CONDITIONS OF ANY
# KIND, either express or implied.  See the License for the
# specific language governing permissions and limitations
# under the License.
#

# Default values for Pinot.

image:
  repository: apachepinot/pinot
  tag: 0.3.0-SNAPSHOT
  pullPolicy: IfNotPresent

cluster:
  name: pinot-quickstart

controller:
  name: controller
  port: 9000
  replicaCount: 1

  persistence:
    enabled: true
    accessMode: ReadWriteOnce
    size: 1G
    mountPath: /var/pinot/controller/data
    storageClass: ""

  data:
    dir: /var/pinot/controller/data


  vip:
    host: pinot-controller
    port: 9000

  jvmOpts: "-Xms256M -Xmx1G"

  log4j2ConfFile: /opt/pinot/conf/pinot-controller-log4j2.xml
  pluginsDir: /opt/pinot/plugins

  service:
    annotations: {}
    clusterIP: ""
    externalIPs: []
    loadBalancerIP: ""
    loadBalancerSourceRanges: []
    type: ClusterIP
    port: 9000
    nodePort: ""

  external:
    enabled: false
    type: LoadBalancer
    port: 9000

  resources: {}

  nodeSelector: {}

  tolerations: []

  affinity: {}

  podAnnotations: {}

  updateStrategy:
    type: RollingUpdate

broker:
  name: broker

  port: 8099

  replicaCount: 1

  jvmOpts: "-Xms256M -Xmx1G"

  log4j2ConfFile: /opt/pinot/conf/pinot-broker-log4j2.xml
  pluginsDir: /opt/pinot/plugins

  routingTable:
    builderClass: random

  service:
    annotations: {}
    clusterIP: ""
    externalIPs: []
    loadBalancerIP: ""
    loadBalancerSourceRanges: []
    type: ClusterIP
    port: 8099
    nodePort: ""

  external:
    enabled: false
    type: LoadBalancer
    port: 8099

  resources: {}

  nodeSelector: {}

  affinity: {}

  tolerations: []

  podAnnotations: {}

  updateStrategy:
    type: RollingUpdate

server:
  name: server

  ports:
    netty: 8098
    admin: 8097

  replicaCount: 1

  dataDir: /var/pinot/server/data/index
  segmentTarDir: /var/pinot/server/data/segment

  persistence:
    enabled: true
    accessMode: ReadWriteOnce
    size: 4G
    mountPath: /var/pinot/server/data
    storageClass: ""
    #storageClass: "ssd"

<<<<<<< HEAD
  jvmOpts: "-Xms4G -Xmx4G"
=======
  jvmOpts: "-Xms512M -Xmx1G"
>>>>>>> df3b9040

  log4j2ConfFile: /opt/pinot/conf/pinot-server-log4j2.xml
  pluginsDir: /opt/pinot/plugins

  service:
    annotations: {}
    clusterIP: ""
    externalIPs: []
    loadBalancerIP: ""
    loadBalancerSourceRanges: []
    type: ClusterIP
    port: 8098
    nodePort: ""

  resources: {}

  nodeSelector: {}

  affinity: {}

  tolerations: []

  podAnnotations: {}

  updateStrategy:
    type: RollingUpdate

# ------------------------------------------------------------------------------
# Zookeeper:
# ------------------------------------------------------------------------------

zookeeper:
  ## If true, install the Zookeeper chart alongside Pinot
  ## ref: https://github.com/kubernetes/charts/tree/master/incubator/zookeeper
  enabled: true

  ## Configure Zookeeper resource requests and limits
  ## ref: http://kubernetes.io/docs/user-guide/compute-resources/
  resources: {}

  ## Replicas
  replicaCount: 1

  ## Environmental variables to set in Zookeeper
  env:
    ## The JVM heap size to allocate to Zookeeper
    ZK_HEAP_SIZE: "256M"

  persistence:
    enabled: true
    ## The amount of PV storage allocated to each Zookeeper pod in the statefulset
    # size: "2Gi"

  ## Specify a Zookeeper imagePullPolicy
  ## ref: http://kubernetes.io/docs/user-guide/images/#pre-pulling-images
  image:
    PullPolicy: "IfNotPresent"

  ## If the Zookeeper Chart is disabled a URL and port are required to connect
  url: ""
  port: 2181

  ## Pod scheduling preferences (by default keep pods within a release on separate nodes).
  ## ref: https://kubernetes.io/docs/concepts/configuration/assign-pod-node/#affinity-and-anti-affinity
  ## By default we don't set affinity:
  affinity: {}  # Criteria by which pod label-values influence scheduling for zookeeper pods.
  # podAntiAffinity:
  #   requiredDuringSchedulingIgnoredDuringExecution:
  #     - topologyKey: "kubernetes.io/hostname"
  #       labelSelector:
  #         matchLabels:
  #           release: zookeeper<|MERGE_RESOLUTION|>--- conflicted
+++ resolved
@@ -143,12 +143,8 @@
     storageClass: ""
     #storageClass: "ssd"
 
-<<<<<<< HEAD
-  jvmOpts: "-Xms4G -Xmx4G"
-=======
   jvmOpts: "-Xms512M -Xmx1G"
->>>>>>> df3b9040
-
+  
   log4j2ConfFile: /opt/pinot/conf/pinot-server-log4j2.xml
   pluginsDir: /opt/pinot/plugins
 
