--- conflicted
+++ resolved
@@ -31,17 +31,14 @@
     tableType: "$2"
     topic: "$3"
     partition: "$4"
-<<<<<<< HEAD
-#- pattern: "\"org.apache.pinot.common.metrics\"<type=\"ServerMetrics\", name=\"pinot.server.highestStreamOffsetConsumed.([^\\.]*?)_(OFFLINE|REALTIME)\\-(.+)\\-(\\w+)\"><>(\\w+)"
-#  name: "pinot_server_highestStreamOffsetConsumed_$5"
-#  cache: true
-#  labels:
-#    table: "$1"
-#    tableType: "$2"
-#    topic: "$3"
-#    partition: "$4"
-=======
->>>>>>> 640ebe52
+- pattern: "\"org.apache.pinot.common.metrics\"<type=\"ServerMetrics\", name=\"pinot.server.highestStreamOffsetConsumed.([^\\.]*?)_(OFFLINE|REALTIME)\\-(.+)\\-(\\w+)\"><>(\\w+)"
+  name: "pinot_server_highestStreamOffsetConsumed_$5"
+  cache: true
+  labels:
+    table: "$1"
+    tableType: "$2"
+    topic: "$3"
+    partition: "$4"
 - pattern: "\"org.apache.pinot.common.metrics\"<type=\"ServerMetrics\", name=\"pinot.server.lastRealtimeSegment(\\w+)Seconds.([^\\.]*?)_(OFFLINE|REALTIME)\\-(.+)\\-(\\w+)\"><>(\\w+)"
   name: "pinot_server_lastRealtimeSegment$1Seconds_$6"
   cache: true
@@ -53,24 +50,21 @@
 - pattern: "\"org.apache.pinot.common.metrics\"<type=\"ServerMetrics\", name=\"pinot.server.llcControllerResponse(\\w+)\"><>(\\w+)"
   name: "pinot_server_llcControllerResponse_$1_$2"
   cache: true
-<<<<<<< HEAD
-#- pattern: "\"org.apache.pinot.common.metrics\"<type=\"ServerMetrics\", name=\"pinot.server.llcPartitionConsuming.([^\\.]*?)_(OFFLINE|REALTIME)\\-(.+)\\-(\\w+)\"><>(\\w+)"
-#  name: "pinot_server_llcPartitionConsuming_$5"
-#  cache: true
-#  labels:
-#    table: "$1"
-#    tableType: "$2"
-#    topic: "$3"
-#    partition: "$4"
-#- pattern: "\"org.apache.pinot.common.metrics\"<type=\"ServerMetrics\", name=\"pinot.server.realtimeIngestionDelayMs.([^\\.]*?)_(OFFLINE|REALTIME)\\.(\\w+)\"><>(\\w+)"
-#  name: "pinot_server_realtimeIngestionDelayMs_$4"
-#  cache: true
-#  labels:
-#    table: "$1"
-#    tableType: "$2"
-#    partition: "$3"
-=======
->>>>>>> 640ebe52
+- pattern: "\"org.apache.pinot.common.metrics\"<type=\"ServerMetrics\", name=\"pinot.server.llcPartitionConsuming.([^\\.]*?)_(OFFLINE|REALTIME)\\-(.+)\\-(\\w+)\"><>(\\w+)"
+  name: "pinot_server_llcPartitionConsuming_$5"
+  cache: true
+  labels:
+    table: "$1"
+    tableType: "$2"
+    topic: "$3"
+    partition: "$4"
+- pattern: "\"org.apache.pinot.common.metrics\"<type=\"ServerMetrics\", name=\"pinot.server.realtimeIngestionDelayMs.([^\\.]*?)_(OFFLINE|REALTIME)\\.(\\w+)\"><>(\\w+)"
+  name: "pinot_server_realtimeIngestionDelayMs_$4"
+  cache: true
+  labels:
+    table: "$1"
+    tableType: "$2"
+    partition: "$3"
 - pattern: "\"org.apache.pinot.common.metrics\"<type=\"ServerMetrics\", name=\"pinot.server.llcSimultaneousSegmentBuilds\"><>(\\w+)"
   name: "pinot_server_llcSimultaneousSegmentBuilds_$1"
   cache: true
@@ -118,53 +112,44 @@
   cache: true
   labels:
     table: "$1"
-<<<<<<< HEAD
-#- pattern: "\"org.apache.pinot.common.metrics\"<type=\"ServerMetrics\", name=\"pinot.server.numResizes.([^\\.]*?)_(OFFLINE|REALTIME)\"><>(\\w+)"
-#  name: "pinot_server_numResizes_$3"
-#  cache: true
-#  labels:
-#    table: "$1"
-#    tableType: "$2"
-=======
->>>>>>> 640ebe52
+- pattern: "\"org.apache.pinot.common.metrics\"<type=\"ServerMetrics\", name=\"pinot.server.numResizes.([^\\.]*?)_(OFFLINE|REALTIME)\"><>(\\w+)"
+  name: "pinot_server_numResizes_$3"
+  cache: true
+  labels:
+    table: "$1"
+    tableType: "$2"
 - pattern: "\"org.apache.pinot.common.metrics\"<type=\"ServerMetrics\", name=\"pinot.server.resizeTimeMs.([^\\.]*?)_(OFFLINE|REALTIME)\"><>(\\w+)"
   name: "pinot_server_resizeTimeMs_$3"
   cache: true
   labels:
     table: "$1"
     tableType: "$2"
-<<<<<<< HEAD
-#- pattern: "\"org.apache.pinot.common.metrics\"<type=\"ServerMetrics\", name=\"pinot.server.upsertPrimaryKeysCount.([^\\.]*?)_(OFFLINE|REALTIME).(\\w+)\"><>(\\w+)"
-#  name: "pinot_server_upsertPrimaryKeysCount_$4"
-#  cache: true
-#  labels:
-#    table: "$1"
-#    tableType: "$2"
-#    partition: "$3"
-=======
->>>>>>> 640ebe52
+- pattern: "\"org.apache.pinot.common.metrics\"<type=\"ServerMetrics\", name=\"pinot.server.upsertPrimaryKeysCount.([^\\.]*?)_(OFFLINE|REALTIME).(\\w+)\"><>(\\w+)"
+  name: "pinot_server_upsertPrimaryKeysCount_$4"
+  cache: true
+  labels:
+    table: "$1"
+    tableType: "$2"
+    partition: "$3"
 - pattern: "\"?org\\.apache\\.pinot\\.common\\.metrics\"?<type=\"?\\w+\"?, name=\"?pinot\\.(\\w+)\\.version\\.(\\w+)\"?><>(\\w+)"
   name: "pinot_$1_version"
   cache: true
   labels:
     version: "$2"
-<<<<<<< HEAD
-#- pattern: "\"org.apache.pinot.common.metrics\"<type=\"ServerMetrics\", name=\"pinot.server.upsertValidDocIdSnapshotCount.([^\\.]*?)_(OFFLINE|REALTIME).(\\w+)\"><>(\\w+)"
-#  name: "pinot_server_upsertValidDocIdSnapshotCount_$4"
-#  cache: true
-#  labels:
-#    table: "$1"
-#    tableType: "$2"
-#    partition: "$3"
-#- pattern: "\"org.apache.pinot.common.metrics\"<type=\"ServerMetrics\", name=\"pinot.server.upsertPrimaryKeysInSnapshotCount.([^\\.]*?)_(OFFLINE|REALTIME).(\\w+)\"><>(\\w+)"
-#  name: "pinot_server_upsertPrimaryKeysInSnapshotCount_$4"
-#  cache: true
-#  labels:
-#    table: "$1"
-#    tableType: "$2"
-#    partition: "$3"
-=======
->>>>>>> 640ebe52
+- pattern: "\"org.apache.pinot.common.metrics\"<type=\"ServerMetrics\", name=\"pinot.server.upsertValidDocSnapshotCount.([^\\.]*?)_(OFFLINE|REALTIME).(\\w+)\"><>(\\w+)"
+  name: "pinot_server_upsertValidDocSnapshotCount_$4"
+  cache: true
+  labels:
+    table: "$1"
+    tableType: "$2"
+    partition: "$3"
+- pattern: "\"org.apache.pinot.common.metrics\"<type=\"ServerMetrics\", name=\"pinot.server.upsertPrimaryKeysInSnapshotCount.([^\\.]*?)_(OFFLINE|REALTIME).(\\w+)\"><>(\\w+)"
+  name: "pinot_server_upsertPrimaryKeysInSnapshotCount_$4"
+  cache: true
+  labels:
+    table: "$1"
+    tableType: "$2"
+    partition: "$3"
 #grpc related metrics
 - pattern: "\"org.apache.pinot.common.metrics\"<type=\"ServerMetrics\", name=\"pinot.server.grpc(.+)\"><>(\\w+)"
   name: "pinot_server_grpc$1_$2"
