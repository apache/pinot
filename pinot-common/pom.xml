<?xml version="1.0"?>
<!--

    Licensed to the Apache Software Foundation (ASF) under one
    or more contributor license agreements.  See the NOTICE file
    distributed with this work for additional information
    regarding copyright ownership.  The ASF licenses this file
    to you under the Apache License, Version 2.0 (the
    "License"); you may not use this file except in compliance
    with the License.  You may obtain a copy of the License at

      http://www.apache.org/licenses/LICENSE-2.0

    Unless required by applicable law or agreed to in writing,
    software distributed under the License is distributed on an
    "AS IS" BASIS, WITHOUT WARRANTIES OR CONDITIONS OF ANY
    KIND, either express or implied.  See the License for the
    specific language governing permissions and limitations
    under the License.

-->
<project xmlns="http://maven.apache.org/POM/4.0.0" xmlns:xsi="http://www.w3.org/2001/XMLSchema-instance" xsi:schemaLocation="http://maven.apache.org/POM/4.0.0 http://maven.apache.org/xsd/maven-4.0.0.xsd">
  <modelVersion>4.0.0</modelVersion>
  <parent>
    <artifactId>pinot</artifactId>
    <groupId>org.apache.pinot</groupId>
<<<<<<< HEAD
    <version>0.2.2.5-SNAPSHOT</version>
=======
    <version>0.3.0-SNAPSHOT</version>
>>>>>>> db913393
  </parent>
  <artifactId>pinot-common</artifactId>
  <name>Pinot Common</name>
  <url>https://pinot.apache.org/</url>
  <properties>
    <pinot.root>${basedir}/..</pinot.root>
  </properties>
  <build>
    <!-- Antlr stuff -->
    <plugins>
      <plugin>
        <groupId>org.apache.maven.plugins</groupId>
        <artifactId>maven-surefire-plugin</artifactId>
        <configuration>
          <forkCount>1</forkCount>
          <reuseForks>true</reuseForks>
        </configuration>
      </plugin>
      <plugin>
        <artifactId>maven-jar-plugin</artifactId>
        <executions>
          <execution>
            <goals>
              <goal>test-jar</goal>
            </goals>
          </execution>
        </executions>
      </plugin>
      <plugin>
        <groupId>org.antlr</groupId>
        <artifactId>antlr4-maven-plugin</artifactId>
        <version>${antlr.version}</version>
        <executions>
          <execution>
            <id>antlr</id>
            <goals>
              <goal>antlr4</goal>
            </goals>
          </execution>
        </executions>
      </plugin>
      <plugin>
        <groupId>org.apache.maven.plugins</groupId>
        <artifactId>maven-enforcer-plugin</artifactId>
      </plugin>
    </plugins>
  </build>
  <dependencies>
    <dependency>
      <groupId>org.apache.pinot</groupId>
      <artifactId>pinot-spi</artifactId>
    </dependency>
    <dependency>
      <groupId>org.apache.httpcomponents</groupId>
      <artifactId>httpmime</artifactId>
    </dependency>
    <dependency>
      <groupId>org.apache.httpcomponents</groupId>
      <artifactId>httpclient</artifactId>
      <exclusions>
        <exclusion>
          <groupId>commons-logging</groupId>
          <artifactId>commons-logging</artifactId>
        </exclusion>
      </exclusions>
    </dependency>
    <dependency>
      <groupId>org.apache.httpcomponents</groupId>
      <artifactId>httpcore</artifactId>
    </dependency>
    <dependency>
      <groupId>org.antlr</groupId>
      <artifactId>antlr4-runtime</artifactId>
    </dependency>
    <dependency>
      <groupId>org.apache.calcite</groupId>
      <artifactId>calcite-core</artifactId>
    </dependency>
    <dependency>
      <groupId>org.testng</groupId>
      <artifactId>testng</artifactId>
      <scope>test</scope>
    </dependency>
    <dependency>
      <groupId>com.yammer.metrics</groupId>
      <artifactId>metrics-core</artifactId>
    </dependency>
    <dependency>
      <groupId>com.google.guava</groupId>
      <artifactId>guava</artifactId>
    </dependency>
    <dependency>
      <groupId>org.apache.thrift</groupId>
      <artifactId>libthrift</artifactId>
    </dependency>
    <dependency>
      <groupId>org.apache.avro</groupId>
      <artifactId>avro</artifactId>
      <exclusions>
        <exclusion>
          <groupId>org.xerial.snappy</groupId>
          <artifactId>snappy-java</artifactId>
        </exclusion>
      </exclusions>
    </dependency>
    <dependency>
      <groupId>org.xerial.snappy</groupId>
      <artifactId>snappy-java</artifactId>
    </dependency>
    <dependency>
      <groupId>org.apache.logging.log4j</groupId>
      <artifactId>log4j-slf4j-impl</artifactId>
    </dependency>
    <dependency>
      <groupId>org.apache.logging.log4j</groupId>
      <artifactId>log4j-1.2-api</artifactId>
    </dependency>
    <dependency>
      <groupId>com.lmax</groupId>
      <artifactId>disruptor</artifactId>
    </dependency>
    <dependency>
      <groupId>joda-time</groupId>
      <artifactId>joda-time</artifactId>
    </dependency>
    <dependency>
      <groupId>commons-configuration</groupId>
      <artifactId>commons-configuration</artifactId>
      <exclusions>
        <exclusion>
          <groupId>commons-logging</groupId>
          <artifactId>commons-logging</artifactId>
        </exclusion>
        <exclusion>
          <groupId>commons-lang</groupId>
          <artifactId>commons-lang</artifactId>
        </exclusion>
      </exclusions>
    </dependency>
    <dependency>
      <groupId>commons-httpclient</groupId>
      <artifactId>commons-httpclient</artifactId>
      <exclusions>
        <exclusion>
          <groupId>commons-logging</groupId>
          <artifactId>commons-logging</artifactId>
        </exclusion>
      </exclusions>
    </dependency>
    <dependency>
      <groupId>commons-io</groupId>
      <artifactId>commons-io</artifactId>
    </dependency>
    <dependency>
      <groupId>org.apache.commons</groupId>
      <artifactId>commons-compress</artifactId>
    </dependency>
    <dependency>
      <groupId>org.apache.helix</groupId>
      <artifactId>helix-core</artifactId>
      <exclusions>
        <exclusion>
          <groupId>io.netty</groupId>
          <artifactId>netty</artifactId>
        </exclusion>
      </exclusions>
    </dependency>
    <dependency>
      <groupId>io.netty</groupId>
      <artifactId>netty</artifactId>
    </dependency>
    <dependency>
      <groupId>net.sf.jopt-simple</groupId>
      <artifactId>jopt-simple</artifactId>
    </dependency>
    <dependency>
      <groupId>nl.jqno.equalsverifier</groupId>
      <artifactId>equalsverifier</artifactId>
      <scope>test</scope>
    </dependency>
    <dependency>
      <groupId>org.webjars</groupId>
      <artifactId>swagger-ui</artifactId>
    </dependency>
    <dependency>
      <groupId>com.google.code.findbugs</groupId>
      <artifactId>jsr305</artifactId>
    </dependency>
    <dependency>
      <groupId>com.fasterxml.jackson.core</groupId>
      <artifactId>jackson-annotations</artifactId>
    </dependency>
    <dependency>
      <groupId>com.fasterxml.jackson.core</groupId>
      <artifactId>jackson-databind</artifactId>
    </dependency>
    <dependency>
      <groupId>org.apache.hadoop</groupId>
      <artifactId>hadoop-client</artifactId>
      <scope>provided</scope>
      <exclusions>
        <exclusion>
          <groupId>commons-logging</groupId>
          <artifactId>commons-logging</artifactId>
        </exclusion>
        <exclusion>
          <groupId>commons-lang</groupId>
          <artifactId>commons-lang</artifactId>
        </exclusion>
        <exclusion>
          <groupId>org.apache.zookeeper</groupId>
          <artifactId>zookeeper</artifactId>
        </exclusion>
      </exclusions>
    </dependency>
    <dependency>
      <groupId>org.apache.hadoop</groupId>
      <artifactId>hadoop-common</artifactId>
      <scope>provided</scope>
      <exclusions>
        <exclusion>
          <groupId>commons-logging</groupId>
          <artifactId>commons-logging</artifactId>
        </exclusion>
        <exclusion>
          <groupId>org.apache.commons</groupId>
          <artifactId>commons-math3</artifactId>
        </exclusion>
        <exclusion>
          <groupId>commons-lang</groupId>
          <artifactId>commons-lang</artifactId>
        </exclusion>
        <exclusion>
          <groupId>org.apache.zookeeper</groupId>
          <artifactId>zookeeper</artifactId>
        </exclusion>
      </exclusions>
    </dependency>
    <dependency>
      <groupId>org.mockito</groupId>
      <artifactId>mockito-core</artifactId>
      <scope>test</scope>
    </dependency>
    <dependency>
      <groupId>org.apache.commons</groupId>
      <artifactId>commons-math3</artifactId>
      <scope>provided</scope>
    </dependency>
    <dependency>
      <groupId>commons-logging</groupId>
      <artifactId>commons-logging</artifactId>
    </dependency>
    <dependency>
      <groupId>commons-lang</groupId>
      <artifactId>commons-lang</artifactId>
    </dependency>
    <dependency>
      <groupId>org.apache.zookeeper</groupId>
      <artifactId>zookeeper</artifactId>
    </dependency>
    <dependency>
      <groupId>javax.servlet</groupId>
      <artifactId>javax.servlet-api</artifactId>
      <scope>compile</scope>
    </dependency>
    <dependency>
      <groupId>org.glassfish.jersey.core</groupId>
      <artifactId>jersey-server</artifactId>
    </dependency>
  </dependencies>
  <profiles>
    <profile>
      <id>build-shaded-jar</id>
      <activation>
        <activeByDefault>true</activeByDefault>
      </activation>
      <build>
        <plugins>
          <plugin>
            <artifactId>maven-shade-plugin</artifactId>
            <executions>
              <execution>
                <phase>package</phase>
                <goals>
                  <goal>shade</goal>
                </goals>
                <configuration>
                  <relocations>
                    <relocation>
                      <pattern>org.apache.http</pattern>
                      <shadedPattern>shaded.org.apache.http</shadedPattern>
                    </relocation>
                  </relocations>
                </configuration>
              </execution>
            </executions>
          </plugin>
        </plugins>
      </build>
    </profile>
    <profile>
      <id>profile-buildthrift</id>
      <activation>
        <file>
          <exists>/usr/local/bin/thrift</exists>
        </file>
        <property>
          <name>buildThrift</name>
          <value>true</value>
        </property>
      </activation>
      <build>
        <plugins>
          <plugin>
            <artifactId>maven-antrun-plugin</artifactId>
            <executions>
              <execution>
                <id>generate-sources</id>
                <phase>generate-sources</phase>
                <configuration>
                  <tasks>
                    <delete dir="target/generated-sources/gen-javabean" />
                    <mkdir dir="target/generated-sources" />
                    <exec executable="/usr/local/bin/thrift">
                      <arg value="--gen" />
                      <arg value="java:beans" />
                      <arg value="-o" />
                      <arg value="target/generated-sources" />
                      <arg value="src/thrift/query.thrift" />
                    </exec>
                    <exec executable="/usr/local/bin/thrift">
                      <arg value="--gen" />
                      <arg value="java:beans" />
                      <arg value="-o" />
                      <arg value="target/generated-sources" />
                      <arg value="src/thrift/request.thrift" />
                    </exec>
                    <exec executable="/usr/local/bin/thrift">
                      <arg value="--gen" />
                      <arg value="java:beans" />
                      <arg value="-o" />
                      <arg value="target/generated-sources" />
                      <arg value="src/thrift/response.thrift" />
                    </exec>
                    <copy todir="src/main/java/">
                      <fileset dir="target/generated-sources/gen-javabean" />
                    </copy>
                  </tasks>
                </configuration>
                <goals>
                  <goal>run</goal>
                </goals>
              </execution>
            </executions>
          </plugin>
        </plugins>
      </build>
    </profile>
  </profiles>
</project><|MERGE_RESOLUTION|>--- conflicted
+++ resolved
@@ -19,16 +19,13 @@
     under the License.
 
 -->
-<project xmlns="http://maven.apache.org/POM/4.0.0" xmlns:xsi="http://www.w3.org/2001/XMLSchema-instance" xsi:schemaLocation="http://maven.apache.org/POM/4.0.0 http://maven.apache.org/xsd/maven-4.0.0.xsd">
+<project xmlns="http://maven.apache.org/POM/4.0.0" xmlns:xsi="http://www.w3.org/2001/XMLSchema-instance"
+         xsi:schemaLocation="http://maven.apache.org/POM/4.0.0 http://maven.apache.org/xsd/maven-4.0.0.xsd">
   <modelVersion>4.0.0</modelVersion>
   <parent>
     <artifactId>pinot</artifactId>
     <groupId>org.apache.pinot</groupId>
-<<<<<<< HEAD
-    <version>0.2.2.5-SNAPSHOT</version>
-=======
     <version>0.3.0-SNAPSHOT</version>
->>>>>>> db913393
   </parent>
   <artifactId>pinot-common</artifactId>
   <name>Pinot Common</name>
@@ -350,31 +347,31 @@
                 <phase>generate-sources</phase>
                 <configuration>
                   <tasks>
-                    <delete dir="target/generated-sources/gen-javabean" />
-                    <mkdir dir="target/generated-sources" />
+                    <delete dir="target/generated-sources/gen-javabean"/>
+                    <mkdir dir="target/generated-sources"/>
                     <exec executable="/usr/local/bin/thrift">
-                      <arg value="--gen" />
-                      <arg value="java:beans" />
-                      <arg value="-o" />
-                      <arg value="target/generated-sources" />
-                      <arg value="src/thrift/query.thrift" />
+                      <arg value="--gen"/>
+                      <arg value="java:beans"/>
+                      <arg value="-o"/>
+                      <arg value="target/generated-sources"/>
+                      <arg value="src/thrift/query.thrift"/>
                     </exec>
                     <exec executable="/usr/local/bin/thrift">
-                      <arg value="--gen" />
-                      <arg value="java:beans" />
-                      <arg value="-o" />
-                      <arg value="target/generated-sources" />
-                      <arg value="src/thrift/request.thrift" />
+                      <arg value="--gen"/>
+                      <arg value="java:beans"/>
+                      <arg value="-o"/>
+                      <arg value="target/generated-sources"/>
+                      <arg value="src/thrift/request.thrift"/>
                     </exec>
                     <exec executable="/usr/local/bin/thrift">
-                      <arg value="--gen" />
-                      <arg value="java:beans" />
-                      <arg value="-o" />
-                      <arg value="target/generated-sources" />
-                      <arg value="src/thrift/response.thrift" />
+                      <arg value="--gen"/>
+                      <arg value="java:beans"/>
+                      <arg value="-o"/>
+                      <arg value="target/generated-sources"/>
+                      <arg value="src/thrift/response.thrift"/>
                     </exec>
                     <copy todir="src/main/java/">
-                      <fileset dir="target/generated-sources/gen-javabean" />
+                      <fileset dir="target/generated-sources/gen-javabean"/>
                     </copy>
                   </tasks>
                 </configuration>
