--- conflicted
+++ resolved
@@ -53,10 +53,6 @@
   bytes payload = 2;
 }
 
-<<<<<<< HEAD
-message ExplainResponse {
-  repeated StagePlan stagePlan = 1;
-=======
 message TimeSeriesQueryRequest {
   bytes dispatchPlan = 1;
   map<string, string> metadata = 2;
@@ -64,7 +60,11 @@
 
 message TimeSeriesResponse {
   bytes payload = 1;
->>>>>>> c395d09c
+  map<string, string> metadata = 2;
+}
+
+message ExplainResponse {
+  repeated StagePlan stagePlan = 1;
   map<string, string> metadata = 2;
 }
 
