--- conflicted
+++ resolved
@@ -41,13 +41,9 @@
   // Timing information for different phases of query execution
   private final TimerContext _timerContext;
 
-<<<<<<< HEAD
-  private final ServerMetrics serverMetrics;
-  private int segmentCountAfterPruning = -1;
   private List<String> segmentsAfterPruning;
-=======
+
   private int _segmentCountAfterPruning = -1;
->>>>>>> 4982bf14
 
   public ServerQueryRequest(@Nonnull InstanceRequest instanceRequest, @Nonnull ServerMetrics serverMetrics) {
     _instanceRequest = instanceRequest;
@@ -112,21 +108,16 @@
     return _segmentCountAfterPruning;
   }
 
-<<<<<<< HEAD
   public void setSegmentsAfterPruning(List<String> segmentsAfterPruning)
   {
     this.segmentsAfterPruning = segmentsAfterPruning;
   }
-=======
-  /**
-   * Set the segment count after pruning.
-   */
->>>>>>> 4982bf14
+
   public void setSegmentCountAfterPruning(int segmentCountAfterPruning) {
     _segmentCountAfterPruning = segmentCountAfterPruning;
   }
 
-  public List<String> getSegmntsAfterPruning()
+  public List<String> getSegmentsAfterPruning()
   {
     return segmentsAfterPruning;
   }
