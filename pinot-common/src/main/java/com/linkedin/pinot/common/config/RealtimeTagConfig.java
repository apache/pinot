--- conflicted
+++ resolved
@@ -15,13 +15,7 @@
  */
 package com.linkedin.pinot.common.config;
 
-<<<<<<< HEAD
 import com.linkedin.pinot.common.utils.TenantNameBuilder;
-import org.apache.helix.HelixManager;
-=======
-import com.linkedin.pinot.common.utils.ControllerTenantNameBuilder;
->>>>>>> f9d55f76
-
 
 /**
  * Wrapper class over TableConfig for a realtime table
@@ -37,14 +31,10 @@
   public RealtimeTagConfig(TableConfig tableConfig) {
     super(tableConfig);
 
-<<<<<<< HEAD
+    // TODO: after we introduce config to override tags, pick the right ones from config for consuming and completed
     _consumingRealtimeServerTag = TenantNameBuilder.getRealtimeTenantNameForTenant(_serverTenant);
     _completedRealtimeServerTag = TenantNameBuilder.getRealtimeTenantNameForTenant(_serverTenant);
-=======
-    // TODO: after we introduce config to override tags, pick the right ones from config for consuming and completed
-    _consumingRealtimeServerTag = ControllerTenantNameBuilder.getRealtimeTenantNameForTenant(_serverTenant);
-    _completedRealtimeServerTag = ControllerTenantNameBuilder.getRealtimeTenantNameForTenant(_serverTenant);
->>>>>>> f9d55f76
+
     if (!_consumingRealtimeServerTag.equals(_completedRealtimeServerTag)) {
       _relocateCompletedSegments = true;
     }
