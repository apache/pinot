--- conflicted
+++ resolved
@@ -76,11 +76,6 @@
 
   StarTreeMetadata getStarTreeMetadata();
 
-<<<<<<< HEAD
-  List<StarTreeV2Metadata> getStarTreeV2Metadata();
-
-=======
->>>>>>> ff16db3e
   int getStarTreeV2Count();
 
   String getForwardIndexFileName(String column);
