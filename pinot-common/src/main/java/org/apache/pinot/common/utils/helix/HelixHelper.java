--- conflicted
+++ resolved
@@ -20,11 +20,8 @@
 
 import com.google.common.base.Function;
 import com.google.common.base.Preconditions;
-<<<<<<< HEAD
-=======
 import com.google.common.base.Strings;
 import com.google.common.base.Supplier;
->>>>>>> fd0294e5
 import java.util.ArrayList;
 import java.util.HashSet;
 import java.util.List;
@@ -503,20 +500,6 @@
   }
 
   /**
-<<<<<<< HEAD
-   * Updates hostname and port into Helix Instance config
-   * @param helixManager the HelixManager for updating
-   * @param clusterName the cluster name
-   * @param instanceId the helix instanceId of the instance
-   * @param hostName the hostname to use
-   * @param hostPort the hostport to use
-   */
-  public static void updateInstanceHostNamePort(HelixManager helixManager, String clusterName, String instanceId, String hostName, int hostPort) {
-    HelixAdmin admin = helixManager.getClusterManagmentTool();
-    InstanceConfig instanceConfig = admin.getInstanceConfig(clusterName, instanceId);
-    instanceConfig.setHostName(hostName);
-    instanceConfig.setPort(String.valueOf(hostPort));
-=======
    * Update host config in Helix if needed.
    * The hostname and port cannot be null or empty;
    * The port will be validated against integer.
@@ -555,16 +538,12 @@
         instanceId, instanceTags, hostName, hostPort);
       return;
     }
->>>>>>> fd0294e5
     // NOTE: Use HelixDataAccessor.setProperty() instead of HelixAdmin.setInstanceConfig() because the latter explicitly
     // forbids instance host/port modification
     HelixDataAccessor helixDataAccessor = helixManager.getHelixDataAccessor();
     Preconditions.checkState(
       helixDataAccessor.setProperty(helixDataAccessor.keyBuilder().instanceConfig(instanceId), instanceConfig),
       "Failed to update instance config");
-<<<<<<< HEAD
-
-=======
   }
 
   private static boolean updateHostNamePort(InstanceConfig instanceConfig, String hostName, String hostPort) {
@@ -590,6 +569,5 @@
       updated = true;
     }
     return updated;
->>>>>>> fd0294e5
   }
 }