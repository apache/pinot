/**
 * Licensed to the Apache Software Foundation (ASF) under one
 * or more contributor license agreements.  See the NOTICE file
 * distributed with this work for additional information
 * regarding copyright ownership.  The ASF licenses this file
 * to you under the Apache License, Version 2.0 (the
 * "License"); you may not use this file except in compliance
 * with the License.  You may obtain a copy of the License at
 *
 *   http://www.apache.org/licenses/LICENSE-2.0
 *
 * Unless required by applicable law or agreed to in writing,
 * software distributed under the License is distributed on an
 * "AS IS" BASIS, WITHOUT WARRANTIES OR CONDITIONS OF ANY
 * KIND, either express or implied.  See the License for the
 * specific language governing permissions and limitations
 * under the License.
 */
package org.apache.pinot.common.utils.grpc;

import org.apache.pinot.common.proto.Broker;
import org.apache.pinot.spi.utils.CommonConstants.Query.Request;


public class BrokerGrpcRequestBuilder {
  private long _requestId;
<<<<<<< HEAD
  private long _cid;
=======
  private String _cid;
>>>>>>> c6f0e403
  private String _brokerId = "unknown";
  private boolean _enableTrace;
  private boolean _enableStreaming;
  private String _sql;

  public BrokerGrpcRequestBuilder setRequestId(long requestId) {
    _requestId = requestId;
    return this;
  }

<<<<<<< HEAD
  public BrokerGrpcRequestBuilder setCorrelationId(long cid) {
=======
  public BrokerGrpcRequestBuilder setCorrelationId(String cid) {
>>>>>>> c6f0e403
    _cid = cid;
    return this;
  }

  public BrokerGrpcRequestBuilder setBrokerId(String brokerId) {
    _brokerId = brokerId;
    return this;
  }

  public BrokerGrpcRequestBuilder setEnableTrace(boolean enableTrace) {
    _enableTrace = enableTrace;
    return this;
  }

  public BrokerGrpcRequestBuilder setEnableStreaming(boolean enableStreaming) {
    _enableStreaming = enableStreaming;
    return this;
  }

  public BrokerGrpcRequestBuilder setSql(String sql) {
    _sql = sql;
    return this;
  }

  public Broker.BrokerRequest build() {
<<<<<<< HEAD
    long cid = _cid > 0 ? _cid : _requestId;
    return Broker.BrokerRequest.newBuilder()
        .putMetadata(Request.MetadataKeys.REQUEST_ID, Long.toString(_requestId))
        .putMetadata(Request.MetadataKeys.CORRELATION_ID, Long.toString(cid))
=======
    String requestId = Long.toString(_requestId);
    String cid = _cid == null ? _cid : requestId;
    return Broker.BrokerRequest.newBuilder()
        .putMetadata(Request.MetadataKeys.REQUEST_ID, requestId)
        .putMetadata(Request.MetadataKeys.CORRELATION_ID, cid)
>>>>>>> c6f0e403
        .putMetadata(Request.MetadataKeys.BROKER_ID, _brokerId)
        .putMetadata(Request.MetadataKeys.ENABLE_TRACE, Boolean.toString(_enableTrace))
        .putMetadata(Request.MetadataKeys.ENABLE_STREAMING, Boolean.toString(_enableStreaming))
        .setSql(_sql).build();
  }
}<|MERGE_RESOLUTION|>--- conflicted
+++ resolved
@@ -24,11 +24,7 @@
 
 public class BrokerGrpcRequestBuilder {
   private long _requestId;
-<<<<<<< HEAD
-  private long _cid;
-=======
   private String _cid;
->>>>>>> c6f0e403
   private String _brokerId = "unknown";
   private boolean _enableTrace;
   private boolean _enableStreaming;
@@ -39,11 +35,7 @@
     return this;
   }
 
-<<<<<<< HEAD
-  public BrokerGrpcRequestBuilder setCorrelationId(long cid) {
-=======
   public BrokerGrpcRequestBuilder setCorrelationId(String cid) {
->>>>>>> c6f0e403
     _cid = cid;
     return this;
   }
@@ -69,18 +61,11 @@
   }
 
   public Broker.BrokerRequest build() {
-<<<<<<< HEAD
-    long cid = _cid > 0 ? _cid : _requestId;
-    return Broker.BrokerRequest.newBuilder()
-        .putMetadata(Request.MetadataKeys.REQUEST_ID, Long.toString(_requestId))
-        .putMetadata(Request.MetadataKeys.CORRELATION_ID, Long.toString(cid))
-=======
     String requestId = Long.toString(_requestId);
     String cid = _cid == null ? _cid : requestId;
     return Broker.BrokerRequest.newBuilder()
         .putMetadata(Request.MetadataKeys.REQUEST_ID, requestId)
         .putMetadata(Request.MetadataKeys.CORRELATION_ID, cid)
->>>>>>> c6f0e403
         .putMetadata(Request.MetadataKeys.BROKER_ID, _brokerId)
         .putMetadata(Request.MetadataKeys.ENABLE_TRACE, Boolean.toString(_enableTrace))
         .putMetadata(Request.MetadataKeys.ENABLE_STREAMING, Boolean.toString(_enableStreaming))
