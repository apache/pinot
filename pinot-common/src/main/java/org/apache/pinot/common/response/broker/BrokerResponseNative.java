--- conflicted
+++ resolved
@@ -54,12 +54,9 @@
     "offlineSystemActivitiesCpuTimeNs", "realtimeSystemActivitiesCpuTimeNs", "offlineResponseSerializationCpuTimeNs",
     "realtimeResponseSerializationCpuTimeNs", "offlineTotalCpuTimeNs", "realtimeTotalCpuTimeNs",
     "explainPlanNumEmptyFilterSegments", "explainPlanNumMatchAllFilterSegments", "traceInfo", "tablesQueried",
-<<<<<<< HEAD
+    "offlineThreadMemAllocatedBytes", "realtimeThreadMemAllocatedBytes", "offlineResponseSerMemAllocatedBytes",
+    "realtimeResponseSerMemAllocatedBytes", "offlineTotalMemAllocatedBytes", "realtimeTotalMemAllocatedBytes",
     "replicaGroups"
-=======
-    "offlineThreadMemAllocatedBytes", "realtimeThreadMemAllocatedBytes", "offlineResponseSerMemAllocatedBytes",
-    "realtimeResponseSerMemAllocatedBytes", "offlineTotalMemAllocatedBytes", "realtimeTotalMemAllocatedBytes"
->>>>>>> 6950c850
 })
 @JsonIgnoreProperties(ignoreUnknown = true)
 public class BrokerResponseNative implements BrokerResponse {
@@ -540,7 +537,39 @@
   }
 
   @Override
-<<<<<<< HEAD
+  public long getOfflineThreadMemAllocatedBytes() {
+    return _offlineThreadMemAllocatedBytes;
+  }
+
+  @Override
+  public long getRealtimeThreadMemAllocatedBytes() {
+    return _realtimeThreadMemAllocatedBytes;
+  }
+
+  @Override
+  public long getOfflineResponseSerMemAllocatedBytes() {
+    return _offlineResponseSerMemAllocatedBytes;
+  }
+
+  @Override
+  public long getRealtimeResponseSerMemAllocatedBytes() {
+    return _realtimeResponseSerMemAllocatedBytes;
+  }
+
+  public void setOfflineThreadMemAllocatedBytes(long offlineThreadMemAllocatedBytes) {
+    _offlineThreadMemAllocatedBytes = offlineThreadMemAllocatedBytes;
+  }
+  public void setRealtimeThreadMemAllocatedBytes(long realtimeThreadMemAllocatedBytes) {
+    _realtimeThreadMemAllocatedBytes = realtimeThreadMemAllocatedBytes;
+  }
+  public void setOfflineResponseSerMemAllocatedBytes(long offlineResponseSerMemAllocatedBytes) {
+    _offlineResponseSerMemAllocatedBytes = offlineResponseSerMemAllocatedBytes;
+  }
+  public void setRealtimeResponseSerMemAllocatedBytes(long realtimeResponseSerMemAllocatedBytes) {
+    _realtimeResponseSerMemAllocatedBytes = realtimeResponseSerMemAllocatedBytes;
+  }
+
+  @Override
   public void setReplicaGroups(@NotNull Set<Integer> replicaGroups) {
     _replicaGroups = replicaGroups;
   }
@@ -549,37 +578,5 @@
   @NotNull
   public Set<Integer> getReplicaGroups() {
     return _replicaGroups;
-=======
-  public long getOfflineThreadMemAllocatedBytes() {
-    return _offlineThreadMemAllocatedBytes;
-  }
-
-  @Override
-  public long getRealtimeThreadMemAllocatedBytes() {
-    return _realtimeThreadMemAllocatedBytes;
-  }
-
-  @Override
-  public long getOfflineResponseSerMemAllocatedBytes() {
-    return _offlineResponseSerMemAllocatedBytes;
-  }
-
-  @Override
-  public long getRealtimeResponseSerMemAllocatedBytes() {
-    return _realtimeResponseSerMemAllocatedBytes;
-  }
-
-  public void setOfflineThreadMemAllocatedBytes(long offlineThreadMemAllocatedBytes) {
-    _offlineThreadMemAllocatedBytes = offlineThreadMemAllocatedBytes;
-  }
-  public void setRealtimeThreadMemAllocatedBytes(long realtimeThreadMemAllocatedBytes) {
-    _realtimeThreadMemAllocatedBytes = realtimeThreadMemAllocatedBytes;
-  }
-  public void setOfflineResponseSerMemAllocatedBytes(long offlineResponseSerMemAllocatedBytes) {
-    _offlineResponseSerMemAllocatedBytes = offlineResponseSerMemAllocatedBytes;
-  }
-  public void setRealtimeResponseSerMemAllocatedBytes(long realtimeResponseSerMemAllocatedBytes) {
-    _realtimeResponseSerMemAllocatedBytes = realtimeResponseSerMemAllocatedBytes;
->>>>>>> 6950c850
   }
 }