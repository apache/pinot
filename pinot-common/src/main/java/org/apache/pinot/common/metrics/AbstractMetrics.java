--- conflicted
+++ resolved
@@ -768,11 +768,7 @@
   }
 
   public String composePluginGaugeName(String pluginName, Gauge gauge) {
-<<<<<<< HEAD
     return gauge.getGaugeName() + "." + pluginName;
-=======
-    return pluginName + StringUtils.capitalize(gauge.getGaugeName());
->>>>>>> 7903246a
   }
 
   /**
