/**
 * Licensed to the Apache Software Foundation (ASF) under one
 * or more contributor license agreements.  See the NOTICE file
 * distributed with this work for additional information
 * regarding copyright ownership.  The ASF licenses this file
 * to you under the Apache License, Version 2.0 (the
 * "License"); you may not use this file except in compliance
 * with the License.  You may obtain a copy of the License at
 *
 *   http://www.apache.org/licenses/LICENSE-2.0
 *
 * Unless required by applicable law or agreed to in writing,
 * software distributed under the License is distributed on an
 * "AS IS" BASIS, WITHOUT WARRANTIES OR CONDITIONS OF ANY
 * KIND, either express or implied.  See the License for the
 * specific language governing permissions and limitations
 * under the License.
 */
package org.apache.pinot.common.utils;

import com.google.common.base.Preconditions;
import java.util.Map;
import java.util.Objects;
import javax.annotation.Nullable;
import javax.ws.rs.core.HttpHeaders;
import org.apache.commons.lang3.StringUtils;
import org.apache.pinot.spi.exception.DatabaseConflictException;
import org.apache.pinot.spi.utils.CommonConstants;


public class DatabaseUtils {
  private DatabaseUtils() {
  }

  /**
<<<<<<< HEAD
   * Splits a fully qualified table name i.e. {databaseName}.{tableName} into different components.
   */
  public static String[] splitTableName(String tableName) {
    return StringUtils.split(tableName, '.');
=======
   * Returns the fully qualified table name. Do not prefix the database name if it is the default database.
   */
  public static String constructFullyQualifiedTableName(String databaseName, String tableName) {
    return databaseName.equalsIgnoreCase(CommonConstants.DEFAULT_DATABASE) ? tableName : databaseName + "." + tableName;
>>>>>>> c395d09c
  }

  /**
   * Construct the fully qualified table name i.e. {databaseName}.{tableName} from given table name and database name
   * @param tableName table/schema name
   * @param databaseName database name
   * @param ignoreCase whether to ignore case when comparing passed in database name against table name prefix if both
   *                   exist. For 'default' database, always compare it ignoring case.
   * @return translated table name.
   * <br>Throws {@link IllegalArgumentException} if {@code tableName} contains more than 1 dot
   * <br>Throws {@link DatabaseConflictException} if {@code tableName} has database prefix,
   * and it does not match with {@code databaseName}
   */
  public static String translateTableName(String tableName, @Nullable String databaseName, boolean ignoreCase) {
    Preconditions.checkArgument(StringUtils.isNotEmpty(tableName), "'tableName' cannot be null or empty");
    String[] tableSplit = splitTableName(tableName);
    switch (tableSplit.length) {
      case 1:
        return StringUtils.isEmpty(databaseName) ? tableName
            : constructFullyQualifiedTableName(databaseName, tableName);
      case 2:
        Preconditions.checkArgument(!tableSplit[1].isEmpty(), "Invalid table name '%s'", tableName);
        String databasePrefix = tableSplit[0];
        if (!StringUtils.isEmpty(databaseName) && (ignoreCase || !databaseName.equals(databasePrefix))
            && (!ignoreCase || !databaseName.equalsIgnoreCase(databasePrefix))) {
          throw new DatabaseConflictException("Database name '" + databasePrefix
              + "' from table prefix does not match database name '" + databaseName + "' from header");
        }
        // skip database name prefix if it's a 'default' database
        return databasePrefix.equalsIgnoreCase(CommonConstants.DEFAULT_DATABASE) ? tableSplit[1] : tableName;
      default:
        throw new IllegalArgumentException(
            "Table name: '" + tableName + "' containing more than one '.' is not allowed");
    }
  }

  /**
   * Construct the fully qualified table name i.e. {databaseName}.{tableName} from given table name and database name
   * @param tableName table/schema name
   * @param databaseName database name
   * @return translated table name.
   * <br>Throws {@link IllegalArgumentException} if {@code tableName} contains more than 1 dot
   * <br>Throws {@link DatabaseConflictException} if {@code tableName} has database prefix,
   * and it does not match with {@code databaseName}
   */
  public static String translateTableName(String tableName, @Nullable String databaseName) {
    return translateTableName(tableName, databaseName, false);
  }

  /**
   * Utility to get fully qualified table name i.e. {databaseName}.{tableName} from given table name and http headers
   * @param tableName table/schema name
   * @param headers http headers
   * @param ignoreCase whether to ignore case when comparing database name in headers against table name prefix if both
   *                   exist. For 'default' database, always compare it ignoring case.
   * @return translated table name.
   * <br>Throws {@link IllegalArgumentException} if {@code tableName} contains more than 1 dot
   * <br>Throws {@link DatabaseConflictException}  if {@code tableName} has database prefix,
   * and it does not match with the 'database' header
   */
  public static String translateTableName(String tableName, @Nullable HttpHeaders headers, boolean ignoreCase) {
    String database = headers != null ? headers.getHeaderString(CommonConstants.DATABASE) : null;
    return translateTableName(tableName, database, ignoreCase);
  }

  /**
   * Utility to get fully qualified table name i.e. {databaseName}.{tableName} from given table name and http headers
   * @param tableName table/schema name
   * @param headers http headers
   * @return translated table name.
   * <br>Throws {@link IllegalArgumentException} if {@code tableName} contains more than 1 dot
   * <br>Throws {@link DatabaseConflictException}  if {@code tableName} has database prefix,
   * and it does not match with the 'database' header
   */
  public static String translateTableName(String tableName, @Nullable HttpHeaders headers) {
    return translateTableName(tableName, headers, false);
  }

  /**
   * Checks if the fully qualified {@code tableName} belongs to the provided {@code databaseName}
   * @param tableName fully qualified table name
   * @param databaseName database name
   * @return true if
   * <ul>
   *   <li>
   *     tableName is prefixed with "databaseName." or
   *   </li>
   *   <li>
   *     databaseName is null or "default" and tableName does not have a '.'
   *   </li>
   * </ul>
   * else false
   */
  public static boolean isPartOfDatabase(String tableName, @Nullable String databaseName) {
    // assumes tableName will not have default database prefix ('default.')
    if (StringUtils.isEmpty(databaseName) || databaseName.equalsIgnoreCase(CommonConstants.DEFAULT_DATABASE)) {
      return !tableName.contains(".");
    } else {
      return tableName.startsWith(databaseName + ".");
    }
  }

  /**
   * Extract database context from headers and query options
   * @param queryOptions Query option from request
   * @param headers http headers from request
   * @return extracted database name.
   * <br>If database context is not provided at all return {@link CommonConstants#DEFAULT_DATABASE}.
   * <br>If queryOptions and headers have conflicting database context an {@link DatabaseConflictException} is thrown.
   */
  public static String extractDatabaseFromQueryRequest(
      @Nullable Map<String, String> queryOptions, @Nullable HttpHeaders headers) {
    String databaseFromOptions = queryOptions == null ? null : queryOptions.get(CommonConstants.DATABASE);
    String databaseFromHeaders = headers == null ? null : headers.getHeaderString(CommonConstants.DATABASE);
    if (databaseFromHeaders != null && databaseFromOptions != null
        && !databaseFromOptions.equals(databaseFromHeaders)) {
      throw new DatabaseConflictException("Database context mismatch : from headers '" + databaseFromHeaders
          + "', from query options '" + databaseFromOptions + "'");
    }
    String database = databaseFromHeaders != null ? databaseFromHeaders : databaseFromOptions;
    return Objects.requireNonNullElse(database, CommonConstants.DEFAULT_DATABASE);
  }

  /**
   * Extract the database name from the prefix of fully qualified table name.
   * If no prefix is present "default" database is returned
   */
  public static String extractDatabaseFromFullyQualifiedTableName(String fullyQualifiedTableName) {
    String[] split = StringUtils.split(fullyQualifiedTableName, '.');
    return split.length == 1 ? CommonConstants.DEFAULT_DATABASE : split[0];
  }

  public static String extractDatabaseFromHttpHeaders(HttpHeaders headers) {
    String databaseName = headers.getHeaderString(CommonConstants.DATABASE);
    return databaseName == null ? CommonConstants.DEFAULT_DATABASE : databaseName;
  }
}<|MERGE_RESOLUTION|>--- conflicted
+++ resolved
@@ -33,17 +33,17 @@
   }
 
   /**
-<<<<<<< HEAD
+   * Returns the fully qualified table name. Do not prefix the database name if it is the default database.
+   */
+  public static String constructFullyQualifiedTableName(String databaseName, String tableName) {
+    return databaseName.equalsIgnoreCase(CommonConstants.DEFAULT_DATABASE) ? tableName : databaseName + "." + tableName;
+  }
+
+  /**
    * Splits a fully qualified table name i.e. {databaseName}.{tableName} into different components.
    */
   public static String[] splitTableName(String tableName) {
     return StringUtils.split(tableName, '.');
-=======
-   * Returns the fully qualified table name. Do not prefix the database name if it is the default database.
-   */
-  public static String constructFullyQualifiedTableName(String databaseName, String tableName) {
-    return databaseName.equalsIgnoreCase(CommonConstants.DEFAULT_DATABASE) ? tableName : databaseName + "." + tableName;
->>>>>>> c395d09c
   }
 
   /**
