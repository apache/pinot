/**
 * Licensed to the Apache Software Foundation (ASF) under one
 * or more contributor license agreements.  See the NOTICE file
 * distributed with this work for additional information
 * regarding copyright ownership.  The ASF licenses this file
 * to you under the Apache License, Version 2.0 (the
 * "License"); you may not use this file except in compliance
 * with the License.  You may obtain a copy of the License at
 *
 *   http://www.apache.org/licenses/LICENSE-2.0
 *
 * Unless required by applicable law or agreed to in writing,
 * software distributed under the License is distributed on an
 * "AS IS" BASIS, WITHOUT WARRANTIES OR CONDITIONS OF ANY
 * KIND, either express or implied.  See the License for the
 * specific language governing permissions and limitations
 * under the License.
 */
package org.apache.pinot.common.request.context.predicate;

import java.util.Objects;
import org.apache.commons.lang3.StringUtils;
import org.apache.pinot.common.request.context.ExpressionContext;
import org.apache.pinot.spi.data.FieldSpec;
import org.apache.pinot.spi.utils.CommonConstants.Query.Range;


/**
 * Predicate for RANGE.
 * <p>Pinot uses RANGE to represent '>', '>=', '<', '<=', BETWEEN so that intersection of multiple ranges can be merged.
 */
public class RangePredicate extends BasePredicate {
  public static final char DELIMITER = Range.DELIMITER;
  public static final char LOWER_EXCLUSIVE = Range.LOWER_EXCLUSIVE;
  public static final char LOWER_INCLUSIVE = Range.LOWER_INCLUSIVE;
  public static final char UPPER_EXCLUSIVE = Range.UPPER_EXCLUSIVE;
  public static final char UPPER_INCLUSIVE = Range.UPPER_INCLUSIVE;
  public static final String UNBOUNDED = Range.UNBOUNDED;

  // For backward-compatibility
  private static final String LEGACY_DELIMITER = "\t\t";

  private final boolean _lowerInclusive;
  private final String _lowerBound;
  private final boolean _upperInclusive;
  private final String _upperBound;
  private final FieldSpec.DataType _rangeDataType;

  /**
   * The range is formatted as 5 parts:
   * <ul>
   *   <li>Lower inclusive '[' or exclusive '('</li>
   *   <li>Lower bound ('*' for unbounded)</li>
   *   <li>Delimiter ('\0')</li>
   *   <li>Upper bound ('*' for unbounded)</li>
   *   <li>Upper inclusive ']' or exclusive ')'</li>
   * </ul>
   */
  public RangePredicate(ExpressionContext lhs, String range) {
    super(lhs);
    String[] split = StringUtils.split(range, DELIMITER);
    if (split.length != 2) {
      split = StringUtils.split(range, LEGACY_DELIMITER);
    }
    String lower = split[0];
    String upper = split[1];
    _lowerInclusive = lower.charAt(0) == LOWER_INCLUSIVE;
    _lowerBound = lower.substring(1);
    int upperLength = upper.length();
    _upperInclusive = upper.charAt(upperLength - 1) == UPPER_INCLUSIVE;
    _upperBound = upper.substring(0, upperLength - 1);
<<<<<<< HEAD
    _rangeDataType = null;
=======
    _rangeDataType = FieldSpec.DataType.UNKNOWN;
>>>>>>> c7cc8216
  }

  public RangePredicate(ExpressionContext lhs, boolean lowerInclusive, String lowerBound, boolean upperInclusive,
      String upperBound, FieldSpec.DataType rangeDataType) {
    super(lhs);
    _lowerInclusive = lowerInclusive;
    _lowerBound = lowerBound;
    _upperInclusive = upperInclusive;
    _upperBound = upperBound;
    _rangeDataType = rangeDataType;
  }

  @Override
  public Type getType() {
    return Type.RANGE;
  }

  public boolean isLowerInclusive() {
    return _lowerInclusive;
  }

  public String getLowerBound() {
    return _lowerBound;
  }

  public boolean isUpperInclusive() {
    return _upperInclusive;
  }

  public String getUpperBound() {
    return _upperBound;
  }

  public FieldSpec.DataType getRangeDataType() {
    return _rangeDataType;
  }

  @Override
  public boolean equals(Object o) {
    if (this == o) {
      return true;
    }
    if (!(o instanceof RangePredicate)) {
      return false;
    }
    RangePredicate that = (RangePredicate) o;
    return _lowerInclusive == that._lowerInclusive && _upperInclusive == that._upperInclusive && Objects
        .equals(_lhs, that._lhs) && Objects.equals(_lowerBound, that._lowerBound) && Objects
        .equals(_upperBound, that._upperBound);
  }

  @Override
  public int hashCode() {
    return Objects.hash(_lhs, _lowerInclusive, _lowerBound, _upperInclusive, _upperBound);
  }

  @Override
  public String toString() {
    if (_lowerBound.equals(UNBOUNDED)) {
      return _lhs + (_upperInclusive ? " <= '" : " < '") + _upperBound + '\'';
    }
    if (_upperBound.equals(UNBOUNDED)) {
      return _lhs + (_lowerInclusive ? " >= '" : " > '") + _lowerBound + '\'';
    }
    if (_lowerInclusive && _upperInclusive) {
      return _lhs + " BETWEEN '" + _lowerBound + "' AND '" + _upperBound + '\'';
    }
    return "(" + _lhs + (_lowerInclusive ? " >= '" : " > '") + _lowerBound + "' AND " + _lhs + (_upperInclusive
        ? " <= '" : " < '") + _upperBound + "')";
  }
}<|MERGE_RESOLUTION|>--- conflicted
+++ resolved
@@ -69,11 +69,7 @@
     int upperLength = upper.length();
     _upperInclusive = upper.charAt(upperLength - 1) == UPPER_INCLUSIVE;
     _upperBound = upper.substring(0, upperLength - 1);
-<<<<<<< HEAD
-    _rangeDataType = null;
-=======
     _rangeDataType = FieldSpec.DataType.UNKNOWN;
->>>>>>> c7cc8216
   }
 
   public RangePredicate(ExpressionContext lhs, boolean lowerInclusive, String lowerBound, boolean upperInclusive,
