/**
 * Licensed to the Apache Software Foundation (ASF) under one
 * or more contributor license agreements.  See the NOTICE file
 * distributed with this work for additional information
 * regarding copyright ownership.  The ASF licenses this file
 * to you under the Apache License, Version 2.0 (the
 * "License"); you may not use this file except in compliance
 * with the License.  You may obtain a copy of the License at
 *
 *   http://www.apache.org/licenses/LICENSE-2.0
 *
 * Unless required by applicable law or agreed to in writing,
 * software distributed under the License is distributed on an
 * "AS IS" BASIS, WITHOUT WARRANTIES OR CONDITIONS OF ANY
 * KIND, either express or implied.  See the License for the
 * specific language governing permissions and limitations
 * under the License.
 */
package org.apache.pinot.common.metrics;

import org.apache.pinot.common.Utils;


/**
 * Enumeration containing all the timers exposed by the Pinot server.
 *
 */
public enum ServerTimer implements AbstractMetrics.Timer {
  FRESHNESS_LAG_MS("freshnessLagMs", false, "Tracks the freshness lag for consuming segments. "
      + "Computed as the time-period between when the data was last updated in the table and the current time."),

  NETTY_CONNECTION_SEND_RESPONSE_LATENCY("nettyConnection", false,
      "Latency of sending the response from server to broker. Computed as the time spent in sending "
          + "response to brokers after the results are available."),

  EXECUTION_THREAD_CPU_TIME_NS("nanoseconds", false, "Query cost (execution thread cpu time) "
      + "for query processing on server. Computed as time spent by all threads processing query and results "
      + "(doesn't includes time spent in system activities)"),

  SYSTEM_ACTIVITIES_CPU_TIME_NS("nanoseconds", false, "Query cost (system activities cpu time) "
      + "for query processing on server. Computed as the time spent in processing query on the servers "
      + "(only counts system acitivities such as GC, OS paging etc.)"),

  RESPONSE_SER_CPU_TIME_NS("nanoseconds", false, "Query cost (response serialization cpu time) "
      + "for query processing on server. Computed as the time spent in serializing query response on servers"),

<<<<<<< HEAD
  SEGMENT_UPLOAD_TIME_MS("milliseconds", false),

  // Total query cost (thread cpu time + system activities cpu time + response serialization cpu time) for query
  // processing on server
  TOTAL_CPU_TIME_NS("nanoseconds", false);
=======
  TOTAL_CPU_TIME_NS("nanoseconds", false, "Total query cost (thread cpu time + system "
      + "activities cpu time + response serialization cpu time) for query processing on server.");
>>>>>>> 53469c0b

  private final String _timerName;
  private final boolean _global;
  private final String _description;

  ServerTimer(String unit, boolean global) {
    this(unit, global, "");
  }

  ServerTimer(String unit, boolean global, String description) {
    _global = global;
    _timerName = Utils.toCamelCase(name().toLowerCase());
    _description = description;
  }

  @Override
  public String getTimerName() {
    return _timerName;
  }

  /**
   * Returns true if the timer is global (not attached to a particular resource)
   *
   * @return true if the timer is global
   */
  @Override
  public boolean isGlobal() {
    return _global;
  }

  @Override
  public String getDescription() {
    return _description;
  }
}<|MERGE_RESOLUTION|>--- conflicted
+++ resolved
@@ -44,16 +44,10 @@
   RESPONSE_SER_CPU_TIME_NS("nanoseconds", false, "Query cost (response serialization cpu time) "
       + "for query processing on server. Computed as the time spent in serializing query response on servers"),
 
-<<<<<<< HEAD
   SEGMENT_UPLOAD_TIME_MS("milliseconds", false),
 
-  // Total query cost (thread cpu time + system activities cpu time + response serialization cpu time) for query
-  // processing on server
-  TOTAL_CPU_TIME_NS("nanoseconds", false);
-=======
   TOTAL_CPU_TIME_NS("nanoseconds", false, "Total query cost (thread cpu time + system "
       + "activities cpu time + response serialization cpu time) for query processing on server.");
->>>>>>> 53469c0b
 
   private final String _timerName;
   private final boolean _global;
