--- conflicted
+++ resolved
@@ -236,11 +236,6 @@
     return requestBuilder.build();
   }
 
-<<<<<<< HEAD
-  private static HttpUriRequest getAddSchemaRequest(URI uri, String schemaName, File schemaFile, List<Header> headers,
-                                                    List<NameValuePair> parameters) {
-    return getUploadFileRequest(HttpPost.METHOD_NAME, uri, getContentBody(schemaName, schemaFile), headers, parameters,
-=======
   private static HttpUriRequest constructDeleteRequest(URI uri) {
     RequestBuilder requestBuilder = RequestBuilder.delete(uri).setVersion(HttpVersion.HTTP_1_1);
     setTimeout(requestBuilder, DELETE_REQUEST_SOCKET_TIMEOUT_MS);
@@ -249,7 +244,6 @@
 
   private static HttpUriRequest getAddSchemaRequest(URI uri, String schemaName, File schemaFile) {
     return getUploadFileRequest(HttpPost.METHOD_NAME, uri, getContentBody(schemaName, schemaFile), null, null,
->>>>>>> db913393
         DEFAULT_SOCKET_TIMEOUT_MS);
   }
 
@@ -418,22 +412,7 @@
    */
   public SimpleHttpResponse addSchema(URI uri, String schemaName, File schemaFile)
       throws IOException, HttpErrorStatusException {
-    return addSchema(uri, schemaName, schemaFile, null, null);
-  }
-
-  /**
-   * Add schema.
-   *
-   * @param uri URI
-   * @param schemaName Schema name
-   * @param schemaFile Schema file
-   * @return Response
-   * @throws IOException
-   * @throws HttpErrorStatusException
-   */
-  public SimpleHttpResponse addSchema(URI uri, String schemaName, File schemaFile, List<Header> headers,
-                                      List<NameValuePair> parameters) throws IOException, HttpErrorStatusException {
-    return sendRequest(getAddSchemaRequest(uri, schemaName, schemaFile, headers, parameters));
+    return sendRequest(getAddSchemaRequest(uri, schemaName, schemaFile));
   }
 
   /**
