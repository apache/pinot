/**
 * Licensed to the Apache Software Foundation (ASF) under one
 * or more contributor license agreements.  See the NOTICE file
 * distributed with this work for additional information
 * regarding copyright ownership.  The ASF licenses this file
 * to you under the Apache License, Version 2.0 (the
 * "License"); you may not use this file except in compliance
 * with the License.  You may obtain a copy of the License at
 *
 *   http://www.apache.org/licenses/LICENSE-2.0
 *
 * Unless required by applicable law or agreed to in writing,
 * software distributed under the License is distributed on an
 * "AS IS" BASIS, WITHOUT WARRANTIES OR CONDITIONS OF ANY
 * KIND, either express or implied.  See the License for the
 * specific language governing permissions and limitations
 * under the License.
 */
package org.apache.pinot.common.utils.grpc;

import com.google.common.base.Preconditions;
import com.google.protobuf.ByteString;
import java.util.HashMap;
import java.util.List;
import java.util.Map;
import org.apache.commons.collections4.CollectionUtils;
import org.apache.pinot.common.proto.Server;
import org.apache.pinot.common.request.BrokerRequest;
import org.apache.pinot.spi.query.QueryThreadContext;
import org.apache.pinot.spi.utils.CommonConstants.Query.Request;
import org.apache.thrift.TException;
import org.apache.thrift.TSerializer;
import org.apache.thrift.protocol.TCompactProtocol;


public class ServerGrpcRequestBuilder {
  private long _requestId;
<<<<<<< HEAD
  private long _cid;
=======
  private String _cid;
>>>>>>> c6f0e403
  private String _brokerId = "unknown";
  private boolean _enableTrace;
  private boolean _enableStreaming;
  private String _payloadType;
  private String _sql;
  private BrokerRequest _brokerRequest;
  private List<String> _segments;

  /**
   * Create a new builder, reading as much as possible from the current thread context, including request ID and CID.
   */
  public static ServerGrpcRequestBuilder fromThreadContext() {
    return new ServerGrpcRequestBuilder()
        .setIds(QueryThreadContext.getRequestId(), QueryThreadContext.getCid());
  }

  public ServerGrpcRequestBuilder setIds(long requestId, String cid) {
    _requestId = requestId;
    _cid = cid;
    return this;
  }

  public ServerGrpcRequestBuilder setCorrelationId(long cid) {
    _cid = cid;
    return this;
  }

  public ServerGrpcRequestBuilder setBrokerId(String brokerId) {
    _brokerId = brokerId;
    return this;
  }

  public ServerGrpcRequestBuilder setEnableTrace(boolean enableTrace) {
    _enableTrace = enableTrace;
    return this;
  }

  public ServerGrpcRequestBuilder setEnableStreaming(boolean enableStreaming) {
    _enableStreaming = enableStreaming;
    return this;
  }

  public ServerGrpcRequestBuilder setSql(String sql) {
    _payloadType = Request.PayloadType.SQL;
    _sql = sql;
    return this;
  }

  public ServerGrpcRequestBuilder setBrokerRequest(BrokerRequest brokerRequest) {
    _payloadType = Request.PayloadType.BROKER_REQUEST;
    _brokerRequest = brokerRequest;
    return this;
  }

  public ServerGrpcRequestBuilder setSegments(List<String> segments) {
    _segments = segments;
    return this;
  }

  public Server.ServerRequest build() {
    Preconditions.checkState(_payloadType != null && CollectionUtils.isNotEmpty(_segments),
        "Query and segmentsToQuery must be set");

    long cid = _cid > 0 ? _cid : _requestId;
    Map<String, String> metadata = new HashMap<>();
    metadata.put(Request.MetadataKeys.REQUEST_ID, Long.toString(_requestId));
<<<<<<< HEAD
    metadata.put(Request.MetadataKeys.CORRELATION_ID, Long.toString(cid));
=======
    metadata.put(Request.MetadataKeys.CORRELATION_ID, _cid);
>>>>>>> c6f0e403
    metadata.put(Request.MetadataKeys.BROKER_ID, _brokerId);
    metadata.put(Request.MetadataKeys.ENABLE_TRACE, Boolean.toString(_enableTrace));
    metadata.put(Request.MetadataKeys.ENABLE_STREAMING, Boolean.toString(_enableStreaming));
    metadata.put(Request.MetadataKeys.PAYLOAD_TYPE, _payloadType);

    if (_payloadType.equals(Request.PayloadType.SQL)) {
      return Server.ServerRequest.newBuilder().putAllMetadata(metadata).setSql(_sql).addAllSegments(_segments).build();
    } else {
      byte[] payLoad;
      try {
        payLoad = new TSerializer(new TCompactProtocol.Factory()).serialize(_brokerRequest);
      } catch (TException e) {
        throw new RuntimeException("Caught exception while serializing broker request: " + _brokerRequest, e);
      }
      return Server.ServerRequest.newBuilder().putAllMetadata(metadata).setPayload(ByteString.copyFrom(payLoad))
          .addAllSegments(_segments).build();
    }
  }
}<|MERGE_RESOLUTION|>--- conflicted
+++ resolved
@@ -35,11 +35,7 @@
 
 public class ServerGrpcRequestBuilder {
   private long _requestId;
-<<<<<<< HEAD
-  private long _cid;
-=======
   private String _cid;
->>>>>>> c6f0e403
   private String _brokerId = "unknown";
   private boolean _enableTrace;
   private boolean _enableStreaming;
@@ -58,11 +54,6 @@
 
   public ServerGrpcRequestBuilder setIds(long requestId, String cid) {
     _requestId = requestId;
-    _cid = cid;
-    return this;
-  }
-
-  public ServerGrpcRequestBuilder setCorrelationId(long cid) {
     _cid = cid;
     return this;
   }
@@ -103,14 +94,9 @@
     Preconditions.checkState(_payloadType != null && CollectionUtils.isNotEmpty(_segments),
         "Query and segmentsToQuery must be set");
 
-    long cid = _cid > 0 ? _cid : _requestId;
     Map<String, String> metadata = new HashMap<>();
     metadata.put(Request.MetadataKeys.REQUEST_ID, Long.toString(_requestId));
-<<<<<<< HEAD
-    metadata.put(Request.MetadataKeys.CORRELATION_ID, Long.toString(cid));
-=======
     metadata.put(Request.MetadataKeys.CORRELATION_ID, _cid);
->>>>>>> c6f0e403
     metadata.put(Request.MetadataKeys.BROKER_ID, _brokerId);
     metadata.put(Request.MetadataKeys.ENABLE_TRACE, Boolean.toString(_enableTrace));
     metadata.put(Request.MetadataKeys.ENABLE_STREAMING, Boolean.toString(_enableStreaming));
