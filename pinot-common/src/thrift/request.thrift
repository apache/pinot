/**
 * Licensed to the Apache Software Foundation (ASF) under one
 * or more contributor license agreements.  See the NOTICE file
 * distributed with this work for additional information
 * regarding copyright ownership.  The ASF licenses this file
 * to you under the Apache License, Version 2.0 (the
 * "License"); you may not use this file except in compliance
 * with the License.  You may obtain a copy of the License at
 *
 *   http://www.apache.org/licenses/LICENSE-2.0
 *
 * Unless required by applicable law or agreed to in writing,
 * software distributed under the License is distributed on an
 * "AS IS" BASIS, WITHOUT WARRANTIES OR CONDITIONS OF ANY
 * KIND, either express or implied.  See the License for the
 * specific language governing permissions and limitations
 * under the License.
 */
namespace java org.apache.pinot.common.request
include "query.thrift"

struct QuerySource {
  1: optional string tableName;
}

struct BrokerRequest {
//  1: optional QueryType queryType;
  2: optional QuerySource querySource;
//  3: optional string timeInterval;
//  4: optional string duration;
//  5: optional FilterQuery filterQuery;
//  6: optional list<AggregationInfo> aggregationsInfo;
//  7: optional GroupBy groupBy;
//  8: optional Selection selections;
//  9: optional FilterQueryMap filterSubQueryMap;
// 10: optional string bucketHashKey;
// 11: optional bool enableTrace;
// 12: optional string responseFormat;
// 13: optional map<string, string> debugOptions;
// 14: optional map<string, string> queryOptions;
// 15: optional HavingFilterQuery havingFilterQuery;
// 16: optional HavingFilterQueryMap havingFilterSubQueryMap;
 17: optional query.PinotQuery pinotQuery;
// 18: optional list<SelectionSort> orderBy;
// 19: optional i32 limit = 0;
}

struct InstanceRequest {
  1: required i64 requestId;
  2: required BrokerRequest query;
  3: optional list<string> searchSegments;
  4: optional bool enableTrace;
  5: optional string brokerId;
  6: optional list<string> optionalSegments;
<<<<<<< HEAD
  7: optional i64 cid;
=======
  7: optional string cid;
>>>>>>> c6f0e403
}<|MERGE_RESOLUTION|>--- conflicted
+++ resolved
@@ -52,9 +52,5 @@
   4: optional bool enableTrace;
   5: optional string brokerId;
   6: optional list<string> optionalSegments;
-<<<<<<< HEAD
-  7: optional i64 cid;
-=======
   7: optional string cid;
->>>>>>> c6f0e403
 }