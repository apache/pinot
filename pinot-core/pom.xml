--- conflicted
+++ resolved
@@ -127,7 +127,7 @@
       <artifactId>slf4j-log4j12</artifactId>
     </dependency>
     <dependency>
-<<<<<<< HEAD
+    <!--
       <groupId>org.apache.hadoop</groupId>
       <artifactId>hadoop-client</artifactId>
       <exclusions>
@@ -146,9 +146,8 @@
       </exclusions>
       <scope>provided</scope>
     </dependency>
+    -->
     <dependency>
-=======
->>>>>>> 01d6af98
       <groupId>org.apache.commons</groupId>
       <artifactId>commons-csv</artifactId>
       <version>1.0</version>
