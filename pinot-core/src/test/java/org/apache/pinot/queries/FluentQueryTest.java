/**
 * Licensed to the Apache Software Foundation (ASF) under one
 * or more contributor license agreements.  See the NOTICE file
 * distributed with this work for additional information
 * regarding copyright ownership.  The ASF licenses this file
 * to you under the Apache License, Version 2.0 (the
 * "License"); you may not use this file except in compliance
 * with the License.  You may obtain a copy of the License at
 *
 *   http://www.apache.org/licenses/LICENSE-2.0
 *
 * Unless required by applicable law or agreed to in writing,
 * software distributed under the License is distributed on an
 * "AS IS" BASIS, WITHOUT WARRANTIES OR CONDITIONS OF ANY
 * KIND, either express or implied.  See the License for the
 * specific language governing permissions and limitations
 * under the License.
 */

package org.apache.pinot.queries;

import com.google.common.base.Preconditions;
import com.google.common.collect.Lists;
import java.io.File;
import java.io.FileWriter;
import java.io.IOException;
import java.io.UncheckedIOException;
import java.nio.file.Files;
import java.util.ArrayList;
import java.util.Arrays;
import java.util.HashMap;
import java.util.List;
import java.util.Locale;
import java.util.Map;
import java.util.Objects;
import java.util.function.Consumer;
import java.util.function.Function;
import java.util.stream.Collectors;
import org.apache.commons.csv.CSVFormat;
import org.apache.commons.csv.CSVPrinter;
import org.apache.pinot.common.response.BrokerResponse;
import org.apache.pinot.common.response.broker.BrokerResponseNative;
import org.apache.pinot.common.utils.PinotDataType;
import org.apache.pinot.plugin.inputformat.csv.CSVRecordReaderConfig;
import org.apache.pinot.segment.local.indexsegment.immutable.ImmutableSegmentLoader;
import org.apache.pinot.segment.local.segment.creator.SegmentTestUtils;
import org.apache.pinot.segment.local.segment.creator.impl.SegmentIndexCreationDriverImpl;
import org.apache.pinot.segment.spi.ImmutableSegment;
import org.apache.pinot.segment.spi.IndexSegment;
import org.apache.pinot.segment.spi.creator.SegmentGeneratorConfig;
import org.apache.pinot.segment.spi.creator.SegmentIndexCreationDriver;
import org.apache.pinot.spi.config.table.TableConfig;
import org.apache.pinot.spi.data.FieldSpec;
import org.apache.pinot.spi.data.Schema;
import org.apache.pinot.spi.data.readers.FileFormat;
import org.apache.pinot.spi.utils.ReadMode;
import org.intellij.lang.annotations.Language;
import org.testng.Assert;


/**
 * A fluent API for testing single-stage queries.
 *
 * Use {@link #withBaseDir(File)} to start a new test.
 *
 * This test framework is intended to be used in a way to write semantically rich tests that are easy to read.
 * They are more useful when small amount of data is needed to test a specific query.
 *
 * By default, this framework creates a single broker and a single server.
 * This should be enough for most tests.
 * But some tests may need to create more than one server.
 * The framework is able to create up to two servers, internally called <em>instances</em>.
 * The DSL force the user to create the first instance before executing a query, but the second instance can be created
 * by calling {@link OnFirstInstance#andOnSecondInstance(Object[]...)}.
 *
 * @see org.apache.pinot.core.query.aggregation.function.CountAggregationFunctionTest
 */
public class FluentQueryTest {

  private final FluentBaseQueriesTest _baseQueriesTest;
  final File _baseDir;
  private final Map<String, String> _extraQueryOptions = new HashMap<>();

  FluentQueryTest(FluentBaseQueriesTest baseQueriesTest, File baseDir) {
    _baseQueriesTest = baseQueriesTest;
    _baseDir = baseDir;
  }

  /**
   * Start a new test with the given base directory.
   *
   * Usually the base directory will be created before every test and destroyed after that using lifecycle testing
   * hooks like {@link org.testng.annotations.BeforeClass} and {@link org.testng.annotations.AfterClass}.
   *
   * Each test will create its own subdirectory in the base directory, so multiple tests may use the same base
   * directory.
   *
   * @param baseDir the base directory for the test. It must exist, be a directory and be writable.
   * @return The fluent API for testing queries, where eventually {@link #givenTable(Schema, TableConfig)} will be
   * called.
   */
  public static FluentQueryTest withBaseDir(File baseDir) {
    Preconditions.checkArgument(baseDir.exists(), "Base directory must exist");
    Preconditions.checkArgument(baseDir.isDirectory(), "Base directory must be a directory");
    Preconditions.checkArgument(baseDir.canWrite(), "Base directory must be writable");
    return new FluentQueryTest(new FluentBaseQueriesTest(), baseDir);
  }

  /**
   * Creates a new test with a temporary directory.
   *
   * @param consumer the test to run. The received FluentQueryTest will use a temporary directory that will be removed
   *                 after the consumer is executed, even if a throwable is thrown.
   */
  public static void test(Consumer<FluentQueryTest> consumer) {
    StackWalker walker = StackWalker.getInstance(StackWalker.Option.RETAIN_CLASS_REFERENCE);
    try (Closeable test = new Closeable(walker.getCallerClass().getSimpleName())) {
      consumer.accept(test);
    } catch (IOException e) {
      throw new UncheckedIOException(e);
    }
  }

  /**
   * Creates a new test with a temporary directory.
   *
   * The returned object is intended to be used in a try-with-resources manner.
   * Its close method will remove the temporary directory.
   */
  public static FluentQueryTest.Closeable open() {
    StackWalker walker = StackWalker.getInstance(StackWalker.Option.RETAIN_CLASS_REFERENCE);
    try {
      return new FluentQueryTest.Closeable(walker.getCallerClass().getSimpleName());
    } catch (IOException e) {
      throw new UncheckedIOException(e);
    }
  }

  /**
   * Sets the given extra query options to the queries that will be executed on this test.
   *
   * Older properties (including null handling) will be removed.
   */
  public FluentQueryTest withExtraQueryOptions(Map<String, String> extraQueryOptions) {
    _extraQueryOptions.clear();
    _extraQueryOptions.putAll(extraQueryOptions);
    return this;
  }

  /**
   * Sets the null handling to the queries that will be executed on this test.
   */
  public FluentQueryTest withNullHandling(boolean enabled) {
    _extraQueryOptions.put("enableNullHandling", Boolean.toString(enabled));
    return this;
  }

  /**
   * Declares a table with the given schema and table configuration.
   *
   * @return a {@link DeclaringTable} object to declare the segments of the table.
   */
  public DeclaringTable givenTable(Schema schema, TableConfig tableConfig) {
    return new DeclaringTable(_baseQueriesTest, tableConfig, schema, _baseDir, _extraQueryOptions);
  }

  public static class Closeable extends FluentQueryTest implements AutoCloseable {

    private Closeable(String testBaseName)
        throws IOException {
      super(new FluentBaseQueriesTest(), Files.createTempDirectory(testBaseName).toFile());
    }

    @Override
    public void close() {
      _baseDir.delete();
    }
  }

  public static class DeclaringTable {
    private final FluentBaseQueriesTest _baseQueriesTest;
    private final TableConfig _tableConfig;
    private final Schema _schema;
    private final File _baseDir;
    private final Map<String, String> _extraQueryOptions;

    DeclaringTable(FluentBaseQueriesTest baseQueriesTest, TableConfig tableConfig, Schema schema, File baseDir,
        Map<String, String> extraQueryOptions) {
      _baseQueriesTest = baseQueriesTest;
      _tableConfig = tableConfig;
      _schema = schema;
      _baseDir = baseDir;
      _extraQueryOptions = extraQueryOptions;
      Preconditions.checkArgument(_schema.getSchemaName() != null, "Schema must have a name");
    }

<<<<<<< HEAD
    /**
     * Creates one segment on the first instance (aka server) with the given content.
     *
     * @param content the content of the segment.
     * @see OnFirstInstance#andSegment(String...) to learn more about the content syntax
     */
=======
    public OnFirstInstance getFirstInstance() {
      return new OnFirstInstance(_tableConfig, _schema, _baseDir, false, _baseQueriesTest, _extraQueryOptions);
    }

>>>>>>> 905dc82f
    public OnFirstInstance onFirstInstance(String... content) {
      return new OnFirstInstance(_tableConfig, _schema, _baseDir, false, _baseQueriesTest, _extraQueryOptions)
          .andSegment(content);
    }

    /**
     * Creates one segment on the first instance (aka server) with the given content.
     * @param content the content of the segment. Each element of the array is a row. Each row is an array of objects
     *                that should be compatible with the table definition.
     */
    public OnFirstInstance onFirstInstance(Object[]... content) {
      return new OnFirstInstance(_tableConfig, _schema, _baseDir, false, _baseQueriesTest, _extraQueryOptions)
          .andSegment(content);
    }
  }

  public static class TableWithSegments {
    protected final TableConfig _tableConfig;
    protected final Schema _schema;
    protected final File _indexDir;
    protected final boolean _onSecondInstance;
    protected final FluentBaseQueriesTest _baseQueriesTest;
    protected final List<FakeSegmentContent> _segmentContents = new ArrayList<>();
    protected final Map<String, String> _extraQueryOptions;

    TableWithSegments(TableConfig tableConfig, Schema schema, File baseDir, boolean onSecondInstance,
        FluentBaseQueriesTest baseQueriesTest, Map<String, String> extraQueryOptions) {
      _extraQueryOptions = extraQueryOptions;
      try {
        _tableConfig = tableConfig;
        _schema = schema;
        _indexDir = Files.createTempDirectory(baseDir.toPath(), schema.getSchemaName()).toFile();
        _onSecondInstance = onSecondInstance;
        _baseQueriesTest = baseQueriesTest;
      } catch (IOException ex) {
        throw new UncheckedIOException(ex);
      }
    }

    TableWithSegments andSegment(String... tableText) {
      _segmentContents.add(new FakeSegmentContent(_schema, tableText));
      return this;
    }

    public TableWithSegments andSegment(Object[]... content) {
      _segmentContents.add(new FakeSegmentContent(content));
      return this;
    }

    protected void processSegments() {
      List<ImmutableSegment> indexSegments = new ArrayList<>(_segmentContents.size());

      try {
        for (int i = 0; i < _segmentContents.size(); i++) {
          FakeSegmentContent segmentContent = _segmentContents.get(i);
          File inputFile = Files.createTempFile(_indexDir.toPath(), "data", ".csv").toFile();
          try (CSVPrinter csvPrinter = new CSVPrinter(new FileWriter(inputFile), CSVFormat.DEFAULT)) {
            for (List<Object> row : segmentContent) {
              if (row.stream().anyMatch(Objects::isNull)) {
                List<Object> newRow = row.stream().map(o -> o == null ? "null" : o).collect(Collectors.toList());
                csvPrinter.printRecord(newRow);
              } else {
                csvPrinter.printRecord(row);
              }
            }
          } catch (IOException ex) {
            throw new UncheckedIOException(ex);
          }
          String tableName = _schema.getSchemaName();
          SegmentGeneratorConfig config =
              SegmentTestUtils.getSegmentGeneratorConfig(inputFile, FileFormat.CSV, _indexDir, tableName, _tableConfig,
                  _schema);
          CSVRecordReaderConfig csvRecordReaderConfig = new CSVRecordReaderConfig();
          String header = String.join(",", _schema.getPhysicalColumnNames());
          csvRecordReaderConfig.setHeader(header);
          csvRecordReaderConfig.setSkipHeader(false);
          csvRecordReaderConfig.setNullStringValue("null");
          config.setReaderConfig(csvRecordReaderConfig);
          config.setSegmentNamePostfix(Integer.toString(i));
          SegmentIndexCreationDriver driver = new SegmentIndexCreationDriverImpl();
          driver.init(config);
          driver.build();

          indexSegments.add(ImmutableSegmentLoader.load(new File(_indexDir, driver.getSegmentName()), ReadMode.mmap));
        }
      } catch (Exception ex) {
        throw new RuntimeException(ex);
      }
      if (_onSecondInstance) {
        _baseQueriesTest._segments2.addAll(indexSegments);
      } else {
        _baseQueriesTest._segments1.addAll(indexSegments);
      }
      _segmentContents.clear();
    }

    /**
     * Executes the given query and returns an object that can be used to assert the results.
     */
    public QueryExecuted whenQuery(@Language("sql") String query) {
      processSegments();
      BrokerResponseNative brokerResponse = _baseQueriesTest.getBrokerResponse(query, _extraQueryOptions);
      return new QueryExecuted(_baseQueriesTest, brokerResponse, _extraQueryOptions);
    }

    /**
     * Creates another table.
     *
     * The older tables can still be used.
     */
    public DeclaringTable givenTable(Schema schema, TableConfig tableConfig) {
      processSegments();
      return new DeclaringTable(_baseQueriesTest, tableConfig, schema, _indexDir.getParentFile(), _extraQueryOptions);
    }
  }

  public static class OnFirstInstance extends TableWithSegments {
    OnFirstInstance(TableConfig tableConfig, Schema schema, File baseDir, boolean onSecondInstance,
        FluentBaseQueriesTest baseQueriesTest, Map<String, String> extraQueryOptions) {
      super(tableConfig, schema, baseDir, onSecondInstance, baseQueriesTest, extraQueryOptions);
    }

    /**
     * Adds a new segment to the table in this instance.
     * @param content the content of the segment. Each element of the array is a row. Each row is an array of objects
     *                that should be compatible with the table definition.
     */
    public OnFirstInstance andSegment(Object[]... content) {
      _segmentContents.add(new FakeSegmentContent(content));
      return this;
    }

    /**
     * Adds a new segment to the table in this instance.
     *
     * The content is a table in text format. The first row is the header, and the rest of the rows are the data.
     * Each column must be separated by pipes ({@code |}).
     * The header must be the name of the column (as declared in the schema).
     * The order of the columns doesn't have to match the order of the columns in the schema.
     *
     * After the header, each row must have the same number of columns as the header and will contain the data.
     * Each entry in the row must be a valid value for the column type.
     * The rules to parse these values are:
     * <ol>
     *   <li>First, the value will be trimmed</li>
     *   <li>{@code null} will always be treated as null</li>
     *   <li>{@code "null"} will be parsed as
     *   {@link PinotDataType#convert(Object, PinotDataType) PinotDataType.convert("null", type)}</li>
     *   <li>Any other value will be parsed as
     *   {@link PinotDataType#convert(Object, PinotDataType) PinotDataType.convert(value, type)}</li>
     * </ol>
     *
     * @param tableText the content of the segment, as explained above.
     */
    public OnFirstInstance andSegment(String... tableText) {
      super.andSegment(tableText);
      return this;
    }

<<<<<<< HEAD
    /**
     * Creates one segment on a second instance (aka server).
     *
     * @param content the content of the segment. Each element of the array is a row. Each row is an array of objects
     *                that should be compatible with the table definition.
     */
=======
    public OnSecondInstance getSecondInstance() {
      processSegments();
      return new OnSecondInstance(
          _tableConfig, _schema, _indexDir.getParentFile(), !_onSecondInstance, _baseQueriesTest, _extraQueryOptions
      );
    }

>>>>>>> 905dc82f
    public OnSecondInstance andOnSecondInstance(Object[]... content) {
      processSegments();
      return new OnSecondInstance(
          _tableConfig, _schema, _indexDir.getParentFile(), !_onSecondInstance, _baseQueriesTest, _extraQueryOptions)
          .andSegment(content);
    }

    /**
     * Creates one segment on a second instance (aka server).
     *
     * @param content the content of the segment.
     * @see OnFirstInstance#andSegment(String...) to learn more about the content syntax
     */
    public OnSecondInstance andOnSecondInstance(String... content) {
      processSegments();
      return new OnSecondInstance(
          _tableConfig, _schema, _indexDir.getParentFile(), !_onSecondInstance, _baseQueriesTest, _extraQueryOptions)
          .andSegment(content);
    }

    public OnFirstInstance prepareToQuery() {
      processSegments();
      return this;
    }

    public void tearDown() {
      _baseQueriesTest.shutdownExecutor();
    }
  }

  public static class OnSecondInstance extends TableWithSegments {
    OnSecondInstance(TableConfig tableConfig, Schema schema, File baseDir, boolean onSecondInstance,
        FluentBaseQueriesTest baseQueriesTest, Map<String, String> extraQueryOptions) {
      super(tableConfig, schema, baseDir, onSecondInstance, baseQueriesTest, extraQueryOptions);
    }

    /**
     * Adds a new segment to the table in this instance.
     * @param content the content of the segment. Each element of the array is a row. Each row is an array of objects
     *                that should be compatible with the table definition.
     */
    public OnSecondInstance andSegment(Object[]... content) {
      _segmentContents.add(new FakeSegmentContent(content));
      return this;
    }

    /**
     * Adds a new segment to the table in this instance.
     * @param tableText the content of the segment.
     * @see OnFirstInstance#andSegment(String...) to learn more about the
     */
    public OnSecondInstance andSegment(String... tableText) {
      super.andSegment(tableText);
      return this;
    }

    public OnSecondInstance prepareToQuery() {
      processSegments();
      return this;
    }

    public void tearDown() {
      _baseQueriesTest.shutdownExecutor();
    }
  }

  public static class QueryExecuted {
    private final FluentBaseQueriesTest _baseQueriesTest;
    private final BrokerResponse _brokerResponse;
    private final Map<String, String> _extraQueryOptions;

    public QueryExecuted(FluentBaseQueriesTest baseQueriesTest, BrokerResponse brokerResponse,
        Map<String, String> extraQueryOptions) {
      _baseQueriesTest = baseQueriesTest;
      _brokerResponse = brokerResponse;
      _extraQueryOptions = extraQueryOptions;
    }

    /**
     * Asserts that the result of the query is the given table.
     *
     * The table is a text table. The first row is the header, and the rest of the rows are the data.
     * Each column must be separated by pipes ({@code |}).
     * The header must be a valid column type (as defined by {@link PinotDataType}, although it will be trimmed and
     * uppercased).
     *
     * After the header, each row must have the same number of columns as the header and will contain the data.
     * Each entry in the row must be a valid value for the column type.
     * The rules to parse these values are:
     * <ol>
     *   <li>First, the value will be trimmed</li>
     *   <li>{@code null} will always be treated as null</li>
     *   <li>{@code "null"} will be parsed as
     *   {@link PinotDataType#convert(Object, PinotDataType) PinotDataType.convert("null", type)}</li>
     *   <li>Any other value will be parsed as
     *   {@link PinotDataType#convert(Object, PinotDataType) PinotDataType.convert(value, type)}</li>
     * </ol>
     */
    public QueryExecuted thenResultIs(String... tableText) {
      Object[][] rows = tableAsRows(
          headerCells -> Arrays.stream(headerCells)
              .map(String::trim)
              .map(txt -> txt.toUpperCase(Locale.US))
              .map(PinotDataType::valueOf)
              .collect(Collectors.toList()),
          tableText
      );
      thenResultIs(rows);

      return this;
    }

    /**
     * Asserts that the result of the query is the given table.
     */
    public QueryExecuted thenResultIs(Object[]... expectedResult) {
      if (_brokerResponse.getExceptionsSize() > 0) {
        Assert.fail("Query failed with " + _brokerResponse.getExceptions());
      }

      List<Object[]> actualRows = _brokerResponse.getResultTable().getRows();
      int rowsToAnalyze = Math.min(actualRows.size(), expectedResult.length);
      for (int i = 0; i < rowsToAnalyze; i++) {
        Object[] actualRow = actualRows.get(i);
        Object[] expectedRow = expectedResult[i];
        int colsToAnalyze = Math.min(actualRow.length, expectedRow.length);
        for (int j = 0; j < colsToAnalyze; j++) {
          Object actualCell = actualRow[j];
          Object expectedCell = expectedRow[j];
          if (actualCell != null && expectedCell != null) {
            Assert.assertEquals(actualCell.getClass(), expectedCell.getClass(), "On row " + i + " and column " + j);
          }
          if (expectedCell == null) {
            Assert.assertNull(actualCell, "On row " + i + " and column " + j + ". "
                + "Actual value is '" + actualCell + "', which is not null");
          } else if (actualCell == null) {
            Assert.fail("On row " + i + " and column " + j + ". Actual value is null when expecting not null "
                + "value '" + expectedCell + "'");
          } else {
            Assert.assertEquals(actualCell, expectedCell, "On row " + i + " and column " + j);
          }
        }
        Assert.assertEquals(actualRow.length, expectedRow.length, "Unexpected number of columns on row " + i);
      }
      Assert.assertEquals(actualRows.size(), expectedResult.length, "Unexpected number of rows");
      return this;
    }

    /**
     * Sets the given extra query options to the queries that will be executed on this test.
     *
     * Older properties (including null handling) will be removed.
     */
    public QueryExecuted withExtraQueryOptions(Map<String, String> extraQueryOptions) {
      _extraQueryOptions.clear();
      _extraQueryOptions.putAll(extraQueryOptions);
      return this;
    }

    /**
     * Sets the null handling to the queries that will be executed on this test.
     *
     * <strong>Important:</strong> This change will only affect new queries.
     */
    public QueryExecuted withNullHandling(boolean enabled) {
      _extraQueryOptions.put("enableNullHandling", Boolean.toString(enabled));
      return this;
    }

    /**
     * Executes the given query and returns an object that can be used to assert the results.
     *
     * The tables and segments already created can still be used.
     */
    public QueryExecuted whenQuery(@Language("sql") String query) {
      BrokerResponseNative brokerResponse = _baseQueriesTest.getBrokerResponse(query, _extraQueryOptions);
      return new QueryExecuted(_baseQueriesTest, brokerResponse, _extraQueryOptions);
    }
  }

  public static Object[][] tableAsRows(Function<String[], List<PinotDataType>> extractDataTypes, String... tableText) {
    String header = tableText[0];
    String[] headerCells = header.split("\\|");

    List<PinotDataType> dataTypes = extractDataTypes.apply(headerCells);

    for (int i = 0; i < dataTypes.size(); i++) {
      PinotDataType dataType = dataTypes.get(i);
      if (!dataType.isSingleValue()) {
        throw new IllegalArgumentException(
            "Multi value columns are not supported and the " + i + "th column is of type " + dataType
                + " which is multivalued");
      }
    }

    Object[][] rows = new Object[tableText.length - 1][];
    for (int i = 1; i < tableText.length; i++) {
      String[] rawCells = tableText[i].split("\\|");
      Object[] convertedRow = new Object[dataTypes.size()];
      for (int col = 0; col < rawCells.length; col++) {
        String rawCell = rawCells[col].trim();
        Object converted;
        if (rawCell.equalsIgnoreCase("null")) {
          converted = null;
        } else if (rawCell.equalsIgnoreCase("\"null\"")) {
          converted = dataTypes.get(col).convert("null", PinotDataType.STRING);
        } else {
          converted = dataTypes.get(col).convert(rawCell, PinotDataType.STRING);
        }
        convertedRow[col] = converted;
      }
      rows[i - 1] = convertedRow;
    }
    return rows;
  }

  public static class FakeSegmentContent extends ArrayList<List<Object>> {

    public FakeSegmentContent(Schema schema, String... tableText) {
      super(tableText.length - 1);

      Object[][] rows = FluentQueryTest.tableAsRows(
          headerCells -> {
            List<PinotDataType> dataTypes = new ArrayList<>();
            for (String headerCell : headerCells) {
              String columnName = headerCell.trim();
              FieldSpec fieldSpec = schema.getFieldSpecFor(columnName);
              if (fieldSpec.isVirtualColumn()) {
                throw new IllegalArgumentException("Virtual columns like " + columnName + " cannot be set here");
              }
              if (!fieldSpec.isSingleValueField()) {
                throw new IllegalArgumentException(
                    "Multi valued columns like " + columnName + " cannot be set as text");
              }
              dataTypes.add(PinotDataType.getPinotDataTypeForIngestion(fieldSpec));
            }
            return dataTypes;
          },
          tableText);

      for (Object[] row : rows) {
        add(Arrays.asList(row));
      }
    }

    public FakeSegmentContent(Object[]... rows) {
      super(rows.length);
      for (Object[] row : rows) {
        add(Arrays.asList(row));
      }
    }
  }

  protected static class FluentBaseQueriesTest extends BaseQueriesTest {
    List<IndexSegment> _segments1 = new ArrayList<>();
    List<IndexSegment> _segments2 = new ArrayList<>();

    @Override
    protected String getFilter() {
      return "";
    }

    @Override
    protected IndexSegment getIndexSegment() {
      return _segments1.get(0);
    }

    @Override
    protected List<IndexSegment> getIndexSegments() {
      if (_segments2.isEmpty()) {
        return _segments1;
      }
      ArrayList<IndexSegment> segments = new ArrayList<>(_segments1.size() + _segments2.size());
      segments.addAll(_segments1);
      segments.addAll(_segments2);
      return segments;
    }

    @Override
    protected List<List<IndexSegment>> getDistinctInstances() {
      if (_segments2.isEmpty()) {
        return super.getDistinctInstances();
      }
      return Lists.newArrayList(_segments1, _segments2);
    }
  }
}<|MERGE_RESOLUTION|>--- conflicted
+++ resolved
@@ -194,19 +194,20 @@
       Preconditions.checkArgument(_schema.getSchemaName() != null, "Schema must have a name");
     }
 
-<<<<<<< HEAD
+    /**
+     * Moves the fluent DSL to the first instance (aka server).
+     * @return
+     */
+    public OnFirstInstance onFirstInstance() {
+      return new OnFirstInstance(_tableConfig, _schema, _baseDir, false, _baseQueriesTest, _extraQueryOptions);
+    }
+
     /**
      * Creates one segment on the first instance (aka server) with the given content.
      *
      * @param content the content of the segment.
      * @see OnFirstInstance#andSegment(String...) to learn more about the content syntax
      */
-=======
-    public OnFirstInstance getFirstInstance() {
-      return new OnFirstInstance(_tableConfig, _schema, _baseDir, false, _baseQueriesTest, _extraQueryOptions);
-    }
-
->>>>>>> 905dc82f
     public OnFirstInstance onFirstInstance(String... content) {
       return new OnFirstInstance(_tableConfig, _schema, _baseDir, false, _baseQueriesTest, _extraQueryOptions)
           .andSegment(content);
@@ -321,6 +322,15 @@
       processSegments();
       return new DeclaringTable(_baseQueriesTest, tableConfig, schema, _indexDir.getParentFile(), _extraQueryOptions);
     }
+
+    public TableWithSegments prepareToQuery() {
+      processSegments();
+      return this;
+    }
+
+    public void tearDown() {
+      _baseQueriesTest.shutdownExecutor();
+    }
   }
 
   public static class OnFirstInstance extends TableWithSegments {
@@ -366,22 +376,22 @@
       return this;
     }
 
-<<<<<<< HEAD
-    /**
-     * Creates one segment on a second instance (aka server).
-     *
-     * @param content the content of the segment. Each element of the array is a row. Each row is an array of objects
-     *                that should be compatible with the table definition.
-     */
-=======
-    public OnSecondInstance getSecondInstance() {
+    /**
+     * Moves the fluent DSL to the second instance (aka server).
+     */
+    public OnSecondInstance andOnSecondInstance() {
       processSegments();
       return new OnSecondInstance(
           _tableConfig, _schema, _indexDir.getParentFile(), !_onSecondInstance, _baseQueriesTest, _extraQueryOptions
       );
     }
 
->>>>>>> 905dc82f
+    /**
+     * Moves the fluent DSL to the second instance (aka server), adding the content as the first segment.
+     *
+     * @param content the content of the segment. Each element of the array is a row. Each row is an array of objects
+     *                that should be compatible with the table definition.
+     */
     public OnSecondInstance andOnSecondInstance(Object[]... content) {
       processSegments();
       return new OnSecondInstance(
@@ -403,12 +413,8 @@
     }
 
     public OnFirstInstance prepareToQuery() {
-      processSegments();
-      return this;
-    }
-
-    public void tearDown() {
-      _baseQueriesTest.shutdownExecutor();
+      super.prepareToQuery();
+      return this;
     }
   }
 
@@ -439,12 +445,8 @@
     }
 
     public OnSecondInstance prepareToQuery() {
-      processSegments();
-      return this;
-    }
-
-    public void tearDown() {
-      _baseQueriesTest.shutdownExecutor();
+      super.prepareToQuery();
+      return this;
     }
   }
 
