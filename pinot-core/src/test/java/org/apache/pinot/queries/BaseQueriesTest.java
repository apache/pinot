/**
 * Licensed to the Apache Software Foundation (ASF) under one
 * or more contributor license agreements.  See the NOTICE file
 * distributed with this work for additional information
 * regarding copyright ownership.  The ASF licenses this file
 * to you under the Apache License, Version 2.0 (the
 * "License"); you may not use this file except in compliance
 * with the License.  You may obtain a copy of the License at
 *
 *   http://www.apache.org/licenses/LICENSE-2.0
 *
 * Unless required by applicable law or agreed to in writing,
 * software distributed under the License is distributed on an
 * "AS IS" BASIS, WITHOUT WARRANTIES OR CONDITIONS OF ANY
 * KIND, either express or implied.  See the License for the
 * specific language governing permissions and limitations
 * under the License.
 */
package org.apache.pinot.queries;

import java.util.HashMap;
import java.util.List;
import java.util.Map;
import java.util.concurrent.ExecutorService;
import java.util.concurrent.Executors;
import javax.annotation.Nullable;
import org.apache.pinot.common.Utils;
import org.apache.pinot.common.request.BrokerRequest;
import org.apache.pinot.common.response.broker.BrokerResponseNative;
import org.apache.pinot.common.utils.DataTable;
import org.apache.pinot.core.common.Operator;
import org.apache.pinot.core.common.datatable.DataTableFactory;
import org.apache.pinot.core.plan.Plan;
import org.apache.pinot.core.plan.maker.InstancePlanMakerImplV2;
import org.apache.pinot.core.plan.maker.PlanMaker;
import org.apache.pinot.core.query.executor.ServerQueryExecutorV1Impl;
import org.apache.pinot.core.query.optimizer.QueryOptimizer;
import org.apache.pinot.core.query.reduce.BrokerReduceService;
import org.apache.pinot.core.query.request.context.QueryContext;
import org.apache.pinot.core.query.request.context.utils.BrokerRequestToQueryContextConverter;
import org.apache.pinot.core.query.request.context.utils.QueryContextConverterUtils;
import org.apache.pinot.core.transport.ServerRoutingInstance;
import org.apache.pinot.pql.parsers.Pql2Compiler;
import org.apache.pinot.segment.spi.IndexSegment;
import org.apache.pinot.spi.config.table.TableConfig;
import org.apache.pinot.spi.config.table.TableType;
import org.apache.pinot.spi.data.Schema;
import org.apache.pinot.spi.env.PinotConfiguration;
import org.apache.pinot.spi.utils.CommonConstants;
import org.apache.pinot.spi.utils.CommonConstants.Broker.Request;
import org.apache.pinot.spi.utils.CommonConstants.Server;
import org.apache.pinot.sql.parsers.CalciteSqlCompiler;


/**
 * Base class for queries tests.
 */
public abstract class BaseQueriesTest {
  protected static final Pql2Compiler PQL_COMPILER = new Pql2Compiler();
  protected static final CalciteSqlCompiler SQL_COMPILER = new CalciteSqlCompiler();
  protected static final PlanMaker PLAN_MAKER = new InstancePlanMakerImplV2();
  protected static final QueryOptimizer OPTIMIZER = new QueryOptimizer();

  protected static final ExecutorService EXECUTOR_SERVICE = Executors.newFixedThreadPool(2);

  protected abstract String getFilter();

  protected abstract IndexSegment getIndexSegment();

  protected abstract List<IndexSegment> getIndexSegments();

  /**
   * Run PQL query on single index segment.
   * <p>Use this to test a single operator.
   */
  @SuppressWarnings({"rawtypes", "unchecked"})
  protected <T extends Operator> T getOperatorForPqlQuery(String pqlQuery) {
    QueryContext queryContext = QueryContextConverterUtils.getQueryContextFromPQL(pqlQuery);
    return (T) PLAN_MAKER.makeSegmentPlanNode(getIndexSegment(), queryContext).run();
  }

  /**
   * Run PQL query with hard-coded filter on single index segment.
   * <p>Use this to test a single operator.
   */
  @SuppressWarnings("rawtypes")
  protected <T extends Operator> T getOperatorForPqlQueryWithFilter(String pqlQuery) {
    return getOperatorForPqlQuery(pqlQuery + getFilter());
  }

  /**
   * Run SQL query on single index segment.
   * <p>Use this to test a single operator.
   */
  @SuppressWarnings({"rawtypes", "unchecked"})
  protected <T extends Operator> T getOperatorForSqlQuery(String sqlQuery) {
    QueryContext queryContext = QueryContextConverterUtils.getQueryContextFromSQL(sqlQuery);
    return (T) PLAN_MAKER.makeSegmentPlanNode(getIndexSegment(), queryContext).run();
  }

  /**
   * Run SQL query with hard-coded filter on single index segment.
   * <p>Use this to test a single operator.
   */
  @SuppressWarnings("rawtypes")
  protected <T extends Operator> T getOperatorForSqlQueryWithFilter(String sqlQuery) {
    return getOperatorForSqlQuery(sqlQuery + getFilter());
  }

  /**
   * Run PQL query on multiple index segments.
   * <p>Use this to test the whole flow from server to broker.
   * <p>The result should be equivalent to querying 4 identical index segments.
   */
  protected BrokerResponseNative getBrokerResponseForPqlQuery(String pqlQuery) {
    return getBrokerResponseForPqlQuery(pqlQuery, PLAN_MAKER);
  }

  /**
   * Run PQL query with hard-coded filter on multiple index segments.
   * <p>Use this to test the whole flow from server to broker.
   * <p>The result should be equivalent to querying 4 identical index segments.
   */
  protected BrokerResponseNative getBrokerResponseForPqlQueryWithFilter(String pqlQuery) {
    return getBrokerResponseForPqlQuery(pqlQuery + getFilter());
  }

  /**
   * Run PQL query on multiple index segments with custom plan maker.
   * <p>Use this to test the whole flow from server to broker.
   * <p>The result should be equivalent to querying 4 identical index segments.
   */
  protected BrokerResponseNative getBrokerResponseForPqlQuery(String pqlQuery, PlanMaker planMaker) {
    return getBrokerResponseForPqlQuery(pqlQuery, planMaker, null);
  }

  /**
   * Run PQL query on multiple index segments.
   * <p>Use this to test the whole flow from server to broker.
   * <p>The result should be equivalent to querying 4 identical index segments.
   */
  protected BrokerResponseNative getBrokerResponseForPqlQuery(String pqlQuery,
      @Nullable Map<String, String> extraQueryOptions) {
    return getBrokerResponseForPqlQuery(pqlQuery, PLAN_MAKER, extraQueryOptions);
  }

  /**
   * Run PQL query on multiple index segments with custom plan maker and queryOptions.
   * <p>Use this to test the whole flow from server to broker.
   * <p>The result should be equivalent to querying 4 identical index segments.
   */
  private BrokerResponseNative getBrokerResponseForPqlQuery(String pqlQuery, PlanMaker planMaker,
      @Nullable Map<String, String> extraQueryOptions) {
    BrokerRequest brokerRequest = PQL_COMPILER.compileToBrokerRequest(pqlQuery);
    if (extraQueryOptions != null) {
      Map<String, String> queryOptions = brokerRequest.getQueryOptions();
      if (queryOptions != null) {
        queryOptions.putAll(extraQueryOptions);
      } else {
        brokerRequest.setQueryOptions(extraQueryOptions);
      }
    }
    QueryContext queryContext = BrokerRequestToQueryContextConverter.convert(brokerRequest);
    return getBrokerResponse(queryContext, planMaker);
  }

  /**
   * Run SQL query on multiple index segments.
   * <p>Use this to test the whole flow from server to broker.
   * <p>The result should be equivalent to querying 4 identical index segments.
   */
  protected BrokerResponseNative getBrokerResponseForSqlQuery(String sqlQuery) {
    return getBrokerResponseForSqlQuery(sqlQuery, PLAN_MAKER);
  }

  /**
   * Run SQL query with hard-coded filter on multiple index segments.
   * <p>Use this to test the whole flow from server to broker.
   * <p>The result should be equivalent to querying 4 identical index segments.
   */
  protected BrokerResponseNative getBrokerResponseForSqlQueryWithFilter(String sqlQuery) {
    return getBrokerResponseForSqlQuery(sqlQuery + getFilter());
  }

  /**
   * Run SQL query on multiple index segments with custom plan maker.
   * <p>Use this to test the whole flow from server to broker.
   * <p>The result should be equivalent to querying 4 identical index segments.
   */
  @SuppressWarnings("SameParameterValue")
  protected BrokerResponseNative getBrokerResponseForSqlQuery(String sqlQuery, PlanMaker planMaker) {
    BrokerRequest brokerRequest = SQL_COMPILER.compileToBrokerRequest(sqlQuery);
    Map<String, String> queryOptions = brokerRequest.getPinotQuery().getQueryOptions();
    if (queryOptions == null) {
      queryOptions = new HashMap<>();
      brokerRequest.getPinotQuery().setQueryOptions(queryOptions);
    }
    queryOptions.put(Request.QueryOptionKey.GROUP_BY_MODE, Request.SQL);
    queryOptions.put(Request.QueryOptionKey.RESPONSE_FORMAT, Request.SQL);
    QueryContext queryContext = BrokerRequestToQueryContextConverter.convert(brokerRequest);
    return getBrokerResponse(queryContext, planMaker);
  }

  /**
   * Run query on multiple index segments with custom plan maker.
   * <p>Use this to test the whole flow from server to broker.
   * <p>The result should be equivalent to querying 4 identical index segments.
   */
  private BrokerResponseNative getBrokerResponse(QueryContext queryContext, PlanMaker planMaker) {
    // Server side.
<<<<<<< HEAD
    Plan plan = planMaker.makeInstancePlan(getIndexSegments(), queryContext, EXECUTOR_SERVICE,
        System.currentTimeMillis() + Server.DEFAULT_QUERY_EXECUTOR_TIMEOUT_MS);

    BrokerRequest brokerRequest = queryContext.getBrokerRequest();
    DataTable instanceResponse =
        brokerRequest != null && brokerRequest.getPinotQuery() != null && brokerRequest.getPinotQuery().isExplain()
            ? ServerQueryExecutorV1Impl.processExplainPlanQueries(plan) : plan.execute();
=======
    queryContext.setEndTimeMs(System.currentTimeMillis() + Server.DEFAULT_QUERY_EXECUTOR_TIMEOUT_MS);
    Plan plan = planMaker.makeInstancePlan(getIndexSegments(), queryContext, EXECUTOR_SERVICE);
    DataTable instanceResponse = plan.execute();
>>>>>>> d42e4150

    // Broker side.
    Map<String, Object> properties = new HashMap<>();
    properties.put(CommonConstants.Broker.CONFIG_OF_MAX_REDUCE_THREADS_PER_QUERY, 2); // 2 Threads for 2 Data-tables.
    BrokerReduceService brokerReduceService = new BrokerReduceService(new PinotConfiguration(properties));
    Map<ServerRoutingInstance, DataTable> dataTableMap = new HashMap<>();

    try {

      // For multi-threaded BrokerReduceService, we cannot reuse the same data-table.
      byte[] serializedResponse = instanceResponse.toBytes();
      dataTableMap.put(new ServerRoutingInstance("localhost", 1234, TableType.OFFLINE),
          DataTableFactory.getDataTable(serializedResponse));
      dataTableMap.put(new ServerRoutingInstance("localhost", 1234, TableType.REALTIME),
          DataTableFactory.getDataTable(serializedResponse));
    } catch (Exception e) {
      Utils.rethrowException(e);
    }

    BrokerResponseNative brokerResponse =
        brokerReduceService.reduceOnDataTable(queryContext.getBrokerRequest(), dataTableMap,
            CommonConstants.Broker.DEFAULT_BROKER_TIMEOUT_MS, null);
    brokerReduceService.shutDown();
    return brokerResponse;
  }

  /**
   * Run optimized SQL query on multiple index segments.
   * <p>Use this to test the whole flow from server to broker.
   * <p>The result should be equivalent to querying 4 identical index segments.
   */
  protected BrokerResponseNative getBrokerResponseForOptimizedSqlQuery(String sqlQuery, @Nullable Schema schema) {
    return getBrokerResponseForOptimizedSqlQuery(sqlQuery, null, schema, PLAN_MAKER);
  }

  protected BrokerResponseNative getBrokerResponseForOptimizedSqlQuery(String sqlQuery, @Nullable TableConfig config,
      @Nullable Schema schema) {
    return getBrokerResponseForOptimizedSqlQuery(sqlQuery, config, schema, PLAN_MAKER);
  }

  /**
   * Run optimized SQL query on multiple index segments with custom plan maker.
   * <p>Use this to test the whole flow from server to broker.
   * <p>The result should be equivalent to querying 4 identical index segments.
   */
  protected BrokerResponseNative getBrokerResponseForOptimizedSqlQuery(String sqlQuery, @Nullable TableConfig config,
      @Nullable Schema schema, PlanMaker planMaker) {
    BrokerRequest brokerRequest = SQL_COMPILER.compileToBrokerRequest(sqlQuery);
    OPTIMIZER.optimize(brokerRequest.getPinotQuery(), config, schema);
    Map<String, String> queryOptions = brokerRequest.getPinotQuery().getQueryOptions();
    if (queryOptions == null) {
      queryOptions = new HashMap<>();
      brokerRequest.getPinotQuery().setQueryOptions(queryOptions);
    }
    queryOptions.put(Request.QueryOptionKey.GROUP_BY_MODE, Request.SQL);
    queryOptions.put(Request.QueryOptionKey.RESPONSE_FORMAT, Request.SQL);
    QueryContext queryContext = BrokerRequestToQueryContextConverter.convert(brokerRequest);
    return getBrokerResponse(queryContext, planMaker);
  }
}<|MERGE_RESOLUTION|>--- conflicted
+++ resolved
@@ -208,19 +208,13 @@
    */
   private BrokerResponseNative getBrokerResponse(QueryContext queryContext, PlanMaker planMaker) {
     // Server side.
-<<<<<<< HEAD
-    Plan plan = planMaker.makeInstancePlan(getIndexSegments(), queryContext, EXECUTOR_SERVICE,
-        System.currentTimeMillis() + Server.DEFAULT_QUERY_EXECUTOR_TIMEOUT_MS);
+    queryContext.setEndTimeMs(System.currentTimeMillis() + Server.DEFAULT_QUERY_EXECUTOR_TIMEOUT_MS);
+    Plan plan = planMaker.makeInstancePlan(getIndexSegments(), queryContext, EXECUTOR_SERVICE);
 
     BrokerRequest brokerRequest = queryContext.getBrokerRequest();
     DataTable instanceResponse =
         brokerRequest != null && brokerRequest.getPinotQuery() != null && brokerRequest.getPinotQuery().isExplain()
             ? ServerQueryExecutorV1Impl.processExplainPlanQueries(plan) : plan.execute();
-=======
-    queryContext.setEndTimeMs(System.currentTimeMillis() + Server.DEFAULT_QUERY_EXECUTOR_TIMEOUT_MS);
-    Plan plan = planMaker.makeInstancePlan(getIndexSegments(), queryContext, EXECUTOR_SERVICE);
-    DataTable instanceResponse = plan.execute();
->>>>>>> d42e4150
 
     // Broker side.
     Map<String, Object> properties = new HashMap<>();
