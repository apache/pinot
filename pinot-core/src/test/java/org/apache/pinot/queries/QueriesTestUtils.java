/**
 * Licensed to the Apache Software Foundation (ASF) under one
 * or more contributor license agreements.  See the NOTICE file
 * distributed with this work for additional information
 * regarding copyright ownership.  The ASF licenses this file
 * to you under the Apache License, Version 2.0 (the
 * "License"); you may not use this file except in compliance
 * with the License.  You may obtain a copy of the License at
 *
 *   http://www.apache.org/licenses/LICENSE-2.0
 *
 * Unless required by applicable law or agreed to in writing,
 * software distributed under the License is distributed on an
 * "AS IS" BASIS, WITHOUT WARRANTIES OR CONDITIONS OF ANY
 * KIND, either express or implied.  See the License for the
 * specific language governing permissions and limitations
 * under the License.
 */
package org.apache.pinot.queries;

import java.io.Serializable;
import java.util.ArrayList;
import java.util.Arrays;
import java.util.Iterator;
import java.util.List;
import java.util.function.Function;
import org.apache.pinot.common.response.broker.AggregationResult;
import org.apache.pinot.common.response.broker.BrokerResponseNative;
import org.apache.pinot.common.response.broker.GroupByResult;
import org.apache.pinot.common.response.broker.ResultTable;
import org.apache.pinot.common.utils.DataSchema;
import org.apache.pinot.core.operator.ExecutionStatistics;
import org.apache.pinot.core.query.aggregation.function.AggregationFunctionUtils;
import org.apache.pinot.core.query.aggregation.groupby.AggregationGroupByResult;
import org.apache.pinot.core.query.aggregation.groupby.GroupKeyGenerator;
import org.apache.pinot.segment.local.customobject.AvgPair;
import org.testng.Assert;


public class QueriesTestUtils {
  private QueriesTestUtils() {
  }

  public static void testInnerSegmentExecutionStatistics(ExecutionStatistics executionStatistics,
      long expectedNumDocsScanned, long expectedNumEntriesScannedInFilter, long expectedNumEntriesScannedPostFilter,
      long expectedNumTotalDocs) {
    Assert.assertEquals(executionStatistics.getNumDocsScanned(), expectedNumDocsScanned);
    Assert.assertEquals(executionStatistics.getNumEntriesScannedInFilter(), expectedNumEntriesScannedInFilter);
    Assert.assertEquals(executionStatistics.getNumEntriesScannedPostFilter(), expectedNumEntriesScannedPostFilter);
    Assert.assertEquals(executionStatistics.getNumTotalDocs(), expectedNumTotalDocs);
  }

  public static void testInnerSegmentAggregationResult(List<Object> aggregationResult, long expectedCountResult,
      long expectedSumResult, int expectedMaxResult, int expectedMinResult, long expectedAvgResultSum,
      long expectedAvgResultCount) {
    Assert.assertEquals(((Number) aggregationResult.get(0)).longValue(), expectedCountResult);
    Assert.assertEquals(((Number) aggregationResult.get(1)).longValue(), expectedSumResult);
    Assert.assertEquals(((Number) aggregationResult.get(2)).intValue(), expectedMaxResult);
    Assert.assertEquals(((Number) aggregationResult.get(3)).intValue(), expectedMinResult);
    AvgPair avgResult = (AvgPair) aggregationResult.get(4);
    Assert.assertEquals((long) avgResult.getSum(), expectedAvgResultSum);
    Assert.assertEquals(avgResult.getCount(), expectedAvgResultCount);
  }

  public static void testInnerSegmentAggregationGroupByResult(AggregationGroupByResult aggregationGroupByResult,
      String expectedGroupKey, long expectedCountResult, long expectedSumResult, int expectedMaxResult,
      int expectedMinResult, long expectedAvgResultSum, long expectedAvgResultCount) {
    Iterator<GroupKeyGenerator.StringGroupKey> groupKeyIterator = aggregationGroupByResult.getStringGroupKeyIterator();
    while (groupKeyIterator.hasNext()) {
      GroupKeyGenerator.StringGroupKey groupKey = groupKeyIterator.next();
      if (groupKey._stringKey.equals(expectedGroupKey)) {
        Assert.assertEquals(((Number) aggregationGroupByResult.getResultForKey(groupKey, 0)).longValue(),
            expectedCountResult);
        Assert.assertEquals(((Number) aggregationGroupByResult.getResultForKey(groupKey, 1)).longValue(),
            expectedSumResult);
        Assert.assertEquals(((Number) aggregationGroupByResult.getResultForKey(groupKey, 2)).intValue(),
            expectedMaxResult);
        Assert.assertEquals(((Number) aggregationGroupByResult.getResultForKey(groupKey, 3)).intValue(),
            expectedMinResult);
        AvgPair avgResult = (AvgPair) aggregationGroupByResult.getResultForKey(groupKey, 4);
        Assert.assertEquals((long) avgResult.getSum(), expectedAvgResultSum);
        Assert.assertEquals(avgResult.getCount(), expectedAvgResultCount);
        return;
      }
    }
    Assert.fail("Failed to find group key: " + expectedGroupKey);
  }

  public static void testInterSegmentAggregationResult(BrokerResponseNative brokerResponse, long expectedNumDocsScanned,
      long expectedNumEntriesScannedInFilter, long expectedNumEntriesScannedPostFilter, long expectedNumTotalDocs,
      String[] expectedAggregationResults) {
    testInterSegmentAggregationResult(brokerResponse, expectedNumDocsScanned, expectedNumEntriesScannedInFilter,
        expectedNumEntriesScannedPostFilter, expectedNumTotalDocs, Serializable::toString, expectedAggregationResults);
  }

  public static void testInterSegmentAggregationResult(BrokerResponseNative brokerResponse, long expectedNumDocsScanned,
      long expectedNumEntriesScannedInFilter, long expectedNumEntriesScannedPostFilter, long expectedNumTotalDocs,
      Function<Serializable, String> responseMapper, String[] expectedAggregationResults) {
    List<AggregationResult> aggregationResults =
        validateAggregationStats(brokerResponse, expectedNumDocsScanned, expectedNumEntriesScannedInFilter,
            expectedNumEntriesScannedPostFilter, expectedNumTotalDocs);
    int length = expectedAggregationResults.length;
    Assert.assertEquals(aggregationResults.size(), length);
    for (int i = 0; i < length; i++) {
      AggregationResult aggregationResult = aggregationResults.get(i);
      String expectedAggregationResult = expectedAggregationResults[i];
      Serializable value = aggregationResult.getValue();
      if (value != null) {
        // Aggregation.
        Assert.assertEquals(responseMapper.apply(value), expectedAggregationResult);
      } else {
        // Group-by.
        Assert.assertEquals(responseMapper.apply(aggregationResult.getGroupByResult().get(0).getValue()),
            expectedAggregationResult);
      }
    }
  }

<<<<<<< HEAD
  /**
   * Builds expected response object from the given broker response.
   * @param brokerResponse
   * @return
   */
  public static ExpectedQueryResult<String> buildExpectedResponse(BrokerResponseNative brokerResponse) {
    Function<Serializable, String> responseMapper = Serializable::toString;

    List<AggregationResult> aggregationResults = brokerResponse.getAggregationResults();
    List<String> results = new ArrayList<>();
    for (int i = 0; i < aggregationResults.size(); i++) {
      AggregationResult aggregationResult = aggregationResults.get(i);
      Serializable value = aggregationResult.getValue();
      if (value != null) {
        results.add(responseMapper.apply(value));
        // Aggregation.
      } else {
        // Group-by.
        results.add(responseMapper.apply(aggregationResult.getGroupByResult().get(0).getValue()));
      }
    }
    return new ExpectedQueryResult<>(brokerResponse.getNumDocsScanned(), brokerResponse.getNumEntriesScannedInFilter(),
        brokerResponse.getNumEntriesScannedPostFilter(), brokerResponse.getTotalDocs(), results.toArray(new String[0]));
  }

  /**
   * Verifies the given results of an approximate aggregation function.
   * @param brokerResponse Broker response
   * @param expectedNumDocsScanned Number of documents scanned.
   * @param expectedNumEntriesScannedInFilter Number of entries scanned in filter
   * @param expectedNumEntriesScannedPostFilter Number of entries scanned post filter.
   * @param expectedNumTotalDocs Total documents.
   * @param responseMapper Mapper to process response.
   * @param expectedAggregationResults Expected aggregation results.
   * @param resultComparisionDelta Validate results are within +/- delta range (0 - 100)%.
   */
  public static void testInterSegmentApproximateAggregationResult(BrokerResponseNative brokerResponse,
      long expectedNumDocsScanned, long expectedNumEntriesScannedInFilter, long expectedNumEntriesScannedPostFilter,
      long expectedNumTotalDocs, Function<Serializable, String> responseMapper, String[] expectedAggregationResults,
      double resultComparisionDelta) {
    List<AggregationResult> aggregationResults =
        validateAggregationStats(brokerResponse, expectedNumDocsScanned, expectedNumEntriesScannedInFilter,
            expectedNumEntriesScannedPostFilter, expectedNumTotalDocs);
    int length = expectedAggregationResults.length;
    Assert.assertEquals(aggregationResults.size(), length);

    for (int i = 0; i < length; i++) {
      AggregationResult aggregationResult = aggregationResults.get(i);
      double expectedResult = Double.parseDouble(expectedAggregationResults[i]);
      Serializable value = aggregationResult.getValue();
      double actualResult = 0L;
      if (value != null) {
        // Aggregation.
        actualResult = Double.parseDouble(responseMapper.apply(value));
      } else {
        // Group-by.
        actualResult = Double.parseDouble(responseMapper.apply(aggregationResult.getGroupByResult().get(0).getValue()));
      }
      Assert.assertEquals(actualResult, expectedResult, resultComparisionDelta);
    }
  }

  private static List<AggregationResult> validateAggregationStats(BrokerResponseNative brokerResponse,
      long expectedNumDocsScanned, long expectedNumEntriesScannedInFilter, long expectedNumEntriesScannedPostFilter,
      long expectedNumTotalDocs) {
    Assert.assertEquals(brokerResponse.getNumDocsScanned(), expectedNumDocsScanned);
    Assert.assertEquals(brokerResponse.getNumEntriesScannedInFilter(), expectedNumEntriesScannedInFilter);
    Assert.assertEquals(brokerResponse.getNumEntriesScannedPostFilter(), expectedNumEntriesScannedPostFilter);
    Assert.assertEquals(brokerResponse.getTotalDocs(), expectedNumTotalDocs);
    return brokerResponse.getAggregationResults();
  }

  public static void testInterSegmentAggregationGroupByResult(BrokerResponseNative brokerResponse, long expectedNumDocsScanned,
      long expectedNumEntriesScannedInFilter, long expectedNumEntriesScannedPostFilter, long expectedNumTotalDocs,
      List<String[]>expectedGroupKeys, List<String[]> expectedAggregationResults) {
=======
  public static void testInterSegmentAggregationGroupByResult(BrokerResponseNative brokerResponse,
      long expectedNumDocsScanned, long expectedNumEntriesScannedInFilter, long expectedNumEntriesScannedPostFilter,
      long expectedNumTotalDocs, List<String[]> expectedGroupKeys, List<String[]> expectedAggregationResults) {
>>>>>>> 767a1497
    testInterSegmentAggregationGroupByResult(brokerResponse, expectedNumDocsScanned, expectedNumEntriesScannedInFilter,
        expectedNumEntriesScannedPostFilter, expectedNumTotalDocs, Serializable::toString, expectedGroupKeys,
        expectedAggregationResults);
  }

  private static void testInterSegmentAggregationGroupByResult(BrokerResponseNative brokerResponse,
      long expectedNumDocsScanned, long expectedNumEntriesScannedInFilter, long expectedNumEntriesScannedPostFilter,
      long expectedNumTotalDocs, Function<Serializable, String> responseMapper, List<String[]> expectedGroupKeys,
      List<String[]> expectedAggregationResults) {
    List<AggregationResult> aggregationResults =
        validateAggregationStats(brokerResponse, expectedNumDocsScanned, expectedNumEntriesScannedInFilter,
            expectedNumEntriesScannedPostFilter, expectedNumTotalDocs);
    int numAggregationColumns = aggregationResults.size();
    Assert.assertEquals(numAggregationColumns, expectedAggregationResults.get(0).length);
    int numKeyColumns = expectedGroupKeys.get(0).length;
    for (int i = 0; i < numAggregationColumns; i++) {
      AggregationResult aggregationResult = aggregationResults.get(i);
      Assert.assertNull(aggregationResult.getValue());
      List<GroupByResult> groupByResults = aggregationResult.getGroupByResult();
      int numGroups = groupByResults.size();
      for (int j = 0; j < numGroups; j++) {
        GroupByResult groupByResult = groupByResults.get(j);
        Assert.assertEquals(responseMapper.apply(groupByResult.getValue()), expectedAggregationResults.get(j)[i]);
        List<String> groupValues = groupByResult.getGroup();
        Assert.assertEquals(groupValues.size(), numKeyColumns);
        for (int k = 0; k < numKeyColumns; k++) {
          Assert.assertEquals(expectedGroupKeys.get(j)[k], groupValues.get(k));
        }
      }
    }
  }

  static void testInterSegmentResultTable(BrokerResponseNative brokerResponse, long expectedNumDocsScanned,
      long expectedNumEntriesScannedInFilter, long expectedNumEntriesScannedPostFilter, long expectedNumTotalDocs,
      List<Object[]> expectedResults, int expectedResultsSize, DataSchema expectedDataSchema) {
    Assert.assertEquals(brokerResponse.getNumDocsScanned(), expectedNumDocsScanned);
    Assert.assertEquals(brokerResponse.getNumEntriesScannedInFilter(), expectedNumEntriesScannedInFilter);
    Assert.assertEquals(brokerResponse.getNumEntriesScannedPostFilter(), expectedNumEntriesScannedPostFilter);
    Assert.assertEquals(brokerResponse.getTotalDocs(), expectedNumTotalDocs);

    ResultTable resultTable = brokerResponse.getResultTable();
    DataSchema actualDataSchema = resultTable.getDataSchema();
    List<Object[]> actualResults = resultTable.getRows();

    Assert.assertEquals(actualResults.size(), expectedResultsSize);
    Assert.assertEquals(actualDataSchema.size(), expectedDataSchema.size());
    Assert.assertEquals(actualDataSchema.getColumnNames(), expectedDataSchema.getColumnNames());
    Assert.assertEquals(actualDataSchema.getColumnDataTypes(), expectedDataSchema.getColumnDataTypes());

    for (int i = 0; i < expectedResults.size(); i++) {
      Assert.assertEquals(Arrays.asList(actualResults.get(i)), Arrays.asList(expectedResults.get(i)));
    }
  }

  static void testInterSegmentGroupByOrderByResultPQL(BrokerResponseNative brokerResponse, long expectedNumDocsScanned,
      long expectedNumEntriesScannedInFilter, long expectedNumEntriesScannedPostFilter, long expectedNumTotalDocs,
      List<String[]> expectedGroups, List<List<Serializable>> expectedValues, boolean preserveType) {
    List<AggregationResult> aggregationResults =
        validateAggregationStats(brokerResponse, expectedNumDocsScanned, expectedNumEntriesScannedInFilter,
            expectedNumEntriesScannedPostFilter, expectedNumTotalDocs);
    if (aggregationResults == null) {
      Assert.assertEquals(expectedGroups.size(), 0);
      Assert.assertEquals(expectedValues.size(), 0);
    } else {
      for (int i = 0; i < aggregationResults.size(); i++) {
        List<GroupByResult> groupByResults = aggregationResults.get(i).getGroupByResult();
        List<Serializable> expectedSerializables = expectedValues.get(i);
        Assert.assertEquals(groupByResults.size(), expectedGroups.size());
        Assert.assertEquals(groupByResults.size(), expectedSerializables.size());
        for (int j = 0; j < groupByResults.size(); j++) {
          GroupByResult groupByResult = groupByResults.get(j);
          List<String> group = groupByResult.getGroup();
          Assert.assertEquals(group, Arrays.asList(expectedGroups.get(j)));
          Serializable expectedValue = expectedSerializables.get(j);
          if (!preserveType) {
            expectedValue = AggregationFunctionUtils.formatValue(expectedValue);
          }
          Assert.assertEquals(groupByResult.getValue(), expectedValue);
        }
      }
    }
  }
}<|MERGE_RESOLUTION|>--- conflicted
+++ resolved
@@ -116,7 +116,6 @@
     }
   }
 
-<<<<<<< HEAD
   /**
    * Builds expected response object from the given broker response.
    * @param brokerResponse
@@ -192,11 +191,6 @@
   public static void testInterSegmentAggregationGroupByResult(BrokerResponseNative brokerResponse, long expectedNumDocsScanned,
       long expectedNumEntriesScannedInFilter, long expectedNumEntriesScannedPostFilter, long expectedNumTotalDocs,
       List<String[]>expectedGroupKeys, List<String[]> expectedAggregationResults) {
-=======
-  public static void testInterSegmentAggregationGroupByResult(BrokerResponseNative brokerResponse,
-      long expectedNumDocsScanned, long expectedNumEntriesScannedInFilter, long expectedNumEntriesScannedPostFilter,
-      long expectedNumTotalDocs, List<String[]> expectedGroupKeys, List<String[]> expectedAggregationResults) {
->>>>>>> 767a1497
     testInterSegmentAggregationGroupByResult(brokerResponse, expectedNumDocsScanned, expectedNumEntriesScannedInFilter,
         expectedNumEntriesScannedPostFilter, expectedNumTotalDocs, Serializable::toString, expectedGroupKeys,
         expectedAggregationResults);
