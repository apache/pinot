--- conflicted
+++ resolved
@@ -285,15 +285,6 @@
     assertEquals(lastRow[0], "gFuH");
   }
 
-<<<<<<< HEAD
-    // Test query order by single sorted column in descending order
-    orderBy = " ORDER BY column5 DESC";
-    selectionOrderByOperator = getOperator(SELECTION_QUERY + orderBy);
-    assertTrue(selectionOrderByOperator instanceof SelectionPartiallyOrderedByLinearOperator);
-    resultsBlock = selectionOrderByOperator.nextBlock();
-    executionStatistics = selectionOrderByOperator.getExecutionStatistics();
-    assertEquals(executionStatistics.getNumDocsScanned(), 30000L);
-=======
   @Test
   public void testSelectionOrderBySingleSortedColumnDesc() {
     String orderBy = " ORDER BY column5 DESC";
@@ -303,7 +294,6 @@
     SelectionResultsBlock resultsBlock = selectionOrderByOperator.nextBlock();
     ExecutionStatistics executionStatistics = selectionOrderByOperator.getExecutionStatistics();
     assertEquals(executionStatistics.getNumDocsScanned(), 10L);
->>>>>>> 12dc47d7
     assertEquals(executionStatistics.getNumEntriesScannedInFilter(), 0L);
     // 10 * (3 columns)
     assertEquals(executionStatistics.getNumEntriesScannedPostFilter(), 30L);
