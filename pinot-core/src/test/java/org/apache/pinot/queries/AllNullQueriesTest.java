--- conflicted
+++ resolved
@@ -620,17 +620,7 @@
             Object[] row = rows.get(0);
             assertEquals(row.length, 3);
             assertNull(row[0]);
-<<<<<<< HEAD
-            // TODO: this should return null instead of default value.
-            DataType dataType = columnDataType.toDataType();
-            if (dataType == DataType.DOUBLE || dataType == DataType.FLOAT) {
-              assertEquals(row[1], Double.NEGATIVE_INFINITY);
-            } else if (dataType == DataType.LONG) {
-              assertEquals(((Double) row[1]).longValue(), Long.MIN_VALUE);
-            }
-=======
             assertNull(row[1]);
->>>>>>> d7cfc992
             assertEquals(row[2], 0);
           }
         },
