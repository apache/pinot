--- conflicted
+++ resolved
@@ -55,14 +55,9 @@
   private static final String SEGMENT_NAME = "testSegment";
   private static final String COLUMN1 = "column1";
   private static final String COLUMN2 = "column2";
-<<<<<<< HEAD
-  private static final ImmutableMap<String, String> QUERY_OPTIONS = ImmutableMap.of("enableNullHandling", "true");
-  private static final Long NUM_OF_SEGMENT_COPIES = 4L;
-=======
   private static final int NUM_OF_SEGMENT_COPIES = 4;
   private final List<GenericRow> _rows = new ArrayList<>();
   private static final ImmutableMap<String, String> QUERY_OPTIONS = ImmutableMap.of("enableNullHandling", "true");
->>>>>>> 238629c4
 
   private IndexSegment _indexSegment;
   private List<IndexSegment> _indexSegments;
@@ -126,11 +121,7 @@
     insertRow(null);
     TableConfig tableConfig = new TableConfigBuilder(TableType.OFFLINE).setTableName(RAW_TABLE_NAME).build();
     Schema schema = new Schema.SchemaBuilder().addSingleValueDimension(COLUMN1, FieldSpec.DataType.INT).build();
-<<<<<<< HEAD
-    setUpSegments(tableConfig, schema, _rows);
-=======
-    setUpSegments(tableConfig, schema);
->>>>>>> 238629c4
+    setUpSegments(tableConfig, schema);
     String query = String.format("SELECT DISTINCT %s FROM testTable ORDER BY %s NULLS FIRST", COLUMN1, COLUMN1);
 
     BrokerResponseNative brokerResponse = getBrokerResponse(query, QUERY_OPTIONS);
@@ -149,11 +140,7 @@
     insertRow(null);
     TableConfig tableConfig = new TableConfigBuilder(TableType.OFFLINE).setTableName(RAW_TABLE_NAME).build();
     Schema schema = new Schema.SchemaBuilder().addSingleValueDimension(COLUMN1, FieldSpec.DataType.INT).build();
-<<<<<<< HEAD
-    setUpSegments(tableConfig, schema, _rows);
-=======
-    setUpSegments(tableConfig, schema);
->>>>>>> 238629c4
+    setUpSegments(tableConfig, schema);
     String query = String.format("SELECT DISTINCT %s FROM testTable ORDER BY %s NULLS LAST", COLUMN1, COLUMN1);
 
     BrokerResponseNative brokerResponse = getBrokerResponse(query, QUERY_OPTIONS);
@@ -167,20 +154,12 @@
   public void testSelectDistinctIntegerMinValueDiffersFromNull()
       throws Exception {
     FileUtils.deleteDirectory(INDEX_DIR);
-<<<<<<< HEAD
-    _rows = new ArrayList<>();
-=======
-    initializeRows();
->>>>>>> 238629c4
+    initializeRows();
     insertRow(Integer.MIN_VALUE);
     insertRow(null);
     TableConfig tableConfig = new TableConfigBuilder(TableType.OFFLINE).setTableName(RAW_TABLE_NAME).build();
     Schema schema = new Schema.SchemaBuilder().addSingleValueDimension(COLUMN1, FieldSpec.DataType.INT).build();
-<<<<<<< HEAD
-    setUpSegments(tableConfig, schema, _rows);
-=======
-    setUpSegments(tableConfig, schema);
->>>>>>> 238629c4
+    setUpSegments(tableConfig, schema);
     String query = String.format("SELECT DISTINCT %s FROM testTable", COLUMN1);
 
     BrokerResponseNative brokerResponse = getBrokerResponse(query, QUERY_OPTIONS);
@@ -202,11 +181,7 @@
     TableConfig tableConfig = new TableConfigBuilder(TableType.OFFLINE).setTableName(RAW_TABLE_NAME).build();
     Schema schema = new Schema.SchemaBuilder().addSingleValueDimension(COLUMN1, FieldSpec.DataType.INT)
         .addSingleValueDimension(COLUMN2, FieldSpec.DataType.INT).build();
-<<<<<<< HEAD
-    setUpSegments(tableConfig, schema, _rows);
-=======
-    setUpSegments(tableConfig, schema);
->>>>>>> 238629c4
+    setUpSegments(tableConfig, schema);
     String query =
         String.format("SELECT DISTINCT %s,%s FROM testTable ORDER BY %s,%s", COLUMN1, COLUMN2, COLUMN1, COLUMN2);
 
@@ -228,11 +203,7 @@
     TableConfig tableConfig = new TableConfigBuilder(TableType.OFFLINE).setTableName(RAW_TABLE_NAME).build();
     Schema schema = new Schema.SchemaBuilder().addSingleValueDimension(COLUMN1, FieldSpec.DataType.INT)
         .addSingleValueDimension(COLUMN2, FieldSpec.DataType.INT).build();
-<<<<<<< HEAD
-    setUpSegments(tableConfig, schema, _rows);
-=======
-    setUpSegments(tableConfig, schema);
->>>>>>> 238629c4
+    setUpSegments(tableConfig, schema);
     String query =
         String.format("SELECT DISTINCT %s,%s FROM testTable ORDER BY %s,%s", COLUMN1, COLUMN2, COLUMN1, COLUMN2);
 
@@ -263,11 +234,7 @@
     insertRow(3);
     TableConfig tableConfig = new TableConfigBuilder(TableType.OFFLINE).setTableName(RAW_TABLE_NAME).build();
     Schema schema = new Schema.SchemaBuilder().addSingleValueDimension(COLUMN1, dataType).build();
-<<<<<<< HEAD
-    setUpSegments(tableConfig, schema, _rows);
-=======
-    setUpSegments(tableConfig, schema);
->>>>>>> 238629c4
+    setUpSegments(tableConfig, schema);
     String query = String.format("SELECT DISTINCT %s FROM testTable ORDER BY %s LIMIT 3", COLUMN1, COLUMN1);
 
     BrokerResponseNative brokerResponse = getBrokerResponse(query, QUERY_OPTIONS);
@@ -287,11 +254,7 @@
     insertRow(3);
     TableConfig tableConfig = new TableConfigBuilder(TableType.OFFLINE).setTableName(RAW_TABLE_NAME).build();
     Schema schema = new Schema.SchemaBuilder().addSingleValueDimension(COLUMN1, dataType).build();
-<<<<<<< HEAD
-    setUpSegments(tableConfig, schema, _rows);
-=======
-    setUpSegments(tableConfig, schema);
->>>>>>> 238629c4
+    setUpSegments(tableConfig, schema);
     String query = String.format("SELECT DISTINCT %s FROM testTable ORDER BY %s LIMIT 3", COLUMN1, COLUMN1);
 
     BrokerResponseNative brokerResponse = getBrokerResponse(query, QUERY_OPTIONS);
@@ -303,8 +266,6 @@
     assertTrue(Math.abs(((Number) resultTable.getRows().get(2)[0]).doubleValue() - 3.0) < delta);
   }
 
-<<<<<<< HEAD
-=======
   @DataProvider(name = "ObjectTypes")
   public static Object[][] getObjectDataTypes() {
     return new Object[][]{
@@ -369,7 +330,6 @@
     assertEquals(resultTable.getRows().get(0)[0], 1);
   }
 
->>>>>>> 238629c4
   private boolean contains(List<Object[]> rows, Object[] target) {
     for (Object[] row : rows) {
       if (Arrays.equals(row, target)) {
@@ -382,11 +342,7 @@
   @Test
   public void testMultiColumnGroupBy()
       throws Exception {
-<<<<<<< HEAD
-    _rows = new ArrayList<>();
-=======
-    initializeRows();
->>>>>>> 238629c4
+    initializeRows();
     insertRowWithTwoColumns(null, null);
     insertRowWithTwoColumns(null, 1);
     insertRowWithTwoColumns(null, 1);
@@ -396,43 +352,26 @@
     TableConfig tableConfig = new TableConfigBuilder(TableType.OFFLINE).setTableName(RAW_TABLE_NAME).build();
     Schema schema = new Schema.SchemaBuilder().addSingleValueDimension(COLUMN1, FieldSpec.DataType.INT)
         .addSingleValueDimension(COLUMN2, FieldSpec.DataType.INT).build();
-<<<<<<< HEAD
-    setUpSegments(tableConfig, schema, _rows);
-=======
-    setUpSegments(tableConfig, schema);
->>>>>>> 238629c4
+    setUpSegments(tableConfig, schema);
     String query =
-        String.format("SELECT count(*), %s, %s FROM testTable GROUP BY %s, %s", COLUMN1, COLUMN2, COLUMN1,
-            COLUMN2);
+        String.format("SELECT count(*), %s, %s FROM testTable GROUP BY %s, %s", COLUMN1, COLUMN2, COLUMN1, COLUMN2);
 
     BrokerResponseNative brokerResponse = getBrokerResponse(query, QUERY_OPTIONS);
 
     ResultTable resultTable = brokerResponse.getResultTable();
     List<Object[]> rows = resultTable.getRows();
     assertEquals(rows.size(), 5);
-<<<<<<< HEAD
-    assertTrue(contains(rows, new Object[]{NUM_OF_SEGMENT_COPIES, null, null}));
-    assertTrue(contains(rows, new Object[]{2 * NUM_OF_SEGMENT_COPIES, null, 1}));
-    assertTrue(contains(rows, new Object[]{NUM_OF_SEGMENT_COPIES, 1, 1}));
-    assertTrue(contains(rows, new Object[]{NUM_OF_SEGMENT_COPIES, 1, null}));
-    assertTrue(contains(rows, new Object[]{NUM_OF_SEGMENT_COPIES, 1, Integer.MIN_VALUE}));
-=======
     assertTrue(contains(rows, new Object[]{(long) NUM_OF_SEGMENT_COPIES, null, null}));
     assertTrue(contains(rows, new Object[]{(long) 2 * NUM_OF_SEGMENT_COPIES, null, 1}));
     assertTrue(contains(rows, new Object[]{(long) NUM_OF_SEGMENT_COPIES, 1, 1}));
     assertTrue(contains(rows, new Object[]{(long) NUM_OF_SEGMENT_COPIES, 1, null}));
     assertTrue(contains(rows, new Object[]{(long) NUM_OF_SEGMENT_COPIES, 1, Integer.MIN_VALUE}));
->>>>>>> 238629c4
   }
 
   @Test
   public void testMultiColumnGroupByWithLimit()
       throws Exception {
-<<<<<<< HEAD
-    _rows = new ArrayList<>();
-=======
-    initializeRows();
->>>>>>> 238629c4
+    initializeRows();
     insertRowWithTwoColumns(null, null);
     insertRowWithTwoColumns(null, 1);
     insertRowWithTwoColumns(null, 1);
@@ -442,11 +381,7 @@
     TableConfig tableConfig = new TableConfigBuilder(TableType.OFFLINE).setTableName(RAW_TABLE_NAME).build();
     Schema schema = new Schema.SchemaBuilder().addSingleValueDimension(COLUMN1, FieldSpec.DataType.INT)
         .addSingleValueDimension(COLUMN2, FieldSpec.DataType.INT).build();
-<<<<<<< HEAD
-    setUpSegments(tableConfig, schema, _rows);
-=======
-    setUpSegments(tableConfig, schema);
->>>>>>> 238629c4
+    setUpSegments(tableConfig, schema);
     String query =
         String.format("SELECT count(*), %s, %s FROM testTable GROUP BY %s, %s LIMIT 3", COLUMN1, COLUMN2, COLUMN1,
             COLUMN2);
@@ -457,12 +392,11 @@
     List<Object[]> rows = resultTable.getRows();
     assertEquals(rows.size(), 3);
   }
-<<<<<<< HEAD
 
   @Test
   public void testMultiColumnGroupByOrderBy()
       throws Exception {
-    _rows = new ArrayList<>();
+    initializeRows();
     insertRowWithTwoColumns(null, null);
     insertRowWithTwoColumns(1, 2);
     insertRowWithTwoColumns(null, 1);
@@ -471,7 +405,7 @@
     TableConfig tableConfig = new TableConfigBuilder(TableType.OFFLINE).setTableName(RAW_TABLE_NAME).build();
     Schema schema = new Schema.SchemaBuilder().addSingleValueDimension(COLUMN1, FieldSpec.DataType.INT)
         .addSingleValueDimension(COLUMN2, FieldSpec.DataType.INT).build();
-    setUpSegments(tableConfig, schema, _rows);
+    setUpSegments(tableConfig, schema);
     String query = String.format(
         "SELECT count(*), %s, %s FROM testTable GROUP BY %s, %s ORDER BY %s ASC NULLS LAST, %s DESC NULLS FIRST",
         COLUMN1, COLUMN2, COLUMN1, COLUMN2, COLUMN1, COLUMN2);
@@ -481,17 +415,17 @@
     ResultTable resultTable = brokerResponse.getResultTable();
     List<Object[]> rows = resultTable.getRows();
     assertEquals(rows.size(), 5);
-    assertArrayEquals(rows.get(0), new Object[]{NUM_OF_SEGMENT_COPIES, 1, null});
-    assertArrayEquals(rows.get(1), new Object[]{NUM_OF_SEGMENT_COPIES, 1, 2});
-    assertArrayEquals(rows.get(2), new Object[]{NUM_OF_SEGMENT_COPIES, 1, 1});
-    assertArrayEquals(rows.get(3), new Object[]{NUM_OF_SEGMENT_COPIES, null, null});
-    assertArrayEquals(rows.get(4), new Object[]{NUM_OF_SEGMENT_COPIES, null, 1});
+    assertArrayEquals(rows.get(0), new Object[]{(long) NUM_OF_SEGMENT_COPIES, 1, null});
+    assertArrayEquals(rows.get(1), new Object[]{(long) NUM_OF_SEGMENT_COPIES, 1, 2});
+    assertArrayEquals(rows.get(2), new Object[]{(long) NUM_OF_SEGMENT_COPIES, 1, 1});
+    assertArrayEquals(rows.get(3), new Object[]{(long) NUM_OF_SEGMENT_COPIES, null, null});
+    assertArrayEquals(rows.get(4), new Object[]{(long) NUM_OF_SEGMENT_COPIES, null, 1});
   }
 
   @Test
   public void testMultiColumnGroupByOrderByWithLimit()
       throws Exception {
-    _rows = new ArrayList<>();
+    initializeRows();
     insertRowWithTwoColumns(null, null);
     insertRowWithTwoColumns(1, 2);
     insertRowWithTwoColumns(null, 1);
@@ -500,21 +434,18 @@
     TableConfig tableConfig = new TableConfigBuilder(TableType.OFFLINE).setTableName(RAW_TABLE_NAME).build();
     Schema schema = new Schema.SchemaBuilder().addSingleValueDimension(COLUMN1, FieldSpec.DataType.INT)
         .addSingleValueDimension(COLUMN2, FieldSpec.DataType.INT).build();
-    setUpSegments(tableConfig, schema, _rows);
+    setUpSegments(tableConfig, schema);
     String query = String.format(
         "SELECT count(*), %s, %s FROM testTable GROUP BY %s, %s ORDER BY %s ASC NULLS LAST, %s DESC NULLS FIRST LIMIT"
-            + " 3",
-        COLUMN1, COLUMN2, COLUMN1, COLUMN2, COLUMN1, COLUMN2);
+            + " 3", COLUMN1, COLUMN2, COLUMN1, COLUMN2, COLUMN1, COLUMN2);
 
     BrokerResponseNative brokerResponse = getBrokerResponse(query, QUERY_OPTIONS);
 
     ResultTable resultTable = brokerResponse.getResultTable();
     List<Object[]> rows = resultTable.getRows();
     assertEquals(rows.size(), 3);
-    assertArrayEquals(rows.get(0), new Object[]{NUM_OF_SEGMENT_COPIES, 1, null});
-    assertArrayEquals(rows.get(1), new Object[]{NUM_OF_SEGMENT_COPIES, 1, 2});
-    assertArrayEquals(rows.get(2), new Object[]{NUM_OF_SEGMENT_COPIES, 1, 1});
-  }
-=======
->>>>>>> 238629c4
+    assertArrayEquals(rows.get(0), new Object[]{(long) NUM_OF_SEGMENT_COPIES, 1, null});
+    assertArrayEquals(rows.get(1), new Object[]{(long) NUM_OF_SEGMENT_COPIES, 1, 2});
+    assertArrayEquals(rows.get(2), new Object[]{(long) NUM_OF_SEGMENT_COPIES, 1, 1});
+  }
 }