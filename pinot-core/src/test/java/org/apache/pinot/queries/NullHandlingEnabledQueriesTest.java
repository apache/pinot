--- conflicted
+++ resolved
@@ -882,7 +882,23 @@
   }
 
   @Test
-<<<<<<< HEAD
+  public void testExpressionFilterOperatorNotFilterOnMultiValue()
+      throws Exception {
+    initializeRows();
+    insertRow(new Integer[]{1, 2, 3});
+    TableConfig tableConfig = new TableConfigBuilder(TableType.OFFLINE).setTableName(RAW_TABLE_NAME).build();
+    Schema schema = new Schema.SchemaBuilder().addMultiValueDimension(COLUMN1, FieldSpec.DataType.INT).build();
+    setUpSegments(tableConfig, schema);
+    String query = String.format("SELECT * FROM testTable WHERE NOT(VALUEIN(%s, 2, 3) > 2) LIMIT 100", COLUMN1);
+
+    BrokerResponseNative brokerResponse = getBrokerResponse(query);
+
+    ResultTable resultTable = brokerResponse.getResultTable();
+    List<Object[]> rows = resultTable.getRows();
+    assertEquals(rows.size(), 0);
+  }
+
+  @Test
   public void testExpressionFilterOperatoIsNullPredicate()
       throws Exception {
     initializeRows();
@@ -1018,52 +1034,60 @@
   }
 
   @Test
-  public void testExpressionFilterOperatorMultiValueThrowsUnsupportedException()
+  public void testExpressionFilterOperatorOnMultiValue()
+      throws Exception {
+    initializeRows();
+    insertRowWithTwoColumns(new Integer[]{1, 2, 3}, 1);
+    insertRowWithTwoColumns(new Integer[]{2, 3, 4}, null);
+    TableConfig tableConfig = new TableConfigBuilder(TableType.OFFLINE).setTableName(RAW_TABLE_NAME).build();
+    Schema schema = new Schema.SchemaBuilder().addMultiValueDimension(COLUMN1, FieldSpec.DataType.INT)
+        .addSingleValueDimension(COLUMN2, FieldSpec.DataType.INT).build();
+    setUpSegments(tableConfig, schema);
+    String query =
+        String.format("SELECT * FROM testTable WHERE (VALUEIN(%s, 2, 3) IN (2, 3)) AND (%s = 1)", COLUMN1, COLUMN2);
+
+    BrokerResponseNative brokerResponse = getBrokerResponse(query, QUERY_OPTIONS);
+
+    ResultTable resultTable = brokerResponse.getResultTable();
+    List<Object[]> rows = resultTable.getRows();
+    assertEquals(rows.size(), NUM_OF_SEGMENT_COPIES);
+    assertArrayEquals(rows.get(0), new Object[]{new Integer[]{1, 2, 3}, 1});
+  }
+
+  @Test
+  public void testExpressionFilterOperatorMultiValueIsNull()
       throws Exception {
     initializeRows();
     insertRow(new Integer[]{1, 2, 3});
-    insertRow(new Integer[]{2, 3, 4});
     TableConfig tableConfig = new TableConfigBuilder(TableType.OFFLINE).setTableName(RAW_TABLE_NAME).build();
     Schema schema = new Schema.SchemaBuilder().addMultiValueDimension(COLUMN1, FieldSpec.DataType.INT).build();
     setUpSegments(tableConfig, schema);
-    String query = String.format("SELECT * FROM testTable WHERE VALUEIN(%s, 2, 3) IN (2, 3)", COLUMN1);
-
-    BrokerResponseNative brokerResponse = getBrokerResponse(query, QUERY_OPTIONS);
-
-    assertTrue(brokerResponse.getProcessingExceptions().get(0).getMessage()
-        .contains("NULL handling is not supported for multi-value"));
-  }
-
-  @Test
-  public void testExpressionFilterOperatorIsNullOnMultiValueWhenNullHandlingDisabledThrowsUnsupportedException()
+    String query =
+        String.format("SELECT * FROM testTable WHERE (VALUEIN(%s, 2, 3) IS NULL)", COLUMN1);
+
+    BrokerResponseNative brokerResponse = getBrokerResponse(query, QUERY_OPTIONS);
+
+    ResultTable resultTable = brokerResponse.getResultTable();
+    List<Object[]> rows = resultTable.getRows();
+    assertEquals(rows.size(), 0);
+  }
+
+  @Test
+  public void testExpressionFilterOperatorMultiValueIsNotNull()
       throws Exception {
     initializeRows();
     insertRow(new Integer[]{1, 2, 3});
-    insertRow(new Integer[]{2, 3, 4});
     TableConfig tableConfig = new TableConfigBuilder(TableType.OFFLINE).setTableName(RAW_TABLE_NAME).build();
     Schema schema = new Schema.SchemaBuilder().addMultiValueDimension(COLUMN1, FieldSpec.DataType.INT).build();
     setUpSegments(tableConfig, schema);
-    String query = String.format("SELECT * FROM testTable WHERE VALUEIN(%s, 2, 3) IS NULL", COLUMN1);
-
-    BrokerResponseNative brokerResponse = getBrokerResponse(query);
-
-    assertTrue(brokerResponse.getProcessingExceptions().get(0).getMessage()
-        .contains("NULL handling is not supported for multi-value"));
-=======
-  public void testExpressionFilterOperatorNotFilterOnMultiValue()
-      throws Exception {
-    initializeRows();
-    insertRow(new Integer[]{1, 2, 3});
-    TableConfig tableConfig = new TableConfigBuilder(TableType.OFFLINE).setTableName(RAW_TABLE_NAME).build();
-    Schema schema = new Schema.SchemaBuilder().addMultiValueDimension(COLUMN1, FieldSpec.DataType.INT).build();
-    setUpSegments(tableConfig, schema);
-    String query = String.format("SELECT * FROM testTable WHERE NOT(VALUEIN(%s, 2, 3) > 2) LIMIT 100", COLUMN1);
-
-    BrokerResponseNative brokerResponse = getBrokerResponse(query);
-
-    ResultTable resultTable = brokerResponse.getResultTable();
-    List<Object[]> rows = resultTable.getRows();
-    assertEquals(rows.size(), 0);
->>>>>>> 6a71cd56
+    String query =
+        String.format("SELECT * FROM testTable WHERE (VALUEIN(%s, 2, 3) IS NOT NULL)", COLUMN1);
+
+    BrokerResponseNative brokerResponse = getBrokerResponse(query, QUERY_OPTIONS);
+
+    ResultTable resultTable = brokerResponse.getResultTable();
+    List<Object[]> rows = resultTable.getRows();
+    assertEquals(rows.size(), NUM_OF_SEGMENT_COPIES);
+    assertArrayEquals(rows.get(0), new Object[]{new Integer[]{1, 2, 3}});
   }
 }