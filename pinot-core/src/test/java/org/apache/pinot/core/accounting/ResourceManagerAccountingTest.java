--- conflicted
+++ resolved
@@ -108,13 +108,6 @@
     ResourceManager rm = getResourceManager(20, 40, 1, 1, configs, accountant);
     Future[] futures = new Future[2000];
     AtomicInteger atomicInteger = new AtomicInteger();
-<<<<<<< HEAD
-    PinotConfiguration pinotCfg = new PinotConfiguration(configs);
-    WorkloadBudgetManager workloadBudgetManager = new DefaultWorkloadBudgetManager(pinotCfg);
-    Tracing.ThreadAccountantOps.initializeThreadAccountant(pinotCfg, "testCPUtimeProvider",
-        InstanceType.SERVER, workloadBudgetManager);
-=======
->>>>>>> 2314fe6e
 
     for (int k = 0; k < 30; k++) {
       int finalK = k;
@@ -174,17 +167,11 @@
     configs.put(CommonConstants.Accounting.CONFIG_OF_ENABLE_THREAD_MEMORY_SAMPLING, true);
     configs.put(CommonConstants.Accounting.CONFIG_OF_ENABLE_THREAD_CPU_SAMPLING, false);
     PinotConfiguration pinotCfg = new PinotConfiguration(configs);
-<<<<<<< HEAD
-    WorkloadBudgetManager workloadBudgetManager = new DefaultWorkloadBudgetManager(pinotCfg);
-    Tracing.ThreadAccountantOps.initializeThreadAccountant(pinotCfg, "testCPUtimeProvider",
-        InstanceType.SERVER, workloadBudgetManager);
-=======
     ThreadResourceUsageAccountant accountant = Tracing.ThreadAccountantOps.createThreadAccountant(pinotCfg,
         "testCPUtimeProvider", InstanceType.SERVER);
     Tracing.ThreadAccountantOps.startThreadAccountant();
 
     ResourceManager rm = getResourceManager(20, 40, 1, 1, configs, accountant);
->>>>>>> 2314fe6e
 
     for (int k = 0; k < 30; k++) {
       int finalK = k;
@@ -257,17 +244,11 @@
 
     String workloadName = CommonConstants.Accounting.DEFAULT_WORKLOAD_NAME;
     PinotConfiguration pinotCfg = new PinotConfiguration(configs);
-<<<<<<< HEAD
-    WorkloadBudgetManager workloadBudgetManager = new DefaultWorkloadBudgetManager(pinotCfg);
-    Tracing.ThreadAccountantOps.initializeThreadAccountant(pinotCfg, "testWorkloadMemoryAccounting",
-        InstanceType.SERVER, workloadBudgetManager);
-=======
     ThreadResourceUsageAccountant accountant = Tracing.ThreadAccountantOps.createThreadAccountant(pinotCfg,
         "testWorkloadMemoryAccounting", InstanceType.SERVER);
     Tracing.ThreadAccountantOps.startThreadAccountant();
     WorkloadBudgetManager workloadBudgetManager =
         Tracing.ThreadAccountantOps.getWorkloadBudgetManager();
->>>>>>> 2314fe6e
     workloadBudgetManager.addOrUpdateWorkload(workloadName, 88_000_000, 27_000_000);
     ResourceManager rm = getResourceManager(20, 40, 1, 1, configs, accountant);
 
@@ -403,17 +384,11 @@
     configs.put(CommonConstants.Accounting.CONFIG_OF_OOM_PROTECTION_KILLING_QUERY, true);
     PinotConfiguration config = getConfig(20, 2, configs);
     // init accountant and start watcher task
-<<<<<<< HEAD
-    WorkloadBudgetManager workloadBudgetManager = new DefaultWorkloadBudgetManager(config);
-    Tracing.ThreadAccountantOps.initializeThreadAccountant(config, "testSelect", InstanceType.SERVER,
-        workloadBudgetManager);
-=======
     Tracing.unregisterThreadAccountant();
     ThreadResourceUsageAccountant accountant = Tracing.ThreadAccountantOps.createThreadAccountant(config,
         "testSelect", InstanceType.SERVER);
     Tracing.ThreadAccountantOps.startThreadAccountant();
     ResourceManager rm = getResourceManager(20, 2, 1, 1, configs, accountant);
->>>>>>> 2314fe6e
 
     CountDownLatch latch = new CountDownLatch(100);
     AtomicBoolean earlyTerminationOccurred = new AtomicBoolean(false);
@@ -482,18 +457,12 @@
     PinotConfiguration config = getConfig(20, 2, configs);
 
     // init accountant and start watcher task
-<<<<<<< HEAD
-    WorkloadBudgetManager workloadBudgetManager = new DefaultWorkloadBudgetManager(config);
-    Tracing.ThreadAccountantOps.initializeThreadAccountant(config, "testGroupBy", InstanceType.SERVER,
-        workloadBudgetManager);
-=======
     Tracing.unregisterThreadAccountant();
     ThreadResourceUsageAccountant accountant = Tracing.ThreadAccountantOps.createThreadAccountant(config,
         "testGroupBy", InstanceType.SERVER);
     Tracing.ThreadAccountantOps.startThreadAccountant();
 
     ResourceManager rm = getResourceManager(20, 2, 1, 1, configs, accountant);
->>>>>>> 2314fe6e
 
     CountDownLatch latch = new CountDownLatch(100);
     AtomicBoolean earlyTerminationOccurred = new AtomicBoolean(false);
@@ -548,18 +517,12 @@
 
     PinotConfiguration config = getConfig(2, 2, configs);
     // init accountant and start watcher task
-<<<<<<< HEAD
-    WorkloadBudgetManager workloadBudgetManager = new DefaultWorkloadBudgetManager(config);
-    Tracing.ThreadAccountantOps.initializeThreadAccountant(config, "testJsonIndexExtractMapOOM",
-        InstanceType.SERVER, workloadBudgetManager);
-=======
     Tracing.unregisterThreadAccountant();
     ThreadResourceUsageAccountant accountant = Tracing.ThreadAccountantOps.createThreadAccountant(config,
         "testJsonIndexExtractMapOOM", InstanceType.SERVER);
     Tracing.ThreadAccountantOps.startThreadAccountant();
 
     ResourceManager rm = getResourceManager(2, 2, 1, 1, configs, accountant);
->>>>>>> 2314fe6e
 
     Supplier<String> randomJsonValue = () -> {
       Random random = new Random();
