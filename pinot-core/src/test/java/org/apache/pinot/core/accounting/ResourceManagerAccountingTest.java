/**
 * Licensed to the Apache Software Foundation (ASF) under one
 * or more contributor license agreements.  See the NOTICE file
 * distributed with this work for additional information
 * regarding copyright ownership.  The ASF licenses this file
 * to you under the Apache License, Version 2.0 (the
 * "License"); you may not use this file except in compliance
 * with the License.  You may obtain a copy of the License at
 *
 *   http://www.apache.org/licenses/LICENSE-2.0
 *
 * Unless required by applicable law or agreed to in writing,
 * software distributed under the License is distributed on an
 * "AS IS" BASIS, WITHOUT WARRANTIES OR CONDITIONS OF ANY
 * KIND, either express or implied.  See the License for the
 * specific language governing permissions and limitations
 * under the License.
 */
package org.apache.pinot.core.accounting;

import java.io.File;
import java.io.IOException;
import java.util.Collections;
import java.util.HashMap;
import java.util.List;
import java.util.Map;
import java.util.Random;
import java.util.concurrent.CountDownLatch;
import java.util.concurrent.ExecutionException;
import java.util.concurrent.Executors;
import java.util.concurrent.Future;
import java.util.concurrent.atomic.AtomicBoolean;
import java.util.concurrent.atomic.AtomicInteger;
import java.util.concurrent.atomic.AtomicReference;
import java.util.function.Supplier;
import org.apache.commons.io.FileUtils;
import org.apache.log4j.Level;
import org.apache.log4j.LogManager;
import org.apache.pinot.common.datatable.DataTable;
import org.apache.pinot.common.metrics.ServerMetrics;
import org.apache.pinot.common.utils.DataSchema;
import org.apache.pinot.core.accounting.PerQueryCPUMemAccountantFactory.PerQueryCPUMemResourceUsageAccountant;
import org.apache.pinot.core.common.datablock.DataBlockTestUtils;
import org.apache.pinot.core.data.table.IndexedTable;
import org.apache.pinot.core.data.table.Record;
import org.apache.pinot.core.data.table.SimpleIndexedTable;
import org.apache.pinot.core.operator.blocks.results.GroupByResultsBlock;
import org.apache.pinot.core.query.request.ServerQueryRequest;
import org.apache.pinot.core.query.request.context.QueryContext;
import org.apache.pinot.core.query.request.context.utils.QueryContextConverterUtils;
import org.apache.pinot.core.query.scheduler.SchedulerGroupAccountant;
import org.apache.pinot.core.query.scheduler.resources.QueryExecutorService;
import org.apache.pinot.core.query.scheduler.resources.ResourceManager;
import org.apache.pinot.core.query.selection.SelectionOperatorUtils;
import org.apache.pinot.segment.local.realtime.impl.json.MutableJsonIndexImpl;
import org.apache.pinot.segment.local.segment.creator.impl.inv.json.OffHeapJsonIndexCreator;
import org.apache.pinot.segment.local.segment.index.readers.json.ImmutableJsonIndexReader;
import org.apache.pinot.segment.spi.V1Constants;
import org.apache.pinot.segment.spi.index.creator.JsonIndexCreator;
import org.apache.pinot.segment.spi.memory.PinotDataBuffer;
import org.apache.pinot.spi.accounting.ThreadExecutionContext;
import org.apache.pinot.spi.accounting.ThreadResourceUsageProvider;
import org.apache.pinot.spi.config.instance.InstanceType;
import org.apache.pinot.spi.config.table.JsonIndexConfig;
import org.apache.pinot.spi.env.PinotConfiguration;
import org.apache.pinot.spi.exception.EarlyTerminationException;
import org.apache.pinot.spi.trace.Tracing;
import org.apache.pinot.spi.utils.CommonConstants;
import org.mockito.Mockito;
import org.slf4j.Logger;
import org.slf4j.LoggerFactory;
import org.testng.Assert;
import org.testng.annotations.DataProvider;
import org.testng.annotations.Test;


public class ResourceManagerAccountingTest {

  public static final Logger LOGGER = LoggerFactory.getLogger(ResourceManagerAccountingTest.class);
  private static final int NUM_ROWS = 1_000_000;

  /**
   * Test thread cpu usage tracking in multithread environment, add @Test to run.
   * Default to unused as this is a proof of concept and will take a long time to run.
   * The last occurrence of `Finished task mem: {q%d=...}` (%d in 0, 1, ..., 29) in log should
   * have the value of around 150000000 ~ 210000000
   */
  @SuppressWarnings("unused")
  public void testCPUtimeProvider()
      throws Exception {
    LogManager.getLogger(PerQueryCPUMemResourceUsageAccountant.class).setLevel(Level.DEBUG);
    LogManager.getLogger(ThreadResourceUsageProvider.class).setLevel(Level.DEBUG);
    ThreadResourceUsageProvider.setThreadCpuTimeMeasurementEnabled(true);
    ThreadResourceUsageProvider.setThreadMemoryMeasurementEnabled(true);
    HashMap<String, Object> configs = new HashMap<>();
    ServerMetrics.register(Mockito.mock(ServerMetrics.class));
    configs.put(CommonConstants.Accounting.CONFIG_OF_ALARMING_LEVEL_HEAP_USAGE_RATIO, 0.00f);
    configs.put(CommonConstants.Accounting.CONFIG_OF_FACTORY_NAME,
        "org.apache.pinot.core.accounting.PerQueryCPUMemAccountantFactory");
    configs.put(CommonConstants.Accounting.CONFIG_OF_ENABLE_THREAD_MEMORY_SAMPLING, false);
    configs.put(CommonConstants.Accounting.CONFIG_OF_ENABLE_THREAD_CPU_SAMPLING, true);
    ResourceManager rm = getResourceManager(20, 40, 1, 1, configs);
    Future[] futures = new Future[2000];
    AtomicInteger atomicInteger = new AtomicInteger();
    PinotConfiguration pinotCfg = new PinotConfiguration(configs);
    Tracing.ThreadAccountantOps.initializeThreadAccountant(pinotCfg, "testCPUtimeProvider",
        InstanceType.SERVER);

    for (int k = 0; k < 30; k++) {
      int finalK = k;
      rm.getQueryRunners().submit(() -> {
        String queryId = "q" + finalK;
<<<<<<< HEAD
        Tracing.ThreadAccountantOps.setupRunner(queryId, null);
=======
        Tracing.ThreadAccountantOps.setupRunner(queryId, CommonConstants.Accounting.DEFAULT_WORKLOAD_NAME);
>>>>>>> f21dcf2c
        Thread thread = Thread.currentThread();
        CountDownLatch countDownLatch = new CountDownLatch(10);
        ThreadExecutionContext threadExecutionContext = Tracing.getThreadAccountant().getThreadExecutionContext();
        for (int j = 0; j < 10; j++) {
          int finalJ = j;
          rm.getQueryWorkers().submit(() -> {
            Tracing.ThreadAccountantOps.setupWorker(finalJ, threadExecutionContext);
            for (int i = 0; i < (finalJ + 1) * 10; i++) {
              Tracing.ThreadAccountantOps.sample();
              for (int m = 0; m < 1000; m++) {
                atomicInteger.getAndAccumulate(m % 178123, Integer::sum);
              }
              try {
                Thread.sleep(200);
              } catch (InterruptedException ignored) {
              }
            }
            Tracing.ThreadAccountantOps.clear();
            countDownLatch.countDown();
          });
        }
        try {
          countDownLatch.await();
          Thread.sleep(10000);
        } catch (InterruptedException ignored) {
        }
        Tracing.ThreadAccountantOps.clear();
      });
    }
    Thread.sleep(1000000);
  }

  /**
   * Test thread memory usage tracking in multithread environment, add @Test to run.
   * Default to unused as this is a proof of concept and will take a long time to run.
   * The last occurrence of `Finished task mem: {q%d=...}` (%d in 0, 1, ..., 29) in log should
   * have the value of around 4416400 (550 * 1000 * 8 + some overhead).
   */
  @SuppressWarnings("unused")
  public void testThreadMemoryAccounting()
      throws Exception {
    LogManager.getLogger(PerQueryCPUMemResourceUsageAccountant.class).setLevel(Level.DEBUG);
    LogManager.getLogger(ThreadResourceUsageProvider.class).setLevel(Level.DEBUG);
    ThreadResourceUsageProvider.setThreadCpuTimeMeasurementEnabled(true);
    ThreadResourceUsageProvider.setThreadMemoryMeasurementEnabled(true);
    HashMap<String, Object> configs = new HashMap<>();
    ServerMetrics.register(Mockito.mock(ServerMetrics.class));
    configs.put(CommonConstants.Accounting.CONFIG_OF_ALARMING_LEVEL_HEAP_USAGE_RATIO, 0.00f);
    configs.put(CommonConstants.Accounting.CONFIG_OF_FACTORY_NAME,
        "org.apache.pinot.core.accounting.PerQueryCPUMemAccountantFactory");
    configs.put(CommonConstants.Accounting.CONFIG_OF_ENABLE_THREAD_MEMORY_SAMPLING, true);
    configs.put(CommonConstants.Accounting.CONFIG_OF_ENABLE_THREAD_CPU_SAMPLING, false);
    ResourceManager rm = getResourceManager(20, 40, 1, 1, configs);
    PinotConfiguration pinotCfg = new PinotConfiguration(configs);
    Tracing.ThreadAccountantOps.initializeThreadAccountant(pinotCfg, "testCPUtimeProvider",
        InstanceType.SERVER);

    for (int k = 0; k < 30; k++) {
      int finalK = k;
      rm.getQueryRunners().submit(() -> {
        String queryId = "q" + finalK;
<<<<<<< HEAD
        Tracing.ThreadAccountantOps.setupRunner(queryId, null);
=======
        Tracing.ThreadAccountantOps.setupRunner(queryId, CommonConstants.Accounting.DEFAULT_WORKLOAD_NAME);
>>>>>>> f21dcf2c
        Thread thread = Thread.currentThread();
        CountDownLatch countDownLatch = new CountDownLatch(10);
        ThreadExecutionContext threadExecutionContext = Tracing.getThreadAccountant().getThreadExecutionContext();
        for (int j = 0; j < 10; j++) {
          int finalJ = j;
          rm.getQueryWorkers().submit(() -> {
            Tracing.ThreadAccountantOps.setupWorker(finalJ, threadExecutionContext);
            long[][] a = new long[1000][];
            for (int i = 0; i < (finalJ + 1) * 10; i++) {
              Tracing.ThreadAccountantOps.sample();
              a[i] = new long[1000];
              try {
                Thread.sleep(200);
              } catch (InterruptedException ignored) {
              }
            }
            Tracing.ThreadAccountantOps.clear();
            Assert.assertEquals(a[0][0], 0);
            countDownLatch.countDown();
          });
        }
        try {
          countDownLatch.await();
          Thread.sleep(10000);
        } catch (InterruptedException ignored) {
        }
        Tracing.ThreadAccountantOps.clear();
      });
    }
    Thread.sleep(1000000);
  }


  /**
   * Test thread memory usage tracking for a workload in a multithread environment, add @Test to run.
   * Default to unused as this is a proof of concept and will take a long time to run.
   * Each runner thread allocates about 800KB of memory (80KB per worker task). So setting limit of 27MB for 30 runner
   * threads.
   */
  @SuppressWarnings("unused")
  public void testWorkloadLevelThreadMemoryAccounting()
      throws Exception {
    // Logger initialization.
    LogManager.getLogger(ResourceManagerAccountingTest.class).setLevel(Level.INFO);
    LogManager.getLogger(ResourceUsageAccountantFactory.class).setLevel(Level.DEBUG);
    LogManager.getLogger(QueryAggregator.class).setLevel(Level.INFO);
    LogManager.getLogger(WorkloadAggregator.class).setLevel(Level.INFO);
    LogManager.getLogger(ThreadResourceUsageProvider.class).setLevel(Level.DEBUG);

    ThreadResourceUsageProvider.setThreadCpuTimeMeasurementEnabled(true);
    ThreadResourceUsageProvider.setThreadMemoryMeasurementEnabled(true);

    HashMap<String, Object> configs = new HashMap<>();
    configs.put(CommonConstants.Accounting.CONFIG_OF_FACTORY_NAME,
        "org.apache.pinot.core.accounting.ResourceUsageAccountantFactory");
    configs.put(CommonConstants.Accounting.CONFIG_OF_ALARMING_LEVEL_HEAP_USAGE_RATIO, 0.00f);
    configs.put(CommonConstants.Accounting.CONFIG_OF_ENABLE_THREAD_MEMORY_SAMPLING, true);
    configs.put(CommonConstants.Accounting.CONFIG_OF_ENABLE_THREAD_CPU_SAMPLING, false);
    configs.put(CommonConstants.Accounting.CONFIG_OF_WORKLOAD_ENABLE_COST_COLLECTION, true);
    configs.put(CommonConstants.Accounting.CONFIG_OF_WORKLOAD_ENABLE_COST_ENFORCEMENT, true);
    configs.put(CommonConstants.Accounting.CONFIG_OF_WORKLOAD_ENFORCEMENT_WINDOW_MS, 100_000_000L);
    configs.put(CommonConstants.Accounting.CONFIG_OF_SLEEP_TIME_MS, 1_000);
    configs.put(CommonConstants.Accounting.CONFIG_OF_WORKLOAD_SLEEP_TIME_MS, 1);

    String workloadName = CommonConstants.Accounting.DEFAULT_WORKLOAD_NAME;
    PinotConfiguration pinotCfg = new PinotConfiguration(configs);
<<<<<<< HEAD
    WorkloadBudgetManager.init(pinotCfg);
    WorkloadBudgetManager.getInstance().addOrUpdateWorkload(workloadName, 88_000_000, 27_000_000);
    Tracing.ThreadAccountantOps.initializeThreadAccountant(pinotCfg, "testWorkloadMemoryAccounting",
        InstanceType.SERVER);
=======
    Tracing.ThreadAccountantOps.initializeThreadAccountant(pinotCfg, "testWorkloadMemoryAccounting",
        InstanceType.SERVER);
    WorkloadBudgetManager workloadBudgetManager =
        Tracing.ThreadAccountantOps.getWorkloadBudgetManager();
    workloadBudgetManager.addOrUpdateWorkload(workloadName, 88_000_000, 27_000_000);
>>>>>>> f21dcf2c
    ResourceManager rm = getResourceManager(20, 40, 1, 1, configs);

    for (int k = 0; k < 30; k++) {
      int finalK = k;
      rm.getQueryRunners().submit(() -> {
        try {
          String queryId = "q" + finalK;
          Tracing.ThreadAccountantOps.setupRunner(queryId, workloadName);
          CountDownLatch countDownLatch = new CountDownLatch(10);
          Tracing.ThreadAccountantOps.sample();
          ThreadExecutionContext threadExecutionContext = Tracing.getThreadAccountant().getThreadExecutionContext();
          LOGGER.info("RunnerThread: Queueing tasks");

          for (int j = 0; j < 10; j++) {
            int finalJ = j;
            rm.getQueryWorkers().submit(() -> {
              try {
                Tracing.ThreadAccountantOps.setupWorker(finalJ, threadExecutionContext);
                long[][] a = new long[1000][];
                for (int i = 0; i < 10; i++) {
                  a[i] = new long[1000];
                  Tracing.ThreadAccountantOps.sample();
                  Thread.sleep(100);
                }

                Tracing.ThreadAccountantOps.clear();
                Assert.assertEquals(a[0][0], 0);
                countDownLatch.countDown();
              } catch (Exception e) {
                LOGGER.error("====Worker Thread:{} task={} interrupted. Working", Thread.currentThread(), finalJ, e);
                Tracing.ThreadAccountantOps.clear();
              }
            });
          }
          LOGGER.info("RunnerThread. Queued all tasks: {}", queryId);
          Thread.sleep(10000);
          countDownLatch.await();
          Tracing.ThreadAccountantOps.clear();
        } catch (InterruptedException e) {
          LOGGER.error("====Runner Thread:{} interrupted. Working", Thread.currentThread(), e);
          Tracing.ThreadAccountantOps.clear();
        }
      });
    }
    Thread.sleep(1000_000);
  }


  /**
   * Test the mechanism of worker thread checking for runnerThread's interruption flag
   */
  @Test
  public void testWorkerThreadInterruption()
      throws Exception {
    ResourceManager rm = getResourceManager(2, 5, 1, 3, Collections.emptyMap());
    AtomicReference<Future>[] futures = new AtomicReference[5];
    for (int i = 0; i < 5; i++) {
      futures[i] = new AtomicReference<>();
    }
    ThreadResourceUsageProvider.setThreadCpuTimeMeasurementEnabled(true);
    AtomicReference<Thread> runnerThread = new AtomicReference<>();
    rm.getQueryRunners().submit(() -> {
      Thread thread = Thread.currentThread();
      runnerThread.set(thread);
      for (int j = 0; j < 5; j++) {
        futures[j].set(rm.getQueryWorkers().submit(() -> {
          for (int i = 0; i < 1000000; i++) {
            try {
              Thread.sleep(5);
            } catch (InterruptedException ignored) {
            }
            if (thread.isInterrupted()) {
              throw new EarlyTerminationException();
            }
          }
        }));
      }
      while (true) {
      }
    });
    Thread.sleep(50);
    runnerThread.get().interrupt();

    for (int i = 0; i < 5; i++) {
      try {
        futures[i].get().get();
      } catch (ExecutionException e) {
        Assert.assertFalse(futures[i].get().isCancelled());
        Assert.assertTrue(futures[i].get().isDone());
        Assert.assertTrue(e.getMessage().contains("EarlyTerminationException"),
            "Error message should contain EarlyTerminationException, found: " + e.getMessage());
        return;
      }
    }
    Assert.fail("Expected EarlyTerminationException to be thrown");
  }

  /**
   * Test instrumentation during {@link DataTable} creation
   */
  @Test(dataProvider = "accountantFactories")
  public void testGetDataTableOOMSelect(String accountantFactoryClass)
      throws Exception {

    // generate random rows
    String[] columnNames = {
        "int", "long", "float", "double", "big_decimal", "string", "bytes", "int_array", "long_array", "float_array",
        "double_array", "string_array"
    };
    DataSchema.ColumnDataType[] columnDataTypes = {
        DataSchema.ColumnDataType.INT, DataSchema.ColumnDataType.LONG, DataSchema.ColumnDataType.FLOAT,
        DataSchema.ColumnDataType.DOUBLE, DataSchema.ColumnDataType.BIG_DECIMAL, DataSchema.ColumnDataType.STRING,
        DataSchema.ColumnDataType.BYTES, DataSchema.ColumnDataType.INT_ARRAY, DataSchema.ColumnDataType.LONG_ARRAY,
        DataSchema.ColumnDataType.FLOAT_ARRAY, DataSchema.ColumnDataType.DOUBLE_ARRAY,
        DataSchema.ColumnDataType.STRING_ARRAY
    };
    DataSchema dataSchema = new DataSchema(columnNames, columnDataTypes);
    List<Object[]> rows = DataBlockTestUtils.getRandomRows(dataSchema, NUM_ROWS, 0);

    // set up logging and configs
    LogManager.getLogger(PerQueryCPUMemResourceUsageAccountant.class).setLevel(Level.OFF);
    LogManager.getLogger(ThreadResourceUsageProvider.class).setLevel(Level.OFF);
    ThreadResourceUsageProvider.setThreadMemoryMeasurementEnabled(true);
    HashMap<String, Object> configs = new HashMap<>();
    ServerMetrics.register(Mockito.mock(ServerMetrics.class));
    configs.put(CommonConstants.Accounting.CONFIG_OF_ALARMING_LEVEL_HEAP_USAGE_RATIO, 0.00f);
    configs.put(CommonConstants.Accounting.CONFIG_OF_CRITICAL_LEVEL_HEAP_USAGE_RATIO, 0.00f);
    configs.put(CommonConstants.Accounting.CONFIG_OF_FACTORY_NAME, accountantFactoryClass);
    configs.put(CommonConstants.Accounting.CONFIG_OF_ENABLE_THREAD_MEMORY_SAMPLING, true);
    configs.put(CommonConstants.Accounting.CONFIG_OF_ENABLE_THREAD_CPU_SAMPLING, false);
    configs.put(CommonConstants.Accounting.CONFIG_OF_OOM_PROTECTION_KILLING_QUERY, true);
    PinotConfiguration config = getConfig(20, 2, configs);
    WorkloadBudgetManager.init(config);
    ResourceManager rm = getResourceManager(20, 2, 1, 1, configs);
    // init accountant and start watcher task
    Tracing.ThreadAccountantOps.initializeThreadAccountant(config, "testSelect", InstanceType.SERVER);

    CountDownLatch latch = new CountDownLatch(100);
    AtomicBoolean earlyTerminationOccurred = new AtomicBoolean(false);

    for (int i = 0; i < 100; i++) {
      int finalI = i;
      rm.getQueryRunners().submit(() -> {
<<<<<<< HEAD
        Tracing.ThreadAccountantOps.setupRunner("testSelectQueryId" + finalI, null);
=======
        Tracing.ThreadAccountantOps.setupRunner("testSelectQueryId" + finalI,
            CommonConstants.Accounting.DEFAULT_WORKLOAD_NAME);
>>>>>>> f21dcf2c
        try {
          SelectionOperatorUtils.getDataTableFromRows(rows, dataSchema, false).toBytes();
        } catch (EarlyTerminationException e) {
          earlyTerminationOccurred.set(true);
          Tracing.ThreadAccountantOps.clear();
        } catch (IOException e) {
          Assert.fail(e.getMessage());
        } finally {
          latch.countDown();
        }
      });
    }
    latch.await();
    // assert that EarlyTerminationException was thrown in at least one runner thread
    Assert.assertTrue(earlyTerminationOccurred.get());
  }

  /**
   * Test instrumentation during {@link DataTable} creation
   */
  @Test (dataProvider = "accountantFactories")
  public void testGetDataTableOOMGroupBy(String accountantFactoryClass)
      throws Exception {

    // generate random indexedTable
    QueryContext queryContext =
        QueryContextConverterUtils.getQueryContext("SELECT SUM(m1), MAX(m2) FROM testTable GROUP BY d1, d2, d3, d4");
    DataSchema dataSchema =
        new DataSchema(new String[]{"d1", "d2", "d3", "d4", "sum(m1)", "max(m2)"}, new DataSchema.ColumnDataType[]{
            DataSchema.ColumnDataType.STRING, DataSchema.ColumnDataType.INT, DataSchema.ColumnDataType.DOUBLE,
            DataSchema.ColumnDataType.INT, DataSchema.ColumnDataType.DOUBLE, DataSchema.ColumnDataType.DOUBLE
        });
    List<Object[]> rows = DataBlockTestUtils.getRandomRows(dataSchema, NUM_ROWS, 0);
    IndexedTable indexedTable =
        new SimpleIndexedTable(dataSchema, false, queryContext, NUM_ROWS, Integer.MAX_VALUE, Integer.MAX_VALUE,
            CommonConstants.Server.DEFAULT_QUERY_EXECUTOR_MIN_INITIAL_INDEXED_TABLE_CAPACITY,
            Executors.newCachedThreadPool());
    for (Object[] row : rows) {
      indexedTable.upsert(new Record(row));
    }
    indexedTable.finish(false);
    // set up GroupByResultsBlock
    GroupByResultsBlock groupByResultsBlock = new GroupByResultsBlock(indexedTable, queryContext);

    // set up logging and configs
    LogManager.getLogger(PerQueryCPUMemResourceUsageAccountant.class).setLevel(Level.OFF);
    LogManager.getLogger(ThreadResourceUsageProvider.class).setLevel(Level.OFF);
    ThreadResourceUsageProvider.setThreadMemoryMeasurementEnabled(true);
    HashMap<String, Object> configs = new HashMap<>();
    ServerMetrics.register(Mockito.mock(ServerMetrics.class));
    configs.put(CommonConstants.Accounting.CONFIG_OF_ALARMING_LEVEL_HEAP_USAGE_RATIO, 0.00f);
    configs.put(CommonConstants.Accounting.CONFIG_OF_CRITICAL_LEVEL_HEAP_USAGE_RATIO, 0.00f);
    configs.put(CommonConstants.Accounting.CONFIG_OF_FACTORY_NAME, accountantFactoryClass);
    configs.put(CommonConstants.Accounting.CONFIG_OF_ENABLE_THREAD_MEMORY_SAMPLING, true);
    configs.put(CommonConstants.Accounting.CONFIG_OF_ENABLE_THREAD_CPU_SAMPLING, false);
    configs.put(CommonConstants.Accounting.CONFIG_OF_OOM_PROTECTION_KILLING_QUERY, true);
    PinotConfiguration config = getConfig(20, 2, configs);
<<<<<<< HEAD
    WorkloadBudgetManager.init(config);

=======
>>>>>>> f21dcf2c

    ResourceManager rm = getResourceManager(20, 2, 1, 1, configs);
    // init accountant and start watcher task
    Tracing.ThreadAccountantOps.initializeThreadAccountant(config, "testGroupBy", InstanceType.SERVER);

    CountDownLatch latch = new CountDownLatch(100);
    AtomicBoolean earlyTerminationOccurred = new AtomicBoolean(false);

    for (int i = 0; i < 100; i++) {
      int finalI = i;
      rm.getQueryRunners().submit(() -> {
<<<<<<< HEAD
        Tracing.ThreadAccountantOps.setupRunner("testGroupByQueryId" + finalI, null);
=======
        Tracing.ThreadAccountantOps.setupRunner("testGroupByQueryId" + finalI,
            CommonConstants.Accounting.DEFAULT_WORKLOAD_NAME);
>>>>>>> f21dcf2c
        try {
          groupByResultsBlock.getDataTable().toBytes();
        } catch (EarlyTerminationException e) {
          earlyTerminationOccurred.set(true);
          Tracing.ThreadAccountantOps.clear();
        } catch (IOException e) {
          Assert.fail(e.getMessage());
        } finally {
          latch.countDown();
        }
      });
    }
    latch.await();
    // assert that EarlyTerminationException was thrown in at least one runner thread
    Assert.assertTrue(earlyTerminationOccurred.get());
  }

  /**
   * Test instrumentation in getMatchingFlattenedDocsMap() from
   * {@link org.apache.pinot.segment.spi.index.reader.JsonIndexReader}
   *
   * Since getMatchingFlattenedDocsMap() can collect a large map before processing any blocks, it is required to
   * check for OOM during map generation. This test generates a mutable and immutable json index, and generates a map
   * as would happen in json_extract_index execution.
   *
   * It is roughly equivalent to running json_extract_index(col, '$.key', 'STRING').
   */
  @Test(dataProvider = "accountantFactories")
  public void testJsonIndexExtractMapOOM(String accountantFactoryClass)
      throws Exception {
    HashMap<String, Object> configs = new HashMap<>();
    ServerMetrics.register(Mockito.mock(ServerMetrics.class));
    ThreadResourceUsageProvider.setThreadMemoryMeasurementEnabled(true);
    LogManager.getLogger(PerQueryCPUMemResourceUsageAccountant.class).setLevel(Level.OFF);
    LogManager.getLogger(ThreadResourceUsageProvider.class).setLevel(Level.OFF);
    configs.put(CommonConstants.Accounting.CONFIG_OF_ALARMING_LEVEL_HEAP_USAGE_RATIO, 0.00f);
    configs.put(CommonConstants.Accounting.CONFIG_OF_CRITICAL_LEVEL_HEAP_USAGE_RATIO, 0.00f);
    configs.put(CommonConstants.Accounting.CONFIG_OF_FACTORY_NAME, accountantFactoryClass);
    configs.put(CommonConstants.Accounting.CONFIG_OF_ENABLE_THREAD_MEMORY_SAMPLING, true);
    configs.put(CommonConstants.Accounting.CONFIG_OF_ENABLE_THREAD_CPU_SAMPLING, false);
    configs.put(CommonConstants.Accounting.CONFIG_OF_OOM_PROTECTION_KILLING_QUERY, true);
    configs.put(CommonConstants.Accounting.CONFIG_OF_MIN_MEMORY_FOOTPRINT_TO_KILL_RATIO, 0.00f);

    PinotConfiguration config = getConfig(2, 2, configs);
    WorkloadBudgetManager.init(config);
    ResourceManager rm = getResourceManager(2, 2, 1, 1, configs);
    // init accountant and start watcher task
    Tracing.ThreadAccountantOps.initializeThreadAccountant(config, "testJsonIndexExtractMapOOM",
        InstanceType.SERVER);

    Supplier<String> randomJsonValue = () -> {
      Random random = new Random();
      int length = random.nextInt(1000);
      StringBuilder sb = new StringBuilder();
      for (int i = 0; i < length; i++) {
        sb.append((char) (random.nextInt(26) + 'a'));
      }
      return "{\"key\":\"" + sb + "\"}";
    };

    File indexDir = new File(FileUtils.getTempDirectory(), "testJsonIndexExtractMapOOM");
    FileUtils.forceMkdir(indexDir);
    String colName = "col";
    try (JsonIndexCreator offHeapIndexCreator = new OffHeapJsonIndexCreator(indexDir, colName, new JsonIndexConfig());
        MutableJsonIndexImpl mutableJsonIndex = new MutableJsonIndexImpl(new JsonIndexConfig(), "table__0__1", "col")) {
      // build json indexes
      for (int i = 0; i < 1000000; i++) {
        String val = randomJsonValue.get();
        offHeapIndexCreator.add(val);
        mutableJsonIndex.add(val);
      }
      offHeapIndexCreator.seal();

      CountDownLatch latch = new CountDownLatch(2);
      AtomicBoolean mutableEarlyTerminationOccurred = new AtomicBoolean(false);

      // test mutable json index .getMatchingFlattenedDocsMap()
      rm.getQueryRunners().submit(() -> {
<<<<<<< HEAD
        Tracing.ThreadAccountantOps.setupRunner("testJsonExtractIndexId1", null);
=======
        Tracing.ThreadAccountantOps.setupRunner("testJsonExtractIndexId1",
            CommonConstants.Accounting.DEFAULT_WORKLOAD_NAME);
>>>>>>> f21dcf2c
        try {
          mutableJsonIndex.getMatchingFlattenedDocsMap("key", null);
        } catch (EarlyTerminationException e) {
          mutableEarlyTerminationOccurred.set(true);
          Tracing.ThreadAccountantOps.clear();
        } finally {
          latch.countDown();
        }
      });

      // test immutable json index .getMatchingFlattenedDocsMap()
      File indexFile = new File(indexDir, colName + V1Constants.Indexes.JSON_INDEX_FILE_EXTENSION);
      AtomicBoolean immutableEarlyTerminationOccurred = new AtomicBoolean(false);
      rm.getQueryRunners().submit(() -> {
<<<<<<< HEAD
        Tracing.ThreadAccountantOps.setupRunner("testJsonExtractIndexId2", null);
=======
        Tracing.ThreadAccountantOps.setupRunner("testJsonExtractIndexId2",
            CommonConstants.Accounting.DEFAULT_WORKLOAD_NAME);
>>>>>>> f21dcf2c
        try {
          try (PinotDataBuffer offHeapDataBuffer = PinotDataBuffer.mapReadOnlyBigEndianFile(indexFile);
              ImmutableJsonIndexReader offHeapIndexReader = new ImmutableJsonIndexReader(offHeapDataBuffer, 1000000)) {
            offHeapIndexReader.getMatchingFlattenedDocsMap("key", null);
          } catch (IOException e) {
            Assert.fail("failed .getMatchingFlattenedDocsMap for the immutable json index");
          }
        } catch (EarlyTerminationException e) {
          immutableEarlyTerminationOccurred.set(true);
          Tracing.ThreadAccountantOps.clear();
        } finally {
          latch.countDown();
        }
      });

      latch.await();
      Assert.assertTrue(mutableEarlyTerminationOccurred.get(),
          "Expected early termination reading the mutable index");
      Assert.assertTrue(immutableEarlyTerminationOccurred.get(),
          "Expected early termination reading the immutable index");
    }
  }

  /**
   * Test thread memory usage tracking and query killing in multi-thread environment， add @Test to run.
   */
  @SuppressWarnings("unused")
  public void testThreadMemory()
      throws Exception {
    LogManager.getLogger(PerQueryCPUMemResourceUsageAccountant.class).setLevel(Level.DEBUG);
    LogManager.getLogger(ThreadResourceUsageProvider.class).setLevel(Level.DEBUG);
    ThreadResourceUsageProvider.setThreadCpuTimeMeasurementEnabled(true);
    ThreadResourceUsageProvider.setThreadMemoryMeasurementEnabled(true);
    HashMap<String, Object> configs = new HashMap<>();
    ServerMetrics.register(Mockito.mock(ServerMetrics.class));
    configs.put(CommonConstants.Accounting.CONFIG_OF_ALARMING_LEVEL_HEAP_USAGE_RATIO, 0.00f);
    configs.put(CommonConstants.Accounting.CONFIG_OF_CRITICAL_LEVEL_HEAP_USAGE_RATIO, 0.9f);
    configs.put(CommonConstants.Accounting.CONFIG_OF_OOM_PROTECTION_KILLING_QUERY, true);
    configs.put(CommonConstants.Accounting.CONFIG_OF_FACTORY_NAME,
        "org.apache.pinot.core.accounting.PerQueryCPUMemAccountantFactory");
    configs.put(CommonConstants.Accounting.CONFIG_OF_ENABLE_THREAD_MEMORY_SAMPLING, true);
    configs.put(CommonConstants.Accounting.CONFIG_OF_ENABLE_THREAD_CPU_SAMPLING, false);
    ResourceManager rm = getResourceManager(20, 40, 1, 1, configs);
    Future[] futures = new Future[30];

    for (int k = 0; k < 4; k++) {
      int finalK = k;
      futures[finalK] = rm.getQueryRunners().submit(() -> {
        String queryId = "q" + finalK;
<<<<<<< HEAD
        Tracing.ThreadAccountantOps.setupRunner(queryId, null);
=======
        Tracing.ThreadAccountantOps.setupRunner(queryId, CommonConstants.Accounting.DEFAULT_WORKLOAD_NAME);
>>>>>>> f21dcf2c
        Thread thread = Thread.currentThread();
        CountDownLatch countDownLatch = new CountDownLatch(10);
        Future[] futuresThread = new Future[10];
        ThreadExecutionContext threadExecutionContext = Tracing.getThreadAccountant().getThreadExecutionContext();
        for (int j = 0; j < 10; j++) {
          int finalJ = j;
          futuresThread[j] = rm.getQueryWorkers().submit(() -> {
            Tracing.ThreadAccountantOps.setupWorker(finalJ, threadExecutionContext);
            long[][] a = new long[1000][];
            for (int i = 0; i < (finalK + 1) * 80; i++) {
              Tracing.ThreadAccountantOps.sample();
              if (Thread.interrupted() || thread.isInterrupted()) {
                Tracing.ThreadAccountantOps.clear();
                LOGGER.error("KilledWorker {} {}", queryId, finalJ);
                return;
              }
              a[i] = new long[200000];
              for (int m = 0; m < 10000; m++) {
                a[i][m] = m % 178123;
              }
            }
            Tracing.ThreadAccountantOps.clear();
            Assert.assertEquals(a[0][0], 0);
            countDownLatch.countDown();
          });
        }
        try {
          countDownLatch.await();
        } catch (InterruptedException e) {
          for (int i = 0; i < 10; i++) {
            futuresThread[i].cancel(true);
          }
          LOGGER.error("Killed {}", queryId);
        }
        Tracing.ThreadAccountantOps.clear();
      });
    }
    Thread.sleep(1000000);
  }

  private ResourceManager getResourceManager(int runners, int workers, final int softLimit, final int hardLimit,
      Map<String, Object> map) {

    return new ResourceManager(getConfig(runners, workers, map), new Tracing.DefaultThreadResourceUsageAccountant()) {

      @Override
      public QueryExecutorService getExecutorService(ServerQueryRequest query, SchedulerGroupAccountant accountant) {
        return new QueryExecutorService() {
          @Override
          public void execute(Runnable command) {
            getQueryWorkers().execute(command);
          }
        };
      }

      @Override
      public int getTableThreadsHardLimit() {
        return hardLimit;
      }

      @Override
      public int getTableThreadsSoftLimit() {
        return softLimit;
      }
    };
  }

  private PinotConfiguration getConfig(int runners, int workers, Map<String, Object> map) {
    Map<String, Object> properties = new HashMap<>(map);
    properties.put(ResourceManager.QUERY_RUNNER_CONFIG_KEY, runners);
    properties.put(ResourceManager.QUERY_WORKER_CONFIG_KEY, workers);
    return new PinotConfiguration(properties);
  }

  @DataProvider(name = "accountantFactories")
  public Object[][] accountantFactories() {
    return new Object[][] {
        {"org.apache.pinot.core.accounting.PerQueryCPUMemAccountantFactory"},
        {"org.apache.pinot.core.accounting.ResourceUsageAccountantFactory"}
    };
  }
}<|MERGE_RESOLUTION|>--- conflicted
+++ resolved
@@ -110,11 +110,7 @@
       int finalK = k;
       rm.getQueryRunners().submit(() -> {
         String queryId = "q" + finalK;
-<<<<<<< HEAD
-        Tracing.ThreadAccountantOps.setupRunner(queryId, null);
-=======
         Tracing.ThreadAccountantOps.setupRunner(queryId, CommonConstants.Accounting.DEFAULT_WORKLOAD_NAME);
->>>>>>> f21dcf2c
         Thread thread = Thread.currentThread();
         CountDownLatch countDownLatch = new CountDownLatch(10);
         ThreadExecutionContext threadExecutionContext = Tracing.getThreadAccountant().getThreadExecutionContext();
@@ -176,11 +172,7 @@
       int finalK = k;
       rm.getQueryRunners().submit(() -> {
         String queryId = "q" + finalK;
-<<<<<<< HEAD
-        Tracing.ThreadAccountantOps.setupRunner(queryId, null);
-=======
         Tracing.ThreadAccountantOps.setupRunner(queryId, CommonConstants.Accounting.DEFAULT_WORKLOAD_NAME);
->>>>>>> f21dcf2c
         Thread thread = Thread.currentThread();
         CountDownLatch countDownLatch = new CountDownLatch(10);
         ThreadExecutionContext threadExecutionContext = Tracing.getThreadAccountant().getThreadExecutionContext();
@@ -247,18 +239,11 @@
 
     String workloadName = CommonConstants.Accounting.DEFAULT_WORKLOAD_NAME;
     PinotConfiguration pinotCfg = new PinotConfiguration(configs);
-<<<<<<< HEAD
-    WorkloadBudgetManager.init(pinotCfg);
-    WorkloadBudgetManager.getInstance().addOrUpdateWorkload(workloadName, 88_000_000, 27_000_000);
-    Tracing.ThreadAccountantOps.initializeThreadAccountant(pinotCfg, "testWorkloadMemoryAccounting",
-        InstanceType.SERVER);
-=======
     Tracing.ThreadAccountantOps.initializeThreadAccountant(pinotCfg, "testWorkloadMemoryAccounting",
         InstanceType.SERVER);
     WorkloadBudgetManager workloadBudgetManager =
         Tracing.ThreadAccountantOps.getWorkloadBudgetManager();
     workloadBudgetManager.addOrUpdateWorkload(workloadName, 88_000_000, 27_000_000);
->>>>>>> f21dcf2c
     ResourceManager rm = getResourceManager(20, 40, 1, 1, configs);
 
     for (int k = 0; k < 30; k++) {
@@ -391,7 +376,6 @@
     configs.put(CommonConstants.Accounting.CONFIG_OF_ENABLE_THREAD_CPU_SAMPLING, false);
     configs.put(CommonConstants.Accounting.CONFIG_OF_OOM_PROTECTION_KILLING_QUERY, true);
     PinotConfiguration config = getConfig(20, 2, configs);
-    WorkloadBudgetManager.init(config);
     ResourceManager rm = getResourceManager(20, 2, 1, 1, configs);
     // init accountant and start watcher task
     Tracing.ThreadAccountantOps.initializeThreadAccountant(config, "testSelect", InstanceType.SERVER);
@@ -402,12 +386,8 @@
     for (int i = 0; i < 100; i++) {
       int finalI = i;
       rm.getQueryRunners().submit(() -> {
-<<<<<<< HEAD
-        Tracing.ThreadAccountantOps.setupRunner("testSelectQueryId" + finalI, null);
-=======
         Tracing.ThreadAccountantOps.setupRunner("testSelectQueryId" + finalI,
             CommonConstants.Accounting.DEFAULT_WORKLOAD_NAME);
->>>>>>> f21dcf2c
         try {
           SelectionOperatorUtils.getDataTableFromRows(rows, dataSchema, false).toBytes();
         } catch (EarlyTerminationException e) {
@@ -465,11 +445,6 @@
     configs.put(CommonConstants.Accounting.CONFIG_OF_ENABLE_THREAD_CPU_SAMPLING, false);
     configs.put(CommonConstants.Accounting.CONFIG_OF_OOM_PROTECTION_KILLING_QUERY, true);
     PinotConfiguration config = getConfig(20, 2, configs);
-<<<<<<< HEAD
-    WorkloadBudgetManager.init(config);
-
-=======
->>>>>>> f21dcf2c
 
     ResourceManager rm = getResourceManager(20, 2, 1, 1, configs);
     // init accountant and start watcher task
@@ -481,12 +456,8 @@
     for (int i = 0; i < 100; i++) {
       int finalI = i;
       rm.getQueryRunners().submit(() -> {
-<<<<<<< HEAD
-        Tracing.ThreadAccountantOps.setupRunner("testGroupByQueryId" + finalI, null);
-=======
         Tracing.ThreadAccountantOps.setupRunner("testGroupByQueryId" + finalI,
             CommonConstants.Accounting.DEFAULT_WORKLOAD_NAME);
->>>>>>> f21dcf2c
         try {
           groupByResultsBlock.getDataTable().toBytes();
         } catch (EarlyTerminationException e) {
@@ -531,7 +502,6 @@
     configs.put(CommonConstants.Accounting.CONFIG_OF_MIN_MEMORY_FOOTPRINT_TO_KILL_RATIO, 0.00f);
 
     PinotConfiguration config = getConfig(2, 2, configs);
-    WorkloadBudgetManager.init(config);
     ResourceManager rm = getResourceManager(2, 2, 1, 1, configs);
     // init accountant and start watcher task
     Tracing.ThreadAccountantOps.initializeThreadAccountant(config, "testJsonIndexExtractMapOOM",
@@ -565,12 +535,8 @@
 
       // test mutable json index .getMatchingFlattenedDocsMap()
       rm.getQueryRunners().submit(() -> {
-<<<<<<< HEAD
-        Tracing.ThreadAccountantOps.setupRunner("testJsonExtractIndexId1", null);
-=======
         Tracing.ThreadAccountantOps.setupRunner("testJsonExtractIndexId1",
             CommonConstants.Accounting.DEFAULT_WORKLOAD_NAME);
->>>>>>> f21dcf2c
         try {
           mutableJsonIndex.getMatchingFlattenedDocsMap("key", null);
         } catch (EarlyTerminationException e) {
@@ -585,12 +551,8 @@
       File indexFile = new File(indexDir, colName + V1Constants.Indexes.JSON_INDEX_FILE_EXTENSION);
       AtomicBoolean immutableEarlyTerminationOccurred = new AtomicBoolean(false);
       rm.getQueryRunners().submit(() -> {
-<<<<<<< HEAD
-        Tracing.ThreadAccountantOps.setupRunner("testJsonExtractIndexId2", null);
-=======
         Tracing.ThreadAccountantOps.setupRunner("testJsonExtractIndexId2",
             CommonConstants.Accounting.DEFAULT_WORKLOAD_NAME);
->>>>>>> f21dcf2c
         try {
           try (PinotDataBuffer offHeapDataBuffer = PinotDataBuffer.mapReadOnlyBigEndianFile(indexFile);
               ImmutableJsonIndexReader offHeapIndexReader = new ImmutableJsonIndexReader(offHeapDataBuffer, 1000000)) {
@@ -640,11 +602,7 @@
       int finalK = k;
       futures[finalK] = rm.getQueryRunners().submit(() -> {
         String queryId = "q" + finalK;
-<<<<<<< HEAD
-        Tracing.ThreadAccountantOps.setupRunner(queryId, null);
-=======
         Tracing.ThreadAccountantOps.setupRunner(queryId, CommonConstants.Accounting.DEFAULT_WORKLOAD_NAME);
->>>>>>> f21dcf2c
         Thread thread = Thread.currentThread();
         CountDownLatch countDownLatch = new CountDownLatch(10);
         Future[] futuresThread = new Future[10];
