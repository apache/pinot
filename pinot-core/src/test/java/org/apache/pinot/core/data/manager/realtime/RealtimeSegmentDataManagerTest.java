/**
 * Licensed to the Apache Software Foundation (ASF) under one
 * or more contributor license agreements.  See the NOTICE file
 * distributed with this work for additional information
 * regarding copyright ownership.  The ASF licenses this file
 * to you under the Apache License, Version 2.0 (the
 * "License"); you may not use this file except in compliance
 * with the License.  You may obtain a copy of the License at
 *
 *   http://www.apache.org/licenses/LICENSE-2.0
 *
 * Unless required by applicable law or agreed to in writing,
 * software distributed under the License is distributed on an
 * "AS IS" BASIS, WITHOUT WARRANTIES OR CONDITIONS OF ANY
 * KIND, either express or implied.  See the License for the
 * specific language governing permissions and limitations
 * under the License.
 */
package org.apache.pinot.core.data.manager.realtime;

import java.io.Closeable;
import java.io.File;
import java.io.IOException;
import java.lang.reflect.Field;
import java.lang.reflect.InvocationTargetException;
import java.lang.reflect.Method;
import java.time.Instant;
import java.util.LinkedList;
import java.util.Map;
import java.util.concurrent.ConcurrentHashMap;
import java.util.concurrent.Semaphore;
import java.util.concurrent.TimeUnit;
import java.util.concurrent.atomic.AtomicInteger;
import java.util.concurrent.atomic.AtomicReference;
import java.util.concurrent.locks.Lock;
import java.util.function.Supplier;
import javax.annotation.Nullable;
import org.apache.commons.io.FileUtils;
import org.apache.helix.HelixManager;
import org.apache.helix.store.zk.ZkHelixPropertyStore;
import org.apache.pinot.common.metadata.segment.SegmentZKMetadata;
import org.apache.pinot.common.metrics.ServerMetrics;
import org.apache.pinot.common.protocols.SegmentCompletionProtocol;
import org.apache.pinot.common.utils.LLCSegmentName;
import org.apache.pinot.common.utils.config.TableConfigUtils;
import org.apache.pinot.core.data.manager.provider.DefaultTableDataManagerProvider;
import org.apache.pinot.core.data.manager.provider.TableDataManagerProvider;
import org.apache.pinot.core.realtime.impl.fakestream.FakeStreamConfigUtils;
import org.apache.pinot.core.realtime.impl.fakestream.FakeStreamConsumerFactory;
import org.apache.pinot.core.realtime.impl.fakestream.FakeStreamMessageDecoder;
import org.apache.pinot.segment.local.data.manager.TableDataManager;
import org.apache.pinot.segment.local.realtime.impl.RealtimeSegmentStatsHistory;
import org.apache.pinot.segment.local.segment.creator.Fixtures;
import org.apache.pinot.segment.local.segment.index.loader.IndexLoadingConfig;
import org.apache.pinot.segment.local.utils.SegmentLocks;
import org.apache.pinot.spi.config.instance.InstanceDataManagerConfig;
import org.apache.pinot.spi.config.table.TableConfig;
import org.apache.pinot.spi.config.table.ingestion.IngestionConfig;
import org.apache.pinot.spi.data.Schema;
import org.apache.pinot.spi.env.PinotConfiguration;
import org.apache.pinot.spi.metrics.PinotMetricUtils;
import org.apache.pinot.spi.stream.LongMsgOffset;
import org.apache.pinot.spi.stream.LongMsgOffsetFactory;
import org.apache.pinot.spi.stream.PermanentConsumerException;
import org.apache.pinot.spi.stream.StreamConfigProperties;
import org.apache.pinot.spi.stream.StreamPartitionMsgOffset;
import org.apache.pinot.spi.utils.CommonConstants;
import org.apache.pinot.spi.utils.builder.TableNameBuilder;
import org.apache.pinot.util.TestUtils;
import org.testng.Assert;
import org.testng.annotations.AfterClass;
import org.testng.annotations.BeforeClass;
import org.testng.annotations.Test;

import static org.mockito.ArgumentMatchers.any;
import static org.mockito.ArgumentMatchers.anyInt;
import static org.mockito.Mockito.anyString;
import static org.mockito.Mockito.mock;
import static org.mockito.Mockito.when;


// TODO Re-write this test using the stream abstraction
public class RealtimeSegmentDataManagerTest {
  private static final File TEMP_DIR = new File(FileUtils.getTempDirectory(), "RealtimeSegmentDataManagerTest");
  private static final String RAW_TABLE_NAME = "testTable";
  private static final String REALTIME_TABLE_NAME = TableNameBuilder.REALTIME.tableNameWithType(RAW_TABLE_NAME);
  private static final int PARTITION_GROUP_ID = 0;
  private static final int SEQUENCE_ID = 945;
  private static final long SEG_TIME_MS = 98347869999L;
  private static final LLCSegmentName SEGMENT_NAME =
      new LLCSegmentName(RAW_TABLE_NAME, PARTITION_GROUP_ID, SEQUENCE_ID, SEG_TIME_MS);
  private static final String SEGMENT_NAME_STR = SEGMENT_NAME.getSegmentName();
  private static final long START_OFFSET_VALUE = 198L;
  private static final LongMsgOffset START_OFFSET = new LongMsgOffset(START_OFFSET_VALUE);

  private final Map<Integer, ConsumerCoordinator> _partitionGroupIdToConsumerCoordinatorMap =
      new ConcurrentHashMap<>();

  private static TableConfig createTableConfig()
      throws Exception {
    return Fixtures.createTableConfig(FakeStreamConsumerFactory.class.getName(),
        FakeStreamMessageDecoder.class.getName());
  }

  private RealtimeTableDataManager createTableDataManager(TableConfig tableConfig) {
    final String instanceId = "server-1";
    SegmentBuildTimeLeaseExtender.getOrCreate(instanceId, new ServerMetrics(PinotMetricUtils.getPinotMetricsRegistry()),
        tableConfig.getTableName());
    RealtimeTableDataManager tableDataManager = mock(RealtimeTableDataManager.class);
    when(tableDataManager.getInstanceId()).thenReturn(instanceId);
    when(tableDataManager.getSegmentLock(any())).thenReturn(mock(Lock.class));
    RealtimeSegmentStatsHistory statsHistory = mock(RealtimeSegmentStatsHistory.class);
    when(statsHistory.getEstimatedCardinality(anyString())).thenReturn(200);
    when(statsHistory.getEstimatedAvgColSize(anyString())).thenReturn(32);
    when(tableDataManager.getStatsHistory()).thenReturn(statsHistory);
    when(tableDataManager.getConsumerDir()).thenReturn(TEMP_DIR.getAbsolutePath() + "/consumerDir");
    return tableDataManager;
  }

  private SegmentZKMetadata createZkMetadata() {
    SegmentZKMetadata segmentZKMetadata = new SegmentZKMetadata(SEGMENT_NAME_STR);
    segmentZKMetadata.setStartOffset(START_OFFSET.toString());
    segmentZKMetadata.setCreationTime(System.currentTimeMillis());
    segmentZKMetadata.setStatus(CommonConstants.Segment.Realtime.Status.IN_PROGRESS);
    return segmentZKMetadata;
  }

  private FakeRealtimeSegmentDataManager createFakeSegmentManager()
      throws Exception {
    return createFakeSegmentManager(false, new TimeSupplier(), null, null, null);
  }

  private FakeRealtimeSegmentDataManager createFakeSegmentManager(boolean noUpsert, TimeSupplier timeSupplier,
      @Nullable String maxRows, @Nullable String maxDuration, @Nullable TableConfig tableConfig)
      throws Exception {
    SegmentZKMetadata segmentZKMetadata = createZkMetadata();
    if (tableConfig == null) {
      tableConfig = createTableConfig();
    }
    if (noUpsert) {
      tableConfig.setUpsertConfig(null);
    }
    if (maxRows != null) {
      tableConfig.getIndexingConfig().getStreamConfigs()
          .put(StreamConfigProperties.SEGMENT_FLUSH_THRESHOLD_ROWS, maxRows);
    }
    if (maxDuration != null) {
      tableConfig.getIndexingConfig().getStreamConfigs()
          .put(StreamConfigProperties.SEGMENT_FLUSH_THRESHOLD_TIME, maxDuration);
    }
    if (tableConfig.getIngestionConfig() == null) {
      tableConfig.setIngestionConfig(new IngestionConfig());
    }
    tableConfig.getIngestionConfig().setRetryOnSegmentBuildPrecheckFailure(true);
    RealtimeTableDataManager tableDataManager = createTableDataManager(tableConfig);
    LLCSegmentName llcSegmentName = new LLCSegmentName(SEGMENT_NAME_STR);
    _partitionGroupIdToConsumerCoordinatorMap.putIfAbsent(PARTITION_GROUP_ID,
        new ConsumerCoordinator(false, tableDataManager));
    Schema schema = Fixtures.createSchema();
    ServerMetrics serverMetrics = new ServerMetrics(PinotMetricUtils.getPinotMetricsRegistry());
    return new FakeRealtimeSegmentDataManager(segmentZKMetadata, tableConfig, tableDataManager,
        new File(TEMP_DIR, REALTIME_TABLE_NAME).getAbsolutePath(), schema, llcSegmentName,
        _partitionGroupIdToConsumerCoordinatorMap, serverMetrics, timeSupplier);
  }

  @BeforeClass
  public void setUp() {
    ServerMetrics.register(mock(ServerMetrics.class));

    FileUtils.deleteQuietly(TEMP_DIR);
    SegmentBuildTimeLeaseExtender.initExecutor();
  }

  @AfterClass
  public void tearDown() {
    FileUtils.deleteQuietly(TEMP_DIR);
    SegmentBuildTimeLeaseExtender.shutdownExecutor();
  }

  // Test that we are in HOLDING state as long as the controller responds HOLD to our segmentConsumed() message.
  // we should not consume when holding.
  @Test
  public void testHolding()
      throws Exception {
    FakeRealtimeSegmentDataManager segmentDataManager = createFakeSegmentManager();
    RealtimeSegmentDataManager.PartitionConsumer consumer = segmentDataManager.createPartitionConsumer();
    final LongMsgOffset endOffset = new LongMsgOffset(START_OFFSET_VALUE + 500);
    // We should consume initially...
    segmentDataManager._consumeOffsets.add(endOffset);
    final SegmentCompletionProtocol.Response response = new SegmentCompletionProtocol.Response(
        new SegmentCompletionProtocol.Response.Params().withStatus(
                SegmentCompletionProtocol.ControllerResponseStatus.HOLD)
            .withStreamPartitionMsgOffset(endOffset.toString()));
    // And then never consume as long as we get a hold response, 100 times.
    for (int i = 0; i < 100; i++) {
      segmentDataManager._responses.add(response);
    }

    consumer.run();

    Assert.assertTrue(segmentDataManager._responses.isEmpty());
    Assert.assertTrue(segmentDataManager._consumeOffsets.isEmpty());
    Assert.assertFalse(segmentDataManager._buildAndReplaceCalled);
    Assert.assertFalse(segmentDataManager._buildSegmentCalled);
    Assert.assertFalse(segmentDataManager._commitSegmentCalled);
    Assert.assertFalse(segmentDataManager._downloadAndReplaceCalled);
    Assert.assertEquals(segmentDataManager._state.get(segmentDataManager), RealtimeSegmentDataManager.State.HOLDING);
    segmentDataManager.close();
  }

  // Test that we go to commit when the controller responds commit after 2 holds.
  @Test
  public void testCommitAfterHold()
      throws Exception {
    FakeRealtimeSegmentDataManager segmentDataManager = createFakeSegmentManager();
    RealtimeSegmentDataManager.PartitionConsumer consumer = segmentDataManager.createPartitionConsumer();
    final LongMsgOffset endOffset = new LongMsgOffset(START_OFFSET_VALUE + 500);
    // We should consume initially...
    segmentDataManager._consumeOffsets.add(endOffset);
    final SegmentCompletionProtocol.Response holdResponse = new SegmentCompletionProtocol.Response(
        new SegmentCompletionProtocol.Response.Params().withStreamPartitionMsgOffset(endOffset.toString())
            .withStatus(SegmentCompletionProtocol.ControllerResponseStatus.HOLD));
    final SegmentCompletionProtocol.Response commitResponse = new SegmentCompletionProtocol.Response(
        new SegmentCompletionProtocol.Response.Params().withStreamPartitionMsgOffset(endOffset.toString())
            .withStatus(SegmentCompletionProtocol.ControllerResponseStatus.COMMIT));
    // And then never consume as long as we get a hold response, 100 times.
    segmentDataManager._responses.add(holdResponse);
    segmentDataManager._responses.add(commitResponse);

    consumer.run();

    Assert.assertTrue(segmentDataManager._responses.isEmpty());
    Assert.assertTrue(segmentDataManager._consumeOffsets.isEmpty());
    Assert.assertTrue(segmentDataManager._buildSegmentCalled);
    Assert.assertFalse(segmentDataManager._buildAndReplaceCalled);
    Assert.assertFalse(segmentDataManager._downloadAndReplaceCalled);
    Assert.assertTrue(segmentDataManager._commitSegmentCalled);
    Assert.assertEquals(segmentDataManager._state.get(segmentDataManager), RealtimeSegmentDataManager.State.COMMITTED);
    segmentDataManager.close();
  }

  @Test
  public void testSegmentBuildException()
      throws Exception {
    FakeRealtimeSegmentDataManager segmentDataManager = createFakeSegmentManager();
    RealtimeSegmentDataManager.PartitionConsumer consumer = segmentDataManager.createPartitionConsumer();
    final LongMsgOffset endOffset = new LongMsgOffset(START_OFFSET_VALUE + 500);
    // We should consume initially...
    segmentDataManager._consumeOffsets.add(endOffset);
    final SegmentCompletionProtocol.Response commitResponse = new SegmentCompletionProtocol.Response(
        new SegmentCompletionProtocol.Response.Params().withStreamPartitionMsgOffset(endOffset.toString())
            .withStatus(SegmentCompletionProtocol.ControllerResponseStatus.COMMIT));
    segmentDataManager._responses.add(commitResponse);
    segmentDataManager._failSegmentBuild = true;

    consumer.run();
    Assert.assertTrue(segmentDataManager._buildSegmentCalled);
    Assert.assertTrue(segmentDataManager._notifySegmentBuildFailedWithDeterministicErrorCalled);
    Assert.assertEquals(segmentDataManager._state.get(segmentDataManager), RealtimeSegmentDataManager.State.ERROR);
    segmentDataManager.close();
  }

  // Test hold, catchup. hold, commit
  @Test
  public void testCommitAfterCatchup()
      throws Exception {
    FakeRealtimeSegmentDataManager segmentDataManager = createFakeSegmentManager();
    RealtimeSegmentDataManager.PartitionConsumer consumer = segmentDataManager.createPartitionConsumer();
    final LongMsgOffset firstOffset = new LongMsgOffset(START_OFFSET_VALUE + 500);
    final LongMsgOffset catchupOffset = new LongMsgOffset(firstOffset.getOffset() + 10);
    // We should consume initially...
    segmentDataManager._consumeOffsets.add(firstOffset);
    segmentDataManager._consumeOffsets.add(catchupOffset); // Offset after catchup
    final SegmentCompletionProtocol.Response holdResponse1 = new SegmentCompletionProtocol.Response(
        new SegmentCompletionProtocol.Response.Params().withStatus(
                SegmentCompletionProtocol.ControllerResponseStatus.HOLD)
            .withStreamPartitionMsgOffset(firstOffset.toString()));
    final SegmentCompletionProtocol.Response catchupResponse = new SegmentCompletionProtocol.Response(
        new SegmentCompletionProtocol.Response.Params().withStatus(
                SegmentCompletionProtocol.ControllerResponseStatus.CATCH_UP)
            .withStreamPartitionMsgOffset(catchupOffset.toString()));
    final SegmentCompletionProtocol.Response holdResponse2 = new SegmentCompletionProtocol.Response(
        new SegmentCompletionProtocol.Response.Params().withStreamPartitionMsgOffset(catchupOffset.toString())
            .withStatus(SegmentCompletionProtocol.ControllerResponseStatus.HOLD));
    final SegmentCompletionProtocol.Response commitResponse = new SegmentCompletionProtocol.Response(
        new SegmentCompletionProtocol.Response.Params().withStreamPartitionMsgOffset(catchupOffset.toString())
            .withStatus(SegmentCompletionProtocol.ControllerResponseStatus.COMMIT));
    // And then never consume as long as we get a hold response, 100 times.
    segmentDataManager._responses.add(holdResponse1);
    segmentDataManager._responses.add(catchupResponse);
    segmentDataManager._responses.add(holdResponse2);
    segmentDataManager._responses.add(commitResponse);

    consumer.run();

    Assert.assertTrue(segmentDataManager._responses.isEmpty());
    Assert.assertTrue(segmentDataManager._consumeOffsets.isEmpty());
    Assert.assertTrue(segmentDataManager._buildSegmentCalled);
    Assert.assertFalse(segmentDataManager._buildAndReplaceCalled);
    Assert.assertFalse(segmentDataManager._downloadAndReplaceCalled);
    Assert.assertTrue(segmentDataManager._commitSegmentCalled);
    Assert.assertEquals(segmentDataManager._state.get(segmentDataManager), RealtimeSegmentDataManager.State.COMMITTED);
    segmentDataManager.close();
  }

  @Test
  public void testCommitAfterCatchupWithPeriodOffset()
      throws Exception {
    TableConfig tableConfig = createTableConfig();
    tableConfig.getIndexingConfig().getStreamConfigs().put(
        StreamConfigProperties.constructStreamProperty(StreamConfigProperties.STREAM_CONSUMER_OFFSET_CRITERIA,
            "fakeStream"), "2d");
    FakeRealtimeSegmentDataManager segmentDataManager =
        createFakeSegmentManager(false, new TimeSupplier(), null, null, tableConfig);
    RealtimeSegmentDataManager.PartitionConsumer consumer = segmentDataManager.createPartitionConsumer();
    final LongMsgOffset firstOffset = new LongMsgOffset(START_OFFSET_VALUE + 500);
    final LongMsgOffset catchupOffset = new LongMsgOffset(firstOffset.getOffset() + 10);
    // We should consume initially...
    segmentDataManager._consumeOffsets.add(firstOffset);
    segmentDataManager._consumeOffsets.add(catchupOffset); // Offset after catchup
    final SegmentCompletionProtocol.Response holdResponse1 = new SegmentCompletionProtocol.Response(
        new SegmentCompletionProtocol.Response.Params().withStatus(
                SegmentCompletionProtocol.ControllerResponseStatus.HOLD)
            .withStreamPartitionMsgOffset(firstOffset.toString()));
    final SegmentCompletionProtocol.Response catchupResponse = new SegmentCompletionProtocol.Response(
        new SegmentCompletionProtocol.Response.Params().withStatus(
                SegmentCompletionProtocol.ControllerResponseStatus.CATCH_UP)
            .withStreamPartitionMsgOffset(catchupOffset.toString()));
    final SegmentCompletionProtocol.Response holdResponse2 = new SegmentCompletionProtocol.Response(
        new SegmentCompletionProtocol.Response.Params().withStreamPartitionMsgOffset(catchupOffset.toString())
            .withStatus(SegmentCompletionProtocol.ControllerResponseStatus.HOLD));
    final SegmentCompletionProtocol.Response commitResponse = new SegmentCompletionProtocol.Response(
        new SegmentCompletionProtocol.Response.Params().withStreamPartitionMsgOffset(catchupOffset.toString())
            .withStatus(SegmentCompletionProtocol.ControllerResponseStatus.COMMIT));
    // And then never consume as long as we get a hold response, 100 times.
    segmentDataManager._responses.add(holdResponse1);
    segmentDataManager._responses.add(catchupResponse);
    segmentDataManager._responses.add(holdResponse2);
    segmentDataManager._responses.add(commitResponse);

    consumer.run();

    Assert.assertTrue(segmentDataManager._responses.isEmpty());
    Assert.assertTrue(segmentDataManager._consumeOffsets.isEmpty());
    Assert.assertTrue(segmentDataManager._buildSegmentCalled);
    Assert.assertFalse(segmentDataManager._buildAndReplaceCalled);
    Assert.assertFalse(segmentDataManager._downloadAndReplaceCalled);
    Assert.assertTrue(segmentDataManager._commitSegmentCalled);
    Assert.assertEquals(segmentDataManager._state.get(segmentDataManager), RealtimeSegmentDataManager.State.COMMITTED);
    segmentDataManager.close();
  }

  @Test
  public void testCommitAfterCatchupWithTimestampOffset()
      throws Exception {
    TableConfig tableConfig = createTableConfig();
    tableConfig.getIndexingConfig().getStreamConfigs().put(
        StreamConfigProperties.constructStreamProperty(StreamConfigProperties.STREAM_CONSUMER_OFFSET_CRITERIA,
            "fakeStream"), Instant.now().toString());
    FakeRealtimeSegmentDataManager segmentDataManager =
        createFakeSegmentManager(false, new TimeSupplier(), null, null, tableConfig);
    RealtimeSegmentDataManager.PartitionConsumer consumer = segmentDataManager.createPartitionConsumer();
    final LongMsgOffset firstOffset = new LongMsgOffset(START_OFFSET_VALUE + 500);
    final LongMsgOffset catchupOffset = new LongMsgOffset(firstOffset.getOffset() + 10);
    // We should consume initially...
    segmentDataManager._consumeOffsets.add(firstOffset);
    segmentDataManager._consumeOffsets.add(catchupOffset); // Offset after catchup
    final SegmentCompletionProtocol.Response holdResponse1 = new SegmentCompletionProtocol.Response(
        new SegmentCompletionProtocol.Response.Params().withStatus(
                SegmentCompletionProtocol.ControllerResponseStatus.HOLD)
            .withStreamPartitionMsgOffset(firstOffset.toString()));
    final SegmentCompletionProtocol.Response catchupResponse = new SegmentCompletionProtocol.Response(
        new SegmentCompletionProtocol.Response.Params().withStatus(
                SegmentCompletionProtocol.ControllerResponseStatus.CATCH_UP)
            .withStreamPartitionMsgOffset(catchupOffset.toString()));
    final SegmentCompletionProtocol.Response holdResponse2 = new SegmentCompletionProtocol.Response(
        new SegmentCompletionProtocol.Response.Params().withStreamPartitionMsgOffset(catchupOffset.toString())
            .withStatus(SegmentCompletionProtocol.ControllerResponseStatus.HOLD));
    final SegmentCompletionProtocol.Response commitResponse = new SegmentCompletionProtocol.Response(
        new SegmentCompletionProtocol.Response.Params().withStreamPartitionMsgOffset(catchupOffset.toString())
            .withStatus(SegmentCompletionProtocol.ControllerResponseStatus.COMMIT));
    // And then never consume as long as we get a hold response, 100 times.
    segmentDataManager._responses.add(holdResponse1);
    segmentDataManager._responses.add(catchupResponse);
    segmentDataManager._responses.add(holdResponse2);
    segmentDataManager._responses.add(commitResponse);

    consumer.run();

    Assert.assertTrue(segmentDataManager._responses.isEmpty());
    Assert.assertTrue(segmentDataManager._consumeOffsets.isEmpty());
    Assert.assertTrue(segmentDataManager._buildSegmentCalled);
    Assert.assertFalse(segmentDataManager._buildAndReplaceCalled);
    Assert.assertFalse(segmentDataManager._downloadAndReplaceCalled);
    Assert.assertTrue(segmentDataManager._commitSegmentCalled);
    Assert.assertEquals(segmentDataManager._state.get(segmentDataManager), RealtimeSegmentDataManager.State.COMMITTED);
    segmentDataManager.close();
  }

  @Test
  public void testDiscarded()
      throws Exception {
    FakeRealtimeSegmentDataManager segmentDataManager = createFakeSegmentManager();
    RealtimeSegmentDataManager.PartitionConsumer consumer = segmentDataManager.createPartitionConsumer();
    final LongMsgOffset endOffset = new LongMsgOffset(START_OFFSET_VALUE + 500);
    segmentDataManager._consumeOffsets.add(endOffset);
    final SegmentCompletionProtocol.Response discardResponse = new SegmentCompletionProtocol.Response(
        new SegmentCompletionProtocol.Response.Params().withStreamPartitionMsgOffset(endOffset.toString())
            .withStatus(SegmentCompletionProtocol.ControllerResponseStatus.DISCARD));
    segmentDataManager._responses.add(discardResponse);

    consumer.run();

    Assert.assertTrue(segmentDataManager._responses.isEmpty());
    Assert.assertTrue(segmentDataManager._consumeOffsets.isEmpty());
    Assert.assertFalse(segmentDataManager._buildSegmentCalled);
    Assert.assertFalse(segmentDataManager._buildAndReplaceCalled);
    Assert.assertFalse(segmentDataManager._downloadAndReplaceCalled);
    Assert.assertFalse(segmentDataManager._commitSegmentCalled);
    Assert.assertEquals(segmentDataManager._state.get(segmentDataManager), RealtimeSegmentDataManager.State.DISCARDED);
    segmentDataManager.close();
  }

  @Test
  public void testRetained()
      throws Exception {
    FakeRealtimeSegmentDataManager segmentDataManager = createFakeSegmentManager();
    RealtimeSegmentDataManager.PartitionConsumer consumer = segmentDataManager.createPartitionConsumer();
    final LongMsgOffset endOffset = new LongMsgOffset(START_OFFSET_VALUE + 500);
    segmentDataManager._consumeOffsets.add(endOffset);
    SegmentCompletionProtocol.Response.Params params = new SegmentCompletionProtocol.Response.Params();
    params.withStreamPartitionMsgOffset(endOffset.toString())
        .withStatus(SegmentCompletionProtocol.ControllerResponseStatus.KEEP);
    final SegmentCompletionProtocol.Response keepResponse = new SegmentCompletionProtocol.Response(params);
    segmentDataManager._responses.add(keepResponse);

    consumer.run();

    Assert.assertTrue(segmentDataManager._responses.isEmpty());
    Assert.assertTrue(segmentDataManager._consumeOffsets.isEmpty());
    Assert.assertFalse(segmentDataManager._buildSegmentCalled);
    Assert.assertFalse(segmentDataManager._downloadAndReplaceCalled);
    Assert.assertTrue(segmentDataManager._buildAndReplaceCalled);
    Assert.assertFalse(segmentDataManager._commitSegmentCalled);
    Assert.assertEquals(segmentDataManager._state.get(segmentDataManager), RealtimeSegmentDataManager.State.RETAINED);
    segmentDataManager.close();
  }

  @Test
  public void testNotLeader()
      throws Exception {
    FakeRealtimeSegmentDataManager segmentDataManager = createFakeSegmentManager();
    RealtimeSegmentDataManager.PartitionConsumer consumer = segmentDataManager.createPartitionConsumer();
    final LongMsgOffset endOffset = new LongMsgOffset(START_OFFSET_VALUE + 500);
    // We should consume initially...
    segmentDataManager._consumeOffsets.add(endOffset);
    final SegmentCompletionProtocol.Response response = new SegmentCompletionProtocol.Response(
        new SegmentCompletionProtocol.Response.Params().withStreamPartitionMsgOffset(endOffset.toString())
            .withStatus(SegmentCompletionProtocol.ControllerResponseStatus.NOT_LEADER));
    // And then never consume as long as we get a Not leader response, 100 times.
    for (int i = 0; i < 100; i++) {
      segmentDataManager._responses.add(response);
    }

    consumer.run();

    Assert.assertTrue(segmentDataManager._responses.isEmpty());
    Assert.assertTrue(segmentDataManager._consumeOffsets.isEmpty());
    Assert.assertFalse(segmentDataManager._buildAndReplaceCalled);
    Assert.assertFalse(segmentDataManager._buildSegmentCalled);
    Assert.assertFalse(segmentDataManager._commitSegmentCalled);
    Assert.assertFalse(segmentDataManager._downloadAndReplaceCalled);
    Assert.assertEquals(segmentDataManager._state.get(segmentDataManager), RealtimeSegmentDataManager.State.HOLDING);
    segmentDataManager.close();
  }

  @Test
  public void testConsumingException()
      throws Exception {
    FakeRealtimeSegmentDataManager segmentDataManager = createFakeSegmentManager();
    RealtimeSegmentDataManager.PartitionConsumer consumer = segmentDataManager.createPartitionConsumer();

    segmentDataManager._throwExceptionFromConsume = true;
    segmentDataManager._postConsumeStoppedCalled = false;
    consumer.run();
    Assert.assertTrue(segmentDataManager._postConsumeStoppedCalled);
    segmentDataManager.close();
  }

  // Tests to go online from consuming state

  // If the state is is COMMITTED or RETAINED, nothing to do
  // If discarded or error state, then downloadAndReplace the segment
  @Test
  public void testOnlineTransitionAfterStop()
      throws Exception {
    SegmentZKMetadata metadata = new SegmentZKMetadata(SEGMENT_NAME_STR);
    final long finalOffsetValue = START_OFFSET_VALUE + 600;
    final LongMsgOffset finalOffset = new LongMsgOffset(finalOffsetValue);
    metadata.setEndOffset(finalOffset.toString());

    try (FakeRealtimeSegmentDataManager segmentDataManager = createFakeSegmentManager()) {
      segmentDataManager._stopWaitTimeMs = 0;
      segmentDataManager._state.set(segmentDataManager, RealtimeSegmentDataManager.State.COMMITTED);
      segmentDataManager.goOnlineFromConsuming(metadata);
      Assert.assertFalse(segmentDataManager._downloadAndReplaceCalled);
      Assert.assertFalse(segmentDataManager._buildAndReplaceCalled);
    }

    try (FakeRealtimeSegmentDataManager segmentDataManager = createFakeSegmentManager()) {
      segmentDataManager._stopWaitTimeMs = 0;
      segmentDataManager._state.set(segmentDataManager, RealtimeSegmentDataManager.State.RETAINED);
      segmentDataManager.goOnlineFromConsuming(metadata);
      Assert.assertFalse(segmentDataManager._downloadAndReplaceCalled);
      Assert.assertFalse(segmentDataManager._buildAndReplaceCalled);
    }

    try (FakeRealtimeSegmentDataManager segmentDataManager = createFakeSegmentManager()) {
      segmentDataManager._stopWaitTimeMs = 0;
      segmentDataManager._state.set(segmentDataManager, RealtimeSegmentDataManager.State.DISCARDED);
      segmentDataManager.goOnlineFromConsuming(metadata);
      Assert.assertTrue(segmentDataManager._downloadAndReplaceCalled);
      Assert.assertFalse(segmentDataManager._buildAndReplaceCalled);
    }

    try (FakeRealtimeSegmentDataManager segmentDataManager = createFakeSegmentManager()) {
      segmentDataManager._stopWaitTimeMs = 0;
      segmentDataManager._state.set(segmentDataManager, RealtimeSegmentDataManager.State.ERROR);
      segmentDataManager.goOnlineFromConsuming(metadata);
      Assert.assertTrue(segmentDataManager._downloadAndReplaceCalled);
      Assert.assertFalse(segmentDataManager._buildAndReplaceCalled);
    }

    // If holding, but we have overshot the expected final offset, the download and replace
    try (FakeRealtimeSegmentDataManager segmentDataManager = createFakeSegmentManager()) {
      segmentDataManager._stopWaitTimeMs = 0;
      segmentDataManager._state.set(segmentDataManager, RealtimeSegmentDataManager.State.HOLDING);
      segmentDataManager.setCurrentOffset(finalOffsetValue + 1);
      segmentDataManager.goOnlineFromConsuming(metadata);
      Assert.assertTrue(segmentDataManager._downloadAndReplaceCalled);
      Assert.assertFalse(segmentDataManager._buildAndReplaceCalled);
    }

    // If catching up, but we have overshot the expected final offset, the download and replace
    try (FakeRealtimeSegmentDataManager segmentDataManager = createFakeSegmentManager()) {
      segmentDataManager._stopWaitTimeMs = 0;
      segmentDataManager._state.set(segmentDataManager, RealtimeSegmentDataManager.State.CATCHING_UP);
      segmentDataManager.setCurrentOffset(finalOffsetValue + 1);
      segmentDataManager.goOnlineFromConsuming(metadata);
      Assert.assertTrue(segmentDataManager._downloadAndReplaceCalled);
      Assert.assertFalse(segmentDataManager._buildAndReplaceCalled);
    }

    // If catching up, but we did not get to the final offset, then download and replace
    try (FakeRealtimeSegmentDataManager segmentDataManager = createFakeSegmentManager()) {
      segmentDataManager._stopWaitTimeMs = 0;
      segmentDataManager._state.set(segmentDataManager, RealtimeSegmentDataManager.State.CATCHING_UP);
      segmentDataManager._consumeOffsets.add(new LongMsgOffset(finalOffsetValue - 1));
      segmentDataManager.goOnlineFromConsuming(metadata);
      Assert.assertTrue(segmentDataManager._downloadAndReplaceCalled);
      Assert.assertFalse(segmentDataManager._buildAndReplaceCalled);
    }

    // But then if we get to the exact offset, we get to build and replace, not download
    try (FakeRealtimeSegmentDataManager segmentDataManager = createFakeSegmentManager()) {
      segmentDataManager._stopWaitTimeMs = 0;
      segmentDataManager._state.set(segmentDataManager, RealtimeSegmentDataManager.State.CATCHING_UP);
      segmentDataManager._consumeOffsets.add(finalOffset);
      segmentDataManager.goOnlineFromConsuming(metadata);
      Assert.assertFalse(segmentDataManager._downloadAndReplaceCalled);
      Assert.assertTrue(segmentDataManager._buildAndReplaceCalled);
    }
  }

  @Test
  public void testEndCriteriaChecking()
      throws Exception {
    // test reaching max row limit
    try (FakeRealtimeSegmentDataManager segmentDataManager = createFakeSegmentManager()) {
      segmentDataManager._state.set(segmentDataManager, RealtimeSegmentDataManager.State.INITIAL_CONSUMING);
      Assert.assertFalse(segmentDataManager.invokeEndCriteriaReached());
      segmentDataManager.setNumRowsIndexed(Fixtures.MAX_ROWS_IN_SEGMENT - 1);
      Assert.assertFalse(segmentDataManager.invokeEndCriteriaReached());
      segmentDataManager.setNumRowsIndexed(Fixtures.MAX_ROWS_IN_SEGMENT);
      Assert.assertTrue(segmentDataManager.invokeEndCriteriaReached());
      Assert.assertEquals(segmentDataManager.getStopReason(), SegmentCompletionProtocol.REASON_ROW_LIMIT);
    }
    // test reaching max time limit
    try (FakeRealtimeSegmentDataManager segmentDataManager = createFakeSegmentManager()) {
      segmentDataManager._state.set(segmentDataManager, RealtimeSegmentDataManager.State.INITIAL_CONSUMING);
      Assert.assertFalse(segmentDataManager.invokeEndCriteriaReached());
      // We should still get false because there is no messages fetched
      segmentDataManager._timeSupplier.add(Fixtures.MAX_TIME_FOR_SEGMENT_CLOSE_MS + 1);
      Assert.assertFalse(segmentDataManager.invokeEndCriteriaReached());
      // Once there are messages fetched, and the time exceeds the extended hour, we should get true
      setHasMessagesFetched(segmentDataManager, true);
      segmentDataManager._timeSupplier.add(TimeUnit.HOURS.toMillis(1));
      Assert.assertTrue(segmentDataManager.invokeEndCriteriaReached());
      Assert.assertEquals(segmentDataManager.getStopReason(), SegmentCompletionProtocol.REASON_TIME_LIMIT);
    }
    // In catching up state, test reaching final offset
    try (FakeRealtimeSegmentDataManager segmentDataManager = createFakeSegmentManager()) {
      segmentDataManager._state.set(segmentDataManager, RealtimeSegmentDataManager.State.CATCHING_UP);
      final long finalOffset = START_OFFSET_VALUE + 100;
      segmentDataManager.setFinalOffset(finalOffset);
      segmentDataManager.setCurrentOffset(finalOffset - 1);
      Assert.assertFalse(segmentDataManager.invokeEndCriteriaReached());
      segmentDataManager.setCurrentOffset(finalOffset);
      Assert.assertTrue(segmentDataManager.invokeEndCriteriaReached());
    }
    // In catching up state, test reaching final offset ignoring time
    try (FakeRealtimeSegmentDataManager segmentDataManager = createFakeSegmentManager()) {
      segmentDataManager._timeSupplier.add(Fixtures.MAX_TIME_FOR_SEGMENT_CLOSE_MS);
      segmentDataManager._state.set(segmentDataManager, RealtimeSegmentDataManager.State.CATCHING_UP);
      final long finalOffset = START_OFFSET_VALUE + 100;
      segmentDataManager.setFinalOffset(finalOffset);
      segmentDataManager.setCurrentOffset(finalOffset - 1);
      Assert.assertFalse(segmentDataManager.invokeEndCriteriaReached());
      segmentDataManager.setCurrentOffset(finalOffset);
      Assert.assertTrue(segmentDataManager.invokeEndCriteriaReached());
    }
    // When we go from consuming to online state, time and final offset matter.
    // Case 1. We have reached final offset.
    try (FakeRealtimeSegmentDataManager segmentDataManager = createFakeSegmentManager()) {
      segmentDataManager._timeSupplier.add(1);
      segmentDataManager._state.set(segmentDataManager, RealtimeSegmentDataManager.State.CONSUMING_TO_ONLINE);
      segmentDataManager.setConsumeEndTime(segmentDataManager._timeSupplier.get() + 10);
      final long finalOffset = START_OFFSET_VALUE + 100;
      segmentDataManager.setFinalOffset(finalOffset);
      segmentDataManager.setCurrentOffset(finalOffset - 1);
      Assert.assertFalse(segmentDataManager.invokeEndCriteriaReached());
      segmentDataManager.setCurrentOffset(finalOffset);
      Assert.assertTrue(segmentDataManager.invokeEndCriteriaReached());
    }
    // Case 2. We have reached time limit.
    try (FakeRealtimeSegmentDataManager segmentDataManager = createFakeSegmentManager()) {
      segmentDataManager._state.set(segmentDataManager, RealtimeSegmentDataManager.State.CONSUMING_TO_ONLINE);
      final long endTime = segmentDataManager._timeSupplier.get() + 10;
      segmentDataManager.setConsumeEndTime(endTime);
      final long finalOffset = START_OFFSET_VALUE + 100;
      segmentDataManager.setFinalOffset(finalOffset);
      segmentDataManager.setCurrentOffset(finalOffset - 1);
      segmentDataManager._timeSupplier.set(endTime - 1);
      Assert.assertFalse(segmentDataManager.invokeEndCriteriaReached());
      segmentDataManager._timeSupplier.set(endTime);
      Assert.assertTrue(segmentDataManager.invokeEndCriteriaReached());
    }

    // test end criteria reached if any of the index cannot take more rows
    try (FakeRealtimeSegmentDataManager segmentDataManager = createFakeSegmentManager(false, new TimeSupplier(), null,
        null, null)) {
      segmentDataManager._state.set(segmentDataManager, RealtimeSegmentDataManager.State.INITIAL_CONSUMING);
      Assert.assertFalse(segmentDataManager.invokeEndCriteriaReached());

      segmentDataManager.setIndexCapacityThresholdBreached(true);

      Assert.assertTrue(segmentDataManager.invokeEndCriteriaReached());
      Assert.assertEquals(segmentDataManager.getStopReason(),
          SegmentCompletionProtocol.REASON_INDEX_CAPACITY_THRESHOLD_BREACHED);
    }
  }

  private void setHasMessagesFetched(FakeRealtimeSegmentDataManager segmentDataManager, boolean hasMessagesFetched)
      throws Exception {
    Field field = RealtimeSegmentDataManager.class.getDeclaredField("_hasMessagesFetched");
    field.setAccessible(true);
    field.set(segmentDataManager, hasMessagesFetched);
  }

  // If commit fails, make sure that we do not re-build the segment when we try to commit again.
  @Test
  public void testReuseOfBuiltSegment()
      throws Exception {
    FakeRealtimeSegmentDataManager segmentDataManager = createFakeSegmentManager();

    SegmentCompletionProtocol.Response.Params params = new SegmentCompletionProtocol.Response.Params();
    params.withStatus(SegmentCompletionProtocol.ControllerResponseStatus.COMMIT_SUCCESS);
    SegmentCompletionProtocol.Response commitSuccess = new SegmentCompletionProtocol.Response(params);
    params.withStatus(SegmentCompletionProtocol.ControllerResponseStatus.FAILED);
    SegmentCompletionProtocol.Response commitFailed = new SegmentCompletionProtocol.Response(params);

    // Set up the responses so that we get a failed respnse first and then a success response.
    segmentDataManager._responses.add(commitFailed);
    segmentDataManager._responses.add(commitSuccess);
    final long leaseTime = 50000L;

    // The first time we invoke build, it should go ahead and build the segment.
    File segmentTarFile = segmentDataManager.invokeBuildForCommit(leaseTime).getSegmentTarFile();
    Assert.assertNotNull(segmentTarFile);
    Assert.assertTrue(segmentDataManager._buildSegmentCalled);
    Assert.assertFalse(segmentDataManager.invokeCommit());
    Assert.assertTrue(segmentTarFile.exists());

    segmentDataManager._buildSegmentCalled = false;

    // This time around it should not build the segment.
    File segmentTarFile1 = segmentDataManager.invokeBuildForCommit(leaseTime).getSegmentTarFile();
    Assert.assertFalse(segmentDataManager._buildSegmentCalled);
    Assert.assertEquals(segmentTarFile1, segmentTarFile);
    Assert.assertTrue(segmentTarFile.exists());
    Assert.assertTrue(segmentDataManager.invokeCommit());
    Assert.assertFalse(segmentTarFile.exists());
    segmentDataManager.close();
  }

  // If commit fails, and we still have the file, make sure that we remove the file when we go
  // online.
  @Test
  public void testFileRemovedDuringOnlineTransition()
      throws Exception {
    FakeRealtimeSegmentDataManager segmentDataManager = createFakeSegmentManager();

    SegmentCompletionProtocol.Response.Params params = new SegmentCompletionProtocol.Response.Params();
    params.withStatus(SegmentCompletionProtocol.ControllerResponseStatus.FAILED);
    SegmentCompletionProtocol.Response commitFailed = new SegmentCompletionProtocol.Response(params);

    // Set up the responses so that we get a failed response first and then a success response.
    segmentDataManager._responses.add(commitFailed);
    final long leaseTime = 50000L;
    final long finalOffset = START_OFFSET_VALUE + 600;
    segmentDataManager.setCurrentOffset(finalOffset);

    // We have set up commit to fail, so we should carry over the segment file.
    File segmentTarFile = segmentDataManager.invokeBuildForCommit(leaseTime).getSegmentTarFile();
    Assert.assertNotNull(segmentTarFile);
    Assert.assertTrue(segmentDataManager._buildSegmentCalled);
    Assert.assertFalse(segmentDataManager.invokeCommit());
    Assert.assertTrue(segmentTarFile.exists());

    // Now let the segment go ONLINE from CONSUMING, and ensure that the file is removed.
    SegmentZKMetadata metadata = new SegmentZKMetadata(SEGMENT_NAME_STR);
    metadata.setEndOffset(new LongMsgOffset(finalOffset).toString());
    segmentDataManager._stopWaitTimeMs = 0;
    segmentDataManager._state.set(segmentDataManager, RealtimeSegmentDataManager.State.HOLDING);
    segmentDataManager.goOnlineFromConsuming(metadata);
    Assert.assertFalse(segmentTarFile.exists());
    segmentDataManager.close();
  }

  @Test
  public void testOnlyOneSegmentHoldingTheSemaphoreForParticularPartition()
      throws Exception {
    long timeout = 10_000L;
    FakeRealtimeSegmentDataManager firstSegmentDataManager = createFakeSegmentManager();
    Assert.assertTrue(firstSegmentDataManager.getAcquiredConsumerSemaphore().get());
    Semaphore firstSemaphore = firstSegmentDataManager.getPartitionGroupConsumerSemaphore();
    Assert.assertEquals(firstSemaphore.availablePermits(), 0);
    Assert.assertFalse(firstSemaphore.hasQueuedThreads());

    AtomicReference<FakeRealtimeSegmentDataManager> secondSegmentDataManager = new AtomicReference<>(null);

    // Construct the second segment manager, which will be blocked on the semaphore.
    Thread constructSecondSegmentManager = new Thread(() -> {
      try {
        secondSegmentDataManager.set(createFakeSegmentManager());
      } catch (Exception e) {
        throw new RuntimeException("Exception when sleeping for " + timeout + "ms", e);
      }
    });
    constructSecondSegmentManager.start();

    // Wait until the second segment manager gets blocked on the semaphore.
    TestUtils.waitForCondition(aVoid -> {
      if (firstSemaphore.hasQueuedThreads()) {
        // Once verified the second segment gets blocked, release the semaphore.
        firstSegmentDataManager.close();
        return true;
      } else {
        return false;
      }
    }, timeout, "Failed to wait for the second segment blocked on semaphore");

    // Wait for the second segment manager finished the construction.
    TestUtils.waitForCondition(aVoid -> secondSegmentDataManager.get() != null, timeout,
        "Failed to acquire the semaphore for the second segment manager in " + timeout + "ms");

    Assert.assertTrue(secondSegmentDataManager.get().getAcquiredConsumerSemaphore().get());
    Semaphore secondSemaphore = secondSegmentDataManager.get().getPartitionGroupConsumerSemaphore();
    Assert.assertEquals(firstSemaphore, secondSemaphore);
    Assert.assertEquals(secondSemaphore.availablePermits(), 0);
    Assert.assertFalse(secondSemaphore.hasQueuedThreads());

    // Call offload method the 2nd time on the first segment manager, the permits in semaphore won't increase.
    firstSegmentDataManager.close();
    Assert.assertEquals(firstSegmentDataManager.getPartitionGroupConsumerSemaphore().availablePermits(), 0);

    // The permit finally gets released in the Semaphore.
    secondSegmentDataManager.get().close();
    Assert.assertEquals(secondSegmentDataManager.get().getPartitionGroupConsumerSemaphore().availablePermits(), 1);
  }

  @Test
  public void testShutdownTableDataManagerWillNotShutdownLeaseExtenderExecutor()
      throws Exception {
    TableConfig tableConfig = createTableConfig();
    tableConfig.setUpsertConfig(null);
    ZkHelixPropertyStore propertyStore = mock(ZkHelixPropertyStore.class);
    when(propertyStore.get(anyString(), any(), anyInt())).thenReturn(TableConfigUtils.toZNRecord(tableConfig));
    HelixManager helixManager = mock(HelixManager.class);
    when(helixManager.getHelixPropertyStore()).thenReturn(propertyStore);

    InstanceDataManagerConfig instanceDataManagerConfig = mock(InstanceDataManagerConfig.class);
    when(instanceDataManagerConfig.getInstanceDataDir()).thenReturn(TEMP_DIR.getAbsolutePath());
    TableDataManagerProvider tableDataManagerProvider = new DefaultTableDataManagerProvider();
    tableDataManagerProvider.init(instanceDataManagerConfig, helixManager, new SegmentLocks(), null);
    TableDataManager tableDataManager = tableDataManagerProvider.getTableDataManager(tableConfig);
    tableDataManager.start();
    tableDataManager.shutDown();
    Assert.assertFalse(SegmentBuildTimeLeaseExtender.isExecutorShutdown());
  }

  @Test
  public void testShouldNotSkipUnfilteredMessagesIfNotIndexedAndTimeThresholdIsReached()
      throws Exception {
    final int segmentTimeThresholdMins = 10;
    TimeSupplier timeSupplier = new TimeSupplier() {
      @Override
      public Long get() {
        long now = System.currentTimeMillis();
        // now() is called once in the run() method, once before each batch reading and once for every row indexation
        if (_timeCheckCounter.incrementAndGet() <= FakeStreamConfigUtils.SEGMENT_FLUSH_THRESHOLD_ROWS + 4) {
          return now;
        }
        // Exceed segment time threshold
        return now + TimeUnit.MINUTES.toMillis(segmentTimeThresholdMins + 1);
      }
    };
    try (FakeRealtimeSegmentDataManager segmentDataManager = createFakeSegmentManager(true, timeSupplier,
        String.valueOf(FakeStreamConfigUtils.SEGMENT_FLUSH_THRESHOLD_ROWS * 2), segmentTimeThresholdMins + "m", null)) {
      segmentDataManager._stubConsumeLoop = false;
      segmentDataManager._state.set(segmentDataManager, RealtimeSegmentDataManager.State.INITIAL_CONSUMING);

      RealtimeSegmentDataManager.PartitionConsumer consumer = segmentDataManager.createPartitionConsumer();
      final LongMsgOffset endOffset =
          new LongMsgOffset(START_OFFSET_VALUE + FakeStreamConfigUtils.SEGMENT_FLUSH_THRESHOLD_ROWS);
      segmentDataManager._consumeOffsets.add(endOffset);
      final SegmentCompletionProtocol.Response response = new SegmentCompletionProtocol.Response(
          new SegmentCompletionProtocol.Response.Params().withStatus(
                  SegmentCompletionProtocol.ControllerResponseStatus.COMMIT)
              .withStreamPartitionMsgOffset(endOffset.toString()));
      segmentDataManager._responses.add(response);

      consumer.run();

      // millis() is called first in run before consumption, then once for each batch and once for each message in
      // the batch, then once more when metrics are updated after each batch is processed and then 4 more times in
      // run() after consume loop
      Assert.assertEquals(timeSupplier._timeCheckCounter.get(), FakeStreamConfigUtils.SEGMENT_FLUSH_THRESHOLD_ROWS + 8);
      Assert.assertEquals(((LongMsgOffset) segmentDataManager.getCurrentOffset()).getOffset(),
          START_OFFSET_VALUE + FakeStreamConfigUtils.SEGMENT_FLUSH_THRESHOLD_ROWS);
      Assert.assertEquals(segmentDataManager.getSegment().getNumDocsIndexed(),
          FakeStreamConfigUtils.SEGMENT_FLUSH_THRESHOLD_ROWS);
      Assert.assertEquals(segmentDataManager.getSegment().getSegmentMetadata().getTotalDocs(),
          FakeStreamConfigUtils.SEGMENT_FLUSH_THRESHOLD_ROWS);
    }
  }

  @Test
  public void testShouldNotSkipUnfilteredMessagesIfNotIndexedAndRowCountThresholdIsReached()
      throws Exception {
    final int segmentTimeThresholdMins = 10;
    TimeSupplier timeSupplier = new TimeSupplier();
    try (FakeRealtimeSegmentDataManager segmentDataManager = createFakeSegmentManager(true, timeSupplier,
        String.valueOf(FakeStreamConfigUtils.SEGMENT_FLUSH_THRESHOLD_ROWS), segmentTimeThresholdMins + "m", null)) {
      segmentDataManager._stubConsumeLoop = false;
      segmentDataManager._state.set(segmentDataManager, RealtimeSegmentDataManager.State.INITIAL_CONSUMING);

      RealtimeSegmentDataManager.PartitionConsumer consumer = segmentDataManager.createPartitionConsumer();
      final LongMsgOffset endOffset =
          new LongMsgOffset(START_OFFSET_VALUE + FakeStreamConfigUtils.SEGMENT_FLUSH_THRESHOLD_ROWS);
      segmentDataManager._consumeOffsets.add(endOffset);
      final SegmentCompletionProtocol.Response response = new SegmentCompletionProtocol.Response(
          new SegmentCompletionProtocol.Response.Params().withStatus(
                  SegmentCompletionProtocol.ControllerResponseStatus.COMMIT)
              .withStreamPartitionMsgOffset(endOffset.toString()));
      segmentDataManager._responses.add(response);

      consumer.run();

      // millis() is called first in run before consumption, then once for each batch and once for each message in
      // the batch, then once for metrics updates and then 4 more times in run() after consume loop
      Assert.assertEquals(timeSupplier._timeCheckCounter.get(), FakeStreamConfigUtils.SEGMENT_FLUSH_THRESHOLD_ROWS + 6);
      Assert.assertEquals(((LongMsgOffset) segmentDataManager.getCurrentOffset()).getOffset(),
          START_OFFSET_VALUE + FakeStreamConfigUtils.SEGMENT_FLUSH_THRESHOLD_ROWS);
      Assert.assertEquals(segmentDataManager.getSegment().getNumDocsIndexed(),
          FakeStreamConfigUtils.SEGMENT_FLUSH_THRESHOLD_ROWS);
      Assert.assertEquals(segmentDataManager.getSegment().getSegmentMetadata().getTotalDocs(),
          FakeStreamConfigUtils.SEGMENT_FLUSH_THRESHOLD_ROWS);
    }
  }

  private static class TimeSupplier implements Supplier<Long> {
    protected final AtomicInteger _timeCheckCounter = new AtomicInteger();
    protected long _timeNow = System.currentTimeMillis();

    @Override
    public Long get() {
      _timeCheckCounter.incrementAndGet();
      return _timeNow;
    }

    public void set(long millis) {
      _timeNow = millis;
    }

    public void add(long millis) {
      _timeNow += millis;
    }
  }

  // Implementing Closeable to make it easier to use in try-with-resources
  public static class FakeRealtimeSegmentDataManager extends RealtimeSegmentDataManager implements Closeable {

    public Field _state;
    public Field _shouldStop;
    public Field _stopReason;
    public Field _segmentBuildFailedWithDeterministicError;
    private Field _streamMsgOffsetFactory;
    public LinkedList<LongMsgOffset> _consumeOffsets = new LinkedList<>();
    public LinkedList<SegmentCompletionProtocol.Response> _responses = new LinkedList<>();
    public boolean _commitSegmentCalled = false;
    public boolean _buildSegmentCalled = false;
    public boolean _failSegmentBuild = false;
    public boolean _buildAndReplaceCalled = false;
    public int _stopWaitTimeMs = 100;
    private boolean _downloadAndReplaceCalled = false;
    private boolean _notifySegmentBuildFailedWithDeterministicErrorCalled = false;
    public boolean _throwExceptionFromConsume = false;
    public boolean _postConsumeStoppedCalled = false;
    public Map<Integer, ConsumerCoordinator> _consumerCoordinatorMap;
    public boolean _stubConsumeLoop = true;
    private TimeSupplier _timeSupplier;
    private boolean _indexCapacityThresholdBreached;

    private static InstanceDataManagerConfig makeInstanceDataManagerConfig() {
      InstanceDataManagerConfig dataManagerConfig = mock(InstanceDataManagerConfig.class);
      when(dataManagerConfig.getReadMode()).thenReturn(null);
      when(dataManagerConfig.getAvgMultiValueCount()).thenReturn(null);
      when(dataManagerConfig.getSegmentFormatVersion()).thenReturn(null);
      when(dataManagerConfig.isRealtimeOffHeapAllocation()).thenReturn(false);
      when(dataManagerConfig.getConfig()).thenReturn(new PinotConfiguration());
      return dataManagerConfig;
    }

    public FakeRealtimeSegmentDataManager(SegmentZKMetadata segmentZKMetadata, TableConfig tableConfig,
        RealtimeTableDataManager realtimeTableDataManager, String resourceDataDir, Schema schema,
        LLCSegmentName llcSegmentName, Map<Integer, ConsumerCoordinator> consumerCoordinatorMap,
        ServerMetrics serverMetrics, TimeSupplier timeSupplier)
        throws Exception {
      super(segmentZKMetadata, tableConfig, realtimeTableDataManager, resourceDataDir,
          new IndexLoadingConfig(makeInstanceDataManagerConfig(), tableConfig), schema, llcSegmentName,
          consumerCoordinatorMap.get(llcSegmentName.getPartitionGroupId()), serverMetrics, null, null,
          () -> true);
      _state = RealtimeSegmentDataManager.class.getDeclaredField("_state");
      _state.setAccessible(true);
      _shouldStop = RealtimeSegmentDataManager.class.getDeclaredField("_shouldStop");
      _shouldStop.setAccessible(true);
      _stopReason = RealtimeSegmentDataManager.class.getDeclaredField("_stopReason");
      _stopReason.setAccessible(true);
<<<<<<< HEAD
      _consumerCoordinatorMap = consumerCoordinatorMap;
=======
      _segmentBuildFailedWithDeterministicError =
          RealtimeSegmentDataManager.class.getDeclaredField("_segmentBuildFailedWithDeterministicError");
      _segmentBuildFailedWithDeterministicError.setAccessible(true);
      _semaphoreMap = semaphoreMap;
>>>>>>> c25ac653
      _streamMsgOffsetFactory = RealtimeSegmentDataManager.class.getDeclaredField("_streamPartitionMsgOffsetFactory");
      _streamMsgOffsetFactory.setAccessible(true);
      _streamMsgOffsetFactory.set(this, new LongMsgOffsetFactory());
      _timeSupplier = timeSupplier;
    }

    public String getStopReason() {
      try {
        return (String) _stopReason.get(this);
      } catch (Exception e) {
        Assert.fail();
      }
      return null;
    }

    public PartitionConsumer createPartitionConsumer() {
      return new PartitionConsumer();
    }

    public SegmentBuildDescriptor invokeBuildForCommit(long leaseTime) {
      super.buildSegmentForCommit(leaseTime);
      return getSegmentBuildDescriptor();
    }

    public boolean invokeCommit()
        throws Exception {
      return super.commitSegment("dummyUrl");
    }

    private void terminateLoopIfNecessary() {
      if (_consumeOffsets.isEmpty() && _responses.isEmpty()) {
        try {
          _shouldStop.set(this, true);
        } catch (Exception e) {
          Assert.fail();
        }
      }
    }

    @Override
    public void startConsumption() {
      // Do nothing.
    }

    @Override
    protected boolean consumeLoop()
        throws Exception {
      if (_stubConsumeLoop) {
        if (_throwExceptionFromConsume) {
          throw new PermanentConsumerException(new Throwable("Offset out of range"));
        }
        setCurrentOffset(_consumeOffsets.remove().getOffset());
        terminateLoopIfNecessary();
        return true;
      }
      return super.consumeLoop();
    }

    @Override
    protected SegmentCompletionProtocol.Response postSegmentConsumedMsg() {
      SegmentCompletionProtocol.Response response = _responses.remove();
      terminateLoopIfNecessary();
      return response;
    }

    @Override
    protected SegmentCompletionProtocol.Response commit(String controllerVipUrl) {
      return _responses.remove();
    }

    @Override
    protected void postStopConsumedMsg(String reason) {
      _postConsumeStoppedCalled = true;
    }

    @Override
    protected void notifySegmentBuildFailedWithDeterministicError() {
      _notifySegmentBuildFailedWithDeterministicErrorCalled = true;
    }


    // TODO: Some of the tests rely on specific number of calls to the `now()` method in the SegmentDataManager.
    // This is not a good coding practice and makes the code very fragile. This needs to be fixed.
    // Invoking now() in any part of RealtimeSegmentDataManager code will break the following tests:
    // 1. RealtimeSegmentDataManagerTest.testShouldNotSkipUnfilteredMessagesIfNotIndexedAndRowCountThresholdIsReached
    // 2. RealtimeSegmentDataManagerTest.testShouldNotSkipUnfilteredMessagesIfNotIndexedAndTimeThresholdIsReached
    @Override
    protected long now() {
      // now() is called in the constructor before _timeSupplier is set
      if (_timeSupplier == null) {
        return System.currentTimeMillis();
      }
      return _timeSupplier.get();
    }

    @Override
    protected void hold() {
      _timeSupplier.add(5000L);
    }

    @Override
    protected boolean buildSegmentAndReplace() {
      _buildAndReplaceCalled = true;
      return true;
    }

    @Override
    protected SegmentBuildDescriptor buildSegmentInternal(boolean forCommit) {
      _buildSegmentCalled = true;
      if (_failSegmentBuild) {
        try {
          _segmentBuildFailedWithDeterministicError.set(this, true);
        } catch (Exception e) {
          Assert.fail();
        }
        return null;
      }
      if (!forCommit) {
        return new SegmentBuildDescriptor(null, null, getCurrentOffset(), 0, 0, -1);
      }
      File segmentTarFile = new File(new File(TEMP_DIR, REALTIME_TABLE_NAME), "segmentFile");
      try {
        segmentTarFile.createNewFile();
      } catch (IOException e) {
        Assert.fail("Could not create file " + segmentTarFile);
      }
      return new SegmentBuildDescriptor(segmentTarFile, null, getCurrentOffset(), 0, 0, -1);
    }

    @Override
    protected boolean commitSegment(String controllerVipUrl) {
      _commitSegmentCalled = true;
      return true;
    }

    @Override
    protected void downloadSegmentAndReplace(SegmentZKMetadata metadata) {
      _downloadAndReplaceCalled = true;
    }

    @Override
    public void stop() {
      _timeSupplier.add(_stopWaitTimeMs);
    }

    public void setCurrentOffset(long offset) {
      setOffset(offset, "_currentOffset");
    }

    public void setConsumeEndTime(long endTime) {
      setLong(endTime, "_consumeEndTime");
    }

    public void setNumRowsConsumed(int numRows) {
      setInt(numRows, "_numRowsConsumed");
    }

    public void setNumRowsIndexed(int numRows) {
      setInt(numRows, "_numRowsIndexed");
    }

    public void setFinalOffset(long offset) {
      setOffset(offset, "_finalOffset");
    }

    @Override
    protected boolean canAddMore() {
      return !_indexCapacityThresholdBreached;
    }

    public void setIndexCapacityThresholdBreached(boolean indexCapacityThresholdBreached) {
      _indexCapacityThresholdBreached = indexCapacityThresholdBreached;
    }

    public boolean invokeEndCriteriaReached() {
      Method endCriteriaReached = null;
      try {
        endCriteriaReached = RealtimeSegmentDataManager.class.getDeclaredMethod("endCriteriaReached");
        endCriteriaReached.setAccessible(true);
        Boolean result = (Boolean) endCriteriaReached.invoke(this);
        return result;
      } catch (NoSuchMethodException e) {
        Assert.fail();
      } catch (InvocationTargetException e) {
        Assert.fail();
      } catch (IllegalAccessException e) {
        Assert.fail();
      }
      throw new RuntimeException("Cannot get here");
    }

    public void setSegmentMaxRowCount(int numRows) {
      setInt(numRows, "_segmentMaxRowCount");
    }

    private void setLong(long value, String fieldName) {
      try {
        Field field = RealtimeSegmentDataManager.class.getDeclaredField(fieldName);
        field.setAccessible(true);
        field.setLong(this, value);
      } catch (NoSuchFieldException e) {
        Assert.fail();
      } catch (IllegalAccessException e) {
        Assert.fail();
      }
    }

    private void setOffset(long value, String fieldName) {
      try {
        Field field = RealtimeSegmentDataManager.class.getDeclaredField(fieldName);
        field.setAccessible(true);
        StreamPartitionMsgOffset offset = (StreamPartitionMsgOffset) field.get(this);
//        if (offset == null) {
        field.set(this, new LongMsgOffset(value));
//        } else {
//          offset.setOffset(value);
//        }
      } catch (NoSuchFieldException e) {
        Assert.fail();
      } catch (IllegalAccessException e) {
        Assert.fail();
      }
    }

    private void setInt(int value, String fieldName) {
      try {
        Field field = RealtimeSegmentDataManager.class.getDeclaredField(fieldName);
        field.setAccessible(true);
        field.setInt(this, value);
      } catch (NoSuchFieldException e) {
        Assert.fail();
      } catch (IllegalAccessException e) {
        Assert.fail();
      }
    }

    @Override
    public void close() {
      offload();
      destroy();
    }
  }
}<|MERGE_RESOLUTION|>--- conflicted
+++ resolved
@@ -957,14 +957,10 @@
       _shouldStop.setAccessible(true);
       _stopReason = RealtimeSegmentDataManager.class.getDeclaredField("_stopReason");
       _stopReason.setAccessible(true);
-<<<<<<< HEAD
-      _consumerCoordinatorMap = consumerCoordinatorMap;
-=======
       _segmentBuildFailedWithDeterministicError =
           RealtimeSegmentDataManager.class.getDeclaredField("_segmentBuildFailedWithDeterministicError");
       _segmentBuildFailedWithDeterministicError.setAccessible(true);
-      _semaphoreMap = semaphoreMap;
->>>>>>> c25ac653
+      _consumerCoordinatorMap = consumerCoordinatorMap;
       _streamMsgOffsetFactory = RealtimeSegmentDataManager.class.getDeclaredField("_streamPartitionMsgOffsetFactory");
       _streamMsgOffsetFactory.setAccessible(true);
       _streamMsgOffsetFactory.set(this, new LongMsgOffsetFactory());
