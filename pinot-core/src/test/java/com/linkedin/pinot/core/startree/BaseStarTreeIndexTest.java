--- conflicted
+++ resolved
@@ -92,11 +92,7 @@
   /**
    * Helper method to compute the result using raw docs.
    */
-<<<<<<< HEAD
-  protected Map<List<Integer>, List<Double>> computeUsingRawDocs() throws Exception {
-=======
   private Map<List<Integer>, List<Double>> computeWithStarTree() throws Exception {
->>>>>>> ed07ddf4
     FilterQueryTree rootFilterNode = RequestUtils.generateFilterQueryTree(_brokerRequest);
     Operator filterOperator;
     if (_numGroupByColumns > 0) {
@@ -111,11 +107,7 @@
   /**
    * Helper method to compute the result using aggregated docs.
    */
-<<<<<<< HEAD
-  protected Map<List<Integer>, List<Double>> computeUsingAggregatedDocs() throws Exception {
-=======
   private Map<List<Integer>, List<Double>> computeWithoutStarTree() throws Exception {
->>>>>>> ed07ddf4
     Operator filterOperator = new FilterPlanNode(_segment, _brokerRequest).run();
     return compute(filterOperator);
   }
