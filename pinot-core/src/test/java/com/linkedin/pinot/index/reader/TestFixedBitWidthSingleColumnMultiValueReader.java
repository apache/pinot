--- conflicted
+++ resolved
@@ -9,98 +9,75 @@
 import org.testng.Assert;
 import org.testng.annotations.Test;
 
-<<<<<<< HEAD
 import com.linkedin.pinot.core.chunk.index.readers.FixedBitCompressedMVForwardIndexReader;
-=======
-import com.linkedin.pinot.core.index.reader.impl.FixedBitWidthSingleColumnMultiValueReader;
 import com.linkedin.pinot.core.util.CustomBitSet;
->>>>>>> b723d600
 
 public class TestFixedBitWidthSingleColumnMultiValueReader {
 
-	@Test
-	public void testSingleColMultiValue() throws Exception {
-		int maxBits = 1;
-		while (maxBits < 32) {
-			String fileName = getClass().getName()+ "_test_single_col_mv_fixed_bit.dat";
-			File f = new File(fileName);
-			f.delete();
-			DataOutputStream dos = new DataOutputStream(new FileOutputStream(f));
-			int[][] data = new int[100][];
-			Random r = new Random();
-			int maxValue = (int) Math.pow(2, maxBits);
-			// generate the
-			for (int i = 0; i < data.length; i++) {
-				int numValues = r.nextInt(100) + 1;
-				data[i] = new int[numValues];
-				for (int j = 0; j < numValues; j++) {
-					data[i][j] = r.nextInt(maxValue);
-				}
-			}
-			int cumValues = 0;
-			// write the header section
-			for (int i = 0; i < data.length; i++) {
-				dos.writeInt(cumValues);
-				dos.writeInt(data[i].length);
-				cumValues += data[i].length;
-			}
-			// write the data section
-			CustomBitSet bitSet = CustomBitSet.withBitLength(cumValues
-					* maxBits);
-			int index = 0;
-			for (int i = 0; i < data.length; i++) {
-				int numValues = data[i].length;
-				for (int j = 0; j < numValues; j++) {
-					int value = data[i][j];
-					for (int bitPos = maxBits - 1; bitPos >= 0; bitPos--) {
-						if ((value & (1 << bitPos)) != 0) {
-							bitSet.setBit(index * maxBits
-									+ (maxBits - bitPos - 1));
-						}
-					}
-					index = index + 1;
-				}
-			}
-<<<<<<< HEAD
-		}
-		dos.write(bitSet.toByteArray());
-		dos.flush();
-		dos.close();
-		RandomAccessFile raf = new RandomAccessFile(f, "rw");
-		System.out.println("file size: " + raf.getChannel().size());
-		FixedBitCompressedMVForwardIndexReader reader;
-		reader = new FixedBitCompressedMVForwardIndexReader(f, data.length,
-				maxBits, true);
-		reader.open();
-		int[] readValues = new int[100];
-		for (int i = 0; i < data.length; i++) {
-			int numValues = reader.getIntArray(i, readValues);
-			Assert.assertEquals(numValues, data[i].length);
-			for (int j = 0; j < numValues; j++) {
-				Assert.assertEquals(readValues[j], data[i][j]);
-=======
-			dos.write(bitSet.toByteArray());
-			dos.flush();
-			dos.close();
-			RandomAccessFile raf = new RandomAccessFile(f, "rw");
-			System.out.println("file size: " + raf.getChannel().size());
-			FixedBitWidthSingleColumnMultiValueReader reader;
-			reader = new FixedBitWidthSingleColumnMultiValueReader(f,
-					data.length, maxBits, true);
-			reader.open();
-			int[] readValues = new int[100];
-			for (int i = 0; i < data.length; i++) {
-				int numValues = reader.getIntArray(i, readValues);
-				Assert.assertEquals(numValues, data[i].length);
-				for (int j = 0; j < numValues; j++) {
-					Assert.assertEquals(readValues[j], data[i][j]);
-				}
->>>>>>> b723d600
-			}
-			reader.close();
-			raf.close();
-			f.delete();
-			maxBits = maxBits + 1;
-		}
-	}
+  @Test
+  public void testSingleColMultiValue() throws Exception {
+    int maxBits = 1;
+    while (maxBits < 32) {
+      final String fileName = getClass().getName()+ "_test_single_col_mv_fixed_bit.dat";
+      final File f = new File(fileName);
+      f.delete();
+      final DataOutputStream dos = new DataOutputStream(new FileOutputStream(f));
+      final int[][] data = new int[100][];
+      final Random r = new Random();
+      final int maxValue = (int) Math.pow(2, maxBits);
+      // generate the
+      for (int i = 0; i < data.length; i++) {
+        final int numValues = r.nextInt(100) + 1;
+        data[i] = new int[numValues];
+        for (int j = 0; j < numValues; j++) {
+          data[i][j] = r.nextInt(maxValue);
+        }
+      }
+      int cumValues = 0;
+      // write the header section
+      for (final int[] element : data) {
+        dos.writeInt(cumValues);
+        dos.writeInt(element.length);
+        cumValues += element.length;
+      }
+      // write the data section
+      final CustomBitSet bitSet = CustomBitSet.withBitLength(cumValues
+          * maxBits);
+      int index = 0;
+      for (final int[] element : data) {
+        final int numValues = element.length;
+        for (int j = 0; j < numValues; j++) {
+          final int value = element[j];
+          for (int bitPos = maxBits - 1; bitPos >= 0; bitPos--) {
+            if ((value & (1 << bitPos)) != 0) {
+              bitSet.setBit(index * maxBits
+                  + (maxBits - bitPos - 1));
+            }
+          }
+          index = index + 1;
+        }
+      }
+      dos.write(bitSet.toByteArray());
+      dos.flush();
+      dos.close();
+      final RandomAccessFile raf = new RandomAccessFile(f, "rw");
+      System.out.println("file size: " + raf.getChannel().size());
+      FixedBitCompressedMVForwardIndexReader reader;
+      reader = new FixedBitCompressedMVForwardIndexReader(f,
+          data.length, maxBits, true);
+      reader.open();
+      final int[] readValues = new int[100];
+      for (int i = 0; i < data.length; i++) {
+        final int numValues = reader.getIntArray(i, readValues);
+        Assert.assertEquals(numValues, data[i].length);
+        for (int j = 0; j < numValues; j++) {
+          Assert.assertEquals(readValues[j], data[i][j]);
+        }
+      }
+      reader.close();
+      raf.close();
+      f.delete();
+      maxBits = maxBits + 1;
+    }
+  }
 }