/**
 * Copyright (C) 2014-2018 LinkedIn Corp. (pinot-core@linkedin.com)
 *
 * Licensed under the Apache License, Version 2.0 (the "License");
 * you may not use this file except in compliance with the License.
 * You may obtain a copy of the License at
 *
 *         http://www.apache.org/licenses/LICENSE-2.0
 *
 * Unless required by applicable law or agreed to in writing, software
 * distributed under the License is distributed on an "AS IS" BASIS,
 * WITHOUT WARRANTIES OR CONDITIONS OF ANY KIND, either express or implied.
 * See the License for the specific language governing permissions and
 * limitations under the License.
 */
package com.linkedin.pinot.core.query.scheduler;

import com.google.common.base.Preconditions;
import com.linkedin.pinot.common.metrics.ServerMetrics;
import com.linkedin.pinot.core.query.executor.QueryExecutor;
import com.linkedin.pinot.core.query.scheduler.fcfs.BoundedFCFSScheduler;
import com.linkedin.pinot.core.query.scheduler.fcfs.FCFSQueryScheduler;
import com.linkedin.pinot.core.query.scheduler.tokenbucket.TokenPriorityScheduler;
import java.lang.reflect.Constructor;
import java.util.concurrent.atomic.LongAccumulator;
import javax.annotation.Nonnull;
import javax.annotation.Nullable;
import org.apache.commons.configuration.Configuration;
import org.slf4j.Logger;
import org.slf4j.LoggerFactory;


/**
 * Factory class to initialize query scheduler
 */
public class QuerySchedulerFactory {
  private static final String FCFS_ALGORITHM = "fcfs";
  private static final String DEFAULT_QUERY_SCHEDULER_ALGORITHM = FCFS_ALGORITHM;
  public static final String TOKEN_BUCKET_ALGORITHM = "tokenbucket";
  public static final String BOUNDED_FCFS_ALGORITHM = "bounded_fcfs";
  public static final String ALGORITHM_NAME_CONFIG_KEY = "name";
  private static Logger LOGGER = LoggerFactory.getLogger(QuerySchedulerFactory.class);

  /**
   * Static factory to instantiate query scheduler based on scheduler configuration.
   * 'name' configuration in the scheduler will decide which scheduler instance to create
   * Besides known instances, 'name' can be a classname
   * @param schedulerConfig scheduler specific configuration
   * @param queryExecutor QueryExecutor to use
   * @return returns an instance of query scheduler
   */
  public static @Nonnull  QueryScheduler create(@Nonnull Configuration schedulerConfig,
      @Nonnull QueryExecutor queryExecutor, ServerMetrics serverMetrics, @Nonnull LongAccumulator latestQueryTime) {
    Preconditions.checkNotNull(schedulerConfig);
    Preconditions.checkNotNull(queryExecutor);

    String schedulerName = schedulerConfig.getString(ALGORITHM_NAME_CONFIG_KEY,
        DEFAULT_QUERY_SCHEDULER_ALGORITHM).toLowerCase();
    if (schedulerName.equals(FCFS_ALGORITHM)) {
      LOGGER.info("Using FCFS query scheduler");
      return new FCFSQueryScheduler(schedulerConfig, queryExecutor, serverMetrics, latestQueryTime);
    } else if (schedulerName.equals(TOKEN_BUCKET_ALGORITHM)) {
      LOGGER.info("Using Priority Token Bucket scheduler");
<<<<<<< HEAD
      return TokenPriorityScheduler.create(schedulerConfig, queryExecutor, serverMetrics);
    } else if (schedulerName.equals(BOUNDED_FCFS_ALGORITHM)) {
      return BoundedFCFSScheduler.create(schedulerConfig, queryExecutor, serverMetrics);
=======
      return TokenPriorityScheduler.create(schedulerConfig, queryExecutor, serverMetrics, latestQueryTime);
    } else if (schedulerConfig.equals(BOUNDED_FCFS_ALGORITHM)) {
      return BoundedFCFSScheduler.create(schedulerConfig, queryExecutor, serverMetrics, latestQueryTime);
>>>>>>> cfb97d53
    }

    // didn't find by name so try by classname
    QueryScheduler scheduler = getQuerySchedulerByClassName(schedulerName, schedulerConfig, queryExecutor);
    if (scheduler != null) {
      return scheduler;
    }

    // if we don't find the configured algorithm we warn and use the default one
    // because it's better to execute with poor algorithm than completely fail.
    // Failure on bad configuration will cause outage vs an inferior algorithm that
    // will provide degraded service

    LOGGER.warn("Scheduler {} not found. Using default FCFS query scheduler", schedulerName);
    return new FCFSQueryScheduler(schedulerConfig, queryExecutor, serverMetrics, latestQueryTime);
  }

  private static @Nullable QueryScheduler getQuerySchedulerByClassName(String className, Configuration schedulerConfig,
      QueryExecutor queryExecutor) {
    try {
      Constructor<?> constructor =
          Class.forName(className).getDeclaredConstructor(Configuration.class, QueryExecutor.class);
      constructor.setAccessible(true);
      return (QueryScheduler) constructor.newInstance(schedulerConfig, queryExecutor);
    } catch (Exception e) {
      LOGGER.error("Failed to instantiate scheduler class by name: {}", className, e);
      return null;
    }
  }
}<|MERGE_RESOLUTION|>--- conflicted
+++ resolved
@@ -61,15 +61,9 @@
       return new FCFSQueryScheduler(schedulerConfig, queryExecutor, serverMetrics, latestQueryTime);
     } else if (schedulerName.equals(TOKEN_BUCKET_ALGORITHM)) {
       LOGGER.info("Using Priority Token Bucket scheduler");
-<<<<<<< HEAD
-      return TokenPriorityScheduler.create(schedulerConfig, queryExecutor, serverMetrics);
+      return TokenPriorityScheduler.create(schedulerConfig, queryExecutor, serverMetrics, latestQueryTime);
     } else if (schedulerName.equals(BOUNDED_FCFS_ALGORITHM)) {
-      return BoundedFCFSScheduler.create(schedulerConfig, queryExecutor, serverMetrics);
-=======
-      return TokenPriorityScheduler.create(schedulerConfig, queryExecutor, serverMetrics, latestQueryTime);
-    } else if (schedulerConfig.equals(BOUNDED_FCFS_ALGORITHM)) {
       return BoundedFCFSScheduler.create(schedulerConfig, queryExecutor, serverMetrics, latestQueryTime);
->>>>>>> cfb97d53
     }
 
     // didn't find by name so try by classname
