/**
 * Copyright (C) 2014-2018 LinkedIn Corp. (pinot-core@linkedin.com)
 *
 * Licensed under the Apache License, Version 2.0 (the "License");
 * you may not use this file except in compliance with the License.
 * You may obtain a copy of the License at
 *
 *         http://www.apache.org/licenses/LICENSE-2.0
 *
 * Unless required by applicable law or agreed to in writing, software
 * distributed under the License is distributed on an "AS IS" BASIS,
 * WITHOUT WARRANTIES OR CONDITIONS OF ANY KIND, either express or implied.
 * See the License for the specific language governing permissions and
 * limitations under the License.
 */
package com.linkedin.pinot.core.indexsegment;

import com.linkedin.pinot.common.segment.SegmentMetadata;
import com.linkedin.pinot.core.common.DataSource;
import com.linkedin.pinot.core.data.GenericRow;
import com.linkedin.pinot.core.startree.StarTree;
<<<<<<< HEAD
import com.linkedin.pinot.core.startreeV2.StarTreeV2;
=======
import com.linkedin.pinot.core.startree.v2.StarTreeV2;
import java.util.List;
>>>>>>> ff16db3e
import java.util.Set;


public interface IndexSegment {

  /**
   * Returns the name of the segment.
   *
   * @return Segment name
   */
  String getSegmentName();

  /**
   * Returns the {@link SegmentMetadata} of the segment.
   *
   * @return Segment metadata
   */
  SegmentMetadata getSegmentMetadata();

  /**
   * Returns all the columns inside the segment.
   *
   * @return Set of column names
   */
  Set<String> getColumnNames();

  /**
   * Returns the {@link DataSource} for the given column.
   *
   * @param columnName Column name
   * @return Data source for the given column
   */
  DataSource getDataSource(String columnName);

  /**
   * Returns the Star-tree index if it exists, or null if it does not exist.
   *
   * @return Star-tree index
   */
  StarTree getStarTree();

  /**
   * Returns a list of star-trees (V2), or null if there is no star-tree (V2) in the segment.
   */
  List<StarTreeV2> getStarTrees();

  /**
   * Returns the record for the given document Id.
   * <p>NOTE: don't use this method for high performance code.
   *
   * @param docId Document Id
   * @param reuse Reusable buffer for the record
   * @return Record for the given document Id
   */
  GenericRow getRecord(int docId, GenericRow reuse);

  /**
   * Destroys segment in memory and closes file handlers if in MMAP mode.
   */
  void destroy();

  /**
   * Returns the Star-tree v2 index.
   *
   * @return Star-tree V2 index
   */
  StarTreeV2 getStarTreeV2(int starTreeId);
}<|MERGE_RESOLUTION|>--- conflicted
+++ resolved
@@ -19,12 +19,8 @@
 import com.linkedin.pinot.core.common.DataSource;
 import com.linkedin.pinot.core.data.GenericRow;
 import com.linkedin.pinot.core.startree.StarTree;
-<<<<<<< HEAD
-import com.linkedin.pinot.core.startreeV2.StarTreeV2;
-=======
 import com.linkedin.pinot.core.startree.v2.StarTreeV2;
 import java.util.List;
->>>>>>> ff16db3e
 import java.util.Set;
 
 
@@ -85,11 +81,4 @@
    * Destroys segment in memory and closes file handlers if in MMAP mode.
    */
   void destroy();
-
-  /**
-   * Returns the Star-tree v2 index.
-   *
-   * @return Star-tree V2 index
-   */
-  StarTreeV2 getStarTreeV2(int starTreeId);
 }