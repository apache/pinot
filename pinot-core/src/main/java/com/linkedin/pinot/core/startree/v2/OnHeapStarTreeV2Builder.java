--- conflicted
+++ resolved
@@ -240,91 +240,6 @@
   }
 
   /**
-<<<<<<< HEAD
-   * Helper method to combine all the files to one
-   *
-   * @param starTreeId 'int'  star tree id which has to be converted into single file.
-   *
-   * @return void.
-   */
-  private void combineIndexesFiles(int starTreeId) throws Exception {
-    StarTreeIndexesConverter converter = new StarTreeIndexesConverter();
-    converter.convert(_outDir, starTreeId);
-
-    return;
-  }
-
-  /**
-   * Helper function to create indexes and index values.
-   *
-   * @return void.
-   */
-  private void createIndexes() throws Exception {
-
-    _dimensionForwardIndexCreatorList = new ArrayList<>();
-    _aggFunColumnPairForwardIndexCreatorList = new ArrayList<>();
-
-    // 'SingleValueForwardIndexCreator' for dimensions.
-    for (String dimensionName : _dimensionsName) {
-      DimensionFieldSpec spec = _dimensionsSpecMap.get(dimensionName);
-      int cardinality = _immutableSegment.getDictionary(dimensionName).length();
-
-      _dimensionForwardIndexCreatorList.add(
-          new SingleValueUnsortedForwardIndexCreator(spec, _outDir, cardinality, _starTreeData.size(),
-              _starTreeData.size(), false));
-    }
-
-    // 'SingleValueRawIndexCreator' for metrics
-    for (AggregationFunctionColumnPair pair : _aggFunColumnPairs) {
-      String columnName = pair.getFunctionType().getName() + '_' + pair.getColumn();
-      AggregationFunction function = _aggregationFunctionFactory.getAggregationFunction(pair.getFunctionType().getName());
-
-      SingleValueRawIndexCreator rawIndexCreator = SegmentColumnarIndexCreator.getRawIndexCreatorForColumn(_outDir,
-          ChunkCompressorFactory.CompressionType.PASS_THROUGH, columnName, function.getDataType(), _starTreeData.size(),
-          function.getResultMaxByteSize());
-      _aggFunColumnPairForwardIndexCreatorList.add(rawIndexCreator);
-    }
-
-    // indexing each record.
-    for (int i = 0; i < _starTreeData.size(); i++) {
-      Record row = _starTreeData.get(i);
-      int[] dimension = row.getDimensionValues();
-      List<Object> metric = row.getMetricValues();
-
-      // indexing dimension data.
-      for (int j = 0; j < dimension.length; j++) {
-        int val = (dimension[j] == StarTreeV2Constant.SKIP_VALUE) ? StarTreeV2Constant.VALID_INDEX_VALUE : dimension[j];
-        ((SingleValueForwardIndexCreator) _dimensionForwardIndexCreatorList.get(j)).index(i, val);
-      }
-
-      // indexing AggfunColumn Pair data.
-      for (int j = 0; j < metric.size(); j++) {
-        AggregationFunctionColumnPair pair = _aggFunColumnPairs.get(j);
-        AggregationFunction function = _aggregationFunctionFactory.getAggregationFunction(pair.getFunctionType().getName());
-        if (function.getDataType().equals(FieldSpec.DataType.BYTES)) {
-          ((SingleValueRawIndexCreator) _aggFunColumnPairForwardIndexCreatorList.get(j)).index(i,
-              function.serialize(metric.get(j)));
-        } else {
-          ((SingleValueRawIndexCreator) _aggFunColumnPairForwardIndexCreatorList.get(j)).index(i, metric.get(j));
-        }
-      }
-    }
-
-    // closing all the opened index creator.
-    for (int i = 0; i < _dimensionForwardIndexCreatorList.size(); i++) {
-      _dimensionForwardIndexCreatorList.get(i).close();
-    }
-
-    for (int i = 0; i < _aggFunColumnPairForwardIndexCreatorList.size(); i++) {
-      _aggFunColumnPairForwardIndexCreatorList.get(i).close();
-    }
-
-    return;
-  }
-
-  /**
-=======
->>>>>>> ffa45e9d
    * Helper function to construct a star tree.
    *
    * @param node TreeNode to work on
@@ -536,7 +451,7 @@
   /**
    * Helper method to serialize the start tree into a file.
    */
-  private void serializeTree(File starTreeFile) throws IOException {
+  protected void serializeTree(File starTreeFile) throws IOException {
     int headerSizeInBytes = computeHeaderSizeInBytes(_dimensionsName);
     long totalSizeInBytes = headerSizeInBytes + _nodesCount * OffHeapStarTreeNode.SERIALIZABLE_SIZE_IN_BYTES;
 
@@ -622,13 +537,9 @@
   /**
    * sort the star tree data.
    */
-<<<<<<< HEAD
-=======
   protected List<Record> sortStarTreeData(int startDocId, int endDocId, List<Integer> sortOrder,
       List<Record> starTreeData) {
->>>>>>> ffa45e9d
-
-  protected List<Record> sortStarTreeData(int startDocId, int endDocId, List<Integer> sortOrder, List<Record> starTreeData) {
+
     List<Record> newData = new ArrayList<>();
     for (int i = startDocId; i < endDocId; i++) {
       newData.add(starTreeData.get(i));
@@ -654,7 +565,8 @@
   /**
    * Filter data by removing the dimension we don't need.
    */
-  protected List<Record> filterData(int startDocId, int endDocId, int dimensionIdToRemove, List<Integer> sortOrder, List<Record> starTreeData) {
+  protected List<Record> filterData(int startDocId, int endDocId, int dimensionIdToRemove, List<Integer> sortOrder,
+      List<Record> starTreeData) {
 
     List<Record> newData = new ArrayList<>();
 
@@ -676,7 +588,8 @@
   /**
    * function to condense documents according to sorted order.
    */
-  protected List<Record> condenseData(List<Record> starTreeData, List<AggregationFunctionColumnPair> aggfunColumnPairs, boolean isRawData) {
+  protected List<Record> condenseData(List<Record> starTreeData, List<AggregationFunctionColumnPair> aggfunColumnPairs,
+      boolean isRawData) {
     int start = 0;
     List<Record> newData = new ArrayList<>();
     Record prevRecord = starTreeData.get(0);
