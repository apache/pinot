--- conflicted
+++ resolved
@@ -164,7 +164,6 @@
 
     // collecting all aggFunColObjects
     for (AggregationFunctionColumnPair pair : _aggFunColumnPairs) {
-        String columnName = pair.toColumnName();
         AggregationFunction function =
             _aggregationFunctionFactory.getAggregationFunction(pair.getFunctionType().getName());
 
@@ -468,10 +467,6 @@
    * Helper method to serialize the start tree into a file.
    */
   protected void serializeTree(File starTreeFile) throws IOException {
-<<<<<<< HEAD
-=======
-
->>>>>>> e8103a00
     int headerSizeInBytes = computeHeaderSizeInBytes(_dimensionsName);
     long totalSizeInBytes = headerSizeInBytes + _nodesCount * OffHeapStarTreeNode.SERIALIZABLE_SIZE_IN_BYTES;
 
@@ -480,7 +475,6 @@
       long offset = writeHeader(buffer, headerSizeInBytes, _dimensionsCount, _dimensionsName, _nodesCount);
       Preconditions.checkState(offset == headerSizeInBytes, "Error writing Star Tree file, header size mis-match");
       writeNodes(buffer, offset, _rootNode);
-
     }
   }
 
@@ -528,7 +522,6 @@
 
       // indexing AggfunColumn Pair data.
       for (int j = 0; j < metric.size(); j++) {
-        AggregationFunctionColumnPair pair = _aggFunColumnPairs.get(j);
         AggregationFunction function = _aggregationFunctions.get(j);
         if (function.getDataType().equals(FieldSpec.DataType.BYTES)) {
           ((SingleValueRawIndexCreator) _aggFunColumnPairForwardIndexCreatorList.get(j)).index(i,
