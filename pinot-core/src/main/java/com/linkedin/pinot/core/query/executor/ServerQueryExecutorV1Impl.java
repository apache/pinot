--- conflicted
+++ resolved
@@ -148,6 +148,8 @@
         metadata.put(DataTable.NUM_DOCS_SCANNED_METADATA_KEY, "0");
         metadata.put(DataTable.NUM_ENTRIES_SCANNED_IN_FILTER_METADATA_KEY, "0");
         metadata.put(DataTable.NUM_ENTRIES_SCANNED_POST_FILTER_METADATA_KEY, "0");
+        dataTable.getMetadata().put(DataTable.EXECUTOR_CPU_TIME,"0");
+
       } else {
         TimerContext.Timer planBuildTimer = timerContext.startNewPhaseTimer(ServerQueryPhase.BUILD_QUERY_PLAN);
         Plan globalQueryPlan =
@@ -168,54 +170,36 @@
 
         // Update the total docs in the metadata based on un-pruned segments.
         dataTable.getMetadata().put(DataTable.TOTAL_DOCS_METADATA_KEY, Long.toString(totalRawDocs));
-      }
-<<<<<<< HEAD
-
-      TimerContext.Timer planExecTimer = timerContext.startNewPhaseTimer(ServerQueryPhase.QUERY_PLAN_EXECUTION);
-      globalQueryPlan.execute();
-      planExecTimer.stopAndRecord();
-
-      dataTable = globalQueryPlan.getInstanceResponse();
-      Map<String, String> dataTableMetadata = dataTable.getMetadata();
-      queryProcessingTimer.stopAndRecord();
-
-      LOGGER.debug("Searching Instance for Request Id - {}, browse took: {}", instanceRequest.getRequestId(),
-          queryProcessingTimer.getDurationNs());
-      LOGGER.debug("InstanceResponse for Request Id - {} : {}", instanceRequest.getRequestId(), dataTable.toString());
-      dataTableMetadata.put(DataTable.TIME_USED_MS_METADATA_KEY, Long.toString(queryProcessingTimer.getDurationMs()));
-      dataTableMetadata.put(DataTable.REQUEST_ID_METADATA_KEY, Long.toString(instanceRequest.getRequestId()));
-      dataTableMetadata.put(DataTable.TRACE_INFO_METADATA_KEY,
-          TraceContext.getTraceInfoOfRequestId(instanceRequest.getRequestId()));
-
-      // Update the total docs in the metadata based on un-pruned segments.
-      dataTableMetadata.put(DataTable.TOTAL_DOCS_METADATA_KEY, String.valueOf(totalRawDocs));
-
-
-      long cpuTime = 0;
-      if(bean.isCurrentThreadCpuTimeSupported())
-      {
-        long endCpuTime = bean.getCurrentThreadCpuTime();
-        if(endCpuTime >= startCpuTime)
+
+        long cpuTime = 0;
+        if(bean.isCurrentThreadCpuTimeSupported())
         {
-          cpuTime = endCpuTime-startCpuTime;
+          long endCpuTime = bean.getCurrentThreadCpuTime();
+          if(endCpuTime >= startCpuTime)
+          {
+            cpuTime = endCpuTime-startCpuTime;
+          }
+          else
+          {
+            cpuTime = Long.MIN_VALUE - startCpuTime;
+            cpuTime += endCpuTime;
+          }
+
         }
         else
         {
-          cpuTime = Long.MIN_VALUE - startCpuTime;
-          cpuTime += endCpuTime;
+          cpuTime = -1;
         }
-
-      }
-      else
-      {
-       cpuTime = -1;
-      }
-      dataTableMetadata.put(DataTable.EXECUTOR_CPU_TIME,Long.toString(cpuTime));
-
+        dataTable.getMetadata().put(DataTable.EXECUTOR_CPU_TIME,Long.toString(cpuTime));
+
+        dataTable.getMetadata().put(DataTable.TIME_USED_MS_METADATA_KEY, Long.toString(queryProcessingTimer.getDurationMs()));
+        dataTable.getMetadata().put(DataTable.REQUEST_ID_METADATA_KEY, Long.toString(instanceRequest.getRequestId()));
+        //dataTable.getMetadata().put(DataTable.TRACE_INFO_METADATA_KEY,
+        //        TraceContext.getTraceInfoOfRequestId(instanceRequest.getRequestId()))
+      }
       return dataTable;
-=======
->>>>>>> 4982bf14
-    } catch (Exception e) {
+
+  } catch (Exception e) {
       _serverMetrics.addMeteredQueryValue(brokerRequest, ServerMeter.QUERY_EXECUTION_EXCEPTIONS, 1);
 
       // Do not log error for BadQueryRequestException because it's caused by bad query
