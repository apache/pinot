--- conflicted
+++ resolved
@@ -20,27 +20,17 @@
 import java.util.Set;
 import java.util.List;
 import java.util.Queue;
-import java.io.IOException;
 import java.util.ArrayList;
 import java.util.LinkedList;
 import java.util.Comparator;
 import java.util.Collections;
 import java.nio.charset.Charset;
-<<<<<<< HEAD
-import xerial.larray.mmap.MMapMode;
-import xerial.larray.mmap.MMapBuffer;
-=======
->>>>>>> e8103a00
 import com.linkedin.pinot.common.data.FieldSpec;
 import com.linkedin.pinot.common.data.MetricFieldSpec;
 import com.linkedin.pinot.core.startree.OffHeapStarTree;
 import com.linkedin.pinot.common.data.DimensionFieldSpec;
 import com.linkedin.pinot.common.segment.SegmentMetadata;
-<<<<<<< HEAD
-import com.linkedin.pinot.core.startree.OffHeapStarTreeNode;
-=======
 import com.linkedin.pinot.core.segment.memory.PinotDataBuffer;
->>>>>>> e8103a00
 import org.apache.commons.configuration.PropertiesConfiguration;
 import com.linkedin.pinot.core.data.readers.PinotSegmentColumnReader;
 import com.linkedin.pinot.core.indexsegment.immutable.ImmutableSegment;
@@ -155,24 +145,6 @@
   }
 
   /**
-   * Helper method to serialize the start tree into a file.
-   */
-  protected void serializeTree(File starTreeFile) throws IOException {
-    int headerSizeInBytes = computeHeaderSizeInBytes(_dimensionsName);
-    long totalSizeInBytes = headerSizeInBytes + _nodesCount * OffHeapStarTreeNode.SERIALIZABLE_SIZE_IN_BYTES;
-
-    MMapBuffer dataBuffer = new MMapBuffer(starTreeFile, 0, totalSizeInBytes, MMapMode.READ_WRITE);
-
-    try {
-      long offset = writeHeader(dataBuffer, headerSizeInBytes, _dimensionsCount, _dimensionsName, _nodesCount);
-      writeNodes(dataBuffer, offset, _rootNode);
-    } finally {
-      dataBuffer.flush();
-      dataBuffer.close();
-    }
-  }
-
-  /**
    * Helper method to compute size of the header of the star tree in bytes.
    */
   protected int computeHeaderSizeInBytes(List<String> dimensionsName) {
