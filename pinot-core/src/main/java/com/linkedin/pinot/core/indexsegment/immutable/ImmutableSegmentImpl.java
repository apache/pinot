--- conflicted
+++ resolved
@@ -152,22 +152,12 @@
 
   @Override
   public List<StarTreeV2> getStarTrees() {
-
-    if (_starTreeV2List.size() > 0) {
-      return _starTreeV2List;
-    }
-
-    return null;
+    return _starTreeV2List;
   }
 
   @Override
-<<<<<<< HEAD
   public StarTree getStarTree() {
     return _starTree;
-=======
-  public List<StarTreeV2> getStarTrees() {
-    return _starTreeV2List;
->>>>>>> ae86529c
   }
 
   @Override
