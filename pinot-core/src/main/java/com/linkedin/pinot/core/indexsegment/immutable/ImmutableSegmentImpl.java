--- conflicted
+++ resolved
@@ -26,11 +26,7 @@
 import com.linkedin.pinot.core.segment.index.readers.InvertedIndexReader;
 import com.linkedin.pinot.core.segment.store.SegmentDirectory;
 import com.linkedin.pinot.core.startree.StarTree;
-<<<<<<< HEAD
-import com.linkedin.pinot.core.startreeV2.StarTreeV2;
-=======
 import com.linkedin.pinot.core.startree.v2.StarTreeV2;
->>>>>>> ff16db3e
 import java.io.IOException;
 import java.util.ArrayList;
 import java.util.List;
@@ -154,30 +150,21 @@
   public void setStarTreeV2List(List<StarTreeV2> starTreeV2List) {
     _starTreeV2List =  starTreeV2List;
     return;
-<<<<<<< HEAD
   }
 
   @Override
-  public StarTreeV2 getStarTreeV2(int starTreeId) {
+  public List<StarTreeV2> getStarTrees() {
 
     if (_starTreeV2List.size() > 0) {
-      return _starTreeV2List.get(starTreeId);
+      return _starTreeV2List;
     }
 
     return null;
-=======
->>>>>>> ff16db3e
   }
 
   @Override
   public StarTree getStarTree() {
     return _starTree;
-  }
-
-  @Override
-  public List<StarTreeV2> getStarTrees() {
-    // TODO: to be added
-    return _starTreeV2List;
   }
 
   @Override
