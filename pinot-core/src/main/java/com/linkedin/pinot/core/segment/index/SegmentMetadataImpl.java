/**
 * Copyright (C) 2014-2018 LinkedIn Corp. (pinot-core@linkedin.com)
 *
 * Licensed under the Apache License, Version 2.0 (the "License");
 * you may not use this file except in compliance with the License.
 * You may obtain a copy of the License at
 *
 *         http://www.apache.org/licenses/LICENSE-2.0
 *
 * Unless required by applicable law or agreed to in writing, software
 * distributed under the License is distributed on an "AS IS" BASIS,
 * WITHOUT WARRANTIES OR CONDITIONS OF ANY KIND, either express or implied.
 * See the License for the specific language governing permissions and
 * limitations under the License.
 */
package com.linkedin.pinot.core.segment.index;

import com.google.common.base.Preconditions;
import com.linkedin.pinot.common.data.MetricFieldSpec;
import com.linkedin.pinot.common.data.Schema;
import com.linkedin.pinot.common.metadata.segment.RealtimeSegmentZKMetadata;
import com.linkedin.pinot.common.segment.SegmentMetadata;
import com.linkedin.pinot.common.segment.StarTreeMetadata;
import com.linkedin.pinot.common.segment.StarTreeV2Metadata;
import com.linkedin.pinot.common.utils.time.TimeUtils;
import com.linkedin.pinot.core.indexsegment.generator.SegmentVersion;
import com.linkedin.pinot.core.query.aggregation.function.AggregationFunctionType;
import com.linkedin.pinot.core.segment.creator.impl.V1Constants;
import com.linkedin.pinot.core.segment.store.SegmentDirectoryPaths;
<<<<<<< HEAD
import com.linkedin.pinot.core.startreeV2.StarTreeV2Constant;
=======
import com.linkedin.pinot.core.startree.v2.AggregationFunctionColumnPair;
import com.linkedin.pinot.core.startree.v2.StarTreeV2Constant;
import com.linkedin.pinot.core.startree.v2.StarTreeV2Metadata;
>>>>>>> ff16db3e
import com.linkedin.pinot.startree.hll.HllConstants;
import java.io.DataInputStream;
import java.io.File;
import java.io.FileInputStream;
import java.io.IOException;
import java.lang.reflect.Field;
import java.text.DateFormat;
import java.text.SimpleDateFormat;
import java.util.ArrayList;
import java.util.Date;
import java.util.HashMap;
import java.util.HashSet;
import java.util.Iterator;
import java.util.List;
import java.util.Map;
import java.util.Set;
import java.util.TimeZone;
import java.util.concurrent.TimeUnit;
import javax.annotation.Nullable;
import org.apache.commons.configuration.ConfigurationException;
import org.apache.commons.configuration.PropertiesConfiguration;
import org.apache.commons.lang.StringEscapeUtils;
import org.codehaus.jackson.map.ObjectMapper;
import org.joda.time.Duration;
import org.joda.time.Interval;
import org.json.JSONArray;
import org.json.JSONException;
import org.json.JSONObject;
import org.slf4j.Logger;
import org.slf4j.LoggerFactory;

import static com.linkedin.pinot.core.segment.creator.impl.V1Constants.*;
import static com.linkedin.pinot.core.segment.creator.impl.V1Constants.MetadataKeys.*;
import static com.linkedin.pinot.core.segment.creator.impl.V1Constants.MetadataKeys.Segment.*;


public class SegmentMetadataImpl implements SegmentMetadata {
  private static final Logger LOGGER = LoggerFactory.getLogger(SegmentMetadataImpl.class);

  private final PropertiesConfiguration _segmentMetadataPropertiesConfiguration;
  private final Map<String, ColumnMetadata> _columnMetadataMap;
  private String _segmentName;
  private final Set<String> _allColumns;
  private final Schema _schema;
  private final String _indexDir;
  private long _crc = Long.MIN_VALUE;
  private long _creationTime = Long.MIN_VALUE;
  private String _timeColumn;
  private TimeUnit _timeUnit;
  private Interval _timeInterval;
  private Duration _timeGranularity;
  private long _pushTime = Long.MIN_VALUE;
  private long _refreshTime = Long.MIN_VALUE;
  private SegmentVersion _segmentVersion;
  private boolean _hasStarTree;
  private StarTreeMetadata _starTreeMetadata = null;
  private List<StarTreeV2Metadata> _starTreeV2MetadataList = null;
  private String _creatorName;
  private char _paddingCharacter = V1Constants.Str.DEFAULT_STRING_PAD_CHAR;
  private int _hllLog2m = HllConstants.DEFAULT_LOG2M;
  private final Map<String, String> _hllDerivedColumnMap = new HashMap<>();
  private int _totalDocs;
  private int _totalRawDocs;
  private int _starTreesV2Count;
  private long _segmentStartTime;
  private long _segmentEndTime;

  /**
   * Load segment metadata in any segment version.
   * <p>Index directory passed in should be top level segment directory.
   * <p>If segment metadata file exists in multiple segment version, load the one in highest segment version.
   */
  public SegmentMetadataImpl(File indexDir) throws ConfigurationException, IOException {
    File metadataFile = SegmentDirectoryPaths.findMetadataFile(indexDir);
    Preconditions.checkNotNull(metadataFile, "Cannot find segment metadata file under directory: %s", indexDir);

    _segmentMetadataPropertiesConfiguration = new PropertiesConfiguration(metadataFile);
    _columnMetadataMap = new HashMap<>();
    _allColumns = new HashSet<>();
    _schema = new Schema();
    _indexDir = indexDir.getPath();

    init();
    File creationMetaFile = SegmentDirectoryPaths.findCreationMetaFile(indexDir);
    if (creationMetaFile != null) {
      loadCreationMeta(creationMetaFile);
    }

    setTimeInfo();
    _totalDocs = _segmentMetadataPropertiesConfiguration.getInt(V1Constants.MetadataKeys.Segment.SEGMENT_TOTAL_DOCS);
    _totalRawDocs =
        _segmentMetadataPropertiesConfiguration.getInt(V1Constants.MetadataKeys.Segment.SEGMENT_TOTAL_RAW_DOCS,
            _totalDocs);
  }

  public SegmentMetadataImpl(RealtimeSegmentZKMetadata segmentMetadata, Schema schema) {
    _segmentMetadataPropertiesConfiguration = new PropertiesConfiguration();
    _segmentMetadataPropertiesConfiguration.addProperty(Segment.SEGMENT_CREATOR_VERSION, null);
    _segmentMetadataPropertiesConfiguration.addProperty(Segment.SEGMENT_PADDING_CHARACTER,
        V1Constants.Str.DEFAULT_STRING_PAD_CHAR);
    _segmentMetadataPropertiesConfiguration.addProperty(V1Constants.MetadataKeys.Segment.SEGMENT_START_TIME,
        Long.toString(segmentMetadata.getStartTime()));
    _segmentMetadataPropertiesConfiguration.addProperty(V1Constants.MetadataKeys.Segment.SEGMENT_END_TIME,
        Long.toString(segmentMetadata.getEndTime()));
    _segmentMetadataPropertiesConfiguration.addProperty(V1Constants.MetadataKeys.Segment.TABLE_NAME,
        segmentMetadata.getTableName());

    TimeUnit timeUnit = segmentMetadata.getTimeUnit();
    if (timeUnit != null) {
      _segmentMetadataPropertiesConfiguration.addProperty(V1Constants.MetadataKeys.Segment.TIME_UNIT,
          timeUnit.toString());
    } else {
      _segmentMetadataPropertiesConfiguration.addProperty(V1Constants.MetadataKeys.Segment.TIME_UNIT, null);
    }

    _segmentMetadataPropertiesConfiguration.addProperty(Segment.SEGMENT_TOTAL_DOCS, segmentMetadata.getTotalRawDocs());

    _crc = segmentMetadata.getCrc();
    _creationTime = segmentMetadata.getCreationTime();
    setTimeInfo();
    _columnMetadataMap = null;
    _segmentName = segmentMetadata.getSegmentName();
    _allColumns = schema.getColumnNames();
    _schema = schema;
    _indexDir = null;
    _totalDocs = _segmentMetadataPropertiesConfiguration.getInt(V1Constants.MetadataKeys.Segment.SEGMENT_TOTAL_DOCS);
    _totalRawDocs =
        _segmentMetadataPropertiesConfiguration.getInt(V1Constants.MetadataKeys.Segment.SEGMENT_TOTAL_RAW_DOCS,
            _totalDocs);
  }

  public PropertiesConfiguration getSegmentMetadataPropertiesConfiguration() {
    return _segmentMetadataPropertiesConfiguration;
  }

  /**
   * Helper method to set time related information:
   * <ul>
   *   <li> Time column Name. </li>
   *   <li> Tine Unit. </li>
   *   <li> Time Interval. </li>
   *   <li> Start and End time. </li>
   * </ul>
   */
  private void setTimeInfo() {
    _timeColumn = _segmentMetadataPropertiesConfiguration.getString(Segment.TIME_COLUMN_NAME);
    if (_segmentMetadataPropertiesConfiguration.containsKey(V1Constants.MetadataKeys.Segment.SEGMENT_START_TIME)
        && _segmentMetadataPropertiesConfiguration.containsKey(V1Constants.MetadataKeys.Segment.SEGMENT_END_TIME)
        && _segmentMetadataPropertiesConfiguration.containsKey(V1Constants.MetadataKeys.Segment.TIME_UNIT)) {

      try {
        _timeUnit = TimeUtils.timeUnitFromString(_segmentMetadataPropertiesConfiguration.getString(TIME_UNIT));
        _timeGranularity = new Duration(_timeUnit.toMillis(1));
        String startTimeString =
            _segmentMetadataPropertiesConfiguration.getString(V1Constants.MetadataKeys.Segment.SEGMENT_START_TIME);
        String endTimeString =
            _segmentMetadataPropertiesConfiguration.getString(V1Constants.MetadataKeys.Segment.SEGMENT_END_TIME);
        _segmentStartTime = Long.parseLong(startTimeString);
        _segmentEndTime = Long.parseLong(endTimeString);
        _timeInterval = new Interval(_timeUnit.toMillis(_segmentStartTime), _timeUnit.toMillis(_segmentEndTime));
      } catch (Exception e) {
        LOGGER.warn("Caught exception while setting time interval and granularity", e);
        _timeInterval = null;
        _timeGranularity = null;
        _segmentStartTime = Long.MAX_VALUE;
        _segmentEndTime = Long.MIN_VALUE;
      }
    }
  }

  private void loadCreationMeta(File crcFile) throws IOException {
    if (crcFile.exists()) {
      final DataInputStream ds = new DataInputStream(new FileInputStream(crcFile));
      _crc = ds.readLong();
      _creationTime = ds.readLong();
      ds.close();
    }
  }

  public Set<String> getAllColumns() {
    return _allColumns;
  }

  private void init() {
    if (_segmentMetadataPropertiesConfiguration.containsKey(Segment.SEGMENT_CREATOR_VERSION)) {
      _creatorName = _segmentMetadataPropertiesConfiguration.getString(Segment.SEGMENT_CREATOR_VERSION);
    }

    if (_segmentMetadataPropertiesConfiguration.containsKey(Segment.SEGMENT_PADDING_CHARACTER)) {
      String padding = _segmentMetadataPropertiesConfiguration.getString(Segment.SEGMENT_PADDING_CHARACTER);
      _paddingCharacter = StringEscapeUtils.unescapeJava(padding).charAt(0);
    }

    String versionString =
        _segmentMetadataPropertiesConfiguration.getString(V1Constants.MetadataKeys.Segment.SEGMENT_VERSION,
            SegmentVersion.v1.toString());
    _segmentVersion = SegmentVersion.valueOf(versionString);

    final Iterator<String> metrics =
        _segmentMetadataPropertiesConfiguration.getList(V1Constants.MetadataKeys.Segment.METRICS).iterator();
    while (metrics.hasNext()) {
      final String columnName = metrics.next();
      if (columnName.trim().length() > 0) {
        _allColumns.add(columnName);
      }
    }

    final Iterator<String> dimensions =
        _segmentMetadataPropertiesConfiguration.getList(V1Constants.MetadataKeys.Segment.DIMENSIONS).iterator();
    while (dimensions.hasNext()) {
      final String columnName = dimensions.next();
      if (columnName.trim().length() > 0) {
        _allColumns.add(columnName);
      }
    }

    final Iterator<String> unknowns =
        _segmentMetadataPropertiesConfiguration.getList(V1Constants.MetadataKeys.Segment.UNKNOWN_COLUMNS).iterator();
    while (unknowns.hasNext()) {
      final String columnName = unknowns.next();
      if (columnName.trim().length() > 0) {
        _allColumns.add(columnName);
      }
    }

    final Iterator<String> timeStamps =
        _segmentMetadataPropertiesConfiguration.getList(V1Constants.MetadataKeys.Segment.TIME_COLUMN_NAME).iterator();
    while (timeStamps.hasNext()) {
      final String columnName = timeStamps.next();
      if (columnName.trim().length() > 0) {
        _allColumns.add(columnName);
      }
    }

    final Iterator<String> dateTime =
        _segmentMetadataPropertiesConfiguration.getList(V1Constants.MetadataKeys.Segment.DATETIME_COLUMNS).iterator();
    while (dateTime.hasNext()) {
      final String columnName = dateTime.next();
      if (columnName.trim().length() > 0) {
        _allColumns.add(columnName);
      }
    }
    // Set segment name.
    _segmentName = _segmentMetadataPropertiesConfiguration.getString(Segment.SEGMENT_NAME);

    // Set hll log2m.
    _hllLog2m = _segmentMetadataPropertiesConfiguration.getInt(Segment.SEGMENT_HLL_LOG2M, HllConstants.DEFAULT_LOG2M);

    // Build column metadata map, schema and hll derived column map.
    for (String column : _allColumns) {
      ColumnMetadata columnMetadata =
          ColumnMetadata.fromPropertiesConfiguration(column, _segmentMetadataPropertiesConfiguration);
      _columnMetadataMap.put(column, columnMetadata);
      _schema.addField(columnMetadata.getFieldSpec());
      if (columnMetadata.getDerivedMetricType() == MetricFieldSpec.DerivedMetricType.HLL) {
        _hllDerivedColumnMap.put(columnMetadata.getOriginColumnName(), columnMetadata.getColumnName());
      }
    }

    // Build star-tree metadata.
    _hasStarTree = _segmentMetadataPropertiesConfiguration.getBoolean(MetadataKeys.StarTree.STAR_TREE_ENABLED, false);
    if (_hasStarTree) {
      initStarTreeMetadata();
    }

    // Build star tree v2 metadata.
    String starTreeCount = _segmentMetadataPropertiesConfiguration.getString(StarTreeV2Constant.STAR_TREE_V2_COUNT);
    _starTreesV2Count = starTreeCount != null ? Integer.parseInt(starTreeCount) : 0;

    if (_starTreesV2Count > 0) {
      initStarTreeV2Metadata(_starTreesV2Count);
    }
  }

  /**
   * Reads and initializes the star tree metadata from segment metadata properties.
   */
  private void initStarTreeMetadata() {
    _starTreeMetadata = new StarTreeMetadata();

    // Set the splitOrder
    Iterator<String> iterator =
        _segmentMetadataPropertiesConfiguration.getList(MetadataKeys.StarTree.STAR_TREE_SPLIT_ORDER).iterator();
    List<String> splitOrder = new ArrayList<String>();
    while (iterator.hasNext()) {
      final String splitColumn = iterator.next();
      splitOrder.add(splitColumn);
    }
    _starTreeMetadata.setDimensionsSplitOrder(splitOrder);

    // Set dimensions for which star node creation is to be skipped.
    iterator = _segmentMetadataPropertiesConfiguration.getList(
        MetadataKeys.StarTree.STAR_TREE_SKIP_STAR_NODE_CREATION_FOR_DIMENSIONS).iterator();
    List<String> skipStarNodeCreationForDimensions = new ArrayList<String>();
    while (iterator.hasNext()) {
      final String column = iterator.next();
      skipStarNodeCreationForDimensions.add(column);
    }
    _starTreeMetadata.setSkipStarNodeCreationForDimensions(skipStarNodeCreationForDimensions);

    // Set dimensions for which to skip materialization.
    iterator = _segmentMetadataPropertiesConfiguration.getList(
        MetadataKeys.StarTree.STAR_TREE_SKIP_MATERIALIZATION_FOR_DIMENSIONS).iterator();
    List<String> skipMaterializationForDimensions = new ArrayList<String>();

    while (iterator.hasNext()) {
      final String column = iterator.next();
      skipMaterializationForDimensions.add(column);
    }
    _starTreeMetadata.setSkipMaterializationForDimensions(skipMaterializationForDimensions);

    // Set the maxLeafRecords
    String maxLeafRecordsString =
        _segmentMetadataPropertiesConfiguration.getString(MetadataKeys.StarTree.STAR_TREE_MAX_LEAF_RECORDS);
    if (maxLeafRecordsString != null) {
      _starTreeMetadata.setMaxLeafRecords(Integer.parseInt(maxLeafRecordsString));
    }

    // Skip skip materialization cardinality.
    String skipMaterializationCardinalityString = _segmentMetadataPropertiesConfiguration.getString(
        MetadataKeys.StarTree.STAR_TREE_SKIP_MATERIALIZATION_CARDINALITY);
    if (skipMaterializationCardinalityString != null) {
      _starTreeMetadata.setSkipMaterializationCardinality(Integer.parseInt(skipMaterializationCardinalityString));
    }
  }


  /**
   * Reads and initializes the star tree v2 metadata from segment metadata properties.
   */
  private void initStarTreeV2Metadata(int starTreesCount) {

    _starTreeV2MetadataList = new ArrayList<>();
    for ( int i = 0; i < starTreesCount;  i++ ) {
<<<<<<< HEAD
      StarTreeV2Metadata metadata = new StarTreeV2Metadata();

      // met2agg func pairs
      String met2agg = "startree_" + Integer.toString(i) + "_" + StarTreeV2Constant.StarTreeMetadata.STAR_TREE_MAT2FUNC_MAP;
      Iterator<String> iterator = _segmentMetadataPropertiesConfiguration.getList(met2agg).iterator();
      List<String> met2AggfuncPairs = new ArrayList<>();
      while (iterator.hasNext()) {
        final String pair = iterator.next();
        met2AggfuncPairs.add(pair);
      }
      metadata.setMet2AggfuncPairs(met2AggfuncPairs);
=======

      // met2agg func pairs
      String met2agg = "startree_" + Integer.toString(i) + "_" + StarTreeV2Constant.StarTreeMetadata.STAR_TREE_AGG_FUN_COL_PAIR;
      Iterator<String> iterator = _segmentMetadataPropertiesConfiguration.getList(met2agg).iterator();
      Set<AggregationFunctionColumnPair> aggFunColPairs = new HashSet<>();
      while (iterator.hasNext()) {
        final String sPair = iterator.next();
        String[] parts = sPair.split("_");
        AggregationFunctionColumnPair pair = new AggregationFunctionColumnPair(AggregationFunctionType.valueOf(parts[0].toUpperCase()) , parts[1]);
        aggFunColPairs.add(pair);
      }

>>>>>>> ff16db3e

      // dimension split order
      String splitOrder = "startree_" + Integer.toString(i) + "_" + StarTreeV2Constant.StarTreeMetadata.STAR_TREE_SPLIT_ORDER;
      iterator = _segmentMetadataPropertiesConfiguration.getList(splitOrder).iterator();
      List<String> dimensionsSplitOrder = new ArrayList<>();
      while (iterator.hasNext()) {
        final String splitColumn = iterator.next();
        dimensionsSplitOrder.add(splitColumn);
      }
<<<<<<< HEAD
      metadata.setDimensionsSplitOrder(dimensionsSplitOrder);
=======

      // dimension split order
      String withoutStarNode = "startree_" + Integer.toString(i) + "_" + StarTreeV2Constant.StarTreeMetadata.STAR_TREE_SKIP_STAR_NODE_CREATION_FOR_DIMENSIONS;
      iterator = _segmentMetadataPropertiesConfiguration.getList(withoutStarNode).iterator();
      Set<String> dimensionWithoutStarNode = new HashSet<>();
      while (iterator.hasNext()) {
        final String splitColumn = iterator.next();
        dimensionWithoutStarNode.add(splitColumn);
      }
>>>>>>> ff16db3e

      // number of aggregated docs.
      String aggregatedDocsCount = "startree_" + Integer.toString(i) + "_" + StarTreeV2Constant.StarTreeMetadata.STAR_TREE_DOCS_COUNT;
      String docsCount = _segmentMetadataPropertiesConfiguration.getString(aggregatedDocsCount);
<<<<<<< HEAD
      if (docsCount != null) {
        metadata.setDocsCount(Integer.parseInt(docsCount));
      }

=======

      // max number of records in leaf.
      String maxLeafRecordString = "startree_" + Integer.toString(i) + "_" + StarTreeV2Constant.StarTreeMetadata.STAR_TREE_MAX_LEAF_RECORD;
      String maxLeafRecord = _segmentMetadataPropertiesConfiguration.getString(maxLeafRecordString);


      StarTreeV2Metadata metadata = new StarTreeV2Metadata(Integer.parseInt(docsCount), dimensionsSplitOrder, aggFunColPairs, Integer.parseInt(maxLeafRecord), dimensionWithoutStarNode);
>>>>>>> ff16db3e
      _starTreeV2MetadataList.add(metadata);
    }

    return;
  }


  public ColumnMetadata getColumnMetadataFor(String column) {
    return _columnMetadataMap.get(column);
  }

  public Map<String, ColumnMetadata> getColumnMetadataMap() {
    return _columnMetadataMap;
  }

  @Override
  public String getTableName() {
    return (String) _segmentMetadataPropertiesConfiguration.getProperty(V1Constants.MetadataKeys.Segment.TABLE_NAME);
  }

  @Override
  public String getTimeColumn() {
    return _timeColumn;
  }

  @Override
  public long getStartTime() {
    return _segmentStartTime;
  }

  @Override
  public long getEndTime() {
    return _segmentEndTime;
  }

  @Override
  public TimeUnit getTimeUnit() {
    return _timeUnit;
  }

  @Override
  public Duration getTimeGranularity() {
    return _timeGranularity;
  }

  @Override
  public Interval getTimeInterval() {
    return _timeInterval;
  }

  @Override
  public String getCrc() {
    return String.valueOf(_crc);
  }

  @Override
  public String getVersion() {
    return _segmentVersion.toString();
  }

  public SegmentVersion getSegmentVersion() {
    return _segmentVersion;
  }

  @Override
  public Schema getSchema() {
    return _schema;
  }

  @Override
  public String getShardingKey() {
    return null;
  }

  @Override
  public int getTotalDocs() {
    return _totalDocs;
  }

  @Override
  public int getTotalRawDocs() {
    return _totalRawDocs;
  }

  @Override
  public String getIndexDir() {
    return _indexDir;
  }

  @Override
  public String getName() {
    return _segmentName;
  }

  @Override
  public String toString() {
    final StringBuilder result = new StringBuilder();
    final String newLine = System.getProperty("line.separator");

    result.append(this.getClass().getName());
    result.append(" Object {");
    result.append(newLine);

    // determine fields declared in this class only (no fields of superclass)
    final Field[] fields = this.getClass().getDeclaredFields();

    // print field names paired with their values
    for (final Field field : fields) {
      result.append("  ");
      try {
        result.append(field.getName());
        result.append(": ");
        // requires access to private field:
        result.append(field.get(this));
      } catch (final IllegalAccessException ex) {
        if (LOGGER.isWarnEnabled()) {
          LOGGER.warn("Caught exception while trying to access field {}", field, ex);
        }
        result.append("ERROR");
      }
      result.append(newLine);
    }
    result.append("}");

    return result.toString();
  }

  @Override
  public long getIndexCreationTime() {
    return _creationTime;
  }

  @Override
  public long getPushTime() {
    return _pushTime;
  }

  @Override
  public long getRefreshTime() {
    return _refreshTime;
  }

  @Override
  public boolean hasDictionary(String columnName) {
    return _columnMetadataMap.get(columnName).hasDictionary();
  }

  @Override
  public boolean close() {
    return false;
  }

  @Override
  public boolean hasStarTree() {
    return _hasStarTree;
  }

  @Nullable
  @Override
  public StarTreeMetadata getStarTreeMetadata() {
    return _starTreeMetadata;
  }

  public List<StarTreeV2Metadata> getStarTreeV2Metadata() {
    return _starTreeV2MetadataList;
  }

  @Override
  public int getStarTreeV2Count() {
    return _starTreesV2Count;
  }

  @Override
  public List<StarTreeV2Metadata> getStarTreeV2Metadata() {
    return _starTreeV2MetadataList;
  }

  @Override
  public int getStarTreeV2Count() {
    return _starTreesV2Count;
  }

  @Override
  public String getForwardIndexFileName(String column) {
    ColumnMetadata columnMetadata = getColumnMetadataFor(column);
    StringBuilder fileNameBuilder = new StringBuilder(column);
    // starting v2 we will append the forward index files with version
    // if (!SegmentVersion.v1.toString().equalsIgnoreCase(segmentVersion)) {
    // fileNameBuilder.append("_").append(segmentVersion);
    // }
    if (columnMetadata.isSingleValue()) {
      if (!columnMetadata.hasDictionary()) {
        fileNameBuilder.append(V1Constants.Indexes.RAW_SV_FORWARD_INDEX_FILE_EXTENSION);
      } else if (columnMetadata.isSorted()) {
        fileNameBuilder.append(V1Constants.Indexes.SORTED_SV_FORWARD_INDEX_FILE_EXTENSION);
      } else {
        fileNameBuilder.append(V1Constants.Indexes.UNSORTED_SV_FORWARD_INDEX_FILE_EXTENSION);
      }
    } else {
      fileNameBuilder.append(V1Constants.Indexes.UNSORTED_MV_FORWARD_INDEX_FILE_EXTENSION);
    }
    return fileNameBuilder.toString();
  }

  @Override
  public String getDictionaryFileName(String column) {
    return column + V1Constants.Dict.FILE_EXTENSION;
  }

  @Override
  public String getBitmapInvertedIndexFileName(String column) {
    return column + V1Constants.Indexes.BITMAP_INVERTED_INDEX_FILE_EXTENSION;
  }

  @Nullable
  @Override
  public String getCreatorName() {
    return _creatorName;
  }

  @Override
  public char getPaddingCharacter() {
    return _paddingCharacter;
  }

  @Override
  public int getHllLog2m() {
    return _hllLog2m;
  }

  @Nullable
  @Override
  public String getDerivedColumn(String column, MetricFieldSpec.DerivedMetricType derivedMetricType) {
    switch (derivedMetricType) {
      case HLL:
        return _hllDerivedColumnMap.get(column);
      default:
        throw new IllegalArgumentException();
    }
  }

  /**
   * Converts segment metadata to json
   * @param columnFilter list only  the columns in the set. Lists all the columns if
   *                     the parameter value is null
   * @return json representation of segment metadata
   */
  public JSONObject toJson(@Nullable Set<String> columnFilter) throws JSONException {
    JSONObject rootMeta = new JSONObject();
    try {
      rootMeta.put("segmentName", _segmentName);
      rootMeta.put("schemaName", _schema != null ? _schema.getSchemaName() : JSONObject.NULL);
      rootMeta.put("crc", _crc);
      rootMeta.put("creationTimeMillis", _creationTime);
      TimeZone timeZone = TimeZone.getTimeZone("UTC");
      DateFormat dateFormat = new SimpleDateFormat("yyyy-MM-dd'T'HH:mm:ss:SSS' UTC'");
      dateFormat.setTimeZone(timeZone);
      String creationTimeStr = _creationTime != Long.MIN_VALUE ? dateFormat.format(new Date(_creationTime)) : "";
      rootMeta.put("creationTimeReadable", creationTimeStr);
      rootMeta.put("timeGranularitySec", _timeGranularity != null ? _timeGranularity.getStandardSeconds() : null);
      if (_timeInterval == null) {
        rootMeta.put("startTimeMillis", (String) null);
        rootMeta.put("startTimeReadable", "null");
        rootMeta.put("endTimeMillis", (String) null);
        rootMeta.put("endTimeReadable", "null");
      } else {
        rootMeta.put("startTimeMillis", _timeInterval.getStartMillis());
        rootMeta.put("startTimeReadable", _timeInterval.getStart().toString());
        rootMeta.put("endTimeMillis", _timeInterval.getEndMillis());
        rootMeta.put("endTimeReadable", _timeInterval.getEnd().toString());
      }

      rootMeta.put("pushTimeMillis", _pushTime);
      String pushTimeStr = _pushTime != Long.MIN_VALUE ? dateFormat.format(new Date(_pushTime)) : "";
      rootMeta.put("pushTimeReadable", pushTimeStr);

      rootMeta.put("refreshTimeMillis", _refreshTime);
      String refreshTimeStr = _refreshTime != Long.MIN_VALUE ? dateFormat.format(new Date(_refreshTime)) : "";
      rootMeta.put("refreshTimeReadable", refreshTimeStr);

      rootMeta.put("segmentVersion", _segmentVersion.toString());
      rootMeta.put("hasStarTree", hasStarTree());
      rootMeta.put("creatorName", _creatorName == null ? JSONObject.NULL : _creatorName);
      rootMeta.put("paddingCharacter", String.valueOf(_paddingCharacter));
      rootMeta.put("hllLog2m", _hllLog2m);

      JSONArray columnsJson = new JSONArray();
      ObjectMapper mapper = new ObjectMapper();

      for (String column : _allColumns) {
        if (columnFilter != null && !columnFilter.contains(column)) {
          continue;
        }
        ColumnMetadata columnMetadata = _columnMetadataMap.get(column);
        JSONObject columnJson = new JSONObject(mapper.writeValueAsString(columnMetadata));
        columnsJson.put(columnJson);
      }

      rootMeta.put("columns", columnsJson);
      return rootMeta;
    } catch (Exception e) {
      LOGGER.error("Failed to convert field to json for segment: {}", _segmentName, e);
      throw new RuntimeException("Failed to convert segment metadata to json", e);
    }
  }
}<|MERGE_RESOLUTION|>--- conflicted
+++ resolved
@@ -21,19 +21,14 @@
 import com.linkedin.pinot.common.metadata.segment.RealtimeSegmentZKMetadata;
 import com.linkedin.pinot.common.segment.SegmentMetadata;
 import com.linkedin.pinot.common.segment.StarTreeMetadata;
-import com.linkedin.pinot.common.segment.StarTreeV2Metadata;
 import com.linkedin.pinot.common.utils.time.TimeUtils;
 import com.linkedin.pinot.core.indexsegment.generator.SegmentVersion;
 import com.linkedin.pinot.core.query.aggregation.function.AggregationFunctionType;
 import com.linkedin.pinot.core.segment.creator.impl.V1Constants;
 import com.linkedin.pinot.core.segment.store.SegmentDirectoryPaths;
-<<<<<<< HEAD
 import com.linkedin.pinot.core.startreeV2.StarTreeV2Constant;
-=======
 import com.linkedin.pinot.core.startree.v2.AggregationFunctionColumnPair;
-import com.linkedin.pinot.core.startree.v2.StarTreeV2Constant;
 import com.linkedin.pinot.core.startree.v2.StarTreeV2Metadata;
->>>>>>> ff16db3e
 import com.linkedin.pinot.startree.hll.HllConstants;
 import java.io.DataInputStream;
 import java.io.File;
@@ -368,20 +363,6 @@
 
     _starTreeV2MetadataList = new ArrayList<>();
     for ( int i = 0; i < starTreesCount;  i++ ) {
-<<<<<<< HEAD
-      StarTreeV2Metadata metadata = new StarTreeV2Metadata();
-
-      // met2agg func pairs
-      String met2agg = "startree_" + Integer.toString(i) + "_" + StarTreeV2Constant.StarTreeMetadata.STAR_TREE_MAT2FUNC_MAP;
-      Iterator<String> iterator = _segmentMetadataPropertiesConfiguration.getList(met2agg).iterator();
-      List<String> met2AggfuncPairs = new ArrayList<>();
-      while (iterator.hasNext()) {
-        final String pair = iterator.next();
-        met2AggfuncPairs.add(pair);
-      }
-      metadata.setMet2AggfuncPairs(met2AggfuncPairs);
-=======
-
       // met2agg func pairs
       String met2agg = "startree_" + Integer.toString(i) + "_" + StarTreeV2Constant.StarTreeMetadata.STAR_TREE_AGG_FUN_COL_PAIR;
       Iterator<String> iterator = _segmentMetadataPropertiesConfiguration.getList(met2agg).iterator();
@@ -393,8 +374,6 @@
         aggFunColPairs.add(pair);
       }
 
->>>>>>> ff16db3e
-
       // dimension split order
       String splitOrder = "startree_" + Integer.toString(i) + "_" + StarTreeV2Constant.StarTreeMetadata.STAR_TREE_SPLIT_ORDER;
       iterator = _segmentMetadataPropertiesConfiguration.getList(splitOrder).iterator();
@@ -403,9 +382,7 @@
         final String splitColumn = iterator.next();
         dimensionsSplitOrder.add(splitColumn);
       }
-<<<<<<< HEAD
-      metadata.setDimensionsSplitOrder(dimensionsSplitOrder);
-=======
+
 
       // dimension split order
       String withoutStarNode = "startree_" + Integer.toString(i) + "_" + StarTreeV2Constant.StarTreeMetadata.STAR_TREE_SKIP_STAR_NODE_CREATION_FOR_DIMENSIONS;
@@ -415,25 +392,17 @@
         final String splitColumn = iterator.next();
         dimensionWithoutStarNode.add(splitColumn);
       }
->>>>>>> ff16db3e
 
       // number of aggregated docs.
       String aggregatedDocsCount = "startree_" + Integer.toString(i) + "_" + StarTreeV2Constant.StarTreeMetadata.STAR_TREE_DOCS_COUNT;
       String docsCount = _segmentMetadataPropertiesConfiguration.getString(aggregatedDocsCount);
-<<<<<<< HEAD
-      if (docsCount != null) {
-        metadata.setDocsCount(Integer.parseInt(docsCount));
-      }
-
-=======
+
 
       // max number of records in leaf.
       String maxLeafRecordString = "startree_" + Integer.toString(i) + "_" + StarTreeV2Constant.StarTreeMetadata.STAR_TREE_MAX_LEAF_RECORD;
       String maxLeafRecord = _segmentMetadataPropertiesConfiguration.getString(maxLeafRecordString);
-
-
       StarTreeV2Metadata metadata = new StarTreeV2Metadata(Integer.parseInt(docsCount), dimensionsSplitOrder, aggFunColPairs, Integer.parseInt(maxLeafRecord), dimensionWithoutStarNode);
->>>>>>> ff16db3e
+
       _starTreeV2MetadataList.add(metadata);
     }
 
@@ -595,20 +564,6 @@
   @Override
   public StarTreeMetadata getStarTreeMetadata() {
     return _starTreeMetadata;
-  }
-
-  public List<StarTreeV2Metadata> getStarTreeV2Metadata() {
-    return _starTreeV2MetadataList;
-  }
-
-  @Override
-  public int getStarTreeV2Count() {
-    return _starTreesV2Count;
-  }
-
-  @Override
-  public List<StarTreeV2Metadata> getStarTreeV2Metadata() {
-    return _starTreeV2MetadataList;
   }
 
   @Override
