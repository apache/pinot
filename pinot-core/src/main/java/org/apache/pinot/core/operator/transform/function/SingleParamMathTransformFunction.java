/**
 * Licensed to the Apache Software Foundation (ASF) under one
 * or more contributor license agreements.  See the NOTICE file
 * distributed with this work for additional information
 * regarding copyright ownership.  The ASF licenses this file
 * to you under the Apache License, Version 2.0 (the
 * "License"); you may not use this file except in compliance
 * with the License.  You may obtain a copy of the License at
 *
 *   http://www.apache.org/licenses/LICENSE-2.0
 *
 * Unless required by applicable law or agreed to in writing,
 * software distributed under the License is distributed on an
 * "AS IS" BASIS, WITHOUT WARRANTIES OR CONDITIONS OF ANY
 * KIND, either express or implied.  See the License for the
 * specific language governing permissions and limitations
 * under the License.
 */
package org.apache.pinot.core.operator.transform.function;

import com.google.common.base.Preconditions;
import java.math.BigDecimal;
import java.math.RoundingMode;
import java.util.List;
import java.util.Map;
import org.apache.pinot.core.operator.blocks.ProjectionBlock;
import org.apache.pinot.core.operator.transform.TransformResultMetadata;
import org.apache.pinot.segment.spi.datasource.DataSource;
import org.apache.pinot.spi.data.FieldSpec;


/**
 * A group of commonly used math transformation which has only one single parameter,
 * including abs, ceil, exp, floor, ln, sqrt.
 * Note:
 * abs(x) -> output data type is either double or BigDecimal.
 * ceil(x) -> output data type is either double or BigDecimal.
 * exp(x) -> output data type is always double.
 * floor(x) -> output data type is either double or BigDecimal.
 * ln(x) -> output data type is always double.
 * sqrt(x) -> output data type is always double.
 */
public abstract class SingleParamMathTransformFunction extends BaseTransformFunction {
  private TransformFunction _transformFunction;
<<<<<<< HEAD
  protected double[] _doubleResults;
  protected BigDecimal[] _bigDecimalResults;
=======
>>>>>>> 2d22c6d1

  @Override
  public void init(List<TransformFunction> arguments, Map<String, DataSource> dataSourceMap) {
    Preconditions.checkArgument(arguments.size() == 1, "Exactly 1 argument is required for transform function: %s",
        getName());
    TransformFunction transformFunction = arguments.get(0);
    Preconditions.checkArgument(!(transformFunction instanceof LiteralTransformFunction),
        "Argument cannot be literal for transform function: %s", getName());
    Preconditions.checkArgument(transformFunction.getResultMetadata().isSingleValue(),
        "Argument must be single-valued for transform function: %s", getName());

    _transformFunction = transformFunction;
  }

  @Override
  public TransformResultMetadata getResultMetadata() {
    if (_transformFunction.getResultMetadata().getDataType() == FieldSpec.DataType.BIG_DECIMAL) {
      return BIG_DECIMAL_SV_NO_DICTIONARY_METADATA;
    }
    return DOUBLE_SV_NO_DICTIONARY_METADATA;
  }

  @Override
  public double[] transformToDoubleValuesSV(ProjectionBlock projectionBlock) {
<<<<<<< HEAD
    if (_doubleResults == null) {
      _doubleResults = new double[DocIdSetPlanNode.MAX_DOC_PER_CALL];
=======
    int length = projectionBlock.getNumDocs();

    if (_doubleValuesSV == null || _doubleValuesSV.length < length) {
      _doubleValuesSV = new double[length];
>>>>>>> 2d22c6d1
    }

    double[] values = _transformFunction.transformToDoubleValuesSV(projectionBlock);
    applyMathOperator(values, projectionBlock.getNumDocs());
<<<<<<< HEAD
    return _doubleResults;
  }

  @Override
  public BigDecimal[] transformToBigDecimalValuesSV(ProjectionBlock projectionBlock) {
    if (_bigDecimalResults == null) {
      _bigDecimalResults = new BigDecimal[DocIdSetPlanNode.MAX_DOC_PER_CALL];
    }

    BigDecimal[] values = _transformFunction.transformToBigDecimalValuesSV(projectionBlock);
    applyMathOperator(values, projectionBlock.getNumDocs());
    return _bigDecimalResults;
=======
    return _doubleValuesSV;
>>>>>>> 2d22c6d1
  }

  abstract protected void applyMathOperator(double[] values, int length);

  abstract protected void applyMathOperator(BigDecimal[] values, int length);

  public static class AbsTransformFunction extends SingleParamMathTransformFunction {
    public static final String FUNCTION_NAME = "abs";

    @Override
    public String getName() {
      return FUNCTION_NAME;
    }

    @Override
    protected void applyMathOperator(double[] values, int length) {
      for (int i = 0; i < length; i++) {
<<<<<<< HEAD
        _doubleResults[i] = Math.abs(values[i]);
      }
    }

    @Override
    protected void applyMathOperator(BigDecimal[] values, int length) {
      for (int i = 0; i < length; i++) {
        _bigDecimalResults[i] = values[i].abs();
=======
        _doubleValuesSV[i] = Math.abs(values[i]);
>>>>>>> 2d22c6d1
      }
    }
  }

  public static class CeilTransformFunction extends SingleParamMathTransformFunction {
    public static final String FUNCTION_NAME = "ceil";

    @Override
    public String getName() {
      return FUNCTION_NAME;
    }

    @Override
    protected void applyMathOperator(double[] values, int length) {
      for (int i = 0; i < length; i++) {
<<<<<<< HEAD
        _doubleResults[i] = Math.ceil(values[i]);
      }
    }

    @Override
    protected void applyMathOperator(BigDecimal[] values, int length) {
      for (int i = 0; i < length; i++) {
        _bigDecimalResults[i] = values[i].setScale(0, RoundingMode.CEILING);
=======
        _doubleValuesSV[i] = Math.ceil(values[i]);
>>>>>>> 2d22c6d1
      }
    }
  }

  public static class ExpTransformFunction extends SingleParamMathTransformFunction {
    public static final String FUNCTION_NAME = "exp";

    @Override
    public String getName() {
      return FUNCTION_NAME;
    }

    @Override
    protected void applyMathOperator(double[] values, int length) {
      for (int i = 0; i < length; i++) {
<<<<<<< HEAD
        _doubleResults[i] = Math.exp(values[i]);
=======
        _doubleValuesSV[i] = Math.exp(values[i]);
>>>>>>> 2d22c6d1
      }
    }

    @Override
    protected void applyMathOperator(BigDecimal[] values, int length) {
      // Euler's number is irrational and cannot be represented in BigDecimal without precision loss.
      throw new UnsupportedOperationException();
    }
  }

  public static class FloorTransformFunction extends SingleParamMathTransformFunction {
    public static final String FUNCTION_NAME = "floor";

    @Override
    public String getName() {
      return FUNCTION_NAME;
    }

    @Override
    protected void applyMathOperator(double[] values, int length) {
      for (int i = 0; i < length; i++) {
<<<<<<< HEAD
        _doubleResults[i] = Math.floor(values[i]);
      }
    }

    @Override
    protected void applyMathOperator(BigDecimal[] values, int length) {
      for (int i = 0; i < length; i++) {
        _bigDecimalResults[i] = values[i].setScale(0, RoundingMode.FLOOR);
=======
        _doubleValuesSV[i] = Math.floor(values[i]);
>>>>>>> 2d22c6d1
      }
    }
  }

  public static class LnTransformFunction extends SingleParamMathTransformFunction {
    public static final String FUNCTION_NAME = "ln";

    @Override
    public String getName() {
      return FUNCTION_NAME;
    }

    @Override
    protected void applyMathOperator(double[] values, int length) {
      for (int i = 0; i < length; i++) {
<<<<<<< HEAD
        _doubleResults[i] = Math.log(values[i]);
=======
        _doubleValuesSV[i] = Math.log(values[i]);
      }
    }
  }

  public static class Log2TransformFunction extends SingleParamMathTransformFunction {
    public static final String FUNCTION_NAME = "log2";
    public static final double LOG_BASE = Math.log(2.0);

    @Override
    public String getName() {
      return FUNCTION_NAME;
    }

    @Override
    protected void applyMathOperator(double[] values, int length) {
      for (int i = 0; i < length; i++) {
        _doubleValuesSV[i] = Math.log(values[i]) / LOG_BASE;
      }
    }
  }

  public static class Log10TransformFunction extends SingleParamMathTransformFunction {
    public static final String FUNCTION_NAME = "log10";

    @Override
    public String getName() {
      return FUNCTION_NAME;
    }

    @Override
    protected void applyMathOperator(double[] values, int length) {
      for (int i = 0; i < length; i++) {
        _doubleValuesSV[i] = Math.log10(values[i]);
>>>>>>> 2d22c6d1
      }
    }

    @Override
    protected void applyMathOperator(BigDecimal[] values, int length) {
      throw new UnsupportedOperationException();
    }
  }

  public static class SqrtTransformFunction extends SingleParamMathTransformFunction {
    public static final String FUNCTION_NAME = "sqrt";

    @Override
    public String getName() {
      return FUNCTION_NAME;
    }

    @Override
    protected void applyMathOperator(double[] values, int length) {
      for (int i = 0; i < length; i++) {
<<<<<<< HEAD
        _doubleResults[i] = Math.sqrt(values[i]);
=======
        _doubleValuesSV[i] = Math.sqrt(values[i]);
      }
    }
  }

  public static class SignTransformFunction extends SingleParamMathTransformFunction {
    public static final String FUNCTION_NAME = "sign";

    @Override
    public String getName() {
      return FUNCTION_NAME;
    }

    @Override
    protected void applyMathOperator(double[] values, int length) {
      for (int i = 0; i < length; i++) {
        _doubleValuesSV[i] = Math.signum(values[i]);
>>>>>>> 2d22c6d1
      }
    }

    @Override
    protected void applyMathOperator(BigDecimal[] values, int length) {
      // todo: Look into utilizing BigDecimal.sqrt() method added in JDK 9 if needed.
      throw new UnsupportedOperationException();
    }
  }
}<|MERGE_RESOLUTION|>--- conflicted
+++ resolved
@@ -25,6 +25,7 @@
 import java.util.Map;
 import org.apache.pinot.core.operator.blocks.ProjectionBlock;
 import org.apache.pinot.core.operator.transform.TransformResultMetadata;
+import org.apache.pinot.core.plan.DocIdSetPlanNode;
 import org.apache.pinot.segment.spi.datasource.DataSource;
 import org.apache.pinot.spi.data.FieldSpec;
 
@@ -42,11 +43,6 @@
  */
 public abstract class SingleParamMathTransformFunction extends BaseTransformFunction {
   private TransformFunction _transformFunction;
-<<<<<<< HEAD
-  protected double[] _doubleResults;
-  protected BigDecimal[] _bigDecimalResults;
-=======
->>>>>>> 2d22c6d1
 
   @Override
   public void init(List<TransformFunction> arguments, Map<String, DataSource> dataSourceMap) {
@@ -71,35 +67,26 @@
 
   @Override
   public double[] transformToDoubleValuesSV(ProjectionBlock projectionBlock) {
-<<<<<<< HEAD
-    if (_doubleResults == null) {
-      _doubleResults = new double[DocIdSetPlanNode.MAX_DOC_PER_CALL];
-=======
     int length = projectionBlock.getNumDocs();
-
     if (_doubleValuesSV == null || _doubleValuesSV.length < length) {
-      _doubleValuesSV = new double[length];
->>>>>>> 2d22c6d1
+      _doubleValuesSV = new double[DocIdSetPlanNode.MAX_DOC_PER_CALL];
     }
 
     double[] values = _transformFunction.transformToDoubleValuesSV(projectionBlock);
     applyMathOperator(values, projectionBlock.getNumDocs());
-<<<<<<< HEAD
-    return _doubleResults;
+    return _doubleValuesSV;
   }
 
   @Override
   public BigDecimal[] transformToBigDecimalValuesSV(ProjectionBlock projectionBlock) {
-    if (_bigDecimalResults == null) {
-      _bigDecimalResults = new BigDecimal[DocIdSetPlanNode.MAX_DOC_PER_CALL];
+    int length = projectionBlock.getNumDocs();
+    if (_bigDecimalValuesSV == null || _bigDecimalValuesSV.length < length) {
+      _bigDecimalValuesSV = new BigDecimal[DocIdSetPlanNode.MAX_DOC_PER_CALL];
     }
 
     BigDecimal[] values = _transformFunction.transformToBigDecimalValuesSV(projectionBlock);
     applyMathOperator(values, projectionBlock.getNumDocs());
-    return _bigDecimalResults;
-=======
-    return _doubleValuesSV;
->>>>>>> 2d22c6d1
+    return _bigDecimalValuesSV;
   }
 
   abstract protected void applyMathOperator(double[] values, int length);
@@ -117,18 +104,14 @@
     @Override
     protected void applyMathOperator(double[] values, int length) {
       for (int i = 0; i < length; i++) {
-<<<<<<< HEAD
-        _doubleResults[i] = Math.abs(values[i]);
-      }
-    }
-
-    @Override
-    protected void applyMathOperator(BigDecimal[] values, int length) {
-      for (int i = 0; i < length; i++) {
-        _bigDecimalResults[i] = values[i].abs();
-=======
         _doubleValuesSV[i] = Math.abs(values[i]);
->>>>>>> 2d22c6d1
+      }
+    }
+
+    @Override
+    protected void applyMathOperator(BigDecimal[] values, int length) {
+      for (int i = 0; i < length; i++) {
+        _bigDecimalValuesSV[i] = values[i].abs();
       }
     }
   }
@@ -144,18 +127,14 @@
     @Override
     protected void applyMathOperator(double[] values, int length) {
       for (int i = 0; i < length; i++) {
-<<<<<<< HEAD
-        _doubleResults[i] = Math.ceil(values[i]);
-      }
-    }
-
-    @Override
-    protected void applyMathOperator(BigDecimal[] values, int length) {
-      for (int i = 0; i < length; i++) {
-        _bigDecimalResults[i] = values[i].setScale(0, RoundingMode.CEILING);
-=======
         _doubleValuesSV[i] = Math.ceil(values[i]);
->>>>>>> 2d22c6d1
+      }
+    }
+
+    @Override
+    protected void applyMathOperator(BigDecimal[] values, int length) {
+      for (int i = 0; i < length; i++) {
+        _bigDecimalValuesSV[i] = values[i].setScale(0, RoundingMode.CEILING);
       }
     }
   }
@@ -171,11 +150,7 @@
     @Override
     protected void applyMathOperator(double[] values, int length) {
       for (int i = 0; i < length; i++) {
-<<<<<<< HEAD
-        _doubleResults[i] = Math.exp(values[i]);
-=======
         _doubleValuesSV[i] = Math.exp(values[i]);
->>>>>>> 2d22c6d1
       }
     }
 
@@ -197,18 +172,14 @@
     @Override
     protected void applyMathOperator(double[] values, int length) {
       for (int i = 0; i < length; i++) {
-<<<<<<< HEAD
-        _doubleResults[i] = Math.floor(values[i]);
-      }
-    }
-
-    @Override
-    protected void applyMathOperator(BigDecimal[] values, int length) {
-      for (int i = 0; i < length; i++) {
-        _bigDecimalResults[i] = values[i].setScale(0, RoundingMode.FLOOR);
-=======
         _doubleValuesSV[i] = Math.floor(values[i]);
->>>>>>> 2d22c6d1
+      }
+    }
+
+    @Override
+    protected void applyMathOperator(BigDecimal[] values, int length) {
+      for (int i = 0; i < length; i++) {
+        _bigDecimalValuesSV[i] = values[i].setScale(0, RoundingMode.FLOOR);
       }
     }
   }
@@ -224,11 +195,13 @@
     @Override
     protected void applyMathOperator(double[] values, int length) {
       for (int i = 0; i < length; i++) {
-<<<<<<< HEAD
-        _doubleResults[i] = Math.log(values[i]);
-=======
         _doubleValuesSV[i] = Math.log(values[i]);
       }
+    }
+
+    @Override
+    protected void applyMathOperator(BigDecimal[] values, int length) {
+      throw new UnsupportedOperationException();
     }
   }
 
@@ -247,6 +220,11 @@
         _doubleValuesSV[i] = Math.log(values[i]) / LOG_BASE;
       }
     }
+
+    @Override
+    protected void applyMathOperator(BigDecimal[] values, int length) {
+      throw new UnsupportedOperationException();
+    }
   }
 
   public static class Log10TransformFunction extends SingleParamMathTransformFunction {
@@ -261,7 +239,6 @@
     protected void applyMathOperator(double[] values, int length) {
       for (int i = 0; i < length; i++) {
         _doubleValuesSV[i] = Math.log10(values[i]);
->>>>>>> 2d22c6d1
       }
     }
 
@@ -282,11 +259,14 @@
     @Override
     protected void applyMathOperator(double[] values, int length) {
       for (int i = 0; i < length; i++) {
-<<<<<<< HEAD
-        _doubleResults[i] = Math.sqrt(values[i]);
-=======
         _doubleValuesSV[i] = Math.sqrt(values[i]);
       }
+    }
+
+    @Override
+    protected void applyMathOperator(BigDecimal[] values, int length) {
+      // todo: Look into utilizing BigDecimal.sqrt() method added in JDK 9 if needed.
+      throw new UnsupportedOperationException();
     }
   }
 
@@ -302,13 +282,11 @@
     protected void applyMathOperator(double[] values, int length) {
       for (int i = 0; i < length; i++) {
         _doubleValuesSV[i] = Math.signum(values[i]);
->>>>>>> 2d22c6d1
-      }
-    }
-
-    @Override
-    protected void applyMathOperator(BigDecimal[] values, int length) {
-      // todo: Look into utilizing BigDecimal.sqrt() method added in JDK 9 if needed.
+      }
+    }
+
+    @Override
+    protected void applyMathOperator(BigDecimal[] values, int length) {
       throw new UnsupportedOperationException();
     }
   }
