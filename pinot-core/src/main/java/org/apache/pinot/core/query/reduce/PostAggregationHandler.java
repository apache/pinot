--- conflicted
+++ resolved
@@ -42,12 +42,7 @@
  * The {@code PostAggregationHandler} handles the post-aggregation calculation as well as the column re-ordering for the
  * aggregation result.
  */
-<<<<<<< HEAD
 public class PostAggregationHandler implements ValueExtractorFactory {
-  private final Map<FunctionContext, Integer> _aggregationFunctionIndexMap;
-=======
-public class PostAggregationHandler {
->>>>>>> 80424086
   private final Map<Pair<FunctionContext, FilterContext>, Integer> _filteredAggregationsIndexMap;
   private final int _numGroupByExpressions;
   private final Map<ExpressionContext, Integer> _groupByExpressionIndexMap;
@@ -132,25 +127,15 @@
         expression);
     if (function.getType() == FunctionContext.Type.AGGREGATION) {
       // Aggregation function
-<<<<<<< HEAD
-      return new ColumnValueExtractor(_aggregationFunctionIndexMap.get(function) + _numGroupByExpressions, _dataSchema);
-=======
       return new ColumnValueExtractor(
-          _filteredAggregationsIndexMap.get(Pair.of(function, null)) + _numGroupByExpressions);
->>>>>>> 80424086
+          _filteredAggregationsIndexMap.get(Pair.of(function, null)) + _numGroupByExpressions, _dataSchema);
     } else if (function.getType() == FunctionContext.Type.TRANSFORM && function.getFunctionName()
         .equalsIgnoreCase("filter")) {
       FunctionContext aggregation = function.getArguments().get(0).getFunction();
       ExpressionContext filterExpression = function.getArguments().get(1);
       FilterContext filter = RequestContextUtils.getFilter(filterExpression);
-<<<<<<< HEAD
-      FunctionContext filterFunction = function.getArguments().get(0).getFunction();
-
-      return new ColumnValueExtractor(_filteredAggregationsIndexMap.get(Pair.of(filterFunction, filter)), _dataSchema);
-=======
       return new ColumnValueExtractor(
-          _filteredAggregationsIndexMap.get(Pair.of(aggregation, filter)) + _numGroupByExpressions);
->>>>>>> 80424086
+          _filteredAggregationsIndexMap.get(Pair.of(aggregation, filter)) + _numGroupByExpressions, _dataSchema);
     } else {
       // Post-aggregation function
       return new PostAggregationValueExtractor(function);
