--- conflicted
+++ resolved
@@ -85,37 +85,22 @@
       Predicate.Type predicateType = predicateEvaluator.getPredicateType();
       if (predicateType == Predicate.Type.RANGE) {
         if (dataSource.getDataSourceMetadata().isSorted() && dataSource.getDictionary() != null) {
-<<<<<<< HEAD
           return new SortedIndexBasedFilterOperator(queryContext, predicateEvaluator, dataSource, numDocs);
         }
         if (RangeIndexBasedFilterOperator.canEvaluate(predicateEvaluator, dataSource)) {
           return new RangeIndexBasedFilterOperator(queryContext, predicateEvaluator, dataSource, numDocs);
-=======
-          return new SortedIndexBasedFilterOperator(predicateEvaluator, dataSource, numDocs, nullHandlingEnabled);
-        }
-        if (RangeIndexBasedFilterOperator.canEvaluate(predicateEvaluator, dataSource)) {
-          return new RangeIndexBasedFilterOperator(predicateEvaluator, dataSource, numDocs, nullHandlingEnabled);
->>>>>>> d83d1e87
         }
         return new ScanBasedFilterOperator(queryContext, predicateEvaluator, dataSource, numDocs);
       } else if (predicateType == Predicate.Type.REGEXP_LIKE) {
         if (dataSource.getFSTIndex() != null && dataSource.getDataSourceMetadata().isSorted()) {
-<<<<<<< HEAD
           return new SortedIndexBasedFilterOperator(queryContext, predicateEvaluator, dataSource, numDocs);
         }
         if (dataSource.getFSTIndex() != null && dataSource.getInvertedIndex() != null) {
           return new InvertedIndexFilterOperator(queryContext, predicateEvaluator, dataSource, numDocs);
-=======
-          return new SortedIndexBasedFilterOperator(predicateEvaluator, dataSource, numDocs, nullHandlingEnabled);
-        }
-        if (dataSource.getFSTIndex() != null && dataSource.getInvertedIndex() != null) {
-          return new InvertedIndexFilterOperator(predicateEvaluator, dataSource, numDocs, nullHandlingEnabled);
->>>>>>> d83d1e87
         }
         return new ScanBasedFilterOperator(queryContext, predicateEvaluator, dataSource, numDocs);
       } else {
         if (dataSource.getDataSourceMetadata().isSorted() && dataSource.getDictionary() != null) {
-<<<<<<< HEAD
           return new SortedIndexBasedFilterOperator(queryContext, predicateEvaluator, dataSource, numDocs);
         }
         if (dataSource.getInvertedIndex() != null) {
@@ -123,15 +108,6 @@
         }
         if (RangeIndexBasedFilterOperator.canEvaluate(predicateEvaluator, dataSource)) {
           return new RangeIndexBasedFilterOperator(queryContext, predicateEvaluator, dataSource, numDocs);
-=======
-          return new SortedIndexBasedFilterOperator(predicateEvaluator, dataSource, numDocs, nullHandlingEnabled);
-        }
-        if (dataSource.getInvertedIndex() != null) {
-          return new InvertedIndexFilterOperator(predicateEvaluator, dataSource, numDocs, nullHandlingEnabled);
-        }
-        if (RangeIndexBasedFilterOperator.canEvaluate(predicateEvaluator, dataSource)) {
-          return new RangeIndexBasedFilterOperator(predicateEvaluator, dataSource, numDocs, nullHandlingEnabled);
->>>>>>> d83d1e87
         }
         return new ScanBasedFilterOperator(queryContext, predicateEvaluator, dataSource, numDocs);
       }
