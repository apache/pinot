/**
 * Licensed to the Apache Software Foundation (ASF) under one
 * or more contributor license agreements.  See the NOTICE file
 * distributed with this work for additional information
 * regarding copyright ownership.  The ASF licenses this file
 * to you under the Apache License, Version 2.0 (the
 * "License"); you may not use this file except in compliance
 * with the License.  You may obtain a copy of the License at
 *
 *   http://www.apache.org/licenses/LICENSE-2.0
 *
 * Unless required by applicable law or agreed to in writing,
 * software distributed under the License is distributed on an
 * "AS IS" BASIS, WITHOUT WARRANTIES OR CONDITIONS OF ANY
 * KIND, either express or implied.  See the License for the
 * specific language governing permissions and limitations
 * under the License.
 */
package org.apache.pinot.core.segment.index.datasource;

import javax.annotation.Nullable;
import org.apache.pinot.core.common.DataSource;
import org.apache.pinot.core.common.DataSourceMetadata;
import org.apache.pinot.core.segment.index.readers.BloomFilterReader;
import org.apache.pinot.core.segment.index.readers.Dictionary;
import org.apache.pinot.core.segment.index.readers.ForwardIndexReader;
import org.apache.pinot.core.segment.index.readers.H3IndexReader;
import org.apache.pinot.core.segment.index.readers.InvertedIndexReader;
<<<<<<< HEAD
=======
import org.apache.pinot.core.segment.index.readers.JsonIndexReader;
>>>>>>> 37f2e28a
import org.apache.pinot.core.segment.index.readers.NullValueVectorReader;
import org.apache.pinot.core.segment.index.readers.TextIndexReader;


public abstract class BaseDataSource implements DataSource {
  private final DataSourceMetadata _dataSourceMetadata;
  private final ForwardIndexReader<?> _forwardIndex;
  private final Dictionary _dictionary;
  private final InvertedIndexReader<?> _invertedIndex;
  private final InvertedIndexReader<?> _rangeIndex;
  private final H3IndexReader _h3Index;
  private final TextIndexReader _textIndex;
  private final TextIndexReader _fstIndex;
  private final JsonIndexReader _jsonIndex;
  private final BloomFilterReader _bloomFilter;
  private final NullValueVectorReader _nullValueVector;

  public BaseDataSource(DataSourceMetadata dataSourceMetadata, ForwardIndexReader<?> forwardIndex,
      @Nullable Dictionary dictionary, @Nullable InvertedIndexReader<?> invertedIndex,
      @Nullable InvertedIndexReader<?> rangeIndex, @Nullable TextIndexReader textIndex,
<<<<<<< HEAD
      @Nullable TextIndexReader fstIndex, @Nullable BloomFilterReader bloomFilter,
      @Nullable NullValueVectorReader nullValueVector, @Nullable H3IndexReader h3Index) {
=======
      @Nullable TextIndexReader fstIndex, @Nullable JsonIndexReader jsonIndex, @Nullable BloomFilterReader bloomFilter,
      @Nullable NullValueVectorReader nullValueVector) {
>>>>>>> 37f2e28a
    _dataSourceMetadata = dataSourceMetadata;
    _forwardIndex = forwardIndex;
    _dictionary = dictionary;
    _invertedIndex = invertedIndex;
    _rangeIndex = rangeIndex;
    _h3Index = h3Index;
    _textIndex = textIndex;
    _fstIndex = fstIndex;
    _jsonIndex = jsonIndex;
    _bloomFilter = bloomFilter;
    _nullValueVector = nullValueVector;
  }

  public BaseDataSource(DataSourceMetadata dataSourceMetadata, ForwardIndexReader<?> forwardIndex,
      @Nullable Dictionary dictionary, @Nullable InvertedIndexReader<?> invertedIndex,
      @Nullable InvertedIndexReader<?> rangeIndex, @Nullable TextIndexReader textIndex,
      @Nullable TextIndexReader fstIndex, @Nullable BloomFilterReader bloomFilter,
      @Nullable NullValueVectorReader nullValueVector) {
    this(dataSourceMetadata, forwardIndex, dictionary, invertedIndex, rangeIndex, textIndex, fstIndex, bloomFilter,
        nullValueVector, null);
  }

  @Override
  public DataSourceMetadata getDataSourceMetadata() {
    return _dataSourceMetadata;
  }

  @Override
  public ForwardIndexReader<?> getForwardIndex() {
    return _forwardIndex;
  }

  @Nullable
  @Override
  public Dictionary getDictionary() {
    return _dictionary;
  }

  @Nullable
  @Override
  public InvertedIndexReader<?> getInvertedIndex() {
    return _invertedIndex;
  }

  @Nullable
  @Override
  public InvertedIndexReader<?> getRangeIndex() {
    return _rangeIndex;
  }

  @Nullable
  @Override
  public TextIndexReader getTextIndex() {
    return _textIndex;
  }

  @Nullable
  @Override
  public TextIndexReader getFSTIndex() {
    return _fstIndex;
  }

  @Nullable
  @Override
<<<<<<< HEAD
  public H3IndexReader getH3Index() {
    return _h3Index;
  }

  @Nullable
  @Override
  public TextIndexReader getTextIndex() {
    return _textIndex;
=======
  public JsonIndexReader getJsonIndex() {
    return _jsonIndex;
>>>>>>> 37f2e28a
  }

  @Nullable
  @Override
  public BloomFilterReader getBloomFilter() {
    return _bloomFilter;
  }

  @Nullable
  @Override
  public NullValueVectorReader getNullValueVector() {
    return _nullValueVector;
  }
}<|MERGE_RESOLUTION|>--- conflicted
+++ resolved
@@ -26,10 +26,7 @@
 import org.apache.pinot.core.segment.index.readers.ForwardIndexReader;
 import org.apache.pinot.core.segment.index.readers.H3IndexReader;
 import org.apache.pinot.core.segment.index.readers.InvertedIndexReader;
-<<<<<<< HEAD
-=======
 import org.apache.pinot.core.segment.index.readers.JsonIndexReader;
->>>>>>> 37f2e28a
 import org.apache.pinot.core.segment.index.readers.NullValueVectorReader;
 import org.apache.pinot.core.segment.index.readers.TextIndexReader;
 
@@ -50,13 +47,8 @@
   public BaseDataSource(DataSourceMetadata dataSourceMetadata, ForwardIndexReader<?> forwardIndex,
       @Nullable Dictionary dictionary, @Nullable InvertedIndexReader<?> invertedIndex,
       @Nullable InvertedIndexReader<?> rangeIndex, @Nullable TextIndexReader textIndex,
-<<<<<<< HEAD
-      @Nullable TextIndexReader fstIndex, @Nullable BloomFilterReader bloomFilter,
+      @Nullable TextIndexReader fstIndex, @Nullable JsonIndexReader jsonIndex, @Nullable BloomFilterReader bloomFilter,
       @Nullable NullValueVectorReader nullValueVector, @Nullable H3IndexReader h3Index) {
-=======
-      @Nullable TextIndexReader fstIndex, @Nullable JsonIndexReader jsonIndex, @Nullable BloomFilterReader bloomFilter,
-      @Nullable NullValueVectorReader nullValueVector) {
->>>>>>> 37f2e28a
     _dataSourceMetadata = dataSourceMetadata;
     _forwardIndex = forwardIndex;
     _dictionary = dictionary;
@@ -75,8 +67,8 @@
       @Nullable InvertedIndexReader<?> rangeIndex, @Nullable TextIndexReader textIndex,
       @Nullable TextIndexReader fstIndex, @Nullable BloomFilterReader bloomFilter,
       @Nullable NullValueVectorReader nullValueVector) {
-    this(dataSourceMetadata, forwardIndex, dictionary, invertedIndex, rangeIndex, textIndex, fstIndex, bloomFilter,
-        nullValueVector, null);
+    this(dataSourceMetadata, forwardIndex, dictionary, invertedIndex, rangeIndex, textIndex, fstIndex, null,
+        bloomFilter, nullValueVector, null);
   }
 
   @Override
@@ -109,19 +101,12 @@
 
   @Nullable
   @Override
-  public TextIndexReader getTextIndex() {
-    return _textIndex;
-  }
-
-  @Nullable
-  @Override
   public TextIndexReader getFSTIndex() {
     return _fstIndex;
   }
 
   @Nullable
   @Override
-<<<<<<< HEAD
   public H3IndexReader getH3Index() {
     return _h3Index;
   }
@@ -130,10 +115,10 @@
   @Override
   public TextIndexReader getTextIndex() {
     return _textIndex;
-=======
+  }
+
   public JsonIndexReader getJsonIndex() {
     return _jsonIndex;
->>>>>>> 37f2e28a
   }
 
   @Nullable
