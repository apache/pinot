/**
 * Licensed to the Apache Software Foundation (ASF) under one
 * or more contributor license agreements.  See the NOTICE file
 * distributed with this work for additional information
 * regarding copyright ownership.  The ASF licenses this file
 * to you under the Apache License, Version 2.0 (the
 * "License"); you may not use this file except in compliance
 * with the License.  You may obtain a copy of the License at
 *
 *   http://www.apache.org/licenses/LICENSE-2.0
 *
 * Unless required by applicable law or agreed to in writing,
 * software distributed under the License is distributed on an
 * "AS IS" BASIS, WITHOUT WARRANTIES OR CONDITIONS OF ANY
 * KIND, either express or implied.  See the License for the
 * specific language governing permissions and limitations
 * under the License.
 */
package org.apache.pinot.core.operator.transform.function;

import java.math.BigDecimal;
import java.util.ArrayList;
import java.util.Arrays;
import java.util.List;
import java.util.Map;
import org.apache.pinot.core.operator.blocks.ProjectionBlock;
import org.apache.pinot.core.operator.transform.TransformResultMetadata;
import org.apache.pinot.segment.spi.datasource.DataSource;
import org.apache.pinot.spi.data.FieldSpec.DataType;
import org.apache.pinot.spi.utils.ArrayCopyUtils;


public class MultiplicationTransformFunction extends BaseTransformFunction {
  public static final String FUNCTION_NAME = "mult";

  private DataType _resultDataType;
  private double _literalDoubleProduct = 1.0;
  private BigDecimal _literalBigDecimalProduct = BigDecimal.ONE;
  private List<TransformFunction> _transformFunctions = new ArrayList<>();
  private double[] _doubleProducts;
  private BigDecimal[] _bigDecimalProducts;

  @Override
  public String getName() {
    return FUNCTION_NAME;
  }

  @Override
  public void init(List<TransformFunction> arguments, Map<String, DataSource> dataSourceMap) {
    // Check that there are more than 1 arguments
    if (arguments.size() < 2) {
      throw new IllegalArgumentException("At least 2 arguments are required for MULT transform function");
    }

    _resultDataType = DataType.DOUBLE;
    for (TransformFunction argument : arguments) {
      if (argument instanceof LiteralTransformFunction) {
        LiteralTransformFunction literalTransformFunction = (LiteralTransformFunction) argument;
        DataType dataType = literalTransformFunction.getResultMetadata().getDataType();
        if (dataType == DataType.BIG_DECIMAL) {
          _literalBigDecimalProduct = _literalBigDecimalProduct.multiply(
              new BigDecimal(literalTransformFunction.getLiteral()));
          _resultDataType = DataType.BIG_DECIMAL;
        } else {
          _literalDoubleProduct *= Double.parseDouble(((LiteralTransformFunction) argument).getLiteral());
        }
      } else {
        if (!argument.getResultMetadata().isSingleValue()) {
          throw new IllegalArgumentException("All the arguments of MULT transform function must be single-valued");
        }
        if (argument.getResultMetadata().getDataType() == DataType.BIG_DECIMAL) {
          _resultDataType = DataType.BIG_DECIMAL;
        }
        _transformFunctions.add(argument);
      }
    }
    if (_resultDataType == DataType.BIG_DECIMAL) {
      _literalBigDecimalProduct = _literalBigDecimalProduct.multiply(BigDecimal.valueOf(_literalDoubleProduct));
    }
  }

  @Override
  public TransformResultMetadata getResultMetadata() {
    if (_resultDataType == DataType.BIG_DECIMAL) {
      return BIG_DECIMAL_SV_NO_DICTIONARY_METADATA;
    }
    return DOUBLE_SV_NO_DICTIONARY_METADATA;
  }

  @Override
  public double[] transformToDoubleValuesSV(ProjectionBlock projectionBlock) {
<<<<<<< HEAD
    if (_doubleProducts == null) {
      _doubleProducts = new double[DocIdSetPlanNode.MAX_DOC_PER_CALL];
    }

    int length = projectionBlock.getNumDocs();
    if (_resultDataType == DataType.BIG_DECIMAL) {
      BigDecimal[] values = transformToBigDecimalValuesSV(projectionBlock);
      ArrayCopyUtils.copy(values, _doubleProducts, length);
    } else {
      Arrays.fill(_doubleProducts, 0, length, _literalDoubleProduct);
      for (TransformFunction transformFunction : _transformFunctions) {
        double[] values = transformFunction.transformToDoubleValuesSV(projectionBlock);
        for (int i = 0; i < length; i++) {
          _doubleProducts[i] *= values[i];
        }
      }
    }
    return _doubleProducts;
  }

  @Override
  public BigDecimal[] transformToBigDecimalValuesSV(ProjectionBlock projectionBlock) {
    if (_bigDecimalProducts == null) {
      _bigDecimalProducts = new BigDecimal[DocIdSetPlanNode.MAX_DOC_PER_CALL];
    }

    int length = projectionBlock.getNumDocs();
    if (_resultDataType == DataType.DOUBLE) {
      double[] values = transformToDoubleValuesSV(projectionBlock);
      ArrayCopyUtils.copy(values, _bigDecimalProducts, length);
    } else {
      Arrays.fill(_bigDecimalProducts, 0, length, _literalBigDecimalProduct);
      for (TransformFunction transformFunction : _transformFunctions) {
        BigDecimal[] values = transformFunction.transformToBigDecimalValuesSV(projectionBlock);
        for (int i = 0; i < length; i++) {
          _bigDecimalProducts[i] = _bigDecimalProducts[i].multiply(values[i]);
        }
=======
    int length = projectionBlock.getNumDocs();

    if (_products == null || _products.length < length) {
      _products = new double[length];
    }

    Arrays.fill(_products, 0, length, _literalProduct);
    for (TransformFunction transformFunction : _transformFunctions) {
      double[] values = transformFunction.transformToDoubleValuesSV(projectionBlock);
      for (int i = 0; i < length; i++) {
        _products[i] *= values[i];
>>>>>>> 2d22c6d1
      }
    }
    return _bigDecimalProducts;
  }
}<|MERGE_RESOLUTION|>--- conflicted
+++ resolved
@@ -25,6 +25,7 @@
 import java.util.Map;
 import org.apache.pinot.core.operator.blocks.ProjectionBlock;
 import org.apache.pinot.core.operator.transform.TransformResultMetadata;
+import org.apache.pinot.core.plan.DocIdSetPlanNode;
 import org.apache.pinot.segment.spi.datasource.DataSource;
 import org.apache.pinot.spi.data.FieldSpec.DataType;
 import org.apache.pinot.spi.utils.ArrayCopyUtils;
@@ -89,12 +90,11 @@
 
   @Override
   public double[] transformToDoubleValuesSV(ProjectionBlock projectionBlock) {
-<<<<<<< HEAD
-    if (_doubleProducts == null) {
+    int length = projectionBlock.getNumDocs();
+    if (_doubleProducts == null || _doubleProducts.length < length) {
       _doubleProducts = new double[DocIdSetPlanNode.MAX_DOC_PER_CALL];
     }
 
-    int length = projectionBlock.getNumDocs();
     if (_resultDataType == DataType.BIG_DECIMAL) {
       BigDecimal[] values = transformToBigDecimalValuesSV(projectionBlock);
       ArrayCopyUtils.copy(values, _doubleProducts, length);
@@ -112,11 +112,11 @@
 
   @Override
   public BigDecimal[] transformToBigDecimalValuesSV(ProjectionBlock projectionBlock) {
-    if (_bigDecimalProducts == null) {
+    int length = projectionBlock.getNumDocs();
+    if (_bigDecimalProducts == null || _bigDecimalProducts.length < length) {
       _bigDecimalProducts = new BigDecimal[DocIdSetPlanNode.MAX_DOC_PER_CALL];
     }
 
-    int length = projectionBlock.getNumDocs();
     if (_resultDataType == DataType.DOUBLE) {
       double[] values = transformToDoubleValuesSV(projectionBlock);
       ArrayCopyUtils.copy(values, _bigDecimalProducts, length);
@@ -127,19 +127,6 @@
         for (int i = 0; i < length; i++) {
           _bigDecimalProducts[i] = _bigDecimalProducts[i].multiply(values[i]);
         }
-=======
-    int length = projectionBlock.getNumDocs();
-
-    if (_products == null || _products.length < length) {
-      _products = new double[length];
-    }
-
-    Arrays.fill(_products, 0, length, _literalProduct);
-    for (TransformFunction transformFunction : _transformFunctions) {
-      double[] values = transformFunction.transformToDoubleValuesSV(projectionBlock);
-      for (int i = 0; i < length; i++) {
-        _products[i] *= values[i];
->>>>>>> 2d22c6d1
       }
     }
     return _bigDecimalProducts;
