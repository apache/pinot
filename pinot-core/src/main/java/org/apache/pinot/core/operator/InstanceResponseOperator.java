--- conflicted
+++ resolved
@@ -45,14 +45,10 @@
   protected final int _fetchContextSize;
   protected final QueryContext _queryContext;
 
-<<<<<<< HEAD
   protected long _threadCpuTimeNs;
   protected long _systemActivitiesCpuTimeNs;
 
-  public InstanceResponseOperator(BaseCombineOperator<?> combineOperator, List<IndexSegment> indexSegments,
-=======
   public InstanceResponseOperator(BaseCombineOperator<?> combineOperator, List<SegmentContext> segmentContexts,
->>>>>>> 13673f11
       List<FetchContext> fetchContexts, QueryContext queryContext) {
     _combineOperator = combineOperator;
     _segmentContexts = segmentContexts;
