--- conflicted
+++ resolved
@@ -261,13 +261,6 @@
     }
 
     @Override
-<<<<<<< HEAD
-    public void updateResourceUsageConcurrently(String queryId, TrackingScope resourceType) {
-      if (!resourceType.equals(TrackingScope.QUERY)) {
-        return;
-      }
-
-=======
     public boolean isAnchorThreadInterrupted() {
       ThreadExecutionContext context = _threadLocalEntry.get().getCurrentThreadTaskStatus();
       if (context != null && context.getAnchorThread() != null) {
@@ -300,7 +293,6 @@
         // only update for QUERY scope
         return;
       }
->>>>>>> f21dcf2c
       if (_isThreadCPUSamplingEnabled) {
         _concurrentTaskCPUStatsAggregator.compute(queryId,
             (key, value) -> (value == null) ? cpuTimeNs : (value + cpuTimeNs));
@@ -357,29 +349,12 @@
     }
 
     @Override
-<<<<<<< HEAD
-    public void createExecutionContextInner(@Nullable String queryId, int taskId,
-        ThreadExecutionContext.TaskType taskType, @Nullable ThreadExecutionContext parentContext,
-        @Nullable String workloadName) {
-      _threadLocalEntry.get()._errorStatus.set(null);
-      if (parentContext == null) {
-        // is anchor thread
-        assert queryId != null;
-        _threadLocalEntry.get()
-            .setThreadTaskStatus(queryId, CommonConstants.Accounting.ANCHOR_TASK_ID, taskType, Thread.currentThread(),
-                workloadName);
-      } else {
-        // not anchor thread
-        _threadLocalEntry.get().setThreadTaskStatus(queryId, taskId, parentContext.getTaskType(),
-            parentContext.getAnchorThread(), workloadName);
-=======
     public void setupWorker(int taskId, ThreadExecutionContext.TaskType taskType,
         @Nullable ThreadExecutionContext parentContext) {
       _threadLocalEntry.get()._errorStatus.set(null);
       if (parentContext != null && parentContext.getQueryId() != null && parentContext.getAnchorThread() != null) {
         _threadLocalEntry.get().setThreadTaskStatus(parentContext.getQueryId(), taskId, parentContext.getTaskType(),
             parentContext.getAnchorThread(), parentContext.getWorkloadName());
->>>>>>> f21dcf2c
       }
     }
 
@@ -636,97 +611,6 @@
     /**
      * A watcher task to perform usage sampling, aggregation, and query preemption
      */
-<<<<<<< HEAD
-    class WatcherTask implements Runnable {
-
-      // max heap usage, Xmx
-      private final long _maxHeapSize = MEMORY_MX_BEAN.getHeapMemoryUsage().getMax();
-
-      // don't kill a query if its memory footprint is below some ratio of _maxHeapSize
-      private final long _minMemoryFootprintForKill = (long) (_maxHeapSize
-          * _config.getProperty(CommonConstants.Accounting.CONFIG_OF_MIN_MEMORY_FOOTPRINT_TO_KILL_RATIO,
-          CommonConstants.Accounting.DEFAULT_MEMORY_FOOTPRINT_TO_KILL_RATIO));
-
-      // kill all queries if heap usage exceeds this
-      private final long _panicLevel = (long) (_maxHeapSize
-          * _config.getProperty(CommonConstants.Accounting.CONFIG_OF_PANIC_LEVEL_HEAP_USAGE_RATIO,
-          CommonConstants.Accounting.DEFAULT_PANIC_LEVEL_HEAP_USAGE_RATIO));
-
-      // kill the most expensive query if heap usage exceeds this
-      private final long _criticalLevel = (long) (_maxHeapSize
-          * _config.getProperty(CommonConstants.Accounting.CONFIG_OF_CRITICAL_LEVEL_HEAP_USAGE_RATIO,
-          CommonConstants.Accounting.DEFAULT_CRITICAL_LEVEL_HEAP_USAGE_RATIO));
-
-      // if after gc the heap usage is still above this, kill the most expensive query
-      // use this to prevent heap size oscillation and repeatedly triggering gc
-      private final long _criticalLevelAfterGC = _criticalLevel - (long) (_maxHeapSize
-          * _config.getProperty(CommonConstants.Accounting.CONFIG_OF_CRITICAL_LEVEL_HEAP_USAGE_RATIO_DELTA_AFTER_GC,
-          CommonConstants.Accounting.DEFAULT_CONFIG_OF_CRITICAL_LEVEL_HEAP_USAGE_RATIO_DELTA_AFTER_GC));
-
-      // trigger gc if consecutively kill more than some number of queries
-      // set this to 0 to always trigger gc before killing a query to give gc a second chance
-      // as would minimize the chance of false positive killing in some usecases
-      // should consider use -XX:+ExplicitGCInvokesConcurrent to avoid STW for some gc algorithms
-      private final int _gcBackoffCount =
-          _config.getProperty(CommonConstants.Accounting.CONFIG_OF_GC_BACKOFF_COUNT,
-              CommonConstants.Accounting.DEFAULT_GC_BACKOFF_COUNT);
-
-      // start to sample more frequently if heap usage exceeds this
-      private final long _alarmingLevel =
-          (long) (_maxHeapSize
-              * _config.getProperty(CommonConstants.Accounting.CONFIG_OF_ALARMING_LEVEL_HEAP_USAGE_RATIO,
-              CommonConstants.Accounting.DEFAULT_ALARMING_LEVEL_HEAP_USAGE_RATIO));
-
-      // normal sleep time
-      private final int _normalSleepTime =
-          _config.getProperty(CommonConstants.Accounting.CONFIG_OF_SLEEP_TIME_MS,
-              CommonConstants.Accounting.DEFAULT_SLEEP_TIME_MS);
-
-      // wait for gc to complete, according to system.gc() javadoc, when control returns from the method call,
-      // the Java Virtual Machine has made a best effort to reclaim space from all discarded objects.
-      // Therefore, we default this to 0.
-      // Tested with Shenandoah GC and G1GC, with -XX:+ExplicitGCInvokesConcurrent
-      private final int _gcWaitTime =
-          _config.getProperty(CommonConstants.Accounting.CONFIG_OF_GC_WAIT_TIME_MS,
-              CommonConstants.Accounting.DEFAULT_CONFIG_OF_GC_WAIT_TIME_MS);
-
-      // alarming sleep time denominator, should be > 1 to sample more frequent at alarming level
-      private final int _alarmingSleepTimeDenominator =
-          _config.getProperty(CommonConstants.Accounting.CONFIG_OF_SLEEP_TIME_DENOMINATOR,
-              CommonConstants.Accounting.DEFAULT_SLEEP_TIME_DENOMINATOR);
-
-      // alarming sleep time
-      private final int _alarmingSleepTime = _normalSleepTime / _alarmingSleepTimeDenominator;
-
-      // the framework would not commit to kill any query if this is disabled
-      private final boolean _oomKillQueryEnabled =
-          _config.getProperty(CommonConstants.Accounting.CONFIG_OF_OOM_PROTECTION_KILLING_QUERY,
-              CommonConstants.Accounting.DEFAULT_ENABLE_OOM_PROTECTION_KILLING_QUERY);
-
-      // if we want to publish the heap usage
-      private final boolean _publishHeapUsageMetric =
-          _config.getProperty(CommonConstants.Accounting.CONFIG_OF_PUBLISHING_JVM_USAGE,
-              CommonConstants.Accounting.DEFAULT_PUBLISHING_JVM_USAGE);
-
-      // if we want kill query based on CPU time
-      private final boolean _isCPUTimeBasedKillingEnabled =
-          _config.getProperty(CommonConstants.Accounting.CONFIG_OF_CPU_TIME_BASED_KILLING_ENABLED,
-              CommonConstants.Accounting.DEFAULT_CPU_TIME_BASED_KILLING_ENABLED) && _isThreadCPUSamplingEnabled;
-
-      // CPU time based killing threshold
-      private final long _cpuTimeBasedKillingThresholdNS =
-          _config.getProperty(CommonConstants.Accounting.CONFIG_OF_CPU_TIME_BASED_KILLING_THRESHOLD_MS,
-              CommonConstants.Accounting.DEFAULT_CPU_TIME_BASED_KILLING_THRESHOLD_MS) * 1000_000L;
-
-      //
-      private final boolean _isQueryKilledMetricEnabled =
-          _config.getProperty(CommonConstants.Accounting.CONFIG_OF_QUERY_KILLED_METRIC_ENABLED,
-              CommonConstants.Accounting.DEFAULT_QUERY_KILLED_METRIC_ENABLED);
-
-      private long _usedBytes;
-      private int _sleepTime;
-      private int _numQueriesKilledConsecutively = 0;
-=======
     public class WatcherTask implements Runnable, PinotClusterConfigChangeListener {
 
       protected AtomicReference<QueryMonitorConfig> _queryMonitorConfig = new AtomicReference<>();
@@ -734,7 +618,6 @@
       protected long _usedBytes;
       protected int _sleepTime;
       protected int _numQueriesKilledConsecutively = 0;
->>>>>>> f21dcf2c
       protected Map<String, AggregatedStats> _aggregatedUsagePerActiveQuery;
       private TriggeringLevel _triggeringLevel;
 
