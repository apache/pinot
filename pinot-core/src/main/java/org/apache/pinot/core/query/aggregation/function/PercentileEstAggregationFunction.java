--- conflicted
+++ resolved
@@ -80,22 +80,17 @@
       Map<ExpressionContext, BlockValSet> blockValSetMap) {
     BlockValSet blockValSet = blockValSetMap.get(_expression);
     if (blockValSet.getValueType() != DataType.BYTES) {
+      long[] longValues = blockValSet.getLongValuesSV();
       QuantileDigest quantileDigest = getDefaultQuantileDigest(aggregationResultHolder);
-      forEachNotNullLong(length, blockValSet, value -> quantileDigest.add(value));
+      for (int i = 0; i < length; i++) {
+        quantileDigest.add(longValues[i]);
+      }
     } else {
       // Serialized QuantileDigest
       byte[][] bytesValues = blockValSet.getBytesValuesSV();
       foldNotNull(length, blockValSet, (QuantileDigest) aggregationResultHolder.getResult(), (quantile, from, toEx) -> {
         int start;
         QuantileDigest quantileDigest;
-<<<<<<< HEAD
-        if (quantile == null) {
-          start = from + 1;
-          quantileDigest = ObjectSerDeUtils.QUANTILE_DIGEST_SER_DE.deserialize(bytesValues[0]);
-        } else {
-          start = from;
-          quantileDigest = quantile;
-=======
         if (quantile != null) {
           start = from;
           quantileDigest = quantile;
@@ -103,7 +98,6 @@
           start = from + 1;
           quantileDigest = ObjectSerDeUtils.QUANTILE_DIGEST_SER_DE.deserialize(bytesValues[from]);
           aggregationResultHolder.setValue(quantileDigest);
->>>>>>> 7f7ff09c
         }
         for (int i = start; i < toEx; i++) {
           quantileDigest.merge(ObjectSerDeUtils.QUANTILE_DIGEST_SER_DE.deserialize(bytesValues[i]));
@@ -118,7 +112,6 @@
       Map<ExpressionContext, BlockValSet> blockValSetMap) {
     BlockValSet blockValSet = blockValSetMap.get(_expression);
     if (blockValSet.getValueType() != DataType.BYTES) {
-<<<<<<< HEAD
       long[] longValues = blockValSet.getLongValuesSV();
       forEachNotNull(length, blockValSet, (from, to) -> {
         for (int i = from; i < to; i++) {
@@ -138,21 +131,6 @@
           } else {
             groupByResultHolder.setValueForKey(groupKey, value);
           }
-=======
-      forEachNotNullLong(length, blockValSet, (i, value) -> {
-        getDefaultQuantileDigest(groupByResultHolder, groupKeyArray[i]).add(value);
-      });
-    } else {
-      // Serialized QuantileDigest
-      forEachNotNullBytes(length, blockValSet, (i, bytes) -> {
-        QuantileDigest value = ObjectSerDeUtils.QUANTILE_DIGEST_SER_DE.deserialize(bytes);
-        int groupKey = groupKeyArray[i];
-        QuantileDigest quantileDigest = groupByResultHolder.getResult(groupKey);
-        if (quantileDigest != null) {
-          quantileDigest.merge(value);
-        } else {
-          groupByResultHolder.setValueForKey(groupKey, value);
->>>>>>> 7f7ff09c
         }
       });
     }
@@ -163,7 +141,6 @@
       Map<ExpressionContext, BlockValSet> blockValSetMap) {
     BlockValSet blockValSet = blockValSetMap.get(_expression);
     if (blockValSet.getValueType() != DataType.BYTES) {
-<<<<<<< HEAD
       long[] longValues = blockValSet.getLongValuesSV();
       forEachNotNull(length, blockValSet, (from, to) -> {
         for (int i = from; i < to; i++) {
@@ -171,16 +148,10 @@
           for (int groupKey : groupKeysArray[i]) {
             getDefaultQuantileDigest(groupByResultHolder, groupKey).add(value);
           }
-=======
-      forEachNotNullLong(length, blockValSet, (i, value) -> {
-        for (int groupKey : groupKeysArray[i]) {
-          getDefaultQuantileDigest(groupByResultHolder, groupKey).add(value);
->>>>>>> 7f7ff09c
         }
       });
     } else {
       // Serialized QuantileDigest
-<<<<<<< HEAD
       byte[][] bytesValues = blockValSet.getBytesValuesSV();
       forEachNotNull(length, blockValSet, (from, to) -> {
         for (int i = from; i < to; i++) {
@@ -193,18 +164,6 @@
               // Create a new QuantileDigest for the group
               groupByResultHolder.setValueForKey(groupKey, value);
             }
-=======
-      forEachNotNullBytes(length, blockValSet, (i, bytes) -> {
-        QuantileDigest value = ObjectSerDeUtils.QUANTILE_DIGEST_SER_DE.deserialize(bytes);
-        for (int groupKey : groupKeysArray[i]) {
-          QuantileDigest quantileDigest = groupByResultHolder.getResult(groupKey);
-          if (quantileDigest != null) {
-            quantileDigest.merge(value);
-          } else {
-            // Create a new QuantileDigest for the group
-            groupByResultHolder
-                .setValueForKey(groupKey, ObjectSerDeUtils.QUANTILE_DIGEST_SER_DE.deserialize(bytes));
->>>>>>> 7f7ff09c
           }
         }
       });
