--- conflicted
+++ resolved
@@ -28,6 +28,7 @@
 import java.util.ServiceLoader;
 import java.util.Set;
 import org.apache.commons.lang3.StringUtils;
+import org.apache.commons.lang3.tuple.Pair;
 import org.apache.pinot.common.function.FunctionInfo;
 import org.apache.pinot.common.function.FunctionRegistry;
 import org.apache.pinot.common.function.TransformFunctionType;
@@ -217,7 +218,6 @@
     return StringUtils.remove(functionName, '_').toLowerCase();
   }
 
-<<<<<<< HEAD
   @VisibleForTesting
   public static Map<String, Class<? extends TransformFunction>> getAllFunctions() {
     return Collections.unmodifiableMap(TRANSFORM_FUNCTION_MAP);
@@ -231,31 +231,28 @@
     ServiceLoader.load(Udf.class).stream()
         .map(ServiceLoader.Provider::get)
         .forEach(udf -> {
-          for (Map.Entry<TransformFunctionType, Class<? extends TransformFunction>> entry
-              : udf.getTransformFunctions().entrySet()) {
-            Udf oldUdf = typeToUdf.get(entry.getKey());
-            if (oldUdf == null) {
-              typeToUdf.put(entry.getKey(), udf);
-              typeToImplementation.put(entry.getKey(), entry.getValue());
-              LOGGER.debug("Adding transform function {} with UDF {}", entry.getKey(),
-                  udf.getClass().getCanonicalName());
-            } else if (oldUdf.priority() < udf.priority()) {
-              typeToUdf.put(entry.getKey(), udf);
-              typeToImplementation.put(entry.getKey(), entry.getValue());
-              LOGGER.info("Changing transform function {} from lower priority UDF {} with {}",
-                  entry.getKey(), oldUdf.getClass().getCanonicalName(), udf.getClass().getCanonicalName());
-            } else {
-              LOGGER.debug("Keeping transform function {} with UDF {} as it has higher priority than {}",
-                  entry.getKey(), oldUdf.getClass().getCanonicalName(), udf.getClass().getCanonicalName());
-            }
+          Pair<TransformFunctionType, Class<? extends TransformFunction>> entry = udf.getTransformFunction();
+          if (entry == null) {
+            LOGGER.debug("UDF {} does not have a transform function type, skipping", udf.getMainName());
+            return;
+          }
+          Udf oldUdf = typeToUdf.get(entry.getKey());
+          if (oldUdf == null) {
+            typeToUdf.put(entry.getKey(), udf);
+            typeToImplementation.put(entry.getKey(), entry.getValue());
+            LOGGER.debug("Adding transform function {} with UDF {}", entry.getKey(),
+                udf.getClass().getCanonicalName());
+          } else if (oldUdf.priority() < udf.priority()) {
+            typeToUdf.put(entry.getKey(), udf);
+            typeToImplementation.put(entry.getKey(), entry.getValue());
+            LOGGER.info("Changing transform function {} from lower priority UDF {} with {}",
+                entry.getKey(), oldUdf.getClass().getCanonicalName(), udf.getClass().getCanonicalName());
+          } else {
+            LOGGER.debug("Keeping transform function {} with UDF {} as it has higher priority than {}",
+                entry.getKey(), oldUdf.getClass().getCanonicalName(), udf.getClass().getCanonicalName());
           }
         });
 
     return typeToImplementation;
   }
-=======
-  public static Map<String, Class<? extends TransformFunction>> getAllFunctions() {
-    return Collections.unmodifiableMap(TRANSFORM_FUNCTION_MAP);
-  }
->>>>>>> 4f1c40c6
 }