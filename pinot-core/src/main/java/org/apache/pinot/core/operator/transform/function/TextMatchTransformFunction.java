/**
 * Licensed to the Apache Software Foundation (ASF) under one
 * or more contributor license agreements.  See the NOTICE file
 * distributed with this work for additional information
 * regarding copyright ownership.  The ASF licenses this file
 * to you under the Apache License, Version 2.0 (the
 * "License"); you may not use this file except in compliance
 * with the License.  You may obtain a copy of the License at
 *
 *   http://www.apache.org/licenses/LICENSE-2.0
 *
 * Unless required by applicable law or agreed to in writing,
 * software distributed under the License is distributed on an
 * "AS IS" BASIS, WITHOUT WARRANTIES OR CONDITIONS OF ANY
 * KIND, either express or implied.  See the License for the
 * specific language governing permissions and limitations
 * under the License.
 */
package org.apache.pinot.core.operator.transform.function;

import java.util.List;
import java.util.Map;
import org.apache.pinot.core.operator.ColumnContext;
import org.apache.pinot.core.operator.blocks.ValueBlock;
import org.apache.pinot.core.operator.transform.TransformResultMetadata;
import org.apache.pinot.segment.local.realtime.impl.invertedindex.NativeMutableTextIndex;
import org.apache.pinot.segment.local.segment.index.readers.text.NativeTextIndexReader;
import org.apache.pinot.segment.spi.datasource.DataSource;
import org.apache.pinot.segment.spi.index.reader.MultiColumnTextIndexReader;
import org.apache.pinot.segment.spi.index.reader.TextIndexReader;
import org.apache.pinot.spi.data.FieldSpec;
import org.roaringbitmap.buffer.MutableRoaringBitmap;


/*
 * This class implements TEXT_MATCH() as a transform function.
 */
public class TextMatchTransformFunction extends BaseTransformFunction {
  public static final String FUNCTION_NAME = "textMatch";
  private String _predicate;
  private String _options;
  private TextIndexReader _textIndexReader;
  private String _column;

  @Override
  public String getName() {
    return FUNCTION_NAME;
  }

  @Override
  public void init(List<TransformFunction> arguments, Map<String, ColumnContext> columnContextMap) {
    super.init(arguments, columnContextMap);

    TransformFunction columnArg = arguments.get(0);
    if (!(columnArg instanceof IdentifierTransformFunction && columnArg.getResultMetadata().isSingleValue())) {
      throw new IllegalArgumentException(
          "The first argument of TEXT_MATCH transform function must be a single-valued column");
    }
    String columnName = ((IdentifierTransformFunction) columnArg).getColumnName();
    DataSource dataSource = columnContextMap.get(columnName).getDataSource();
    if (dataSource == null) {
      throw new IllegalArgumentException("Cannot apply TEXT_MATCH on column: " + columnName + " without text index");
    }
    TextIndexReader indexReader = dataSource.getTextIndex();
    if (indexReader == null) {
      indexReader = dataSource.getMultiColumnTextIndex();
      _column = columnName;
    }
    if (indexReader == null) {
      throw new IllegalArgumentException("Cannot apply TEXT_MATCH on column: " + columnName + " without text index");
    }
    if (indexReader instanceof NativeTextIndexReader
        || indexReader instanceof NativeMutableTextIndex) {
      throw new UnsupportedOperationException(
          "TEXT_MATCH is not supported on column: " + columnName + " with native text index");
    }

    TransformFunction predicate = arguments.get(1);
    if (!(predicate instanceof LiteralTransformFunction && predicate.getResultMetadata().isSingleValue())) {
      throw new IllegalArgumentException(
          "The second argument of TEXT_MATCH transform function must be a single-valued string literal");
    }

    // Verify that the second parameter is actually a string literal
    LiteralTransformFunction literalPredicate = (LiteralTransformFunction) predicate;
    if (literalPredicate.getResultMetadata().getDataType() != FieldSpec.DataType.STRING) {
      throw new IllegalArgumentException(
          "The second argument of TEXT_MATCH transform function must be a string literal, got: "
              + literalPredicate.getResultMetadata().getDataType());
    }

    _predicate = literalPredicate.getStringLiteral();

    // Handle optional third parameter for options
    if (arguments.size() > 2) {
      TransformFunction options = arguments.get(2);
      if (!(options instanceof LiteralTransformFunction && options.getResultMetadata().isSingleValue())) {
        throw new IllegalArgumentException(
            "The third argument of TEXT_MATCH transform function must be a single-valued string literal");
      }

      // Verify that the third parameter is actually a string literal
      LiteralTransformFunction literalOptions = (LiteralTransformFunction) options;
      if (literalOptions.getResultMetadata().getDataType() != FieldSpec.DataType.STRING) {
        throw new IllegalArgumentException(
            "The third argument of TEXT_MATCH transform function must be a string literal, got: "
                + literalOptions.getResultMetadata().getDataType());
      }

      _options = literalOptions.getStringLiteral();
    } else {
      _options = null;
    }

    _textIndexReader = indexReader;
  }

  public int[] transformToIntValuesSV(ValueBlock valueBlock) {
    int length = valueBlock.getNumDocs();
    initZeroFillingIntValuesSV(length);

    int[] docIds = valueBlock.getDocIds();
<<<<<<< HEAD
    MutableRoaringBitmap indexDocIds = _textIndexReader.isMultiColumn()
        ? ((MultiColumnTextIndexReader) _textIndexReader).getDocIds(_column, _predicate)
        : _textIndexReader.getDocIds(_predicate);
=======
    MutableRoaringBitmap indexDocIds = _textIndexReader.getDocIds(_predicate, _options);
>>>>>>> 3ecbb61d

    for (int i = 0; i < length; i++) {
      if (indexDocIds.contains(docIds[i])) {
        _intValuesSV[i] = 1;
      }
    }

    return _intValuesSV;
  }

  @Override
  public TransformResultMetadata getResultMetadata() {
    return BOOLEAN_SV_NO_DICTIONARY_METADATA;
  }
}<|MERGE_RESOLUTION|>--- conflicted
+++ resolved
@@ -120,13 +120,9 @@
     initZeroFillingIntValuesSV(length);
 
     int[] docIds = valueBlock.getDocIds();
-<<<<<<< HEAD
     MutableRoaringBitmap indexDocIds = _textIndexReader.isMultiColumn()
-        ? ((MultiColumnTextIndexReader) _textIndexReader).getDocIds(_column, _predicate)
-        : _textIndexReader.getDocIds(_predicate);
-=======
-    MutableRoaringBitmap indexDocIds = _textIndexReader.getDocIds(_predicate, _options);
->>>>>>> 3ecbb61d
+        ? ((MultiColumnTextIndexReader) _textIndexReader).getDocIds(_column, _predicate, _options)
+        : _textIndexReader.getDocIds(_predicate, _options);
 
     for (int i = 0; i < length; i++) {
       if (indexDocIds.contains(docIds[i])) {
