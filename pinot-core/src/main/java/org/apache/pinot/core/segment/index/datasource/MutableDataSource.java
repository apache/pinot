/**
 * Licensed to the Apache Software Foundation (ASF) under one
 * or more contributor license agreements.  See the NOTICE file
 * distributed with this work for additional information
 * regarding copyright ownership.  The ASF licenses this file
 * to you under the Apache License, Version 2.0 (the
 * "License"); you may not use this file except in compliance
 * with the License.  You may obtain a copy of the License at
 *
 *   http://www.apache.org/licenses/LICENSE-2.0
 *
 * Unless required by applicable law or agreed to in writing,
 * software distributed under the License is distributed on an
 * "AS IS" BASIS, WITHOUT WARRANTIES OR CONDITIONS OF ANY
 * KIND, either express or implied.  See the License for the
 * specific language governing permissions and limitations
 * under the License.
 */
package org.apache.pinot.core.segment.index.datasource;

import java.util.Set;
import javax.annotation.Nullable;
import org.apache.pinot.core.common.DataSourceMetadata;
import org.apache.pinot.core.data.partition.PartitionFunction;
import org.apache.pinot.core.segment.index.readers.BloomFilterReader;
import org.apache.pinot.core.segment.index.readers.Dictionary;
import org.apache.pinot.core.segment.index.readers.ForwardIndexReader;
import org.apache.pinot.core.segment.index.readers.H3IndexReader;
import org.apache.pinot.core.segment.index.readers.InvertedIndexReader;
import org.apache.pinot.core.segment.index.readers.JsonIndexReader;
import org.apache.pinot.core.segment.index.readers.NullValueVectorReader;
import org.apache.pinot.core.segment.index.readers.TextIndexReader;
import org.apache.pinot.spi.data.FieldSpec;


/**
 * The {@code MutableDataSource} class is the data source for a column in the mutable segment.
 */
@SuppressWarnings("rawtypes")
public class MutableDataSource extends BaseDataSource {
  private final boolean _enableFST;

  public MutableDataSource(FieldSpec fieldSpec, int numDocs, int numValues, int maxNumValuesPerMVEntry,
<<<<<<< HEAD
      boolean fstIndexEnabled, @Nullable PartitionFunction partitionFunction, @Nullable Set<Integer> partitions,
      @Nullable Comparable minValue, @Nullable Comparable maxValue, ForwardIndexReader forwardIndex,
      @Nullable Dictionary dictionary, @Nullable InvertedIndexReader invertedIndex,
      @Nullable InvertedIndexReader rangeIndex, @Nullable TextIndexReader textIndex, @Nullable TextIndexReader fstIndex,
      @Nullable BloomFilterReader bloomFilter, @Nullable NullValueVectorReader nullValueVector,
      @Nullable H3IndexReader h3Index) {
    super(new MutableDataSourceMetadata(fieldSpec, numDocs, numValues, maxNumValuesPerMVEntry, partitionFunction,
            partitions, minValue, maxValue), forwardIndex, dictionary, invertedIndex, rangeIndex, textIndex, fstIndex,
        bloomFilter, nullValueVector, h3Index);
    _fstIndexEnabled = fstIndexEnabled;
=======
      @Nullable PartitionFunction partitionFunction, @Nullable Set<Integer> partitions, @Nullable Comparable minValue,
      @Nullable Comparable maxValue, ForwardIndexReader forwardIndex, @Nullable Dictionary dictionary,
      @Nullable InvertedIndexReader invertedIndex, @Nullable InvertedIndexReader rangeIndex,
      @Nullable TextIndexReader textIndex, boolean enableFST, @Nullable JsonIndexReader jsonIndex,
      @Nullable BloomFilterReader bloomFilter, @Nullable NullValueVectorReader nullValueVector) {
    super(new MutableDataSourceMetadata(fieldSpec, numDocs, numValues, maxNumValuesPerMVEntry, partitionFunction,
            partitions, minValue, maxValue), forwardIndex, dictionary, invertedIndex, rangeIndex, textIndex, null,
        jsonIndex, bloomFilter, nullValueVector);
    _enableFST = enableFST;
>>>>>>> 37f2e28a
  }

  public boolean isFSTEnabled() {
    return _enableFST;
  }

  private static class MutableDataSourceMetadata implements DataSourceMetadata {
    final FieldSpec _fieldSpec;
    final int _numDocs;
    final int _numValues;
    final int _maxNumValuesPerMVEntry;
    final PartitionFunction _partitionFunction;
    final Set<Integer> _partitions;
    final Comparable _minValue;
    final Comparable _maxValue;

    MutableDataSourceMetadata(FieldSpec fieldSpec, int numDocs, int numValues, int maxNumValuesPerMVEntry,
        @Nullable PartitionFunction partitionFunction, @Nullable Set<Integer> partitions, @Nullable Comparable minValue,
        @Nullable Comparable maxValue) {
      _fieldSpec = fieldSpec;
      _numDocs = numDocs;
      _numValues = numValues;
      _maxNumValuesPerMVEntry = maxNumValuesPerMVEntry;
      if (partitionFunction != null) {
        _partitionFunction = partitionFunction;
        _partitions = partitions;
      } else {
        _partitionFunction = null;
        _partitions = null;
      }
      _minValue = minValue;
      _maxValue = maxValue;
    }

    @Override
    public FieldSpec getFieldSpec() {
      return _fieldSpec;
    }

    @Override
    public boolean isSorted() {
      // NOTE: Mutable data source is never sorted
      return false;
    }

    @Override
    public int getNumDocs() {
      return _numDocs;
    }

    @Override
    public int getNumValues() {
      return _numValues;
    }

    @Override
    public int getMaxNumValuesPerMVEntry() {
      return _maxNumValuesPerMVEntry;
    }

    @Nullable
    @Override
    public Comparable getMinValue() {
      return _minValue;
    }

    @Nullable
    @Override
    public Comparable getMaxValue() {
      return _maxValue;
    }

    @Nullable
    @Override
    public PartitionFunction getPartitionFunction() {
      return _partitionFunction;
    }

    @Nullable
    @Override
    public Set<Integer> getPartitions() {
      return _partitions;
    }
  }
}<|MERGE_RESOLUTION|>--- conflicted
+++ resolved
@@ -41,28 +41,16 @@
   private final boolean _enableFST;
 
   public MutableDataSource(FieldSpec fieldSpec, int numDocs, int numValues, int maxNumValuesPerMVEntry,
-<<<<<<< HEAD
-      boolean fstIndexEnabled, @Nullable PartitionFunction partitionFunction, @Nullable Set<Integer> partitions,
-      @Nullable Comparable minValue, @Nullable Comparable maxValue, ForwardIndexReader forwardIndex,
-      @Nullable Dictionary dictionary, @Nullable InvertedIndexReader invertedIndex,
-      @Nullable InvertedIndexReader rangeIndex, @Nullable TextIndexReader textIndex, @Nullable TextIndexReader fstIndex,
-      @Nullable BloomFilterReader bloomFilter, @Nullable NullValueVectorReader nullValueVector,
-      @Nullable H3IndexReader h3Index) {
-    super(new MutableDataSourceMetadata(fieldSpec, numDocs, numValues, maxNumValuesPerMVEntry, partitionFunction,
-            partitions, minValue, maxValue), forwardIndex, dictionary, invertedIndex, rangeIndex, textIndex, fstIndex,
-        bloomFilter, nullValueVector, h3Index);
-    _fstIndexEnabled = fstIndexEnabled;
-=======
       @Nullable PartitionFunction partitionFunction, @Nullable Set<Integer> partitions, @Nullable Comparable minValue,
       @Nullable Comparable maxValue, ForwardIndexReader forwardIndex, @Nullable Dictionary dictionary,
       @Nullable InvertedIndexReader invertedIndex, @Nullable InvertedIndexReader rangeIndex,
       @Nullable TextIndexReader textIndex, boolean enableFST, @Nullable JsonIndexReader jsonIndex,
-      @Nullable BloomFilterReader bloomFilter, @Nullable NullValueVectorReader nullValueVector) {
+      @Nullable BloomFilterReader bloomFilter, @Nullable NullValueVectorReader nullValueVector,
+      @Nullable H3IndexReader h3Index) {
     super(new MutableDataSourceMetadata(fieldSpec, numDocs, numValues, maxNumValuesPerMVEntry, partitionFunction,
             partitions, minValue, maxValue), forwardIndex, dictionary, invertedIndex, rangeIndex, textIndex, null,
-        jsonIndex, bloomFilter, nullValueVector);
+        jsonIndex, bloomFilter, nullValueVector, h3Index);
     _enableFST = enableFST;
->>>>>>> 37f2e28a
   }
 
   public boolean isFSTEnabled() {
