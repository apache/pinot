--- conflicted
+++ resolved
@@ -152,14 +152,10 @@
     if (trimSize > 0) {
       if (groupByExecutor.getNumGroups() > trimSize) {
         TableResizer tableResizer = new TableResizer(_dataSchema, _queryContext);
-<<<<<<< HEAD
         // intermediateRecords is always sorted after trim
         List<IntermediateRecord> intermediateRecords = groupByExecutor.trimGroupByResult(trimSize, tableResizer);
-=======
-        Collection<IntermediateRecord> intermediateRecords = groupByExecutor.trimGroupByResult(trimSize, tableResizer);
         // trim groupKeyGenerator after getting intermediateRecords
         groupByExecutor.getGroupKeyGenerator().close();
->>>>>>> 021368c5
 
         ServerMetrics.get().addMeteredGlobalValue(ServerMeter.AGGREGATE_TIMES_GROUPS_TRIMMED, 1);
         boolean unsafeTrim = _queryContext.isUnsafeTrim(); // set trim flag only if it's not safe
