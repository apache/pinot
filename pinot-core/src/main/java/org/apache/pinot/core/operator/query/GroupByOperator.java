--- conflicted
+++ resolved
@@ -153,13 +153,9 @@
     if (trimSize > 0) {
       if (groupByExecutor.getNumGroups() > trimSize) {
         TableResizer tableResizer = new TableResizer(_dataSchema, _queryContext);
-<<<<<<< HEAD
         List<IntermediateRecord> intermediateRecords = groupByExecutor.trimGroupByResult(trimSize, tableResizer);
-=======
-        Collection<IntermediateRecord> intermediateRecords = groupByExecutor.trimGroupByResult(trimSize, tableResizer);
         // trim groupKeyGenerator after getting intermediateRecords
         groupByExecutor.getGroupKeyGenerator().close();
->>>>>>> 584119fc
 
         ServerMetrics.get().addMeteredGlobalValue(ServerMeter.AGGREGATE_TIMES_GROUPS_TRIMMED, 1);
         boolean unsafeTrim = _queryContext.isUnsafeTrim(); // set trim flag only if it's not safe
