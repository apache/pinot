--- conflicted
+++ resolved
@@ -389,12 +389,7 @@
     Preconditions.checkState(schema != null, "Failed to find schema for table: %s", _tableNameWithType);
     IndexLoadingConfig indexLoadingConfig = new IndexLoadingConfig(_instanceDataManagerConfig, tableConfig, schema);
     indexLoadingConfig.setTableDataDir(_tableDataDir);
-<<<<<<< HEAD
-    indexLoadingConfig.setPropertyStore(_propertyStore);
-    _indexLoadingConfig = indexLoadingConfig;
-=======
     _cachedTableConfigAndSchema = Pair.of(tableConfig, schema);
->>>>>>> 8b3005e4
     return indexLoadingConfig;
   }
 
@@ -438,7 +433,8 @@
     String segmentName = zkMetadata.getSegmentName();
     _logger.info("Downloading and loading segment: {}", segmentName);
     File indexDir = downloadSegment(zkMetadata);
-    addSegment(ImmutableSegmentLoader.load(indexDir, indexLoadingConfig, _segmentOperationsThrottler), zkMetadata);
+    addSegment(ImmutableSegmentLoader.load(indexDir, indexLoadingConfig, _segmentOperationsThrottler, this),
+            zkMetadata);
     _logger.info("Downloaded and loaded segment: {} with CRC: {} on tier: {}", segmentName, zkMetadata.getCrc(),
         TierConfigUtils.normalizeTierName(zkMetadata.getTier()));
   }
@@ -817,7 +813,7 @@
         if (canReuseExistingDirectoryForReload(zkMetadata, segmentTier, segmentDirectory, indexLoadingConfig)) {
           _logger.info("Reloading segment: {} using existing segment directory as no reprocessing needed", segmentName);
           // No reprocessing needed, reuse the same segment
-          ImmutableSegment segment = ImmutableSegmentLoader.load(segmentDirectory, indexLoadingConfig);
+          ImmutableSegment segment = ImmutableSegmentLoader.load(segmentDirectory, indexLoadingConfig, this);
           addSegment(segment, zkMetadata);
           return;
         }
@@ -838,7 +834,8 @@
       indexLoadingConfig.setSegmentTier(zkMetadata.getTier());
       _logger.info("Loading segment: {} from indexDir: {} to tier: {}", segmentName, indexDir,
           TierConfigUtils.normalizeTierName(zkMetadata.getTier()));
-      ImmutableSegment segment = ImmutableSegmentLoader.load(indexDir, indexLoadingConfig, _segmentOperationsThrottler);
+      ImmutableSegment segment = ImmutableSegmentLoader.load(indexDir, indexLoadingConfig, _segmentOperationsThrottler,
+              this);
       addSegment(segment, zkMetadata);
 
       // Remove backup directory to mark the completion of segment reloading.
@@ -1217,7 +1214,7 @@
         ImmutableSegmentLoader.preprocess(indexDir, indexLoadingConfig, _segmentOperationsThrottler);
         segmentDirectory = initSegmentDirectory(segmentName, String.valueOf(zkMetadata.getCrc()), indexLoadingConfig);
       }
-      ImmutableSegment segment = ImmutableSegmentLoader.load(segmentDirectory, indexLoadingConfig);
+      ImmutableSegment segment = ImmutableSegmentLoader.load(segmentDirectory, indexLoadingConfig, this);
       addSegment(segment, zkMetadata);
       _logger.info("Loaded existing segment: {} with CRC: {} on tier: {}", segmentName, zkMetadata.getCrc(),
           TierConfigUtils.normalizeTierName(segmentTier));
