/**
 * Licensed to the Apache Software Foundation (ASF) under one
 * or more contributor license agreements.  See the NOTICE file
 * distributed with this work for additional information
 * regarding copyright ownership.  The ASF licenses this file
 * to you under the Apache License, Version 2.0 (the
 * "License"); you may not use this file except in compliance
 * with the License.  You may obtain a copy of the License at
 *
 *   http://www.apache.org/licenses/LICENSE-2.0
 *
 * Unless required by applicable law or agreed to in writing,
 * software distributed under the License is distributed on an
 * "AS IS" BASIS, WITHOUT WARRANTIES OR CONDITIONS OF ANY
 * KIND, either express or implied.  See the License for the
 * specific language governing permissions and limitations
 * under the License.
 */
package org.apache.pinot.core.data.manager;

import com.google.common.annotations.VisibleForTesting;
import com.google.common.base.Preconditions;
import com.google.common.cache.Cache;
import com.google.common.cache.CacheBuilder;
import java.io.File;
import java.io.IOException;
import java.net.URI;
import java.util.ArrayList;
import java.util.Collections;
import java.util.HashMap;
import java.util.List;
import java.util.Map;
import java.util.Objects;
import java.util.Set;
import java.util.UUID;
import java.util.concurrent.ConcurrentHashMap;
import java.util.concurrent.ExecutorService;
import java.util.concurrent.Executors;
import java.util.concurrent.Semaphore;
import java.util.concurrent.TimeUnit;
import java.util.concurrent.atomic.AtomicInteger;
import java.util.concurrent.locks.Lock;
import javax.annotation.Nullable;
import javax.annotation.concurrent.ThreadSafe;
import org.apache.commons.collections.CollectionUtils;
import org.apache.commons.io.FileUtils;
import org.apache.commons.lang3.StringUtils;
import org.apache.commons.lang3.tuple.Pair;
import org.apache.helix.HelixManager;
import org.apache.helix.store.zk.ZkHelixPropertyStore;
import org.apache.helix.zookeeper.datamodel.ZNRecord;
import org.apache.pinot.common.auth.AuthProviderUtils;
import org.apache.pinot.common.metadata.ZKMetadataProvider;
import org.apache.pinot.common.metadata.segment.SegmentZKMetadata;
import org.apache.pinot.common.metrics.ServerGauge;
import org.apache.pinot.common.metrics.ServerMeter;
import org.apache.pinot.common.metrics.ServerMetrics;
import org.apache.pinot.common.restlet.resources.SegmentErrorInfo;
import org.apache.pinot.common.utils.PauselessConsumptionUtils;
import org.apache.pinot.common.utils.TarCompressionUtils;
import org.apache.pinot.common.utils.config.TierConfigUtils;
import org.apache.pinot.common.utils.fetcher.SegmentFetcherFactory;
import org.apache.pinot.core.data.manager.offline.ImmutableSegmentDataManager;
import org.apache.pinot.core.util.PeerServerSegmentFinder;
import org.apache.pinot.segment.local.data.manager.SegmentDataManager;
import org.apache.pinot.segment.local.data.manager.StaleSegment;
import org.apache.pinot.segment.local.data.manager.TableDataManager;
import org.apache.pinot.segment.local.indexsegment.immutable.ImmutableSegmentImpl;
import org.apache.pinot.segment.local.indexsegment.immutable.ImmutableSegmentLoader;
import org.apache.pinot.segment.local.segment.index.dictionary.DictionaryIndexType;
import org.apache.pinot.segment.local.segment.index.loader.IndexLoadingConfig;
import org.apache.pinot.segment.local.segment.index.loader.LoaderUtils;
import org.apache.pinot.segment.local.startree.StarTreeBuilderUtils;
import org.apache.pinot.segment.local.startree.v2.builder.StarTreeV2BuilderConfig;
import org.apache.pinot.segment.local.utils.SegmentLocks;
import org.apache.pinot.segment.spi.ColumnMetadata;
import org.apache.pinot.segment.spi.ImmutableSegment;
import org.apache.pinot.segment.spi.IndexSegment;
import org.apache.pinot.segment.spi.SegmentContext;
import org.apache.pinot.segment.spi.SegmentMetadata;
import org.apache.pinot.segment.spi.datasource.DataSource;
import org.apache.pinot.segment.spi.index.FieldIndexConfigs;
import org.apache.pinot.segment.spi.index.FieldIndexConfigsUtil;
import org.apache.pinot.segment.spi.index.StandardIndexes;
import org.apache.pinot.segment.spi.index.metadata.SegmentMetadataImpl;
import org.apache.pinot.segment.spi.index.startree.StarTreeV2;
import org.apache.pinot.segment.spi.loader.SegmentDirectoryLoader;
import org.apache.pinot.segment.spi.loader.SegmentDirectoryLoaderContext;
import org.apache.pinot.segment.spi.loader.SegmentDirectoryLoaderRegistry;
import org.apache.pinot.segment.spi.partition.PartitionFunction;
import org.apache.pinot.segment.spi.store.SegmentDirectory;
import org.apache.pinot.spi.auth.AuthProvider;
import org.apache.pinot.spi.config.instance.InstanceDataManagerConfig;
import org.apache.pinot.spi.config.table.ColumnPartitionConfig;
import org.apache.pinot.spi.config.table.SegmentPartitionConfig;
import org.apache.pinot.spi.config.table.StarTreeIndexConfig;
import org.apache.pinot.spi.config.table.TableConfig;
import org.apache.pinot.spi.config.table.TableType;
import org.apache.pinot.spi.data.FieldSpec;
import org.apache.pinot.spi.data.Schema;
import org.apache.pinot.spi.utils.CommonConstants;
import org.slf4j.Logger;
import org.slf4j.LoggerFactory;


@ThreadSafe
public abstract class BaseTableDataManager implements TableDataManager {
  protected static final Logger LOGGER = LoggerFactory.getLogger(BaseTableDataManager.class);

  protected final ConcurrentHashMap<String, SegmentDataManager> _segmentDataManagerMap = new ConcurrentHashMap<>();
  protected final ServerMetrics _serverMetrics = ServerMetrics.get();

  protected InstanceDataManagerConfig _instanceDataManagerConfig;
  protected String _instanceId;
  protected HelixManager _helixManager;
  protected ZkHelixPropertyStore<ZNRecord> _propertyStore;
  protected SegmentLocks _segmentLocks;
  protected TableConfig _tableConfig;
  protected String _tableNameWithType;
  protected String _tableDataDir;
  protected File _indexDir;
  protected File _resourceTmpDir;
  protected Logger _logger;
  protected ExecutorService _segmentPreloadExecutor;
  protected AuthProvider _authProvider;
  protected String _peerDownloadScheme;
  protected long _streamSegmentDownloadUntarRateLimitBytesPerSec;
  protected boolean _isStreamSegmentDownloadUntar;
  // Semaphore to restrict the maximum number of parallel segment downloads for a table
  private Semaphore _segmentDownloadSemaphore;

  // Fixed size LRU cache with TableName - SegmentName pair as key, and segment related errors as the value.
  protected Cache<Pair<String, String>, SegmentErrorInfo> _errorCache;
  // Cache used for identifying segments which could not be acquired since they were recently deleted.
  protected Cache<String, String> _recentlyDeletedSegments;

  protected volatile boolean _shutDown;

  @Override
  public void init(InstanceDataManagerConfig instanceDataManagerConfig, HelixManager helixManager,
      SegmentLocks segmentLocks, TableConfig tableConfig, @Nullable ExecutorService segmentPreloadExecutor,
      @Nullable Cache<Pair<String, String>, SegmentErrorInfo> errorCache) {
    LOGGER.info("Initializing table data manager for table: {}", tableConfig.getTableName());

    _instanceDataManagerConfig = instanceDataManagerConfig;
    _instanceId = instanceDataManagerConfig.getInstanceId();
    _tableConfig = tableConfig;
    _segmentLocks = segmentLocks;
    _helixManager = helixManager;
    _propertyStore = helixManager.getHelixPropertyStore();
    _segmentPreloadExecutor = segmentPreloadExecutor;
    _authProvider = AuthProviderUtils.extractAuthProvider(_instanceDataManagerConfig.getAuthConfig(), null);

    _tableNameWithType = tableConfig.getTableName();
    _tableDataDir = _instanceDataManagerConfig.getInstanceDataDir() + File.separator + _tableNameWithType;
    _indexDir = new File(_tableDataDir);
    if (!_indexDir.exists()) {
      Preconditions.checkState(_indexDir.mkdirs(), "Unable to create index directory at %s. "
          + "Please check for available space and write-permissions for this directory.", _indexDir);
    }
    _resourceTmpDir = new File(_indexDir, "tmp");
    // This is meant to cleanup temp resources from TableDataManager. But other code using this same
    // directory will have those deleted as well.
    FileUtils.deleteQuietly(_resourceTmpDir);
    if (!_resourceTmpDir.exists()) {
      Preconditions.checkState(_resourceTmpDir.mkdirs(), "Unable to create temp resources directory at %s. "
          + "Please check for available space and write-permissions for this directory.", _resourceTmpDir);
    }
    _errorCache = errorCache;
    _recentlyDeletedSegments =
        CacheBuilder.newBuilder().maximumSize(instanceDataManagerConfig.getDeletedSegmentsCacheSize())
            .expireAfterWrite(instanceDataManagerConfig.getDeletedSegmentsCacheTtlMinutes(), TimeUnit.MINUTES).build();

    _peerDownloadScheme = tableConfig.getValidationConfig().getPeerSegmentDownloadScheme();
    if (_peerDownloadScheme == null) {
      _peerDownloadScheme = instanceDataManagerConfig.getSegmentPeerDownloadScheme();
    }
    if (_peerDownloadScheme != null) {
      _peerDownloadScheme = _peerDownloadScheme.toLowerCase();
      Preconditions.checkState(
          CommonConstants.HTTP_PROTOCOL.equals(_peerDownloadScheme) || CommonConstants.HTTPS_PROTOCOL.equals(
              _peerDownloadScheme), "Unsupported peer download scheme: %s for table: %s", _peerDownloadScheme,
          _tableNameWithType);
    }

    _streamSegmentDownloadUntarRateLimitBytesPerSec =
        instanceDataManagerConfig.getStreamSegmentDownloadUntarRateLimit();
    _isStreamSegmentDownloadUntar = instanceDataManagerConfig.isStreamSegmentDownloadUntar();
    if (_isStreamSegmentDownloadUntar) {
      LOGGER.info("Using streamed download-untar for segment download! "
              + "The rate limit interval for streamed download-untar is {} bytes/s",
          _streamSegmentDownloadUntarRateLimitBytesPerSec);
    }
    int maxParallelSegmentDownloads = instanceDataManagerConfig.getMaxParallelSegmentDownloads();
    if (maxParallelSegmentDownloads > 0) {
      LOGGER.info(
          "Construct segment download semaphore for Table: {}. Maximum number of parallel segment downloads: {}",
          _tableNameWithType, maxParallelSegmentDownloads);
      _segmentDownloadSemaphore = new Semaphore(maxParallelSegmentDownloads, true);
    } else {
      _segmentDownloadSemaphore = null;
    }
    _logger = LoggerFactory.getLogger(_tableNameWithType + "-" + getClass().getSimpleName());

    doInit();

    _logger.info("Initialized table data manager with data directory: {}", _tableDataDir);
  }

  protected abstract void doInit();

  @Override
  public String getInstanceId() {
    return _instanceId;
  }

  @Override
  public InstanceDataManagerConfig getInstanceDataManagerConfig() {
    return _instanceDataManagerConfig;
  }

  @Override
  public synchronized void start() {
    _logger.info("Starting table data manager");
    doStart();
    _logger.info("Started table data manager");
  }

  protected abstract void doStart();

  @Override
  public synchronized void shutDown() {
    if (_shutDown) {
      _logger.warn("Table data manager is already shut down");
      return;
    }
    _logger.info("Shutting down table data manager");
    _shutDown = true;
    doShutdown();
    _logger.info("Shut down table data manager");
  }

  protected abstract void doShutdown();

  /**
   * Releases and removes all segments tracked by the table data manager.
   */
  protected void releaseAndRemoveAllSegments() {
    List<SegmentDataManager> segmentDataManagers;
    synchronized (_segmentDataManagerMap) {
      segmentDataManagers = new ArrayList<>(_segmentDataManagerMap.values());
      _segmentDataManagerMap.clear();
    }
    if (!segmentDataManagers.isEmpty()) {
      int numThreads = Math.min(Runtime.getRuntime().availableProcessors(), segmentDataManagers.size());
      ExecutorService stopExecutorService = Executors.newFixedThreadPool(numThreads);
      for (SegmentDataManager segmentDataManager : segmentDataManagers) {
        stopExecutorService.submit(() -> {
          segmentDataManager.offload();
          releaseSegment(segmentDataManager);
        });
      }
      stopExecutorService.shutdown();
      try {
        // Wait at most 10 minutes before exiting this method.
        if (!stopExecutorService.awaitTermination(10, TimeUnit.MINUTES)) {
          stopExecutorService.shutdownNow();
        }
      } catch (InterruptedException e) {
        stopExecutorService.shutdownNow();
        Thread.currentThread().interrupt();
      }
    }
  }

  @Override
  public boolean isShutDown() {
    return _shutDown;
  }

  @Override
  public Lock getSegmentLock(String segmentName) {
    return _segmentLocks.getLock(_tableNameWithType, segmentName);
  }

  @Override
  public boolean hasSegment(String segmentName) {
    return _segmentDataManagerMap.containsKey(segmentName);
  }

  /**
   * {@inheritDoc}
   * <p>If one segment already exists with the same name, replaces it with the new one.
   * <p>Ensures that reference count of the old segment (if replaced) is reduced by 1, so that the last user of the old
   * segment (or the calling thread, if there are none) remove the segment.
   * <p>The new segment is added with reference count of 1, so that is never removed until a drop command comes through.
   *
   * @param immutableSegment Immutable segment to add
   */
  @Override
  public void addSegment(ImmutableSegment immutableSegment) {
    String segmentName = immutableSegment.getSegmentName();
    Preconditions.checkState(!_shutDown, "Table data manager is already shut down, cannot add segment: %s to table: %s",
        segmentName, _tableNameWithType);
    _logger.info("Adding immutable segment: {}", segmentName);
    _serverMetrics.addValueToTableGauge(_tableNameWithType, ServerGauge.DOCUMENT_COUNT,
        immutableSegment.getSegmentMetadata().getTotalDocs());
    _serverMetrics.addValueToTableGauge(_tableNameWithType, ServerGauge.SEGMENT_COUNT, 1L);

    ImmutableSegmentDataManager newSegmentManager = new ImmutableSegmentDataManager(immutableSegment);
    SegmentDataManager oldSegmentManager = registerSegment(segmentName, newSegmentManager);
    if (oldSegmentManager == null) {
      _logger.info("Added new immutable segment: {}", segmentName);
    } else {
      _logger.info("Replaced immutable segment: {}", segmentName);
      oldSegmentManager.offload();
      releaseSegment(oldSegmentManager);
    }
  }

  @Override
  public void addOnlineSegment(String segmentName)
      throws Exception {
    Preconditions.checkState(!_shutDown,
        "Table data manager is already shut down, cannot add ONLINE segment: %s to table: %s", segmentName,
        _tableNameWithType);
    _logger.info("Adding ONLINE segment: {}", segmentName);
    Lock segmentLock = getSegmentLock(segmentName);
    segmentLock.lock();
    try {
      doAddOnlineSegment(segmentName);
    } catch (Exception e) {
      addSegmentError(segmentName,
          new SegmentErrorInfo(System.currentTimeMillis(), "Caught exception while adding ONLINE segment", e));
      throw e;
    } finally {
      segmentLock.unlock();
    }
  }

  protected abstract void doAddOnlineSegment(String segmentName)
      throws Exception;

  @Override
  public SegmentZKMetadata fetchZKMetadata(String segmentName) {
    SegmentZKMetadata zkMetadata =
        ZKMetadataProvider.getSegmentZKMetadata(_propertyStore, _tableNameWithType, segmentName);
    Preconditions.checkState(zkMetadata != null, "Failed to find ZK metadata for segment: %s of table: %s", segmentName,
        _tableNameWithType);
    return zkMetadata;
  }

  @Override
  public Pair<TableConfig, Schema> fetchTableConfigAndSchema() {
    TableConfig tableConfig = ZKMetadataProvider.getTableConfig(_propertyStore, _tableNameWithType);
    Preconditions.checkState(tableConfig != null, "Failed to find table config for table: %s", _tableNameWithType);
    Schema schema = ZKMetadataProvider.getTableSchema(_propertyStore, tableConfig);
    // NOTE: Schema is mandatory for REALTIME table.
    if (tableConfig.getTableType() == TableType.REALTIME) {
      Preconditions.checkState(schema != null, "Failed to find schema for table: %s", _tableNameWithType);
    }
    return Pair.of(tableConfig, schema);
  }

  @Override
  public IndexLoadingConfig getIndexLoadingConfig(TableConfig tableConfig, @Nullable Schema schema) {
    IndexLoadingConfig indexLoadingConfig = new IndexLoadingConfig(_instanceDataManagerConfig, tableConfig, schema);
    indexLoadingConfig.setTableDataDir(_tableDataDir);
    return indexLoadingConfig;
  }

  @Override
  public void addNewOnlineSegment(SegmentZKMetadata zkMetadata, IndexLoadingConfig indexLoadingConfig)
      throws Exception {
    _logger.info("Adding new ONLINE segment: {}", zkMetadata.getSegmentName());
    if (!tryLoadExistingSegment(zkMetadata, indexLoadingConfig)) {
      downloadAndLoadSegment(zkMetadata, indexLoadingConfig);
    }
  }

  /**
   * Replaces an already loaded segment in a table if the segment has been overridden in the deep store (CRC mismatch).
   */
  protected void replaceSegmentIfCrcMismatch(SegmentDataManager segmentDataManager, SegmentZKMetadata zkMetadata,
      IndexLoadingConfig indexLoadingConfig)
      throws Exception {
    String segmentName = segmentDataManager.getSegmentName();
    TableConfig tableConfig = indexLoadingConfig.getTableConfig();
    // For pauseless tables, we should replace the segment if download url is missing even if crc is same
    if (!PauselessConsumptionUtils.isPauselessEnabled(tableConfig)) {
      Preconditions.checkState(segmentDataManager instanceof ImmutableSegmentDataManager,
          "Cannot replace CONSUMING segment: %s in table: %s", segmentName, _tableNameWithType);
      SegmentMetadata localMetadata = segmentDataManager.getSegment().getSegmentMetadata();
      if (hasSameCRC(zkMetadata, localMetadata)) {
        _logger.info("Segment: {} has CRC: {} same as before, not replacing it", segmentName, localMetadata.getCrc());
        return;
      }
      _logger.info("Replacing segment: {} because its CRC has changed from: {} to: {}", segmentName,
          localMetadata.getCrc(), zkMetadata.getCrc());
    }

    downloadAndLoadSegment(zkMetadata, indexLoadingConfig);
    _logger.info("Replaced segment: {} with new CRC: {}", segmentName, zkMetadata.getCrc());
  }

  @Override
  public void downloadAndLoadSegment(SegmentZKMetadata zkMetadata, IndexLoadingConfig indexLoadingConfig)
      throws Exception {
    String segmentName = zkMetadata.getSegmentName();
    _logger.info("Downloading and loading segment: {}", segmentName);
    File indexDir = downloadSegment(zkMetadata);
    addSegment(ImmutableSegmentLoader.load(indexDir, indexLoadingConfig));
    _logger.info("Downloaded and loaded segment: {} with CRC: {} on tier: {}", segmentName, zkMetadata.getCrc(),
        TierConfigUtils.normalizeTierName(zkMetadata.getTier()));
  }

  @Override
  public void replaceSegment(String segmentName)
      throws Exception {
    Preconditions.checkState(!_shutDown,
        "Table data manager is already shut down, cannot replace segment: %s in table: %s", segmentName,
        _tableNameWithType);
    _logger.info("Replacing segment: {}", segmentName);
    Lock segmentLock = getSegmentLock(segmentName);
    segmentLock.lock();
    try {
      doReplaceSegment(segmentName);
    } catch (Exception e) {
      addSegmentError(segmentName,
          new SegmentErrorInfo(System.currentTimeMillis(), "Caught exception while replacing segment", e));
      throw e;
    } finally {
      segmentLock.unlock();
    }
  }

  protected void doReplaceSegment(String segmentName)
      throws Exception {
    SegmentDataManager segmentDataManager = _segmentDataManagerMap.get(segmentName);
    if (segmentDataManager != null) {
      SegmentZKMetadata zkMetadata = fetchZKMetadata(segmentName);
      IndexLoadingConfig indexLoadingConfig = fetchIndexLoadingConfig();
      indexLoadingConfig.setSegmentTier(zkMetadata.getTier());
      replaceSegmentIfCrcMismatch(segmentDataManager, zkMetadata, indexLoadingConfig);
    } else {
      _logger.warn("Failed to find segment: {}, skipping replacing it", segmentName);
    }
  }

  @Override
  public void offloadSegment(String segmentName) {
    // NOTE: Do not throw exception when data manager has been shut down. This is regular flow when a table is deleted.
    if (_shutDown) {
      _logger.info("Table data manager is already shut down, skipping offloading segment: {}", segmentName);
      return;
    }
    _logger.info("Offloading segment: {}", segmentName);
    Lock segmentLock = getSegmentLock(segmentName);
    segmentLock.lock();
    try {
      doOffloadSegment(segmentName);
    } catch (Exception e) {
      addSegmentError(segmentName,
          new SegmentErrorInfo(System.currentTimeMillis(), "Caught exception while offloading segment", e));
      throw e;
    } finally {
      segmentLock.unlock();
    }
  }

  @Override
  public void offloadSegmentUnsafe(String segmentName) {
    if (_shutDown) {
      _logger.info("Table data manager is already shut down, skipping offloading segment: {} unsafe", segmentName);
      return;
    }
    _logger.info("Offloading segment: {} unsafe", segmentName);
    try {
      doOffloadSegment(segmentName);
    } catch (Exception e) {
      addSegmentError(segmentName,
          new SegmentErrorInfo(System.currentTimeMillis(), "Caught exception while offloading segment unsafe", e));
      throw e;
    }
  }

  protected void doOffloadSegment(String segmentName) {
    SegmentDataManager segmentDataManager = unregisterSegment(segmentName);
    if (segmentDataManager != null) {
      segmentDataManager.offload();
      releaseSegment(segmentDataManager);
      _logger.info("Offloaded segment: {}", segmentName);
    } else {
      _logger.warn("Failed to find segment: {}, skipping offloading it", segmentName);
    }
  }

  /**
   * Returns true if the given segment has been deleted recently. The time range is determined by
   * {@link InstanceDataManagerConfig#getDeletedSegmentsCacheTtlMinutes()}.
   */
  @Override
  public boolean isSegmentDeletedRecently(String segmentName) {
    return _recentlyDeletedSegments.getIfPresent(segmentName) != null;
  }

  @Override
  public List<SegmentDataManager> acquireAllSegments() {
    List<SegmentDataManager> segmentDataManagers = new ArrayList<>();
    for (SegmentDataManager segmentDataManager : _segmentDataManagerMap.values()) {
      if (segmentDataManager.increaseReferenceCount()) {
        segmentDataManagers.add(segmentDataManager);
      }
    }
    return segmentDataManagers;
  }

  @Override
  public List<SegmentDataManager> acquireSegments(List<String> segmentNames, List<String> missingSegments) {
    return acquireSegments(segmentNames, null, missingSegments);
  }

  @Override
  public List<SegmentDataManager> acquireSegments(List<String> segmentNames,
      @Nullable List<String> optionalSegmentNames, List<String> missingSegments) {
    List<SegmentDataManager> segmentDataManagers = new ArrayList<>();
    for (String segmentName : segmentNames) {
      SegmentDataManager segmentDataManager = _segmentDataManagerMap.get(segmentName);
      if (segmentDataManager != null && segmentDataManager.increaseReferenceCount()) {
        segmentDataManagers.add(segmentDataManager);
      } else {
        missingSegments.add(segmentName);
      }
    }
    if (optionalSegmentNames != null) {
      for (String segmentName : optionalSegmentNames) {
        SegmentDataManager segmentDataManager = _segmentDataManagerMap.get(segmentName);
        // Optional segments are not counted to missing segments that are reported back in query exception.
        if (segmentDataManager != null && segmentDataManager.increaseReferenceCount()) {
          segmentDataManagers.add(segmentDataManager);
        }
      }
    }
    return segmentDataManagers;
  }

  @Nullable
  @Override
  public SegmentDataManager acquireSegment(String segmentName) {
    SegmentDataManager segmentDataManager = _segmentDataManagerMap.get(segmentName);
    if (segmentDataManager != null && segmentDataManager.increaseReferenceCount()) {
      return segmentDataManager;
    } else {
      return null;
    }
  }

  @Override
  public void releaseSegment(SegmentDataManager segmentDataManager) {
    if (segmentDataManager.decreaseReferenceCount()) {
      closeSegment(segmentDataManager);
    }
  }

  private void closeSegment(SegmentDataManager segmentDataManager) {
    String segmentName = segmentDataManager.getSegmentName();
    _logger.info("Closing segment: {}", segmentName);
    _serverMetrics.addValueToTableGauge(_tableNameWithType, ServerGauge.SEGMENT_COUNT, -1L);
    _serverMetrics.addMeteredTableValue(_tableNameWithType, ServerMeter.DELETED_SEGMENT_COUNT, 1L);
    _serverMetrics.addValueToTableGauge(_tableNameWithType, ServerGauge.DOCUMENT_COUNT,
        -segmentDataManager.getSegment().getSegmentMetadata().getTotalDocs());
    segmentDataManager.destroy();
    _logger.info("Closed segment: {}", segmentName);
  }

  @Override
  public int getNumSegments() {
    return _segmentDataManagerMap.size();
  }

  @Override
  public String getTableName() {
    return _tableNameWithType;
  }

  @Override
  public File getTableDataDir() {
    return _indexDir;
  }

  @Override
  public HelixManager getHelixManager() {
    return _helixManager;
  }

  @Override
  public ExecutorService getSegmentPreloadExecutor() {
    return _segmentPreloadExecutor;
  }

  @Override
  public void addSegmentError(String segmentName, SegmentErrorInfo segmentErrorInfo) {
    if (_errorCache != null) {
      _errorCache.put(Pair.of(_tableNameWithType, segmentName), segmentErrorInfo);
    }
  }

  @Override
  public Map<String, SegmentErrorInfo> getSegmentErrors() {
    if (_errorCache != null) {
      // Filter out entries that match the table name
      Map<String, SegmentErrorInfo> segmentErrors = new HashMap<>();
      for (Map.Entry<Pair<String, String>, SegmentErrorInfo> entry : _errorCache.asMap().entrySet()) {
        Pair<String, String> tableSegmentPair = entry.getKey();
        if (tableSegmentPair.getLeft().equals(_tableNameWithType)) {
          segmentErrors.put(tableSegmentPair.getRight(), entry.getValue());
        }
      }
      return segmentErrors;
    } else {
      return Map.of();
    }
  }

  @Override
  public List<SegmentContext> getSegmentContexts(List<IndexSegment> selectedSegments,
      Map<String, String> queryOptions) {
    List<SegmentContext> segmentContexts = new ArrayList<>(selectedSegments.size());
    selectedSegments.forEach(s -> segmentContexts.add(new SegmentContext(s)));
    return segmentContexts;
  }

  @Override
  public void reloadSegment(String segmentName, IndexLoadingConfig indexLoadingConfig, SegmentZKMetadata zkMetadata,
      SegmentMetadata localMetadata, @Nullable Schema schema, boolean forceDownload)
      throws Exception {
    Preconditions.checkState(!_shutDown,
        "Table data manager is already shut down, cannot reload segment: %s of table: %s", segmentName,
        _tableNameWithType);
    _logger.info("Reloading segment: {}", segmentName);
    String segmentTier = getSegmentCurrentTier(segmentName);
    indexLoadingConfig.setSegmentTier(segmentTier);
    indexLoadingConfig.setTableDataDir(_tableDataDir);
    File indexDir = getSegmentDataDir(segmentName, segmentTier, indexLoadingConfig.getTableConfig());
    Lock segmentLock = getSegmentLock(segmentName);
    segmentLock.lock();
    try {
      /*
<<<<<<< HEAD
        Determines if a segment should be downloaded from deep storage based on:
        1. Forced download flag
        2. CRC value presence and mismatch between ZK metadata and local metadata CRC.
           The presence of a CRC in ZK metadata is critical for pauseless tables. It confirms that
           the COMMIT_END_METADATA call succeeded and that the segment is available in deep store
           or with a peer before discarding the local copy.
        otherwise, copy backup directory back to the original index directory.
        And then continue to load the segment from the index directory.
       */
      boolean shouldDownload =
          forceDownload || (zkMetadata.getCrc() != SegmentZKMetadata.DEFAULT_CRC_VALUE && !hasSameCRC(zkMetadata,
              localMetadata));
=======
      Determines if a segment should be downloaded from deep storage based on:
      1. A forced download flag.
      2. The segment status being marked as "DONE" in ZK metadata and a CRC mismatch
         between ZK metadata and local metadata CRC.
         - The "DONE" status confirms that the COMMIT_END_METADATA call succeeded
           and the segment is available in deep storage or with a peer before discarding
           the local copy.

      Otherwise:
      - Copy the backup directory back to the original index directory.
      - Continue loading the segment from the index directory.
      */
      boolean shouldDownload =
          forceDownload || (isSegmentStatusCompleted(zkMetadata) && !hasSameCRC(
              zkMetadata, localMetadata));
>>>>>>> b6904da8
      if (shouldDownload) {
        // Create backup directory to handle failure of segment reloading.
        createBackup(indexDir);
        if (forceDownload) {
          _logger.info("Force downloading segment: {}", segmentName);
        } else {
          _logger.info("Downloading segment: {} because its CRC has changed from: {} to: {}", segmentName,
              localMetadata.getCrc(), zkMetadata.getCrc());
        }
        indexDir = downloadSegment(zkMetadata);
      } else {
        _logger.info("Reloading existing segment: {} on tier: {}", segmentName,
            TierConfigUtils.normalizeTierName(segmentTier));
        SegmentDirectory segmentDirectory =
            initSegmentDirectory(segmentName, String.valueOf(zkMetadata.getCrc()), indexLoadingConfig);
        // We should first try to reuse existing segment directory
        if (canReuseExistingDirectoryForReload(zkMetadata, segmentTier, segmentDirectory, indexLoadingConfig, schema)) {
          _logger.info("Reloading segment: {} using existing segment directory as no reprocessing needed", segmentName);
          // No reprocessing needed, reuse the same segment
          ImmutableSegment segment = ImmutableSegmentLoader.load(segmentDirectory, indexLoadingConfig, schema);
          addSegment(segment);
          return;
        }
        // Create backup directory to handle failure of segment reloading.
        createBackup(indexDir);
        // The indexDir is empty after calling createBackup, as it's renamed to a backup directory.
        // The SegmentDirectory should initialize accordingly. Like for SegmentLocalFSDirectory, it
        // doesn't load anything from an empty indexDir, but gets the info to complete the copyTo.
        try {
          segmentDirectory.copyTo(indexDir);
        } finally {
          segmentDirectory.close();
        }
      }

      // Load from indexDir and replace the old segment in memory. What's inside indexDir
      // may come from SegmentDirectory.copyTo() or the segment downloaded from deep store.
      indexLoadingConfig.setSegmentTier(zkMetadata.getTier());
      _logger.info("Loading segment: {} from indexDir: {} to tier: {}", segmentName, indexDir,
          TierConfigUtils.normalizeTierName(zkMetadata.getTier()));
      ImmutableSegment segment = ImmutableSegmentLoader.load(indexDir, indexLoadingConfig, schema);
      addSegment(segment);

      // Remove backup directory to mark the completion of segment reloading.
      removeBackup(indexDir);
    } catch (Exception reloadFailureException) {
      try {
        LoaderUtils.reloadFailureRecovery(indexDir);
      } catch (Exception recoveryFailureException) {
        _logger.error("Failed to recover segment: {} after reload failure", segmentName, recoveryFailureException);
        reloadFailureException.addSuppressed(recoveryFailureException);
      }
      addSegmentError(segmentName,
          new SegmentErrorInfo(System.currentTimeMillis(), "Caught exception while reloading segment",
              reloadFailureException));
      throw reloadFailureException;
    } finally {
      segmentLock.unlock();
    }
    _logger.info("Reloaded segment: {}", segmentName);
  }

  private boolean isSegmentStatusCompleted(SegmentZKMetadata zkMetadata) {
    return zkMetadata.getStatus() == CommonConstants.Segment.Realtime.Status.DONE
        || zkMetadata.getStatus() == CommonConstants.Segment.Realtime.Status.UPLOADED;
  }

  private boolean canReuseExistingDirectoryForReload(SegmentZKMetadata segmentZKMetadata, String currentSegmentTier,
      SegmentDirectory segmentDirectory, IndexLoadingConfig indexLoadingConfig, Schema schema)
      throws Exception {
    SegmentDirectoryLoader segmentDirectoryLoader =
        SegmentDirectoryLoaderRegistry.getSegmentDirectoryLoader(indexLoadingConfig.getSegmentDirectoryLoader());
    return !segmentDirectoryLoader.needsTierMigration(segmentZKMetadata.getTier(), currentSegmentTier)
        && !ImmutableSegmentLoader.needPreprocess(segmentDirectory, indexLoadingConfig, schema);
  }

  /**
   * _segmentDataManagerMap is used for fetching segments that need to be queried. If a new segment is created,
   * calling this method ensures that all queries in the future can use the new segment. This method may replace an
   * existing segment with the same name.
   */
  @Nullable
  protected SegmentDataManager registerSegment(String segmentName, SegmentDataManager segmentDataManager) {
    SegmentDataManager oldSegmentDataManager;
    synchronized (_segmentDataManagerMap) {
      oldSegmentDataManager = _segmentDataManagerMap.put(segmentName, segmentDataManager);
    }
    _recentlyDeletedSegments.invalidate(segmentName);
    return oldSegmentDataManager;
  }

  /**
   * De-registering a segment ensures that no query uses the given segment until a segment with that name is
   * re-registered. There may be scenarios where the broker thinks that a segment is available even though it has
   * been de-registered in the servers (either due to manual deletion or retention). In such cases, acquireSegments
   * will mark those segments as missingSegments. The caller can use {@link #isSegmentDeletedRecently(String)} to
   * identify this scenario.
   */
  @Nullable
  protected SegmentDataManager unregisterSegment(String segmentName) {
    _recentlyDeletedSegments.put(segmentName, segmentName);
    synchronized (_segmentDataManagerMap) {
      return _segmentDataManagerMap.remove(segmentName);
    }
  }

  /**
   * Downloads an immutable segment into the index directory.
   * Segment can be downloaded from deep store or from peer servers. Downloaded segment might be compressed or
   * encrypted, and this method takes care of decompressing and decrypting the segment.
   */
  protected File downloadSegment(SegmentZKMetadata zkMetadata)
      throws Exception {
    String segmentName = zkMetadata.getSegmentName();
    String downloadUrl = zkMetadata.getDownloadUrl();
    Preconditions.checkState(downloadUrl != null,
        "Failed to find download URL in ZK metadata for segment: %s of table: %s", segmentName, _tableNameWithType);
    try {
      if (!CommonConstants.Segment.METADATA_URI_FOR_PEER_DOWNLOAD.equals(downloadUrl)) {
        try {
          return downloadSegmentFromDeepStore(zkMetadata);
        } catch (Exception e) {
          if (_peerDownloadScheme != null) {
            _logger.warn("Caught exception while downloading segment: {} from: {}, trying to download from peers",
                segmentName, downloadUrl, e);
            return downloadSegmentFromPeers(zkMetadata);
          } else {
            throw e;
          }
        }
      } else {
        return downloadSegmentFromPeers(zkMetadata);
      }
    } catch (Exception e) {
      _serverMetrics.addMeteredTableValue(_tableNameWithType, ServerMeter.SEGMENT_DOWNLOAD_FAILURES, 1);
      throw e;
    }
  }

  protected File downloadSegmentFromDeepStore(SegmentZKMetadata zkMetadata)
      throws Exception {
    String segmentName = zkMetadata.getSegmentName();
    String downloadUrl = zkMetadata.getDownloadUrl();
    _logger.info("Downloading segment: {} from: {}", segmentName, downloadUrl);
    File tempRootDir = getTmpSegmentDataDir("tmp-" + segmentName + "-" + UUID.randomUUID());
    if (_segmentDownloadSemaphore != null) {
      long startTime = System.currentTimeMillis();
      _logger.info("Acquiring segment download semaphore for segment: {}, queue-length: {} ", segmentName,
          _segmentDownloadSemaphore.getQueueLength());
      _segmentDownloadSemaphore.acquire();
      _logger.info("Acquired segment download semaphore for segment: {} (lock-time={}ms, queue-length={}).",
          segmentName, System.currentTimeMillis() - startTime, _segmentDownloadSemaphore.getQueueLength());
    }
    try {
      File untarredSegmentDir;
      if (_isStreamSegmentDownloadUntar && zkMetadata.getCrypterName() == null) {
        _logger.info("Downloading segment: {} using streamed download-untar with maxStreamRateInByte: {}", segmentName,
            _streamSegmentDownloadUntarRateLimitBytesPerSec);
        AtomicInteger failedAttempts = new AtomicInteger(0);
        try {
          untarredSegmentDir = SegmentFetcherFactory.fetchAndStreamUntarToLocal(downloadUrl, tempRootDir,
              _streamSegmentDownloadUntarRateLimitBytesPerSec, failedAttempts);
          _logger.info("Downloaded and untarred segment: {} from: {}, failed attempts: {}", segmentName, downloadUrl,
              failedAttempts.get());
        } finally {
          _serverMetrics.addMeteredTableValue(_tableNameWithType, ServerMeter.SEGMENT_STREAMED_DOWNLOAD_UNTAR_FAILURES,
              failedAttempts.get());
        }
      } else {
        File segmentTarFile = new File(tempRootDir, segmentName + TarCompressionUtils.TAR_COMPRESSED_FILE_EXTENSION);
        SegmentFetcherFactory.fetchAndDecryptSegmentToLocal(downloadUrl, segmentTarFile, zkMetadata.getCrypterName());
        _logger.info("Downloaded tarred segment: {} from: {} to: {}, file length: {}", segmentName, downloadUrl,
            segmentTarFile, segmentTarFile.length());
        untarredSegmentDir = untarSegment(segmentName, segmentTarFile, tempRootDir);
      }
      File indexDir = moveSegment(segmentName, untarredSegmentDir);
      _logger.info("Downloaded segment: {} from: {} to: {}", segmentName, downloadUrl, indexDir);
      return indexDir;
    } catch (Exception e) {
      _serverMetrics.addMeteredTableValue(_tableNameWithType, ServerMeter.SEGMENT_DOWNLOAD_FROM_REMOTE_FAILURES, 1);
      throw e;
    } finally {
      if (_segmentDownloadSemaphore != null) {
        _segmentDownloadSemaphore.release();
      }
      FileUtils.deleteQuietly(tempRootDir);
    }
  }

  protected File downloadSegmentFromPeers(SegmentZKMetadata zkMetadata)
      throws Exception {
    String segmentName = zkMetadata.getSegmentName();
    Preconditions.checkState(_peerDownloadScheme != null, "Peer download is not enabled for table: %s",
        _tableNameWithType);
    _logger.info("Downloading segment: {} from peers", segmentName);
    File tempRootDir = getTmpSegmentDataDir("tmp-" + segmentName + "-" + UUID.randomUUID());
    File segmentTarFile = new File(tempRootDir, segmentName + TarCompressionUtils.TAR_COMPRESSED_FILE_EXTENSION);
    try {
      SegmentFetcherFactory.fetchAndDecryptSegmentToLocal(segmentName, _peerDownloadScheme, () -> {
        List<URI> peerServerURIs =
            PeerServerSegmentFinder.getPeerServerURIs(_helixManager, _tableNameWithType, segmentName,
                _peerDownloadScheme);
        Collections.shuffle(peerServerURIs);
        return peerServerURIs;
      }, segmentTarFile, zkMetadata.getCrypterName());
      _logger.info("Downloaded tarred segment: {} from peers to: {}, file length: {}", segmentName, segmentTarFile,
          segmentTarFile.length());
      File indexDir = untarAndMoveSegment(segmentName, segmentTarFile, tempRootDir);
      _logger.info("Downloaded segment: {} from peers to: {}", segmentName, indexDir);
      return indexDir;
    } catch (Exception e) {
      _serverMetrics.addMeteredTableValue(_tableNameWithType, ServerMeter.SEGMENT_DOWNLOAD_FROM_PEERS_FAILURES, 1);
      throw e;
    } finally {
      FileUtils.deleteQuietly(tempRootDir);
    }
  }

  private File untarSegment(String segmentName, File segmentTarFile, File tempRootDir)
      throws IOException {
    File untarDir = new File(tempRootDir, segmentName);
    _logger.info("Untarring segment: {} from: {} to: {}", segmentName, segmentTarFile, untarDir);
    try {
      // If an exception is thrown when untarring, it means the tar file is broken or not found after the retry. Thus,
      // there's no need to retry again.
      File untarredSegmentDir = TarCompressionUtils.untar(segmentTarFile, untarDir).get(0);
      _logger.info("Untarred segment: {} into: {}", segmentName, untarredSegmentDir);
      return untarredSegmentDir;
    } catch (Exception e) {
      _serverMetrics.addMeteredTableValue(_tableNameWithType, ServerMeter.UNTAR_FAILURES, 1);
      throw e;
    }
  }

  private File moveSegment(String segmentName, File untarredSegmentDir)
      throws IOException {
    File indexDir = getSegmentDataDir(segmentName);
    try {
      FileUtils.deleteDirectory(indexDir);
      FileUtils.moveDirectory(untarredSegmentDir, indexDir);
      return indexDir;
    } catch (Exception e) {
      _serverMetrics.addMeteredTableValue(_tableNameWithType, ServerMeter.SEGMENT_DIR_MOVEMENT_FAILURES, 1);
      throw e;
    }
  }

  @VisibleForTesting
  File untarAndMoveSegment(String segmentName, File segmentTarFile, File tempRootDir)
      throws IOException {
    return moveSegment(segmentName, untarSegment(segmentName, segmentTarFile, tempRootDir));
  }

  @VisibleForTesting
  File getSegmentDataDir(String segmentName) {
    return new File(_indexDir, segmentName);
  }

  @Override
  public File getSegmentDataDir(String segmentName, @Nullable String segmentTier, TableConfig tableConfig) {
    if (segmentTier == null) {
      return getSegmentDataDir(segmentName);
    }
    String tierDataDir =
        TierConfigUtils.getDataDirForTier(tableConfig, segmentTier, _instanceDataManagerConfig.getTierConfigs());
    if (StringUtils.isEmpty(tierDataDir)) {
      return getSegmentDataDir(segmentName);
    }
    File tierTableDataDir = new File(tierDataDir, _tableNameWithType);
    return new File(tierTableDataDir, segmentName);
  }

  @Nullable
  private String getSegmentCurrentTier(String segmentName) {
    SegmentDataManager segment = _segmentDataManagerMap.get(segmentName);
    if (segment != null && segment.getSegment() instanceof ImmutableSegment) {
      return ((ImmutableSegment) segment.getSegment()).getTier();
    }
    return null;
  }

  @VisibleForTesting
  protected File getTmpSegmentDataDir(String segmentName)
      throws IOException {
    File tmpDir = new File(_resourceTmpDir, segmentName);
    if (tmpDir.exists()) {
      FileUtils.deleteQuietly(tmpDir);
    }
    FileUtils.forceMkdir(tmpDir);
    return tmpDir;
  }

  /**
   * Create a backup directory to handle failure of segment reloading.
   * First rename index directory to segment backup directory so that original segment have all file
   * descriptors point to the segment backup directory to ensure original segment serves queries properly.
   * The original index directory is restored lazily, as depending on the conditions,
   * it may be restored from the backup directory or segment downloaded from deep store.
   */
  private void createBackup(File indexDir) {
    if (!indexDir.exists()) {
      return;
    }
    File parentDir = indexDir.getParentFile();
    File segmentBackupDir = new File(parentDir, indexDir.getName() + CommonConstants.Segment.SEGMENT_BACKUP_DIR_SUFFIX);
    // Rename index directory to segment backup directory (atomic).
    Preconditions.checkState(indexDir.renameTo(segmentBackupDir),
        "Failed to rename index directory: %s to segment backup directory: %s", indexDir, segmentBackupDir);
  }

  /**
   * Remove the backup directory to mark the completion of segment reloading.
   * First rename then delete is as renaming is an atomic operation, but deleting is not.
   * When we rename the segment backup directory to segment temporary directory, we know the reload
   * already succeeded, so that we can safely delete the segment temporary directory.
   */
  private void removeBackup(File indexDir)
      throws IOException {
    File parentDir = indexDir.getParentFile();
    File segmentBackupDir = new File(parentDir, indexDir.getName() + CommonConstants.Segment.SEGMENT_BACKUP_DIR_SUFFIX);
    if (!segmentBackupDir.exists()) {
      return;
    }
    // Rename segment backup directory to segment temporary directory (atomic).
    File segmentTempDir = new File(parentDir, indexDir.getName() + CommonConstants.Segment.SEGMENT_TEMP_DIR_SUFFIX);
    Preconditions.checkState(segmentBackupDir.renameTo(segmentTempDir),
        "Failed to rename segment backup directory: %s to segment temporary directory: %s", segmentBackupDir,
        segmentTempDir);
    FileUtils.deleteDirectory(segmentTempDir);
  }

  @Override
  public boolean tryLoadExistingSegment(SegmentZKMetadata zkMetadata, IndexLoadingConfig indexLoadingConfig) {
    String segmentName = zkMetadata.getSegmentName();
    Preconditions.checkState(!_shutDown,
        "Table data manager is already shut down, cannot load existing segment: %s of table: %s", segmentName,
        _tableNameWithType);

    // Try to recover the segment from potential segment reloading failure.
    String segmentTier = zkMetadata.getTier();
    File indexDir = getSegmentDataDir(segmentName, segmentTier, indexLoadingConfig.getTableConfig());
    recoverReloadFailureQuietly(_tableNameWithType, segmentName, indexDir);

    // Creates the SegmentDirectory object to access the segment metadata.
    // The metadata is null if the segment doesn't exist yet.
    SegmentDirectory segmentDirectory =
        tryInitSegmentDirectory(segmentName, String.valueOf(zkMetadata.getCrc()), indexLoadingConfig);
    SegmentMetadataImpl segmentMetadata = (segmentDirectory == null) ? null : segmentDirectory.getSegmentMetadata();

<<<<<<< HEAD
    // If the
    // 1. Segment doesn't exist on server or
    // 2. CRC value is present and mismatch between ZK metadata and local metadata CRC.
    // (The presence of a CRC in ZK metadata is critical for pauseless tables. It confirms that
    // the COMMIT_END_METADATA call succeeded and that the segment is available in deep store
    // or with a peer before discarding the local copy.)
    // then we need to fall back to download the segment from deep store to load it.
    if (segmentMetadata == null || (zkMetadata.getCrc() != SegmentZKMetadata.DEFAULT_CRC_VALUE && !hasSameCRC(
        zkMetadata, segmentMetadata))) {
=======
    /*
    If:
    1. The segment doesn't exist on the server, or
    2. The segment status is marked as "DONE" in ZK metadata but there's a CRC mismatch
       between the ZK metadata and the local metadata CRC.
       - The "DONE" status confirms the COMMIT_END_METADATA call succeeded,
         and the segment is available either in deep storage or with a peer
         before discarding the local copy.

    Then:
    We need to fall back to downloading the segment from deep storage to load it.
    */
    if (segmentMetadata == null || (isSegmentStatusCompleted(zkMetadata) && !hasSameCRC(zkMetadata, segmentMetadata))) {
>>>>>>> b6904da8
      if (segmentMetadata == null) {
        _logger.info("Segment: {} does not exist", segmentName);
      } else if (!hasSameCRC(zkMetadata, segmentMetadata)) {
        _logger.info("Segment: {} has CRC changed from: {} to: {}", segmentName, segmentMetadata.getCrc(),
            zkMetadata.getCrc());
      }
      closeSegmentDirectoryQuietly(segmentDirectory);
      return false;
    }

    try {
      // If the segment is still kept by the server, then we can
      // either load it directly if it's still consistent with latest table config and schema;
      // or reprocess it to reflect latest table config and schema before loading.
      Schema schema = indexLoadingConfig.getSchema();
      if (!ImmutableSegmentLoader.needPreprocess(segmentDirectory, indexLoadingConfig, schema)) {
        _logger.info("Segment: {} is consistent with latest table config and schema", segmentName);
      } else {
        _logger.info("Segment: {} needs reprocess to reflect latest table config and schema", segmentName);
        segmentDirectory.copyTo(indexDir);
        // Close the stale SegmentDirectory object and recreate it with reprocessed segment.
        closeSegmentDirectoryQuietly(segmentDirectory);
        ImmutableSegmentLoader.preprocess(indexDir, indexLoadingConfig, schema);
        segmentDirectory = initSegmentDirectory(segmentName, String.valueOf(zkMetadata.getCrc()), indexLoadingConfig);
      }
      ImmutableSegment segment = ImmutableSegmentLoader.load(segmentDirectory, indexLoadingConfig, schema);
      addSegment(segment);
      _logger.info("Loaded existing segment: {} with CRC: {} on tier: {}", segmentName, zkMetadata.getCrc(),
          TierConfigUtils.normalizeTierName(segmentTier));
      return true;
    } catch (Exception e) {
      _logger.error("Failed to load existing segment: {} with CRC: {} on tier: {}", segmentName, zkMetadata.getCrc(),
          TierConfigUtils.normalizeTierName(segmentTier), e);
      closeSegmentDirectoryQuietly(segmentDirectory);
      return false;
    }
  }

  @Nullable
  private SegmentDirectory tryInitSegmentDirectory(String segmentName, String segmentCrc,
      IndexLoadingConfig indexLoadingConfig) {
    try {
      return initSegmentDirectory(segmentName, segmentCrc, indexLoadingConfig);
    } catch (Exception e) {
      _logger.warn("Failed to initialize SegmentDirectory for segment: {} with error: {}", segmentName, e.getMessage());
      return null;
    }
  }

  @Override
  public boolean needReloadSegments()
      throws Exception {
    IndexLoadingConfig indexLoadingConfig = fetchIndexLoadingConfig();
    List<SegmentDataManager> segmentDataManagers = acquireAllSegments();
    boolean needReload = false;
    try {
      for (SegmentDataManager segmentDataManager : segmentDataManagers) {
        IndexSegment segment = segmentDataManager.getSegment();
        if (segment instanceof ImmutableSegmentImpl) {
          ImmutableSegmentImpl immutableSegment = (ImmutableSegmentImpl) segment;
          if (immutableSegment.isReloadNeeded(indexLoadingConfig)) {
            needReload = true;
            break;
          }
        }
      }
    } finally {
      for (SegmentDataManager segmentDataManager : segmentDataManagers) {
        releaseSegment(segmentDataManager);
      }
    }
    return needReload;
  }

  @Override
  public List<StaleSegment> getStaleSegments(TableConfig tableConfig, Schema schema) {
    List<StaleSegment> staleSegments = new ArrayList<>();
    List<SegmentDataManager> segmentDataManagers = acquireAllSegments();
    final long startTime = System.currentTimeMillis();
    try {
      for (SegmentDataManager segmentDataManager : segmentDataManagers) {
        StaleSegment response = isSegmentStale(tableConfig, schema, segmentDataManager);
        if (response.isStale()) {
          staleSegments.add(response);
        }
      }
    } finally {
      for (SegmentDataManager segmentDataManager : segmentDataManagers) {
        releaseSegment(segmentDataManager);
      }
      LOGGER.info("Time Taken to get stale segments: {} ms", System.currentTimeMillis() - startTime);
    }

    return staleSegments;
  }

  protected StaleSegment isSegmentStale(TableConfig tableConfig, Schema schema,
      SegmentDataManager segmentDataManager) {
    String tableNameWithType = tableConfig.getTableName();
    Map<String, FieldIndexConfigs> indexConfigsMap =
        FieldIndexConfigsUtil.createIndexConfigsByColName(tableConfig, schema);

    String segmentName = segmentDataManager.getSegmentName();
    IndexSegment segment = segmentDataManager.getSegment();
    SegmentMetadata segmentMetadata = segment.getSegmentMetadata();
    Set<String> segmentPhysicalColumns = segment.getPhysicalColumnNames();

    // Time column changed
    String timeColumn = tableConfig.getValidationConfig().getTimeColumnName();
    if (timeColumn != null) {
      if (segmentMetadata.getTimeColumn() == null || !segmentMetadata.getTimeColumn().equals(timeColumn)) {
        LOGGER.debug("tableNameWithType: {}, segmentName: {}, change: time column", tableNameWithType, segmentName);
        return new StaleSegment(segmentName, true, "time column");
      }
    }

    List<String> sortedColumns = tableConfig.getIndexingConfig().getSortedColumn();
    String sortedColumn = CollectionUtils.isNotEmpty(sortedColumns) ? sortedColumns.get(0) : null;

    String partitionColumn = null;
    ColumnPartitionConfig partitionConfig = null;
    SegmentPartitionConfig segmentPartitionConfig = tableConfig.getIndexingConfig().getSegmentPartitionConfig();
    // NOTE: Partition can only be enabled on a single column
    if (segmentPartitionConfig != null && segmentPartitionConfig.getColumnPartitionMap().size() == 1) {
      Map.Entry<String, ColumnPartitionConfig> entry =
          segmentPartitionConfig.getColumnPartitionMap().entrySet().iterator().next();
      partitionColumn = entry.getKey();
      partitionConfig = entry.getValue();
    }

    Set<String> columnsInSegment = segmentMetadata.getAllColumns();

    // Column is added
    if (!columnsInSegment.containsAll(schema.getPhysicalColumnNames())) {
      LOGGER.debug("tableNameWithType: {}, segmentName: {}, change: column added", tableNameWithType, segmentName);
      return new StaleSegment(segmentName, true, "column added");
    }

    // Get Index configuration for the Table Config
    Set<String> noDictionaryColumns =
        FieldIndexConfigsUtil.columnsWithIndexDisabled(StandardIndexes.dictionary(), indexConfigsMap);
    Set<String> bloomFilters =
        FieldIndexConfigsUtil.columnsWithIndexEnabled(StandardIndexes.bloomFilter(), indexConfigsMap);
    Set<String> jsonIndex = FieldIndexConfigsUtil.columnsWithIndexEnabled(StandardIndexes.json(), indexConfigsMap);
    Set<String> invertedIndex =
        FieldIndexConfigsUtil.columnsWithIndexEnabled(StandardIndexes.inverted(), indexConfigsMap);
    Set<String> nullValueVectorIndex =
        FieldIndexConfigsUtil.columnsWithIndexEnabled(StandardIndexes.nullValueVector(), indexConfigsMap);
    Set<String> rangeIndex = FieldIndexConfigsUtil.columnsWithIndexEnabled(StandardIndexes.range(), indexConfigsMap);
    Set<String> h3Indexes = FieldIndexConfigsUtil.columnsWithIndexEnabled(StandardIndexes.h3(), indexConfigsMap);
    Set<String> fstIndexes = FieldIndexConfigsUtil.columnsWithIndexEnabled(StandardIndexes.fst(), indexConfigsMap);
    Set<String> textIndexes = FieldIndexConfigsUtil.columnsWithIndexEnabled(StandardIndexes.text(), indexConfigsMap);
    List<StarTreeIndexConfig> starTreeIndexConfigsFromTableConfig =
        tableConfig.getIndexingConfig().getStarTreeIndexConfigs();

    // Get the index configuration for StarTree index from segment metadata as JsonNode.
    List<StarTreeV2> starTreeIndexMetadata = segment.getStarTrees();

    // Generate StarTree index builder config from the segment metadata.
    List<StarTreeV2BuilderConfig> builderConfigFromSegmentMetadata = new ArrayList<>();
    if (starTreeIndexMetadata != null) {
      for (StarTreeV2 starTreeV2 : starTreeIndexMetadata) {
        builderConfigFromSegmentMetadata.add(StarTreeV2BuilderConfig.fromMetadata(starTreeV2.getMetadata()));
      }
    }

    // Generate StarTree index builder configs from the table config.
    List<StarTreeV2BuilderConfig> builderConfigFromTableConfigs =
        StarTreeBuilderUtils.generateBuilderConfigs(starTreeIndexConfigsFromTableConfig,
            tableConfig.getIndexingConfig().isEnableDefaultStarTree(), segmentMetadata);

    // Check if there is a mismatch between the StarTree index builder configs from the table config and the segment
    // metadata.
    if (!StarTreeBuilderUtils.areStarTreeBuilderConfigListsEqual(builderConfigFromTableConfigs,
        builderConfigFromSegmentMetadata)) {
      return new StaleSegment(segmentName, true, "startree index");
    }

    for (String columnName : segmentPhysicalColumns) {
      ColumnMetadata columnMetadata = segmentMetadata.getColumnMetadataFor(columnName);
      FieldSpec fieldSpecInSchema = schema.getFieldSpecFor(columnName);
      DataSource source = segment.getDataSource(columnName);
      Preconditions.checkNotNull(columnMetadata);
      Preconditions.checkNotNull(source);

      // Column is deleted
      if (fieldSpecInSchema == null) {
        LOGGER.debug("tableNameWithType: {}, columnName: {}, segmentName: {}, change: column deleted",
            tableNameWithType, columnName, segmentName);
        return new StaleSegment(segmentName, true, "column deleted: " + columnName);
      }

      // Field type changed
      if (columnMetadata.getFieldType().compareTo(fieldSpecInSchema.getFieldType()) != 0) {
        LOGGER.debug("tableNameWithType: {}, columnName: {}, segmentName: {}, change: field type", tableNameWithType,
            columnName, segmentName);
        return new StaleSegment(segmentName, true, "field type changed: " + columnName);
      }

      // Data type changed
      if (!columnMetadata.getDataType().equals(fieldSpecInSchema.getDataType())) {
        LOGGER.debug("tableNameWithType: {}, columnName: {}, segmentName: {}, change: data type", tableNameWithType,
            columnName, segmentName);
        return new StaleSegment(segmentName, true, "data type changed: " + columnName);
      }

      // SV/MV changed
      if (columnMetadata.isSingleValue() != fieldSpecInSchema.isSingleValueField()) {
        LOGGER.debug("tableNameWithType: {}, columnName: {}, segmentName: {}, change: single / multi value",
            tableNameWithType, columnName, segmentName);
        return new StaleSegment(segmentName, true, "single / multi value changed: " + columnName);
      }

      // TODO: detect if an index changes from Dictionary to Variable Length Dictionary or vice versa.
      // TODO: RV TEST
      boolean colHasDictionary = columnMetadata.hasDictionary();
      // Encoding changed
      if (colHasDictionary == noDictionaryColumns.contains(columnName)) {
        // Check if dictionary update is needed
        // 1. If the segment metadata has dictionary enabled and table has it disabled, its incompatible and refresh is
        // needed.
        // 2. If segment metadata has dictionary disabled, check if it has to be overridden. If not overridden,
        // refresh is needed, since table has it enabled.
        boolean incompatible = colHasDictionary || DictionaryIndexType.ignoreDictionaryOverride(
            tableConfig.getIndexingConfig().isOptimizeDictionary(),
            tableConfig.getIndexingConfig().isOptimizeDictionaryForMetrics(),
            tableConfig.getIndexingConfig().getNoDictionarySizeRatioThreshold(),
            tableConfig.getIndexingConfig().getNoDictionaryCardinalityRatioThreshold(), fieldSpecInSchema,
            indexConfigsMap.get(columnName), columnMetadata.getCardinality(), columnMetadata.getTotalNumberOfEntries());
        if (incompatible) {
          LOGGER.debug("tableNameWithType: {}, columnName: {}, segmentName: {}, change: dictionary encoding,",
              tableNameWithType, columnName, segmentName);
          return new StaleSegment(segmentName, true, "dictionary encoding changed: " + columnName);
        } else {
          LOGGER.debug("tableNameWithType: {}, segmentName: {}, no change as dictionary overrides applied to col: {}",
              tableNameWithType, segmentName, columnName);
        }
      }

      // Sorted column not sorted
      if (columnName.equals(sortedColumn) && !columnMetadata.isSorted()) {
        LOGGER.debug("tableNameWithType: {}, columnName: {}, segmentName: {}, change: sort column", tableNameWithType,
            columnName, segmentName);
        return new StaleSegment(segmentName, true, "sort column changed: " + columnName);
      }

      if (Objects.isNull(source.getBloomFilter()) == bloomFilters.contains(columnName)) {
        LOGGER.debug("tableNameWithType: {}, columnName: {}, segmentName: {}, change: bloom filter changed",
            tableNameWithType, columnName, segmentName);
        return new StaleSegment(segmentName, true, "bloom filter changed: " + columnName);
      }

      if (Objects.isNull(source.getJsonIndex()) == jsonIndex.contains(columnName)) {
        LOGGER.debug("tableNameWithType: {}, columnName: {}, segmentName: {}, change: json index changed",
            tableNameWithType, columnName, segmentName);
        return new StaleSegment(segmentName, true, "json index changed: " + columnName);
      }

      if (Objects.isNull(source.getTextIndex()) == textIndexes.contains(columnName)) {
        LOGGER.debug("tableNameWithType: {}, columnName: {}, segmentName: {}, change: text index changed",
            tableNameWithType, columnName, segmentName);
        return new StaleSegment(segmentName, true, "text index changed: " + columnName);
      }

      if (Objects.isNull(source.getFSTIndex()) == fstIndexes.contains(columnName)) {
        LOGGER.debug("tableNameWithType: {}, columnName: {}, segmentName: {}, change: fst index changed",
            tableNameWithType, columnName, segmentName);
        return new StaleSegment(segmentName, true, "fst index changed: " + columnName);
      }

      if (Objects.isNull(source.getH3Index()) == h3Indexes.contains(columnName)) {
        LOGGER.debug("tableNameWithType: {}, columnName: {}, segmentName: {}, change: h3 index changed",
            tableNameWithType, columnName, segmentName);
        return new StaleSegment(segmentName, true, "hst index changed: " + columnName);
      }

      // If a segment is sorted then it will automatically be given an inverted index and that overrides the
      // TableConfig setting
      if (columnMetadata.isSorted()) {
        // If a column is sorted and does not have an inverted index but the table config does have an inverted index.
        // But do not remove the inverted index from a sorted column even if the table config has no inverted index.
        if (Objects.isNull(source.getInvertedIndex()) && invertedIndex.contains(columnName)) {
          LOGGER.debug(
              "tableNameWithType: {}, columnName: {}, segmentName: {}, change: inverted index added to sorted column",
              tableNameWithType, columnName, segmentName);
          return new StaleSegment(segmentName, true, "invert index added to sort column: " + columnName);
        }
      } else {
        if ((Objects.isNull(source.getInvertedIndex())) == invertedIndex.contains(columnName)) {
          LOGGER.debug(
              "tableNameWithType: {}, columnName: {}, segmentName: {}, change: inverted index changed on unsorted "
                  + "column",
              tableNameWithType, columnName, segmentName);
          return new StaleSegment(segmentName, true, "inverted index changed on unsorted column: " + columnName);
        }
      }

      // If a column has a NVV Reader and the Table Config says that it should not, then the NVV Reader can be removed.
      // BUT if a column does NOT have a NVV Reader it cannot be added after the segment is created. So, for this check
      // only check to see if an existing NVV Reader should be removed, but do not check if an NVV Reader needs to be
      // added.
      if (!Objects.isNull(source.getNullValueVector()) && !nullValueVectorIndex.contains(columnName)) {
        LOGGER.debug(
            "tableNameWithType: {}, columnName: {}, segmentName: {}, change: null value vector index removed from "
                + "column and cannot be added back to this segment.", tableNameWithType, columnName, segmentName);
        return new StaleSegment(segmentName, true, "null value vector index removed from column: " + columnName);
      }

      if (Objects.isNull(source.getRangeIndex()) == rangeIndex.contains(columnName)) {
        LOGGER.debug("tableNameWithType: {}, columnName: {}, segmentName: {}, change: range index changed",
            tableNameWithType, columnName, segmentName);
        return new StaleSegment(segmentName, true, "range index changed: " + columnName);
      }

      // Partition changed or segment not properly partitioned
      if (columnName.equals(partitionColumn)) {
        PartitionFunction partitionFunction = columnMetadata.getPartitionFunction();
        if (partitionFunction == null) {
          LOGGER.debug("tableNameWithType: {}, columnName: {}, segmentName: {}, change: partition function",
              tableNameWithType, columnName, segmentName);
          return new StaleSegment(segmentName, true, "partition function added: " + columnName);
        }
        if (!partitionFunction.getName().equalsIgnoreCase(partitionConfig.getFunctionName())) {
          LOGGER.debug("tableNameWithType: {}, columnName: {}, segmentName: {}, change: partition function name",
              tableNameWithType, columnName, segmentName);
          return new StaleSegment(segmentName, true, "partition function name changed: " + columnName);
        }
        if (partitionFunction.getNumPartitions() != partitionConfig.getNumPartitions()) {
          LOGGER.debug("tableNameWithType: {}, columnName: {},, segmentName: {}, change: num partitions",
              tableNameWithType, columnName, segmentName);
          return new StaleSegment(segmentName, true, "num partitions changed: " + columnName);
        }
        Set<Integer> partitions = columnMetadata.getPartitions();
        if (partitions == null || partitions.size() != 1) {
          LOGGER.debug("tableNameWithType: {}, columnName: {}, segmentName: {}, change: partitions", tableNameWithType,
              columnName, segmentName);
          return new StaleSegment(segmentName, true, "partitions changed: " + columnName);
        }
      }
    }

    return new StaleSegment(segmentName, false, null);
  }

  private SegmentDirectory initSegmentDirectory(String segmentName, String segmentCrc,
      IndexLoadingConfig indexLoadingConfig)
      throws Exception {
    SegmentDirectoryLoaderContext loaderContext =
        new SegmentDirectoryLoaderContext.Builder().setTableConfig(indexLoadingConfig.getTableConfig())
            .setSchema(indexLoadingConfig.getSchema()).setInstanceId(indexLoadingConfig.getInstanceId())
            .setTableDataDir(indexLoadingConfig.getTableDataDir()).setSegmentName(segmentName).setSegmentCrc(segmentCrc)
            .setSegmentTier(indexLoadingConfig.getSegmentTier())
            .setInstanceTierConfigs(indexLoadingConfig.getInstanceTierConfigs())
            .setSegmentDirectoryConfigs(indexLoadingConfig.getSegmentDirectoryConfigs()).build();
    SegmentDirectoryLoader segmentDirectoryLoader =
        SegmentDirectoryLoaderRegistry.getSegmentDirectoryLoader(indexLoadingConfig.getSegmentDirectoryLoader());
    File indexDir =
        getSegmentDataDir(segmentName, indexLoadingConfig.getSegmentTier(), indexLoadingConfig.getTableConfig());
    return segmentDirectoryLoader.load(indexDir.toURI(), loaderContext);
  }

  private static boolean hasSameCRC(SegmentZKMetadata zkMetadata, SegmentMetadata localMetadata) {
    return zkMetadata.getCrc() == Long.parseLong(localMetadata.getCrc());
  }

  private static void recoverReloadFailureQuietly(String tableNameWithType, String segmentName, File indexDir) {
    try {
      LoaderUtils.reloadFailureRecovery(indexDir);
    } catch (Exception e) {
      LOGGER.warn("Failed to recover segment: {} of table: {} due to error: {}", segmentName, tableNameWithType,
          e.getMessage());
    }
  }

  private static void closeSegmentDirectoryQuietly(SegmentDirectory segmentDirectory) {
    if (segmentDirectory != null) {
      try {
        segmentDirectory.close();
      } catch (Exception e) {
        LOGGER.warn("Failed to close SegmentDirectory due to error: {}", e.getMessage());
      }
    }
  }
}<|MERGE_RESOLUTION|>--- conflicted
+++ resolved
@@ -646,20 +646,6 @@
     segmentLock.lock();
     try {
       /*
-<<<<<<< HEAD
-        Determines if a segment should be downloaded from deep storage based on:
-        1. Forced download flag
-        2. CRC value presence and mismatch between ZK metadata and local metadata CRC.
-           The presence of a CRC in ZK metadata is critical for pauseless tables. It confirms that
-           the COMMIT_END_METADATA call succeeded and that the segment is available in deep store
-           or with a peer before discarding the local copy.
-        otherwise, copy backup directory back to the original index directory.
-        And then continue to load the segment from the index directory.
-       */
-      boolean shouldDownload =
-          forceDownload || (zkMetadata.getCrc() != SegmentZKMetadata.DEFAULT_CRC_VALUE && !hasSameCRC(zkMetadata,
-              localMetadata));
-=======
       Determines if a segment should be downloaded from deep storage based on:
       1. A forced download flag.
       2. The segment status being marked as "DONE" in ZK metadata and a CRC mismatch
@@ -675,7 +661,6 @@
       boolean shouldDownload =
           forceDownload || (isSegmentStatusCompleted(zkMetadata) && !hasSameCRC(
               zkMetadata, localMetadata));
->>>>>>> b6904da8
       if (shouldDownload) {
         // Create backup directory to handle failure of segment reloading.
         createBackup(indexDir);
@@ -1025,17 +1010,6 @@
         tryInitSegmentDirectory(segmentName, String.valueOf(zkMetadata.getCrc()), indexLoadingConfig);
     SegmentMetadataImpl segmentMetadata = (segmentDirectory == null) ? null : segmentDirectory.getSegmentMetadata();
 
-<<<<<<< HEAD
-    // If the
-    // 1. Segment doesn't exist on server or
-    // 2. CRC value is present and mismatch between ZK metadata and local metadata CRC.
-    // (The presence of a CRC in ZK metadata is critical for pauseless tables. It confirms that
-    // the COMMIT_END_METADATA call succeeded and that the segment is available in deep store
-    // or with a peer before discarding the local copy.)
-    // then we need to fall back to download the segment from deep store to load it.
-    if (segmentMetadata == null || (zkMetadata.getCrc() != SegmentZKMetadata.DEFAULT_CRC_VALUE && !hasSameCRC(
-        zkMetadata, segmentMetadata))) {
-=======
     /*
     If:
     1. The segment doesn't exist on the server, or
@@ -1049,7 +1023,6 @@
     We need to fall back to downloading the segment from deep storage to load it.
     */
     if (segmentMetadata == null || (isSegmentStatusCompleted(zkMetadata) && !hasSameCRC(zkMetadata, segmentMetadata))) {
->>>>>>> b6904da8
       if (segmentMetadata == null) {
         _logger.info("Segment: {} does not exist", segmentName);
       } else if (!hasSameCRC(zkMetadata, segmentMetadata)) {
