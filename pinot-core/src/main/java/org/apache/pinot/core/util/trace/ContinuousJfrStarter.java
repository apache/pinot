--- conflicted
+++ resolved
@@ -223,7 +223,7 @@
 
   @VisibleForTesting
   protected static Path getRecordingPath(Path parentDir, String name, Instant timestamp) {
-    String filename = "recording-" + name + timestamp + ".jfr";
+    String filename = "recording-" + name + "-" + timestamp + ".jfr";
     return parentDir.resolve(filename);
   }
 
@@ -234,14 +234,7 @@
         throw new RuntimeException("Cannot write: " + directory);
       }
 
-<<<<<<< HEAD
       Path recordingPath = getRecordingPath(directory, _recording.getName(), Instant.now());
-=======
-      String timestamp = ZonedDateTime.ofInstant(Instant.now(), ZoneOffset.UTC)
-          .format(DateTimeFormatter.ofPattern("yyyy-MM-dd_HH-mm-ss"));
-      String filename = "recording-" + _recording.getName() + "-" + timestamp + ".jfr";
-      Path recordingPath = directory.resolve(filename);
->>>>>>> b6935624
       _recording.setDestination(recordingPath);
 
       int maxDumps = subset.getProperty(MAX_DUMPS, DEFAULT_MAX_DUMPS);
