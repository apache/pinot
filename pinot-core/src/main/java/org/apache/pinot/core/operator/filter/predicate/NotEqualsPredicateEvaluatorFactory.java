/**
 * Licensed to the Apache Software Foundation (ASF) under one
 * or more contributor license agreements.  See the NOTICE file
 * distributed with this work for additional information
 * regarding copyright ownership.  The ASF licenses this file
 * to you under the Apache License, Version 2.0 (the
 * "License"); you may not use this file except in compliance
 * with the License.  You may obtain a copy of the License at
 *
 *   http://www.apache.org/licenses/LICENSE-2.0
 *
 * Unless required by applicable law or agreed to in writing,
 * software distributed under the License is distributed on an
 * "AS IS" BASIS, WITHOUT WARRANTIES OR CONDITIONS OF ANY
 * KIND, either express or implied.  See the License for the
 * specific language governing permissions and limitations
 * under the License.
 */
package org.apache.pinot.core.operator.filter.predicate;

import java.math.BigDecimal;
import java.util.Arrays;
import java.util.Objects;
import org.apache.pinot.common.request.context.predicate.NotEqPredicate;
import org.apache.pinot.segment.spi.index.reader.Dictionary;
import org.apache.pinot.spi.data.FieldSpec.DataType;
import org.apache.pinot.spi.utils.BooleanUtils;
import org.apache.pinot.spi.utils.BytesUtils;
import org.apache.pinot.spi.utils.TimestampUtils;


/**
 * Factory for NEQ predicate evaluators.
 */
public class NotEqualsPredicateEvaluatorFactory {
  private NotEqualsPredicateEvaluatorFactory() {
  }

  /**
   * Create a new instance of dictionary based NEQ predicate evaluator.
   *
   * @param notEqPredicate NOT_EQ predicate to evaluate
   * @param dictionary Dictionary for the column
   * @param dataType Data type for the column
   * @return Dictionary based NOT_EQ predicate evaluator
   */
  public static BaseDictionaryBasedPredicateEvaluator newDictionaryBasedEvaluator(NotEqPredicate notEqPredicate,
      Dictionary dictionary, DataType dataType) {
    return new DictionaryBasedNeqPredicateEvaluator(notEqPredicate, dictionary, dataType);
  }

  /**
   * Create a new instance of raw value based NEQ predicate evaluator.
   *
   * @param notEqPredicate NOT_EQ predicate to evaluate
   * @param dataType Data type for the column
   * @return Raw value based NOT_EQ predicate evaluator
   */
  public static BaseRawValueBasedPredicateEvaluator newRawValueBasedEvaluator(NotEqPredicate notEqPredicate,
      DataType dataType) {
    String value = notEqPredicate.getValue();
    switch (dataType) {
      case INT:
        return new IntRawValueBasedNeqPredicateEvaluator(notEqPredicate, Integer.parseInt(value));
      case LONG:
        return new LongRawValueBasedNeqPredicateEvaluator(notEqPredicate, Long.parseLong(value));
      case FLOAT:
        return new FloatRawValueBasedNeqPredicateEvaluator(notEqPredicate, Float.parseFloat(value));
      case DOUBLE:
        return new DoubleRawValueBasedNeqPredicateEvaluator(notEqPredicate, Double.parseDouble(value));
      case BIG_DECIMAL:
        return new BigDecimalRawValueBasedNeqPredicateEvaluator(notEqPredicate, new BigDecimal(value));
      case BOOLEAN:
        return new IntRawValueBasedNeqPredicateEvaluator(notEqPredicate, BooleanUtils.toInt(value));
      case TIMESTAMP:
        return new LongRawValueBasedNeqPredicateEvaluator(notEqPredicate, TimestampUtils.toMillisSinceEpoch(value));
      case STRING:
        return new StringRawValueBasedNeqPredicateEvaluator(notEqPredicate, value);
      case BYTES:
        return new BytesRawValueBasedNeqPredicateEvaluator(notEqPredicate, BytesUtils.toBytes(value));
      default:
        throw new IllegalStateException("Unsupported data type: " + dataType);
    }
  }

  private static final class DictionaryBasedNeqPredicateEvaluator extends BaseDictionaryBasedPredicateEvaluator {
    final int _nonMatchingDictId;
    final int[] _nonMatchingDictIds;
    final Dictionary _dictionary;
    int[] _matchingDictIds;

    DictionaryBasedNeqPredicateEvaluator(NotEqPredicate notEqPredicate, Dictionary dictionary, DataType dataType) {
      super(notEqPredicate);
      String predicateValue = PredicateUtils.getStoredValue(notEqPredicate.getValue(), dataType);
      _nonMatchingDictId = dictionary.indexOf(predicateValue);
      if (_nonMatchingDictId >= 0) {
        _nonMatchingDictIds = new int[]{_nonMatchingDictId};
        if (dictionary.length() == 1) {
          _alwaysFalse = true;
        }
      } else {
        _nonMatchingDictIds = new int[0];
        _alwaysTrue = true;
      }
      _dictionary = dictionary;
    }

    @Override
    public boolean applySV(int dictId) {
      return _nonMatchingDictId != dictId;
    }

    @Override
    public int applySV(int limit, int[] docIds, int[] values) {
      // reimplemented here to ensure applySV can be inlined
      int matches = 0;
      for (int i = 0; i < limit; i++) {
        int value = values[i];
        if (applySV(value)) {
          docIds[matches++] = docIds[i];
        }
      }
      return matches;
    }

    @Override
    public int[] getMatchingDictIds() {
      if (_matchingDictIds == null) {
        int dictionarySize = _dictionary.length();
        if (_nonMatchingDictId >= 0) {
          _matchingDictIds = new int[dictionarySize - 1];
          int index = 0;
          for (int dictId = 0; dictId < dictionarySize; dictId++) {
            if (dictId != _nonMatchingDictId) {
              _matchingDictIds[index++] = dictId;
            }
          }
        } else {
          _matchingDictIds = new int[dictionarySize];
          for (int dictId = 0; dictId < dictionarySize; dictId++) {
            _matchingDictIds[dictId] = dictId;
          }
        }
      }
      return _matchingDictIds;
    }

    @Override
    public int[] getNonMatchingDictIds() {
      return _nonMatchingDictIds;
    }
  }

  private static final class IntRawValueBasedNeqPredicateEvaluator extends BaseRawValueBasedPredicateEvaluator {
    final int _nonMatchingValue;

    IntRawValueBasedNeqPredicateEvaluator(NotEqPredicate notEqPredicate, int nonMatchingValue) {
      super(notEqPredicate);
      _nonMatchingValue = nonMatchingValue;
    }

    @Override
    public DataType getDataType() {
      return DataType.INT;
    }

    @Override
    public boolean applySV(int value) {
      return _nonMatchingValue != value;
    }

    @Override
<<<<<<< HEAD
    public boolean applySV(Integer value) {
      // todo(nhejazi): handle and test other data types.
      return !Objects.equals(_nonMatchingValue, value);
=======
    public int applySV(int limit, int[] docIds, int[] values) {
      // reimplemented here to ensure applySV can be inlined
      int matches = 0;
      for (int i = 0; i < limit; i++) {
        int value = values[i];
        if (applySV(value)) {
          docIds[matches++] = docIds[i];
        }
      }
      return matches;
>>>>>>> 73316a6c
    }
  }

  private static final class LongRawValueBasedNeqPredicateEvaluator extends BaseRawValueBasedPredicateEvaluator {
    final long _nonMatchingValue;

    LongRawValueBasedNeqPredicateEvaluator(NotEqPredicate notEqPredicate, long nonMatchingValue) {
      super(notEqPredicate);
      _nonMatchingValue = nonMatchingValue;
    }

    @Override
    public DataType getDataType() {
      return DataType.LONG;
    }

    @Override
    public boolean applySV(long value) {
      return _nonMatchingValue != value;
    }

    @Override
    public int applySV(int limit, int[] docIds, long[] values) {
      // reimplemented here to ensure applySV can be inlined
      int matches = 0;
      for (int i = 0; i < limit; i++) {
        long value = values[i];
        if (applySV(value)) {
          docIds[matches++] = docIds[i];
        }
      }
      return matches;
    }
  }

  private static final class FloatRawValueBasedNeqPredicateEvaluator extends BaseRawValueBasedPredicateEvaluator {
    final float _nonMatchingValue;

    FloatRawValueBasedNeqPredicateEvaluator(NotEqPredicate notEqPredicate, float nonMatchingValue) {
      super(notEqPredicate);
      _nonMatchingValue = nonMatchingValue;
    }

    @Override
    public DataType getDataType() {
      return DataType.FLOAT;
    }

    @Override
    public boolean applySV(float value) {
      return _nonMatchingValue != value;
    }

    @Override
    public int applySV(int limit, int[] docIds, float[] values) {
      // reimplemented here to ensure applySV can be inlined
      int matches = 0;
      for (int i = 0; i < limit; i++) {
        float value = values[i];
        if (applySV(value)) {
          docIds[matches++] = docIds[i];
        }
      }
      return matches;
    }
  }

  private static final class DoubleRawValueBasedNeqPredicateEvaluator extends BaseRawValueBasedPredicateEvaluator {
    final double _nonMatchingValue;

    DoubleRawValueBasedNeqPredicateEvaluator(NotEqPredicate notEqPredicate, double nonMatchingValue) {
      super(notEqPredicate);
      _nonMatchingValue = nonMatchingValue;
    }

    @Override
    public DataType getDataType() {
      return DataType.DOUBLE;
    }

    @Override
    public boolean applySV(double value) {
      return _nonMatchingValue != value;
    }

    @Override
    public int applySV(int limit, int[] docIds, double[] values) {
      // reimplemented here to ensure applySV can be inlined
      int matches = 0;
      for (int i = 0; i < limit; i++) {
        double value = values[i];
        if (applySV(value)) {
          docIds[matches++] = docIds[i];
        }
      }
      return matches;
    }
  }

  private static final class BigDecimalRawValueBasedNeqPredicateEvaluator extends BaseRawValueBasedPredicateEvaluator {
    final BigDecimal _nonMatchingValue;

    BigDecimalRawValueBasedNeqPredicateEvaluator(NotEqPredicate notEqPredicate, BigDecimal nonMatchingValue) {
      super(notEqPredicate);
      _nonMatchingValue = nonMatchingValue;
    }

    @Override
    public DataType getDataType() {
      return DataType.BIG_DECIMAL;
    }

    @Override
    public boolean applySV(BigDecimal value) {
      return _nonMatchingValue.compareTo(value) != 0;
    }
  }

  private static final class StringRawValueBasedNeqPredicateEvaluator extends BaseRawValueBasedPredicateEvaluator {
    final String _nonMatchingValue;

    StringRawValueBasedNeqPredicateEvaluator(NotEqPredicate notEqPredicate, String nonMatchingValue) {
      super(notEqPredicate);
      _nonMatchingValue = nonMatchingValue;
    }

    @Override
    public DataType getDataType() {
      return DataType.STRING;
    }

    @Override
    public boolean applySV(String value) {
      return !_nonMatchingValue.equals(value);
    }
  }

  private static final class BytesRawValueBasedNeqPredicateEvaluator extends BaseRawValueBasedPredicateEvaluator {
    final byte[] _nonMatchingValue;

    BytesRawValueBasedNeqPredicateEvaluator(NotEqPredicate notEqPredicate, byte[] nonMatchingValue) {
      super(notEqPredicate);
      _nonMatchingValue = nonMatchingValue;
    }

    @Override
    public DataType getDataType() {
      return DataType.BYTES;
    }

    @Override
    public boolean applySV(byte[] value) {
      return !Arrays.equals(_nonMatchingValue, value);
    }
  }
}<|MERGE_RESOLUTION|>--- conflicted
+++ resolved
@@ -166,15 +166,11 @@
 
     @Override
     public boolean applySV(int value) {
-      return _nonMatchingValue != value;
-    }
-
-    @Override
-<<<<<<< HEAD
-    public boolean applySV(Integer value) {
       // todo(nhejazi): handle and test other data types.
       return !Objects.equals(_nonMatchingValue, value);
-=======
+    }
+
+    @Override
     public int applySV(int limit, int[] docIds, int[] values) {
       // reimplemented here to ensure applySV can be inlined
       int matches = 0;
@@ -185,7 +181,6 @@
         }
       }
       return matches;
->>>>>>> 73316a6c
     }
   }
 
