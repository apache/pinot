--- conflicted
+++ resolved
@@ -143,10 +143,6 @@
     }
 
     // Inverted index columns
-<<<<<<< HEAD
-
-=======
->>>>>>> b63320e6
     // We need to add sorted column into inverted index columns because when we convert realtime in memory segment into
     // offline segment, we use sorted column's inverted index to maintain the order of the records so that the records
     // are sorted on the sorted column.
