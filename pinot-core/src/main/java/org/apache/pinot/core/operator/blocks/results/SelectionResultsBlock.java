--- conflicted
+++ resolved
@@ -20,15 +20,12 @@
 
 import java.io.IOException;
 import java.util.Collection;
-<<<<<<< HEAD
 import java.util.Comparator;
 import java.util.List;
 import java.util.NoSuchElementException;
 import java.util.PriorityQueue;
 import javax.annotation.Nullable;
-=======
 import org.apache.pinot.common.datatable.DataTable;
->>>>>>> 0a442b90
 import org.apache.pinot.common.utils.DataSchema;
 import org.apache.pinot.core.query.request.context.QueryContext;
 import org.apache.pinot.core.query.selection.SelectionOperatorUtils;
@@ -73,6 +70,16 @@
     return _rows;
   }
 
+  @Override
+  public DataSchema getDataSchema(QueryContext queryContext) {
+    return _dataSchema;
+  }
+
+  @Override
+  public Collection<Object[]> getRows(QueryContext queryContext) {
+    return _rows;
+  }
+
   public SelectionResultsBlock convertToPriorityQueueBased() {
     if (_rows instanceof PriorityQueue) {
       return this;
@@ -91,16 +98,6 @@
           + "Call cloneWithInnerPriorityQueue before");
     }
     return ((PriorityQueue<Object[]>) _rows);
-  }
-
-  @Override
-  public DataSchema getDataSchema(QueryContext queryContext) {
-    return _dataSchema;
-  }
-
-  @Override
-  public Collection<Object[]> getRows(QueryContext queryContext) {
-    return _rows;
   }
 
   @Override
