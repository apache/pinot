/**
 * Licensed to the Apache Software Foundation (ASF) under one
 * or more contributor license agreements.  See the NOTICE file
 * distributed with this work for additional information
 * regarding copyright ownership.  The ASF licenses this file
 * to you under the Apache License, Version 2.0 (the
 * "License"); you may not use this file except in compliance
 * with the License.  You may obtain a copy of the License at
 *
 *   http://www.apache.org/licenses/LICENSE-2.0
 *
 * Unless required by applicable law or agreed to in writing,
 * software distributed under the License is distributed on an
 * "AS IS" BASIS, WITHOUT WARRANTIES OR CONDITIONS OF ANY
 * KIND, either express or implied.  See the License for the
 * specific language governing permissions and limitations
 * under the License.
 */
package org.apache.pinot.core.plan;

import java.util.Collection;
import java.util.HashMap;
import java.util.HashSet;
import java.util.Map;
import java.util.Set;
import org.apache.pinot.common.request.context.ExpressionContext;
import org.apache.pinot.common.utils.HashUtil;
import org.apache.pinot.core.operator.AscDocIdSetOperator;
import org.apache.pinot.core.operator.BaseProjectOperator;
import org.apache.pinot.core.operator.ProjectionOperator;
import org.apache.pinot.core.operator.ProjectionOperatorUtils;
import org.apache.pinot.core.operator.filter.BaseFilterOperator;
import org.apache.pinot.core.operator.transform.TransformOperator;
import org.apache.pinot.core.query.request.context.QueryContext;
import org.apache.pinot.segment.spi.IndexSegment;
import org.apache.pinot.segment.spi.SegmentContext;
import org.apache.pinot.segment.spi.datasource.DataSource;


/**
 * The <code>ProjectPlanNode</code> provides the execution plan for fetching column values on a single segment.
 */
public class ProjectPlanNode implements PlanNode {
  private final IndexSegment _indexSegment;
  private final SegmentContext _segmentContext;
  private final QueryContext _queryContext;
  private final Collection<ExpressionContext> _expressions;
  private final int _maxDocsPerCall;
  private final BaseFilterOperator _filterOperator;

  public ProjectPlanNode(SegmentContext segmentContext, QueryContext queryContext,
      Collection<ExpressionContext> expressions, int maxDocsPerCall, BaseFilterOperator filterOperator) {
    _indexSegment = segmentContext.getIndexSegment();
    _segmentContext = segmentContext;
    _queryContext = queryContext;
    _expressions = expressions;
    _maxDocsPerCall = maxDocsPerCall;
    _filterOperator = filterOperator;
  }

  public ProjectPlanNode(SegmentContext segmentContext, QueryContext queryContext,
      Collection<ExpressionContext> expressions, int maxDocsPerCall) {
    this(segmentContext, queryContext, expressions, maxDocsPerCall,
        new FilterPlanNode(segmentContext, queryContext).run());
  }

  @Override
  public BaseProjectOperator<?> run() {
    Set<String> projectionColumns = new HashSet<>();
    boolean hasNonIdentifierExpression = false;
    for (ExpressionContext expression : _expressions) {
      expression.getColumns(projectionColumns);
      if (expression.getType() != ExpressionContext.Type.IDENTIFIER) {
        hasNonIdentifierExpression = true;
      }
    }
    Map<String, DataSource> dataSourceMap = new HashMap<>(HashUtil.getHashMapCapacity(projectionColumns.size()));
    projectionColumns.forEach(
        column -> dataSourceMap.put(column, _indexSegment.getDataSource(column, _queryContext.getSchema())));
    // NOTE: Skip creating DocIdSetOperator when maxDocsPerCall is 0 (for selection query with LIMIT 0)
<<<<<<< HEAD
    DocIdSetOperator docIdSetOperator = _maxDocsPerCall > 0
=======
    AscDocIdSetOperator docIdSetOperator = _maxDocsPerCall > 0
>>>>>>> 59c81d32
        ? new DocIdSetPlanNode(_segmentContext, _queryContext, _maxDocsPerCall, _filterOperator).run()
        : null;

    // TODO: figure out a way to close this operator, as it may hold reader context
    ProjectionOperator projectionOperator =
        ProjectionOperatorUtils.getProjectionOperator(dataSourceMap, docIdSetOperator, _queryContext);
    return hasNonIdentifierExpression ? new TransformOperator(_queryContext, projectionOperator, _expressions)
        : projectionOperator;
  }
}<|MERGE_RESOLUTION|>--- conflicted
+++ resolved
@@ -78,11 +78,7 @@
     projectionColumns.forEach(
         column -> dataSourceMap.put(column, _indexSegment.getDataSource(column, _queryContext.getSchema())));
     // NOTE: Skip creating DocIdSetOperator when maxDocsPerCall is 0 (for selection query with LIMIT 0)
-<<<<<<< HEAD
-    DocIdSetOperator docIdSetOperator = _maxDocsPerCall > 0
-=======
     AscDocIdSetOperator docIdSetOperator = _maxDocsPerCall > 0
->>>>>>> 59c81d32
         ? new DocIdSetPlanNode(_segmentContext, _queryContext, _maxDocsPerCall, _filterOperator).run()
         : null;
 
