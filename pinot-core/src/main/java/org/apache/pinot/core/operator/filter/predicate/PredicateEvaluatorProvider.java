/**
 * Licensed to the Apache Software Foundation (ASF) under one
 * or more contributor license agreements.  See the NOTICE file
 * distributed with this work for additional information
 * regarding copyright ownership.  The ASF licenses this file
 * to you under the Apache License, Version 2.0 (the
 * "License"); you may not use this file except in compliance
 * with the License.  You may obtain a copy of the License at
 *
 *   http://www.apache.org/licenses/LICENSE-2.0
 *
 * Unless required by applicable law or agreed to in writing,
 * software distributed under the License is distributed on an
 * "AS IS" BASIS, WITHOUT WARRANTIES OR CONDITIONS OF ANY
 * KIND, either express or implied.  See the License for the
 * specific language governing permissions and limitations
 * under the License.
 */
package org.apache.pinot.core.operator.filter.predicate;

import javax.annotation.Nullable;
import org.apache.pinot.common.request.context.predicate.EqPredicate;
import org.apache.pinot.common.request.context.predicate.InPredicate;
import org.apache.pinot.common.request.context.predicate.NotEqPredicate;
import org.apache.pinot.common.request.context.predicate.NotInPredicate;
import org.apache.pinot.common.request.context.predicate.Predicate;
import org.apache.pinot.common.request.context.predicate.RangePredicate;
import org.apache.pinot.common.request.context.predicate.RegexpLikePredicate;
import org.apache.pinot.core.query.request.context.QueryContext;
import org.apache.pinot.segment.spi.datasource.DataSource;
import org.apache.pinot.segment.spi.index.reader.Dictionary;
import org.apache.pinot.spi.data.FieldSpec.DataType;
import org.apache.pinot.spi.exception.BadQueryRequestException;


public class PredicateEvaluatorProvider {
  private PredicateEvaluatorProvider() {
  }

  public static PredicateEvaluator getPredicateEvaluator(Predicate predicate, @Nullable Dictionary dictionary,
      DataType dataType) {
    return getPredicateEvaluator(predicate, dictionary, dataType, null, 0);
  }

  public static PredicateEvaluator getPredicateEvaluator(Predicate predicate, @Nullable Dictionary dictionary,
      DataType dataType, @Nullable QueryContext queryContext, int numDocs) {
    try {
      if (dictionary != null) {
        // dictionary based predicate evaluators
        switch (predicate.getType()) {
          case EQ:
            return EqualsPredicateEvaluatorFactory
                .newDictionaryBasedEvaluator((EqPredicate) predicate, dictionary, dataType);
          case NOT_EQ:
            return NotEqualsPredicateEvaluatorFactory
                .newDictionaryBasedEvaluator((NotEqPredicate) predicate, dictionary, dataType);
          case IN:
            return InPredicateEvaluatorFactory.newDictionaryBasedEvaluator((InPredicate) predicate, dictionary,
                dataType, queryContext);
          case NOT_IN:
            return NotInPredicateEvaluatorFactory.newDictionaryBasedEvaluator((NotInPredicate) predicate, dictionary,
                dataType, queryContext);
          case RANGE:
            return RangePredicateEvaluatorFactory
                .newDictionaryBasedEvaluator((RangePredicate) predicate, dictionary, dataType);
          case REGEXP_LIKE:
            return RegexpLikePredicateEvaluatorFactory.newDictionaryBasedEvaluator((RegexpLikePredicate) predicate,
<<<<<<< HEAD
                dictionary, dataType, queryContext);
=======
                dictionary, dataType, queryContext, numDocs);
>>>>>>> 03b9d0ed
          default:
            throw new UnsupportedOperationException("Unsupported predicate type: " + predicate.getType());
        }
      } else {
        // raw value based predicate evaluators
        switch (predicate.getType()) {
          case EQ:
            return EqualsPredicateEvaluatorFactory.newRawValueBasedEvaluator((EqPredicate) predicate, dataType);
          case NOT_EQ:
            return NotEqualsPredicateEvaluatorFactory.newRawValueBasedEvaluator((NotEqPredicate) predicate, dataType);
          case IN:
            return InPredicateEvaluatorFactory.newRawValueBasedEvaluator((InPredicate) predicate, dataType);
          case NOT_IN:
            return NotInPredicateEvaluatorFactory.newRawValueBasedEvaluator((NotInPredicate) predicate, dataType);
          case RANGE:
            return RangePredicateEvaluatorFactory.newRawValueBasedEvaluator((RangePredicate) predicate, dataType);
          case REGEXP_LIKE:
            return RegexpLikePredicateEvaluatorFactory
                .newRawValueBasedEvaluator((RegexpLikePredicate) predicate, dataType);
          default:
            throw new UnsupportedOperationException("Unsupported predicate type: " + predicate.getType());
        }
      }
    } catch (Exception e) {
      // Exception here is caused by mismatch between the column data type and the predicate value in the query
      throw new BadQueryRequestException(e);
    }
  }

  public static PredicateEvaluator getPredicateEvaluator(Predicate predicate, DataSource dataSource,
      QueryContext queryContext) {
    return getPredicateEvaluator(predicate, dataSource.getDictionary(),
        dataSource.getDataSourceMetadata().getDataType(), queryContext, 0);
  }
}<|MERGE_RESOLUTION|>--- conflicted
+++ resolved
@@ -65,11 +65,7 @@
                 .newDictionaryBasedEvaluator((RangePredicate) predicate, dictionary, dataType);
           case REGEXP_LIKE:
             return RegexpLikePredicateEvaluatorFactory.newDictionaryBasedEvaluator((RegexpLikePredicate) predicate,
-<<<<<<< HEAD
                 dictionary, dataType, queryContext);
-=======
-                dictionary, dataType, queryContext, numDocs);
->>>>>>> 03b9d0ed
           default:
             throw new UnsupportedOperationException("Unsupported predicate type: " + predicate.getType());
         }
