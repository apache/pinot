--- conflicted
+++ resolved
@@ -358,18 +358,11 @@
       _metricEmitter.start(); // start background emission
     }
 
-<<<<<<< HEAD
     public void throttle(MessageBatch messageBatch) {
       int units = _throttlingStrategy.getUnits(messageBatch);
       _metricEmitter.record(units); // just incrementing counter (non-blocking)
       if (units > 0) {
         _rateLimiter.acquire(units); // blocks if needed
-=======
-    public void throttle(int numMsgsConsumed) {
-      _metricEmitter.record(numMsgsConsumed); // just incrementing counter (non-blocking)
-      if (numMsgsConsumed > 0) {
-        _rateLimiter.acquire(numMsgsConsumed); // blocks if needed
->>>>>>> 29f91c62
       }
     }
 
