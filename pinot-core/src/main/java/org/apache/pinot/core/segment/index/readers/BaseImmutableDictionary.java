/**
 * Licensed to the Apache Software Foundation (ASF) under one
 * or more contributor license agreements.  See the NOTICE file
 * distributed with this work for additional information
 * regarding copyright ownership.  The ASF licenses this file
 * to you under the Apache License, Version 2.0 (the
 * "License"); you may not use this file except in compliance
 * with the License.  You may obtain a copy of the License at
 *
 *   http://www.apache.org/licenses/LICENSE-2.0
 *
 * Unless required by applicable law or agreed to in writing,
 * software distributed under the License is distributed on an
 * "AS IS" BASIS, WITHOUT WARRANTIES OR CONDITIONS OF ANY
 * KIND, either express or implied.  See the License for the
 * specific language governing permissions and limitations
 * under the License.
 */
package org.apache.pinot.core.segment.index.readers;

import com.google.common.base.Preconditions;
import it.unimi.dsi.fastutil.ints.IntSet;
import java.io.IOException;
import java.util.Arrays;
import org.apache.pinot.common.utils.StringUtil;
import org.apache.pinot.core.io.util.FixedByteValueReaderWriter;
import org.apache.pinot.core.io.util.ValueReader;
import org.apache.pinot.core.io.util.VarLengthValueReader;
import org.apache.pinot.core.segment.memory.PinotDataBuffer;
import org.apache.pinot.spi.utils.ByteArray;


/**
 * Base implementation of immutable dictionary.
 */
@SuppressWarnings("rawtypes")
public abstract class BaseImmutableDictionary implements Dictionary {
  private final ValueReader _valueReader;
  private final int _length;
  private final int _numBytesPerValue;
  private final byte _paddingByte;

  protected BaseImmutableDictionary(PinotDataBuffer dataBuffer, int length, int numBytesPerValue, byte paddingByte) {
    if (VarLengthValueReader.isVarLengthValueBuffer(dataBuffer)) {
      VarLengthValueReader valueReader = new VarLengthValueReader(dataBuffer);
      _valueReader = valueReader;
      _length = valueReader.getNumValues();
      _paddingByte = 0;
    } else {
<<<<<<< HEAD
      Preconditions.checkState(dataBuffer.size() == length * numBytesPerValue,
          "Buffer size mismatch: bufferSize = %s, numValues = %s, numBytesPerValue = %s", dataBuffer.size(), length,
=======
      Preconditions.checkState(dataBuffer.size() == (long) length * numBytesPerValue,
          "Buffer size mismatch: bufferSize = %s, numValues = %s, numByesPerValue = %s", dataBuffer.size(), length,
>>>>>>> 37f2e28a
          numBytesPerValue);
      _valueReader = new FixedByteValueReaderWriter(dataBuffer);
      _length = length;
      _paddingByte = paddingByte;
    }
    _numBytesPerValue = numBytesPerValue;
  }

  /**
   * For virtual dictionary.
   */
  protected BaseImmutableDictionary(int length) {
    _valueReader = null;
    _length = length;
    _numBytesPerValue = -1;
    _paddingByte = 0;
  }

  @Override
  public boolean isSorted() {
    return true;
  }

  @Override
  public int length() {
    return _length;
  }

  @Override
  public int indexOf(String stringValue) {
    int index = insertionIndexOf(stringValue);
    return (index >= 0) ? index : NULL_VALUE_INDEX;
  }

  @Override
  public IntSet getDictIdsInRange(String lower, String upper, boolean includeLower, boolean includeUpper) {
    // This method should not be called for sorted dictionary.
    throw new UnsupportedOperationException();
  }

  @Override
  public int compare(int dictId1, int dictId2) {
    return Integer.compare(dictId1, dictId2);
  }

  @Override
  public Comparable getMinVal() {
    return (Comparable) get(0);
  }

  @Override
  public Comparable getMaxVal() {
    return (Comparable) get(_length - 1);
  }

  @Override
  public Object getSortedValues() {
    // This method is for the stats collection phase when sealing the consuming segment, so it is not required for
    // regular immutable dictionary within the immutable segment.
    throw new UnsupportedOperationException();
  }

  @Override
  public void close()
      throws IOException {
    if (_valueReader != null) {
      _valueReader.close();
    }
  }

  protected int binarySearch(int value) {
    int low = 0;
    int high = _length - 1;
    while (low <= high) {
      int mid = (low + high) >>> 1;
      int midValue = _valueReader.getInt(mid);
      if (midValue < value) {
        low = mid + 1;
      } else if (midValue > value) {
        high = mid - 1;
      } else {
        return mid;
      }
    }
    return -(low + 1);
  }

  protected int binarySearch(long value) {
    int low = 0;
    int high = _length - 1;
    while (low <= high) {
      int mid = (low + high) >>> 1;
      long midValue = _valueReader.getLong(mid);
      if (midValue < value) {
        low = mid + 1;
      } else if (midValue > value) {
        high = mid - 1;
      } else {
        return mid;
      }
    }
    return -(low + 1);
  }

  protected int binarySearch(float value) {
    int low = 0;
    int high = _length - 1;
    while (low <= high) {
      int mid = (low + high) >>> 1;
      float midValue = _valueReader.getFloat(mid);
      if (midValue < value) {
        low = mid + 1;
      } else if (midValue > value) {
        high = mid - 1;
      } else {
        return mid;
      }
    }
    return -(low + 1);
  }

  protected int binarySearch(double value) {
    int low = 0;
    int high = _length - 1;
    while (low <= high) {
      int mid = (low + high) >>> 1;
      double midValue = _valueReader.getDouble(mid);
      if (midValue < value) {
        low = mid + 1;
      } else if (midValue > value) {
        high = mid - 1;
      } else {
        return mid;
      }
    }
    return -(low + 1);
  }

  /**
   * WARNING: With non-zero padding byte, binary search result might not reflect the real insertion index for the value.
   * E.g. with padding byte 'b', if unpadded value "aa" is in the dictionary, and stored as "aab", then unpadded value
   * "a" will be mis-positioned after value "aa"; unpadded value "aab" will return positive value even if value "aab" is
   * not in the dictionary.
   * TODO: Clean up the segments with legacy non-zero padding byte, and remove the support for non-zero padding byte
   */
  protected int binarySearch(String value) {
    byte[] buffer = getBuffer();
    int low = 0;
    int high = _length - 1;
    if (_paddingByte == 0) {
      while (low <= high) {
        int mid = (low + high) >>> 1;
        String midValue = _valueReader.getUnpaddedString(mid, _numBytesPerValue, _paddingByte, buffer);
        int compareResult = midValue.compareTo(value);
        if (compareResult < 0) {
          low = mid + 1;
        } else if (compareResult > 0) {
          high = mid - 1;
        } else {
          return mid;
        }
      }
    } else {
      String paddedValue = padString(value);
      while (low <= high) {
        int mid = (low + high) >>> 1;
        String midValue = _valueReader.getPaddedString(mid, _numBytesPerValue, buffer);
        int compareResult = midValue.compareTo(paddedValue);
        if (compareResult < 0) {
          low = mid + 1;
        } else if (compareResult > 0) {
          high = mid - 1;
        } else {
          return mid;
        }
      }
    }
    return -(low + 1);
  }

  protected int binarySearch(byte[] value) {
    int low = 0;
    int high = _length - 1;

    while (low <= high) {
      int mid = (low + high) >>> 1;
      byte[] midValue = _valueReader.getBytes(mid, _numBytesPerValue);
      int compareResult = ByteArray.compare(midValue, value);
      if (compareResult < 0) {
        low = mid + 1;
      } else if (compareResult > 0) {
        high = mid - 1;
      } else {
        return mid;
      }
    }
    return -(low + 1);
  }

  protected String padString(String value) {
    byte[] valueBytes = StringUtil.encodeUtf8(value);
    int length = valueBytes.length;
    String paddedValue;
    if (length >= _numBytesPerValue) {
      paddedValue = value;
    } else {
      byte[] paddedValueBytes = new byte[_numBytesPerValue];
      System.arraycopy(valueBytes, 0, paddedValueBytes, 0, length);
      Arrays.fill(paddedValueBytes, length, _numBytesPerValue, _paddingByte);
      paddedValue = StringUtil.decodeUtf8(paddedValueBytes);
    }
    return paddedValue;
  }

  protected int getInt(int dictId) {
    return _valueReader.getInt(dictId);
  }

  protected long getLong(int dictId) {
    return _valueReader.getLong(dictId);
  }

  protected float getFloat(int dictId) {
    return _valueReader.getFloat(dictId);
  }

  protected double getDouble(int dictId) {
    return _valueReader.getDouble(dictId);
  }

  protected String getUnpaddedString(int dictId, byte[] buffer) {
    return _valueReader.getUnpaddedString(dictId, _numBytesPerValue, _paddingByte, buffer);
  }

  protected String getPaddedString(int dictId, byte[] buffer) {
    return _valueReader.getPaddedString(dictId, _numBytesPerValue, buffer);
  }

  protected byte[] getBytes(int dictId) {
    return _valueReader.getBytes(dictId, _numBytesPerValue);
  }

  protected byte[] getBuffer() {
    return new byte[_numBytesPerValue];
  }
}<|MERGE_RESOLUTION|>--- conflicted
+++ resolved
@@ -47,13 +47,8 @@
       _length = valueReader.getNumValues();
       _paddingByte = 0;
     } else {
-<<<<<<< HEAD
-      Preconditions.checkState(dataBuffer.size() == length * numBytesPerValue,
-          "Buffer size mismatch: bufferSize = %s, numValues = %s, numBytesPerValue = %s", dataBuffer.size(), length,
-=======
       Preconditions.checkState(dataBuffer.size() == (long) length * numBytesPerValue,
           "Buffer size mismatch: bufferSize = %s, numValues = %s, numByesPerValue = %s", dataBuffer.size(), length,
->>>>>>> 37f2e28a
           numBytesPerValue);
       _valueReader = new FixedByteValueReaderWriter(dataBuffer);
       _length = length;
