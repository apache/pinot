/**
 * Licensed to the Apache Software Foundation (ASF) under one
 * or more contributor license agreements.  See the NOTICE file
 * distributed with this work for additional information
 * regarding copyright ownership.  The ASF licenses this file
 * to you under the Apache License, Version 2.0 (the
 * "License"); you may not use this file except in compliance
 * with the License.  You may obtain a copy of the License at
 *
 *   http://www.apache.org/licenses/LICENSE-2.0
 *
 * Unless required by applicable law or agreed to in writing,
 * software distributed under the License is distributed on an
 * "AS IS" BASIS, WITHOUT WARRANTIES OR CONDITIONS OF ANY
 * KIND, either express or implied.  See the License for the
 * specific language governing permissions and limitations
 * under the License.
 */
package org.apache.pinot.core.query.aggregation.function;

import com.google.common.base.Preconditions;
import java.util.List;
import org.apache.datasketches.tuple.aninteger.IntegerSummary;
import org.apache.pinot.common.request.context.ExpressionContext;
import org.apache.pinot.common.request.context.FunctionContext;
import org.apache.pinot.core.query.aggregation.function.array.ArrayAggDistinctDoubleFunction;
import org.apache.pinot.core.query.aggregation.function.array.ArrayAggDistinctFloatFunction;
import org.apache.pinot.core.query.aggregation.function.array.ArrayAggDistinctIntFunction;
import org.apache.pinot.core.query.aggregation.function.array.ArrayAggDistinctLongFunction;
import org.apache.pinot.core.query.aggregation.function.array.ArrayAggDistinctStringFunction;
import org.apache.pinot.core.query.aggregation.function.array.ArrayAggDoubleFunction;
import org.apache.pinot.core.query.aggregation.function.array.ArrayAggFloatFunction;
import org.apache.pinot.core.query.aggregation.function.array.ArrayAggIntFunction;
import org.apache.pinot.core.query.aggregation.function.array.ArrayAggLongFunction;
import org.apache.pinot.core.query.aggregation.function.array.ArrayAggStringFunction;
import org.apache.pinot.core.query.aggregation.function.funnel.FunnelCountAggregationFunctionFactory;
import org.apache.pinot.segment.spi.AggregationFunctionType;
import org.apache.pinot.spi.data.FieldSpec.DataType;
import org.apache.pinot.spi.exception.BadQueryRequestException;


/**
 * Factory class to create instances of aggregation function of the given name.
 */
@SuppressWarnings("rawtypes")
public class AggregationFunctionFactory {
  private AggregationFunctionFactory() {
  }

  /**
   * Given the function information, returns a new instance of the corresponding aggregation function.
   * <p>NOTE: Underscores in the function name are ignored.
   */
  public static AggregationFunction getAggregationFunction(FunctionContext function, boolean nullHandlingEnabled) {
    try {
      String upperCaseFunctionName =
          AggregationFunctionType.getNormalizedAggregationFunctionName(function.getFunctionName());
      List<ExpressionContext> arguments = function.getArguments();
      int numArguments = arguments.size();
      ExpressionContext firstArgument = arguments.get(0);
      if (upperCaseFunctionName.startsWith("PERCENTILE")) {
        String remainingFunctionName = upperCaseFunctionName.substring(10);
        if (remainingFunctionName.equals("SMARTTDIGEST")) {
          return new PercentileSmartTDigestAggregationFunction(arguments);
        }
        if (remainingFunctionName.equals("KLL")) {
          return new PercentileKLLAggregationFunction(arguments);
        }
        if (remainingFunctionName.equals("KLLMV")) {
          return new PercentileKLLMVAggregationFunction(arguments);
        }
        if (remainingFunctionName.equals("RAWKLL")) {
          return new PercentileRawKLLAggregationFunction(arguments);
        }
        if (remainingFunctionName.equals("RAWKLLMV")) {
          return new PercentileRawKLLMVAggregationFunction(arguments);
        }
        if (numArguments == 1) {
          // Single argument percentile (e.g. Percentile99(foo), PercentileTDigest95(bar), etc.)
          // NOTE: This convention is deprecated. DO NOT add new functions here
          if (remainingFunctionName.matches("\\d+")) {
            // Percentile
            return new PercentileAggregationFunction(firstArgument, parsePercentileToInt(remainingFunctionName));
          } else if (remainingFunctionName.matches("EST\\d+")) {
            // PercentileEst
            String percentileString = remainingFunctionName.substring(3);
            return new PercentileEstAggregationFunction(firstArgument, parsePercentileToInt(percentileString));
          } else if (remainingFunctionName.matches("RAWEST\\d+")) {
            // PercentileRawEst
            String percentileString = remainingFunctionName.substring(6);
            return new PercentileRawEstAggregationFunction(firstArgument, parsePercentileToInt(percentileString));
          } else if (remainingFunctionName.matches("TDIGEST\\d+")) {
            // PercentileTDigest
            String percentileString = remainingFunctionName.substring(7);
            return new PercentileTDigestAggregationFunction(firstArgument, parsePercentileToInt(percentileString));
          } else if (remainingFunctionName.matches("RAWTDIGEST\\d+")) {
            // PercentileRawTDigest
            String percentileString = remainingFunctionName.substring(10);
            return new PercentileRawTDigestAggregationFunction(firstArgument, parsePercentileToInt(percentileString));
          } else if (remainingFunctionName.matches("\\d+MV")) {
            // PercentileMV
            String percentileString = remainingFunctionName.substring(0, remainingFunctionName.length() - 2);
            return new PercentileMVAggregationFunction(firstArgument, parsePercentileToInt(percentileString));
          } else if (remainingFunctionName.matches("EST\\d+MV")) {
            // PercentileEstMV
            String percentileString = remainingFunctionName.substring(3, remainingFunctionName.length() - 2);
            return new PercentileEstMVAggregationFunction(firstArgument, parsePercentileToInt(percentileString));
          } else if (remainingFunctionName.matches("RAWEST\\d+MV")) {
            // PercentileRawEstMV
            String percentileString = remainingFunctionName.substring(6, remainingFunctionName.length() - 2);
            return new PercentileRawEstMVAggregationFunction(firstArgument, parsePercentileToInt(percentileString));
          } else if (remainingFunctionName.matches("TDIGEST\\d+MV")) {
            // PercentileTDigestMV
            String percentileString = remainingFunctionName.substring(7, remainingFunctionName.length() - 2);
            return new PercentileTDigestMVAggregationFunction(firstArgument, parsePercentileToInt(percentileString));
          } else if (remainingFunctionName.matches("RAWTDIGEST\\d+MV")) {
            // PercentileRawTDigestMV
            String percentileString = remainingFunctionName.substring(10, remainingFunctionName.length() - 2);
            return new PercentileRawTDigestMVAggregationFunction(firstArgument, parsePercentileToInt(percentileString));
          }
        } else if (numArguments == 2) {
          // Double arguments percentile (e.g. percentile(foo, 99), percentileTDigest(bar, 95), etc.) where the
          // second argument is a decimal number from 0.0 to 100.0.
          double percentile = arguments.get(1).getLiteral().getDoubleValue();
          Preconditions.checkArgument(percentile >= 0 && percentile <= 100, "Invalid percentile: %s", percentile);
          if (remainingFunctionName.isEmpty()) {
            // Percentile
            return new PercentileAggregationFunction(firstArgument, percentile);
          }
          if (remainingFunctionName.equals("EST")) {
            // PercentileEst
            return new PercentileEstAggregationFunction(firstArgument, percentile);
          }
          if (remainingFunctionName.equals("RAWEST")) {
            // PercentileRawEst
            return new PercentileRawEstAggregationFunction(firstArgument, percentile);
          }
          if (remainingFunctionName.equals("TDIGEST")) {
            // PercentileTDigest
            return new PercentileTDigestAggregationFunction(firstArgument, percentile);
          }
          if (remainingFunctionName.equals("RAWTDIGEST")) {
            // PercentileRawTDigest
            return new PercentileRawTDigestAggregationFunction(firstArgument, percentile);
          }
          if (remainingFunctionName.equals("MV")) {
            // PercentileMV
            return new PercentileMVAggregationFunction(firstArgument, percentile);
          }
          if (remainingFunctionName.equals("ESTMV")) {
            // PercentileEstMV
            return new PercentileEstMVAggregationFunction(firstArgument, percentile);
          }
          if (remainingFunctionName.equals("RAWESTMV")) {
            // PercentileRawEstMV
            return new PercentileRawEstMVAggregationFunction(firstArgument, percentile);
          }
          if (remainingFunctionName.equals("TDIGESTMV")) {
            // PercentileTDigestMV
            return new PercentileTDigestMVAggregationFunction(firstArgument, percentile);
          }
          if (remainingFunctionName.equals("RAWTDIGESTMV")) {
            // PercentileRawTDigestMV
            return new PercentileRawTDigestMVAggregationFunction(firstArgument, percentile);
          }
        } else if (numArguments == 3) {
          // Triple arguments percentile (e.g. percentileTDigest(bar, 95, 1000), etc.) where the
          // second argument is a decimal number from 0.0 to 100.0 and third argument is a decimal number indicating
          // the compression_factor for the TDigest. This can only be used for TDigest type percentile functions to
          // pass in a custom compression_factor. If the two argument version is used the default compression_factor
          // of 100.0 is used.
          double percentile = arguments.get(1).getLiteral().getDoubleValue();
          Preconditions.checkArgument(percentile >= 0 && percentile <= 100, "Invalid percentile: %s", percentile);
          int compressionFactor = arguments.get(2).getLiteral().getIntValue();
          Preconditions.checkArgument(compressionFactor >= 0, "Invalid compressionFactor: %d", compressionFactor);
          if (remainingFunctionName.equals("TDIGEST")) {
            // PercentileTDigest
            return new PercentileTDigestAggregationFunction(firstArgument, percentile, compressionFactor);
          }
          if (remainingFunctionName.equals("RAWTDIGEST")) {
            // PercentileRawTDigest
            return new PercentileRawTDigestAggregationFunction(firstArgument, percentile, compressionFactor);
          }
          if (remainingFunctionName.equals("TDIGESTMV")) {
            // PercentileTDigestMV
            return new PercentileTDigestMVAggregationFunction(firstArgument, percentile, compressionFactor);
          }
          if (remainingFunctionName.equals("RAWTDIGESTMV")) {
            // PercentileRawTDigestMV
            return new PercentileRawTDigestMVAggregationFunction(firstArgument, percentile, compressionFactor);
          }
        }
        throw new IllegalArgumentException("Invalid percentile function: " + function);
      } else {
        AggregationFunctionType functionType = AggregationFunctionType.valueOf(upperCaseFunctionName);
        switch (functionType) {
          case COUNT:
            return new CountAggregationFunction(arguments, nullHandlingEnabled);
          case MIN:
            return new MinAggregationFunction(arguments, nullHandlingEnabled);
          case MAX:
            return new MaxAggregationFunction(arguments, nullHandlingEnabled);
          case SUM:
          case SUM0:
            return new SumAggregationFunction(arguments, nullHandlingEnabled);
          case SUMPRECISION:
            return new SumPrecisionAggregationFunction(arguments, nullHandlingEnabled);
          case AVG:
            return new AvgAggregationFunction(arguments, nullHandlingEnabled);
          case MODE:
            return new ModeAggregationFunction(arguments);
          case FIRSTWITHTIME: {
            Preconditions.checkArgument(numArguments == 3,
                "FIRST_WITH_TIME expects 3 arguments, got: %s. The function can be used as "
                    + "firstWithTime(dataColumn, timeColumn, 'dataType')", numArguments);
            ExpressionContext timeCol = arguments.get(1);
            ExpressionContext dataTypeExp = arguments.get(2);
            Preconditions.checkArgument(dataTypeExp.getType() == ExpressionContext.Type.LITERAL,
                "FIRST_WITH_TIME expects the 3rd argument to be literal, got: %s. The function can be used as "
                    + "firstWithTime(dataColumn, timeColumn, 'dataType')", dataTypeExp.getType());
            DataType dataType = DataType.valueOf(dataTypeExp.getLiteral().getStringValue().toUpperCase());
            switch (dataType) {
              case BOOLEAN:
                return new FirstIntValueWithTimeAggregationFunction(firstArgument, timeCol, true);
              case INT:
                return new FirstIntValueWithTimeAggregationFunction(firstArgument, timeCol, false);
              case LONG:
                return new FirstLongValueWithTimeAggregationFunction(firstArgument, timeCol);
              case FLOAT:
                return new FirstFloatValueWithTimeAggregationFunction(firstArgument, timeCol);
              case DOUBLE:
                return new FirstDoubleValueWithTimeAggregationFunction(firstArgument, timeCol);
              case STRING:
                return new FirstStringValueWithTimeAggregationFunction(firstArgument, timeCol);
              default:
                throw new IllegalArgumentException("Unsupported data type for FIRST_WITH_TIME: " + dataType);
            }
          }
          case ARRAYAGG: {
            Preconditions.checkArgument(numArguments >= 2,
                "ARRAY_AGG expects 2 or 3 arguments, got: %s. The function can be used as "
                    + "arrayAgg(dataColumn, 'dataType', ['isDistinct'])", numArguments);
            ExpressionContext dataTypeExp = arguments.get(1);
            Preconditions.checkArgument(dataTypeExp.getType() == ExpressionContext.Type.LITERAL,
                "ARRAY_AGG expects the 2nd argument to be literal, got: %s. The function can be used as "
                    + "arrayAgg(dataColumn, 'dataType', ['isDistinct'])", dataTypeExp.getType());
            DataType dataType = DataType.valueOf(dataTypeExp.getLiteral().getStringValue().toUpperCase());
            boolean isDistinct = false;
            if (numArguments == 3) {
              ExpressionContext isDistinctExp = arguments.get(2);
              Preconditions.checkArgument(isDistinctExp.getType() == ExpressionContext.Type.LITERAL,
                  "ARRAY_AGG expects the 3rd argument to be literal, got: %s. The function can be used as "
                      + "arrayAgg(dataColumn, 'dataType', ['isDistinct'])", isDistinctExp.getType());
              isDistinct = isDistinctExp.getLiteral().getBooleanValue();
            }
            if (isDistinct) {
              switch (dataType) {
                case BOOLEAN:
                case INT:
                  return new ArrayAggDistinctIntFunction(firstArgument, dataType, nullHandlingEnabled);
                case LONG:
                case TIMESTAMP:
                  return new ArrayAggDistinctLongFunction(firstArgument, dataType, nullHandlingEnabled);
                case FLOAT:
                  return new ArrayAggDistinctFloatFunction(firstArgument, nullHandlingEnabled);
                case DOUBLE:
                  return new ArrayAggDistinctDoubleFunction(firstArgument, nullHandlingEnabled);
                case STRING:
                  return new ArrayAggDistinctStringFunction(firstArgument, nullHandlingEnabled);
                default:
                  throw new IllegalArgumentException("Unsupported data type for ARRAY_AGG: " + dataType);
              }
            }
            switch (dataType) {
              case BOOLEAN:
              case INT:
                return new ArrayAggIntFunction(firstArgument, dataType, nullHandlingEnabled);
              case LONG:
              case TIMESTAMP:
                return new ArrayAggLongFunction(firstArgument, dataType, nullHandlingEnabled);
              case FLOAT:
                return new ArrayAggFloatFunction(firstArgument, nullHandlingEnabled);
              case DOUBLE:
                return new ArrayAggDoubleFunction(firstArgument, nullHandlingEnabled);
              case STRING:
                return new ArrayAggStringFunction(firstArgument, nullHandlingEnabled);
              default:
                throw new IllegalArgumentException("Unsupported data type for ARRAY_AGG: " + dataType);
            }
          }
          case LASTWITHTIME: {
            Preconditions.checkArgument(numArguments == 3,
                "LAST_WITH_TIME expects 3 arguments, got: %s. The function can be used as "
                    + "lastWithTime(dataColumn, timeColumn, 'dataType')", numArguments);
            ExpressionContext timeCol = arguments.get(1);
            ExpressionContext dataTypeExp = arguments.get(2);
            Preconditions.checkArgument(dataTypeExp.getType() == ExpressionContext.Type.LITERAL,
                "LAST_WITH_TIME expects the 3rd argument to be literal, got: %s. The function can be used as "
                    + "lastWithTime(dataColumn, timeColumn, 'dataType')", dataTypeExp.getType());
            DataType dataType = DataType.valueOf(dataTypeExp.getLiteral().getStringValue().toUpperCase());
            switch (dataType) {
              case BOOLEAN:
                return new LastIntValueWithTimeAggregationFunction(firstArgument, timeCol, true);
              case INT:
                return new LastIntValueWithTimeAggregationFunction(firstArgument, timeCol, false);
              case LONG:
                return new LastLongValueWithTimeAggregationFunction(firstArgument, timeCol);
              case FLOAT:
                return new LastFloatValueWithTimeAggregationFunction(firstArgument, timeCol);
              case DOUBLE:
                return new LastDoubleValueWithTimeAggregationFunction(firstArgument, timeCol);
              case STRING:
                return new LastStringValueWithTimeAggregationFunction(firstArgument, timeCol);
              default:
                throw new IllegalArgumentException("Unsupported data type for LAST_WITH_TIME: " + dataType);
            }
          }
          case MINMAXRANGE:
            return new MinMaxRangeAggregationFunction(arguments);
          case DISTINCTCOUNT:
            return new DistinctCountAggregationFunction(arguments, nullHandlingEnabled);
          case DISTINCTCOUNTBITMAP:
            return new DistinctCountBitmapAggregationFunction(arguments);
          case SEGMENTPARTITIONEDDISTINCTCOUNT:
            return new SegmentPartitionedDistinctCountAggregationFunction(arguments);
          case DISTINCTCOUNTHLL:
            return new DistinctCountHLLAggregationFunction(arguments);
          case DISTINCTCOUNTRAWHLL:
            return new DistinctCountRawHLLAggregationFunction(arguments);
          case DISTINCTCOUNTSMARTHLL:
            return new DistinctCountSmartHLLAggregationFunction(arguments);
          case FASTHLL:
            return new FastHLLAggregationFunction(arguments);
          case DISTINCTCOUNTTHETASKETCH:
            return new DistinctCountThetaSketchAggregationFunction(arguments);
          case DISTINCTCOUNTRAWTHETASKETCH:
            return new DistinctCountRawThetaSketchAggregationFunction(arguments);
          case DISTINCTSUM:
            return new DistinctSumAggregationFunction(arguments, nullHandlingEnabled);
          case DISTINCTAVG:
            return new DistinctAvgAggregationFunction(arguments, nullHandlingEnabled);
          case IDSET:
            return new IdSetAggregationFunction(arguments);
          case COUNTMV:
            return new CountMVAggregationFunction(arguments);
          case MINMV:
            return new MinMVAggregationFunction(arguments);
          case MAXMV:
            return new MaxMVAggregationFunction(arguments);
          case SUMMV:
            return new SumMVAggregationFunction(arguments);
          case AVGMV:
            return new AvgMVAggregationFunction(arguments);
          case MINMAXRANGEMV:
            return new MinMaxRangeMVAggregationFunction(arguments);
          case DISTINCTCOUNTMV:
            return new DistinctCountMVAggregationFunction(arguments);
          case DISTINCTCOUNTBITMAPMV:
            return new DistinctCountBitmapMVAggregationFunction(arguments);
          case DISTINCTCOUNTHLLMV:
            return new DistinctCountHLLMVAggregationFunction(arguments);
          case DISTINCTCOUNTRAWHLLMV:
            return new DistinctCountRawHLLMVAggregationFunction(arguments);
          case DISTINCTCOUNTHLLPLUS:
            return new DistinctCountHLLPlusAggregationFunction(arguments);
          case DISTINCTCOUNTRAWHLLPLUS:
            return new DistinctCountRawHLLPlusAggregationFunction(arguments);
          case DISTINCTCOUNTHLLPLUSMV:
            return new DistinctCountHLLPlusMVAggregationFunction(arguments);
          case DISTINCTCOUNTRAWHLLPLUSMV:
            return new DistinctCountRawHLLPlusMVAggregationFunction(arguments);
          case DISTINCTSUMMV:
            return new DistinctSumMVAggregationFunction(arguments);
          case DISTINCTAVGMV:
            return new DistinctAvgMVAggregationFunction(arguments);
          case STUNION:
            return new StUnionAggregationFunction(arguments);
          case HISTOGRAM:
            return new HistogramAggregationFunction(arguments);
          case COVARPOP:
            return new CovarianceAggregationFunction(arguments, false);
          case COVARSAMP:
            return new CovarianceAggregationFunction(arguments, true);
          case BOOLAND:
            return new BooleanAndAggregationFunction(arguments, nullHandlingEnabled);
          case BOOLOR:
            return new BooleanOrAggregationFunction(arguments, nullHandlingEnabled);
          case VARPOP:
            return new VarianceAggregationFunction(arguments, false, false, nullHandlingEnabled);
          case VARSAMP:
            return new VarianceAggregationFunction(arguments, true, false, nullHandlingEnabled);
          case STDDEVPOP:
            return new VarianceAggregationFunction(arguments, false, true, nullHandlingEnabled);
          case STDDEVSAMP:
            return new VarianceAggregationFunction(arguments, true, true, nullHandlingEnabled);
          case SKEWNESS:
            return new FourthMomentAggregationFunction(arguments, FourthMomentAggregationFunction.Type.SKEWNESS);
          case KURTOSIS:
            return new FourthMomentAggregationFunction(arguments, FourthMomentAggregationFunction.Type.KURTOSIS);
          case FOURTHMOMENT:
            return new FourthMomentAggregationFunction(arguments, FourthMomentAggregationFunction.Type.MOMENT);
          case DISTINCTCOUNTTUPLESKETCH:
            // mode actually doesn't matter here because we only care about keys, not values
            return new DistinctCountIntegerTupleSketchAggregationFunction(arguments, IntegerSummary.Mode.Sum);
          case DISTINCTCOUNTRAWINTEGERSUMTUPLESKETCH:
            return new IntegerTupleSketchAggregationFunction(arguments, IntegerSummary.Mode.Sum);
          case SUMVALUESINTEGERSUMTUPLESKETCH:
            return new SumValuesIntegerTupleSketchAggregationFunction(arguments, IntegerSummary.Mode.Sum);
          case AVGVALUEINTEGERSUMTUPLESKETCH:
            return new AvgValueIntegerTupleSketchAggregationFunction(arguments, IntegerSummary.Mode.Sum);
          case PARENTEXPRMAX:
            return new ParentExprMinMaxAggregationFunction(arguments, true);
          case PARENTEXPRMIN:
            return new ParentExprMinMaxAggregationFunction(arguments, false);
          case CHILDEXPRMAX:
            return new ChildExprMinMaxAggregationFunction(arguments, true);
          case CHILDEXPRMIN:
            return new ChildExprMinMaxAggregationFunction(arguments, false);
          case EXPRMAX:
          case EXPRMIN:
            throw new IllegalArgumentException(
                "Aggregation function: " + functionType + " is only supported in selection without alias.");
          case FUNNELCOUNT:
            return new FunnelCountAggregationFunctionFactory(arguments).get();
          case FREQUENTSTRINGSSKETCH:
            return new FrequentStringsSketchAggregationFunction(arguments);
          case FREQUENTLONGSSKETCH:
            return new FrequentLongsSketchAggregationFunction(arguments);
          case DISTINCTCOUNTCPCSKETCH:
            return new DistinctCountCPCSketchAggregationFunction(arguments);
          case DISTINCTCOUNTRAWCPCSKETCH:
            return new DistinctCountRawCPCSketchAggregationFunction(arguments);
<<<<<<< HEAD
          case DISTINCTCOUNTULL:
            return new DistinctCountULLAggregationFunction(arguments);
          case DISTINCTCOUNTRAWULL:
            return new DistinctCountRawULLAggregationFunction(arguments);
=======
>>>>>>> ecac6c93
          default:
            throw new IllegalArgumentException("Unsupported aggregation function type: " + functionType);
        }
      }
    } catch (Exception e) {
      throw new BadQueryRequestException("Invalid aggregation function: " + function + "; Reason: " + e.getMessage());
    }
  }

  private static int parsePercentileToInt(String percentileString) {
    int percentile = Integer.parseInt(percentileString);
    Preconditions.checkArgument(percentile >= 0 && percentile <= 100, "Invalid percentile: %s", percentile);
    return percentile;
  }
}<|MERGE_RESOLUTION|>--- conflicted
+++ resolved
@@ -430,13 +430,10 @@
             return new DistinctCountCPCSketchAggregationFunction(arguments);
           case DISTINCTCOUNTRAWCPCSKETCH:
             return new DistinctCountRawCPCSketchAggregationFunction(arguments);
-<<<<<<< HEAD
           case DISTINCTCOUNTULL:
             return new DistinctCountULLAggregationFunction(arguments);
           case DISTINCTCOUNTRAWULL:
             return new DistinctCountRawULLAggregationFunction(arguments);
-=======
->>>>>>> ecac6c93
           default:
             throw new IllegalArgumentException("Unsupported aggregation function type: " + functionType);
         }
