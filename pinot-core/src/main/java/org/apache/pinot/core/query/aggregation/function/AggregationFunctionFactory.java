/**
 * Licensed to the Apache Software Foundation (ASF) under one
 * or more contributor license agreements.  See the NOTICE file
 * distributed with this work for additional information
 * regarding copyright ownership.  The ASF licenses this file
 * to you under the Apache License, Version 2.0 (the
 * "License"); you may not use this file except in compliance
 * with the License.  You may obtain a copy of the License at
 *
 *   http://www.apache.org/licenses/LICENSE-2.0
 *
 * Unless required by applicable law or agreed to in writing,
 * software distributed under the License is distributed on an
 * "AS IS" BASIS, WITHOUT WARRANTIES OR CONDITIONS OF ANY
 * KIND, either express or implied.  See the License for the
 * specific language governing permissions and limitations
 * under the License.
 */
package org.apache.pinot.core.query.aggregation.function;

import com.google.common.base.Preconditions;
import java.util.List;
import org.apache.commons.lang3.StringUtils;
import org.apache.datasketches.tuple.aninteger.IntegerSummary;
import org.apache.pinot.common.request.context.ExpressionContext;
import org.apache.pinot.common.request.context.FunctionContext;
import org.apache.pinot.core.query.request.context.QueryContext;
import org.apache.pinot.segment.spi.AggregationFunctionType;
import org.apache.pinot.spi.data.FieldSpec;
import org.apache.pinot.spi.exception.BadQueryRequestException;


/**
 * Factory class to create instances of aggregation function of the given name.
 */
@SuppressWarnings("rawtypes")
public class AggregationFunctionFactory {
  private AggregationFunctionFactory() {
  }

  /**
   * Given the function information, returns a new instance of the corresponding aggregation function.
   * <p>NOTE: Underscores in the function name are ignored.
   * <p>NOTE: We pass the query context to this method because DISTINCT is currently modeled as an aggregation function
   *          and requires the order-by and limit information from the query.
   * <p>TODO: Consider modeling DISTINCT as unique selection instead of aggregation so that early-termination, limit and
   *          offset can be applied easier
   */
  public static AggregationFunction getAggregationFunction(FunctionContext function, QueryContext queryContext) {
    try {
      String upperCaseFunctionName = StringUtils.remove(function.getFunctionName(), '_').toUpperCase();
      List<ExpressionContext> arguments = function.getArguments();
      ExpressionContext firstArgument = arguments.get(0);
      if (upperCaseFunctionName.startsWith("PERCENTILE")) {
        String remainingFunctionName = upperCaseFunctionName.substring(10);
        if (remainingFunctionName.equals("SMARTTDIGEST")) {
          return new PercentileSmartTDigestAggregationFunction(arguments);
        }
        int numArguments = arguments.size();
        if (numArguments == 1) {
          // Single argument percentile (e.g. Percentile99(foo), PercentileTDigest95(bar), etc.)
          if (remainingFunctionName.matches("\\d+")) {
            // Percentile
            return new PercentileAggregationFunction(firstArgument, parsePercentileToInt(remainingFunctionName));
          } else if (remainingFunctionName.matches("EST\\d+")) {
            // PercentileEst
            String percentileString = remainingFunctionName.substring(3);
            return new PercentileEstAggregationFunction(firstArgument, parsePercentileToInt(percentileString));
          } else if (remainingFunctionName.matches("RAWEST\\d+")) {
            // PercentileRawEst
            String percentileString = remainingFunctionName.substring(6);
            return new PercentileRawEstAggregationFunction(firstArgument, parsePercentileToInt(percentileString));
          } else if (remainingFunctionName.matches("TDIGEST\\d+")) {
            // PercentileTDigest
            String percentileString = remainingFunctionName.substring(7);
            return new PercentileTDigestAggregationFunction(firstArgument, parsePercentileToInt(percentileString));
          } else if (remainingFunctionName.matches("RAWTDIGEST\\d+")) {
            // PercentileRawTDigest
            String percentileString = remainingFunctionName.substring(10);
            return new PercentileRawTDigestAggregationFunction(firstArgument, parsePercentileToInt(percentileString));
          } else if (remainingFunctionName.matches("\\d+MV")) {
            // PercentileMV
            String percentileString = remainingFunctionName.substring(0, remainingFunctionName.length() - 2);
            return new PercentileMVAggregationFunction(firstArgument, parsePercentileToInt(percentileString));
          } else if (remainingFunctionName.matches("EST\\d+MV")) {
            // PercentileEstMV
            String percentileString = remainingFunctionName.substring(3, remainingFunctionName.length() - 2);
            return new PercentileEstMVAggregationFunction(firstArgument, parsePercentileToInt(percentileString));
          } else if (remainingFunctionName.matches("RAWEST\\d+MV")) {
            // PercentileRawEstMV
            String percentileString = remainingFunctionName.substring(6, remainingFunctionName.length() - 2);
            return new PercentileRawEstMVAggregationFunction(firstArgument, parsePercentileToInt(percentileString));
          } else if (remainingFunctionName.matches("TDIGEST\\d+MV")) {
            // PercentileTDigestMV
            String percentileString = remainingFunctionName.substring(7, remainingFunctionName.length() - 2);
            return new PercentileTDigestMVAggregationFunction(firstArgument, parsePercentileToInt(percentileString));
          } else if (remainingFunctionName.matches("RAWTDIGEST\\d+MV")) {
            // PercentileRawTDigestMV
            String percentileString = remainingFunctionName.substring(10, remainingFunctionName.length() - 2);
            return new PercentileRawTDigestMVAggregationFunction(firstArgument, parsePercentileToInt(percentileString));
          }
        } else if (numArguments == 2) {
          // Double arguments percentile (e.g. percentile(foo, 99), percentileTDigest(bar, 95), etc.) where the
          // second argument is a decimal number from 0.0 to 100.0.
          // Have to use literal string because we need to cast int to double here.
          double percentile = parsePercentileToDouble(arguments.get(1).getLiteral().getStringValue());
          if (remainingFunctionName.isEmpty()) {
            // Percentile
            return new PercentileAggregationFunction(firstArgument, percentile);
          }
          if (remainingFunctionName.equals("EST")) {
            // PercentileEst
            return new PercentileEstAggregationFunction(firstArgument, percentile);
          }
          if (remainingFunctionName.equals("RAWEST")) {
            // PercentileRawEst
            return new PercentileRawEstAggregationFunction(firstArgument, percentile);
          }
          if (remainingFunctionName.equals("TDIGEST")) {
            // PercentileTDigest
            return new PercentileTDigestAggregationFunction(firstArgument, percentile);
          }
          if (remainingFunctionName.equals("RAWTDIGEST")) {
            // PercentileRawTDigest
            return new PercentileRawTDigestAggregationFunction(firstArgument, percentile);
          }
          if (remainingFunctionName.equals("MV")) {
            // PercentileMV
            return new PercentileMVAggregationFunction(firstArgument, percentile);
          }
          if (remainingFunctionName.equals("ESTMV")) {
            // PercentileEstMV
            return new PercentileEstMVAggregationFunction(firstArgument, percentile);
          }
          if (remainingFunctionName.equals("RAWESTMV")) {
            // PercentileRawEstMV
            return new PercentileRawEstMVAggregationFunction(firstArgument, percentile);
          }
          if (remainingFunctionName.equals("TDIGESTMV")) {
            // PercentileTDigestMV
            return new PercentileTDigestMVAggregationFunction(firstArgument, percentile);
          }
          if (remainingFunctionName.equals("RAWTDIGESTMV")) {
            // PercentileRawTDigestMV
            return new PercentileRawTDigestMVAggregationFunction(firstArgument, percentile);
          }
        } else if (numArguments == 3) {
          // Triple arguments percentile (e.g. percentileTDigest(bar, 95, 1000), etc.) where the
          // second argument is a decimal number from 0.0 to 100.0 and third argument is a decimal number indicating
          // the compression_factor for the TDigest. This can only be used for TDigest type percentile functions to
          // pass in a custom compression_factor. If the two argument version is used the default compression_factor
          // of 100.0 is used.
          // Have to use literal string because we need to cast int to double here.
          double percentile = parsePercentileToDouble(arguments.get(1).getLiteral().getStringValue());
          int compressionFactor = parseCompressionFactorToInt(arguments.get(2).getLiteral().getStringValue());
          if (remainingFunctionName.equals("TDIGEST")) {
            // PercentileTDigest
            return new PercentileTDigestAggregationFunction(firstArgument, percentile, compressionFactor);
          }
          if (remainingFunctionName.equals("RAWTDIGEST")) {
            // PercentileRawTDigest
            return new PercentileRawTDigestAggregationFunction(firstArgument, percentile, compressionFactor);
          }
          if (remainingFunctionName.equals("TDIGESTMV")) {
            // PercentileTDigestMV
            return new PercentileTDigestMVAggregationFunction(firstArgument, percentile, compressionFactor);
          }
          if (remainingFunctionName.equals("RAWTDIGESTMV")) {
            // PercentileRawTDigestMV
            return new PercentileRawTDigestMVAggregationFunction(firstArgument, percentile, compressionFactor);
          }
        }
        throw new IllegalArgumentException("Invalid percentile function: " + function);
      } else {
        switch (AggregationFunctionType.valueOf(upperCaseFunctionName)) {
          case COUNT:
            return new CountAggregationFunction(firstArgument, queryContext.isNullHandlingEnabled());
          case MIN:
            return new MinAggregationFunction(firstArgument, queryContext.isNullHandlingEnabled());
          case MAX:
            return new MaxAggregationFunction(firstArgument, queryContext.isNullHandlingEnabled());
          case SUM:
            return new SumAggregationFunction(firstArgument, queryContext.isNullHandlingEnabled());
          case SUMPRECISION:
            return new SumPrecisionAggregationFunction(arguments, queryContext.isNullHandlingEnabled());
          case AVG:
            return new AvgAggregationFunction(firstArgument, queryContext.isNullHandlingEnabled());
          case MODE:
            return new ModeAggregationFunction(arguments);
          case FIRSTWITHTIME:
            if (arguments.size() == 3) {
              ExpressionContext timeCol = arguments.get(1);
              ExpressionContext dataType = arguments.get(2);
              if (dataType.getType() != ExpressionContext.Type.LITERAL) {
                throw new IllegalArgumentException("Third argument of firstWithTime Function should be literal."
                    + " The function can be used as firstWithTime(dataColumn, timeColumn, 'dataType')");
              }
              FieldSpec.DataType fieldDataType =
                  FieldSpec.DataType.valueOf(dataType.getLiteral().getStringValue().toUpperCase());
              switch (fieldDataType) {
                case BOOLEAN:
                case INT:
                  return new FirstIntValueWithTimeAggregationFunction(firstArgument, timeCol,
                      fieldDataType == FieldSpec.DataType.BOOLEAN);
                case LONG:
                  return new FirstLongValueWithTimeAggregationFunction(firstArgument, timeCol);
                case FLOAT:
                  return new FirstFloatValueWithTimeAggregationFunction(firstArgument, timeCol);
                case DOUBLE:
                  return new FirstDoubleValueWithTimeAggregationFunction(firstArgument, timeCol);
                case STRING:
                  return new FirstStringValueWithTimeAggregationFunction(firstArgument, timeCol);
                default:
                  throw new IllegalArgumentException("Unsupported Value Type for firstWithTime Function:" + dataType);
              }
            } else {
              throw new IllegalArgumentException("Three arguments are required for firstWithTime Function."
                  + " The function can be used as firstWithTime(dataColumn, timeColumn, 'dataType')");
            }
          case LASTWITHTIME:
            if (arguments.size() == 3) {
              ExpressionContext timeCol = arguments.get(1);
              ExpressionContext dataType = arguments.get(2);
              if (dataType.getType() != ExpressionContext.Type.LITERAL) {
                throw new IllegalArgumentException("Third argument of lastWithTime Function should be literal."
                    + " The function can be used as lastWithTime(dataColumn, timeColumn, 'dataType')");
              }
              FieldSpec.DataType fieldDataType =
                  FieldSpec.DataType.valueOf(dataType.getLiteral().getStringValue().toUpperCase());
              switch (fieldDataType) {
                case BOOLEAN:
                case INT:
                  return new LastIntValueWithTimeAggregationFunction(firstArgument, timeCol,
                      fieldDataType == FieldSpec.DataType.BOOLEAN);
                case LONG:
                  return new LastLongValueWithTimeAggregationFunction(firstArgument, timeCol);
                case FLOAT:
                  return new LastFloatValueWithTimeAggregationFunction(firstArgument, timeCol);
                case DOUBLE:
                  return new LastDoubleValueWithTimeAggregationFunction(firstArgument, timeCol);
                case STRING:
                  return new LastStringValueWithTimeAggregationFunction(firstArgument, timeCol);
                default:
                  throw new IllegalArgumentException("Unsupported Value Type for lastWithTime Function:" + dataType);
              }
            } else {
              throw new IllegalArgumentException("Three arguments are required for lastWithTime Function."
                  + " The function can be used as lastWithTime(dataColumn, timeColumn, 'dataType')");
            }
          case MINMAXRANGE:
            return new MinMaxRangeAggregationFunction(firstArgument);
          case DISTINCTCOUNT:
            return new DistinctCountAggregationFunction(firstArgument);
          case DISTINCTCOUNTBITMAP:
            return new DistinctCountBitmapAggregationFunction(firstArgument);
          case SEGMENTPARTITIONEDDISTINCTCOUNT:
            return new SegmentPartitionedDistinctCountAggregationFunction(firstArgument);
          case DISTINCTCOUNTHLL:
            return new DistinctCountHLLAggregationFunction(arguments);
          case DISTINCTCOUNTRAWHLL:
            return new DistinctCountRawHLLAggregationFunction(arguments);
          case DISTINCTCOUNTSMARTHLL:
            return new DistinctCountSmartHLLAggregationFunction(arguments);
          case FASTHLL:
            return new FastHLLAggregationFunction(firstArgument);
          case DISTINCTCOUNTTHETASKETCH:
            return new DistinctCountThetaSketchAggregationFunction(arguments);
          case DISTINCTCOUNTRAWTHETASKETCH:
            return new DistinctCountRawThetaSketchAggregationFunction(arguments);
          case DISTINCTSUM:
            return new DistinctSumAggregationFunction(firstArgument);
          case DISTINCTAVG:
            return new DistinctAvgAggregationFunction(firstArgument);
          case IDSET:
            return new IdSetAggregationFunction(arguments);
          case COUNTMV:
            return new CountMVAggregationFunction(firstArgument);
          case MINMV:
            return new MinMVAggregationFunction(firstArgument);
          case MAXMV:
            return new MaxMVAggregationFunction(firstArgument);
          case SUMMV:
            return new SumMVAggregationFunction(firstArgument);
          case AVGMV:
            return new AvgMVAggregationFunction(firstArgument);
          case MINMAXRANGEMV:
            return new MinMaxRangeMVAggregationFunction(firstArgument);
          case DISTINCTCOUNTMV:
            return new DistinctCountMVAggregationFunction(firstArgument);
          case DISTINCTCOUNTBITMAPMV:
            return new DistinctCountBitmapMVAggregationFunction(firstArgument);
          case DISTINCTCOUNTHLLMV:
            return new DistinctCountHLLMVAggregationFunction(arguments);
          case DISTINCTCOUNTRAWHLLMV:
            return new DistinctCountRawHLLMVAggregationFunction(arguments);
          case DISTINCTSUMMV:
            return new DistinctSumMVAggregationFunction(firstArgument);
          case DISTINCTAVGMV:
            return new DistinctAvgMVAggregationFunction(firstArgument);
          case DISTINCT:
            return new DistinctAggregationFunction(arguments, queryContext.getOrderByExpressions(),
                queryContext.getLimit());
          case STUNION:
            return new StUnionAggregationFunction(firstArgument);
          case HISTOGRAM:
            return new HistogramAggregationFunction(arguments);
          case COVARPOP:
            return new CovarianceAggregationFunction(arguments, false);
          case COVARSAMP:
            return new CovarianceAggregationFunction(arguments, true);
          case BOOLAND:
            return new BooleanAndAggregationFunction(firstArgument, queryContext.isNullHandlingEnabled());
          case BOOLOR:
            return new BooleanOrAggregationFunction(firstArgument, queryContext.isNullHandlingEnabled());
          case VARPOP:
            return new VarianceAggregationFunction(firstArgument, false, false);
          case VARSAMP:
            return new VarianceAggregationFunction(firstArgument, true, false);
          case STDDEVPOP:
            return new VarianceAggregationFunction(firstArgument, false, true);
          case STDDEVSAMP:
            return new VarianceAggregationFunction(firstArgument, true, true);
          case SKEWNESS:
            return new FourthMomentAggregationFunction(firstArgument, FourthMomentAggregationFunction.Type.SKEWNESS);
          case KURTOSIS:
            return new FourthMomentAggregationFunction(firstArgument, FourthMomentAggregationFunction.Type.KURTOSIS);
          case FOURTHMOMENT:
            return new FourthMomentAggregationFunction(firstArgument, FourthMomentAggregationFunction.Type.MOMENT);
<<<<<<< HEAD
          case DISTINCTCOUNTTUPLESKETCH:
            // mode actually doesn't matter here because we only care about keys, not values
            return new DistinctCountIntegerTupleSketchAggregationFunction(arguments, IntegerSummary.Mode.Sum);
          case DISTINCTCOUNTRAWINTEGERSUMTUPLESKETCH:
            return new IntegerTupleSketchAggregationFunction(arguments, IntegerSummary.Mode.Sum);
          case SUMVALUESINTEGERSUMTUPLESKETCH:
            return new SumValuesIntegerTupleSketchAggregationFunction(arguments, IntegerSummary.Mode.Sum);
          case AVGVALUEINTEGERSUMTUPLESKETCH:
            return new AvgValueIntegerTupleSketchAggregationFunction(arguments, IntegerSummary.Mode.Sum);
=======
          case PARENTARGMAX:
            return new ParentArgMinMaxAggregationFunction(arguments, true);
          case PARENTARGMIN:
            return new ParentArgMinMaxAggregationFunction(arguments, false);
          case CHILDARGMAX:
            return new ChildArgMinMaxAggregationFunction(arguments, true);
          case CHILDARGMIN:
            return new ChildArgMinMaxAggregationFunction(arguments, false);
          case ARGMAX:
          case ARGMIN:
            throw new IllegalArgumentException("Aggregation function: " + function
                + " is only supported in selection without alias.");
>>>>>>> 4f503053
          default:
            throw new IllegalArgumentException();
        }
      }
    } catch (Exception e) {
      throw new BadQueryRequestException("Invalid aggregation function: " + function + "; Reason: " + e.getMessage());
    }
  }

  private static int parsePercentileToInt(String percentileString) {
    int percentile = Integer.parseInt(percentileString);
    Preconditions.checkArgument(percentile >= 0 && percentile <= 100, "Invalid percentile: %s", percentile);
    return percentile;
  }

  private static double parsePercentileToDouble(String percentileString) {
    double percentile = Double.parseDouble(percentileString);
    Preconditions.checkArgument(percentile >= 0d && percentile <= 100d, "Invalid percentile: %s", percentile);
    return percentile;
  }

  private static int parseCompressionFactorToInt(String compressionFactorString) {
    int compressionFactor = Integer.parseInt(compressionFactorString);
    Preconditions.checkArgument(compressionFactor >= 0, "Invalid compressionFactor: %d", compressionFactor);
    return compressionFactor;
  }
}<|MERGE_RESOLUTION|>--- conflicted
+++ resolved
@@ -326,7 +326,6 @@
             return new FourthMomentAggregationFunction(firstArgument, FourthMomentAggregationFunction.Type.KURTOSIS);
           case FOURTHMOMENT:
             return new FourthMomentAggregationFunction(firstArgument, FourthMomentAggregationFunction.Type.MOMENT);
-<<<<<<< HEAD
           case DISTINCTCOUNTTUPLESKETCH:
             // mode actually doesn't matter here because we only care about keys, not values
             return new DistinctCountIntegerTupleSketchAggregationFunction(arguments, IntegerSummary.Mode.Sum);
@@ -336,7 +335,6 @@
             return new SumValuesIntegerTupleSketchAggregationFunction(arguments, IntegerSummary.Mode.Sum);
           case AVGVALUEINTEGERSUMTUPLESKETCH:
             return new AvgValueIntegerTupleSketchAggregationFunction(arguments, IntegerSummary.Mode.Sum);
-=======
           case PARENTARGMAX:
             return new ParentArgMinMaxAggregationFunction(arguments, true);
           case PARENTARGMIN:
@@ -349,7 +347,6 @@
           case ARGMIN:
             throw new IllegalArgumentException("Aggregation function: " + function
                 + " is only supported in selection without alias.");
->>>>>>> 4f503053
           default:
             throw new IllegalArgumentException();
         }
