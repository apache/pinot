--- conflicted
+++ resolved
@@ -45,7 +45,7 @@
 import org.roaringbitmap.buffer.MutableRoaringBitmap;
 
 
-public class RangeIndexBasedFilterOperator extends NullHandlingSupportedSingleColumnLeafFilterOperator {
+public class RangeIndexBasedFilterOperator extends BaseColumnFilterOperator {
 
   private static final String EXPLAIN_NAME = "FILTER_RANGE_INDEX";
 
@@ -61,29 +61,16 @@
   }
 
   @SuppressWarnings("unchecked")
-<<<<<<< HEAD
   public RangeIndexBasedFilterOperator(QueryContext queryContext, PredicateEvaluator predicateEvaluator,
       DataSource dataSource, int numDocs) {
     super(queryContext, dataSource, numDocs);
     _predicateEvaluator = predicateEvaluator;
     _rangeIndexReader = (RangeIndexReader<ImmutableRoaringBitmap>) dataSource.getRangeIndex();
-=======
-  public RangeIndexBasedFilterOperator(PredicateEvaluator predicateEvaluator, DataSource dataSource, int numDocs,
-      boolean nullHandlingEnabled) {
-    super(numDocs, nullHandlingEnabled);
-    _predicateEvaluator = predicateEvaluator;
-    _rangeIndexReader = (RangeIndexReader<ImmutableRoaringBitmap>) dataSource.getRangeIndex();
-    _dataSource = dataSource;
->>>>>>> d83d1e87
     _parameterType = predicateEvaluator.isDictionaryBased() ? FieldSpec.DataType.INT : predicateEvaluator.getDataType();
   }
 
   @Override
-<<<<<<< HEAD
   protected BlockDocIdSet getNextBlockWithoutNullHandling() {
-=======
-  protected BlockDocIdSet getTrues() {
->>>>>>> d83d1e87
     if (_rangeIndexReader.isExact()) {
       ImmutableRoaringBitmap matches = getMatchingDocIds();
       recordFilter(matches);
@@ -105,13 +92,8 @@
     // TODO: support proper null handling in range index.
     // Need to scan the first and last range as they might be partially matched
     ScanBasedFilterOperator scanBasedFilterOperator =
-<<<<<<< HEAD
         new ScanBasedFilterOperator(_queryContext, _predicateEvaluator, _dataSource, _numDocs);
     BlockDocIdSet scanBasedDocIdSet = scanBasedFilterOperator.getNextBlock().getBlockDocIdSet();
-=======
-        new ScanBasedFilterOperator(_predicateEvaluator, _dataSource, _numDocs, false);
-    BlockDocIdSet scanBasedDocIdSet = scanBasedFilterOperator.getTrues();
->>>>>>> d83d1e87
     MutableRoaringBitmap docIds = ((ScanBasedDocIdIterator) scanBasedDocIdSet.iterator()).applyAnd(partialMatches);
     if (matches != null) {
       docIds.or(matches);
