/**
 * Licensed to the Apache Software Foundation (ASF) under one
 * or more contributor license agreements.  See the NOTICE file
 * distributed with this work for additional information
 * regarding copyright ownership.  The ASF licenses this file
 * to you under the Apache License, Version 2.0 (the
 * "License"); you may not use this file except in compliance
 * with the License.  You may obtain a copy of the License at
 *
 *   http://www.apache.org/licenses/LICENSE-2.0
 *
 * Unless required by applicable law or agreed to in writing,
 * software distributed under the License is distributed on an
 * "AS IS" BASIS, WITHOUT WARRANTIES OR CONDITIONS OF ANY
 * KIND, either express or implied.  See the License for the
 * specific language governing permissions and limitations
 * under the License.
 */
package org.apache.pinot.core.data.manager.realtime;

import com.google.common.annotations.VisibleForTesting;
import com.google.common.base.Preconditions;
import java.io.File;
import java.io.IOException;
import java.net.URI;
import java.util.ArrayList;
import java.util.Collections;
import java.util.HashSet;
import java.util.List;
import java.util.Map;
import java.util.Optional;
import java.util.Set;
import java.util.UUID;
import java.util.concurrent.ConcurrentHashMap;
import java.util.concurrent.Semaphore;
import java.util.concurrent.TimeUnit;
import java.util.concurrent.TimeoutException;
import java.util.concurrent.locks.Lock;
import java.util.function.BooleanSupplier;
import java.util.function.Supplier;
import javax.annotation.Nullable;
import javax.annotation.concurrent.ThreadSafe;
import org.apache.commons.collections4.CollectionUtils;
import org.apache.commons.io.FileUtils;
import org.apache.commons.lang3.StringUtils;
import org.apache.pinot.common.Utils;
import org.apache.pinot.common.metadata.ZKMetadataProvider;
import org.apache.pinot.common.metadata.segment.SegmentZKMetadata;
import org.apache.pinot.common.metrics.ServerGauge;
import org.apache.pinot.common.restlet.resources.SegmentErrorInfo;
import org.apache.pinot.common.utils.LLCSegmentName;
import org.apache.pinot.common.utils.SegmentUtils;
import org.apache.pinot.common.utils.config.QueryOptionsUtils;
import org.apache.pinot.core.data.manager.BaseTableDataManager;
import org.apache.pinot.core.data.manager.DuoSegmentDataManager;
import org.apache.pinot.core.data.manager.offline.ImmutableSegmentDataManager;
import org.apache.pinot.core.util.PeerServerSegmentFinder;
import org.apache.pinot.segment.local.data.manager.SegmentDataManager;
import org.apache.pinot.segment.local.dedup.PartitionDedupMetadataManager;
import org.apache.pinot.segment.local.dedup.TableDedupMetadataManager;
import org.apache.pinot.segment.local.dedup.TableDedupMetadataManagerFactory;
import org.apache.pinot.segment.local.indexsegment.immutable.ImmutableSegmentImpl;
import org.apache.pinot.segment.local.indexsegment.immutable.ImmutableSegmentLoader;
import org.apache.pinot.segment.local.realtime.impl.RealtimeSegmentStatsHistory;
import org.apache.pinot.segment.local.segment.index.loader.IndexLoadingConfig;
import org.apache.pinot.segment.local.segment.virtualcolumn.VirtualColumnProviderFactory;
import org.apache.pinot.segment.local.upsert.PartitionUpsertMetadataManager;
import org.apache.pinot.segment.local.upsert.TableUpsertMetadataManager;
import org.apache.pinot.segment.local.upsert.TableUpsertMetadataManagerFactory;
import org.apache.pinot.segment.local.utils.SchemaUtils;
import org.apache.pinot.segment.local.utils.tablestate.TableStateUtils;
import org.apache.pinot.segment.spi.ImmutableSegment;
import org.apache.pinot.segment.spi.IndexSegment;
import org.apache.pinot.segment.spi.SegmentContext;
import org.apache.pinot.spi.config.table.DedupConfig;
import org.apache.pinot.spi.config.table.IndexingConfig;
import org.apache.pinot.spi.config.table.TableConfig;
import org.apache.pinot.spi.config.table.UpsertConfig;
import org.apache.pinot.spi.config.table.ingestion.IngestionConfig;
import org.apache.pinot.spi.config.table.ingestion.StreamIngestionConfig;
import org.apache.pinot.spi.data.DateTimeFieldSpec;
import org.apache.pinot.spi.data.DateTimeFormatSpec;
import org.apache.pinot.spi.data.FieldSpec;
import org.apache.pinot.spi.data.Schema;
import org.apache.pinot.spi.stream.RowMetadata;
import org.apache.pinot.spi.stream.StreamMetadataProvider;
import org.apache.pinot.spi.stream.StreamPartitionMsgOffset;
import org.apache.pinot.spi.utils.CommonConstants;
import org.apache.pinot.spi.utils.CommonConstants.Segment.Realtime.Status;
import org.apache.pinot.spi.utils.TimeUtils;
import org.apache.pinot.spi.utils.retry.AttemptsExceededException;
import org.apache.pinot.spi.utils.retry.RetriableOperationException;


@ThreadSafe
public class RealtimeTableDataManager extends BaseTableDataManager {
  private SegmentBuildTimeLeaseExtender _leaseExtender;
  private RealtimeSegmentStatsHistory _statsHistory;
  private final Semaphore _segmentBuildSemaphore;

  // Maintains a map of partition id to semaphore.
  // We use semaphore of 1 permit instead of lock because the semaphore is shared across multiple threads, and it can be
  // released by a different thread than the one that acquired it. There is no out-of-box Lock implementation that
  // allows releasing the lock from a different thread.
  // The semaphore ensures that exactly one PartitionConsumer instance consumes from any stream partition.
  // In some streams, it's possible that having multiple consumers (with the same consumer name on the same host)
  // consuming from the same stream partition can lead to bugs.
  // The semaphores will stay in the hash map even if the consuming partitions move to a different host.
  // We expect that there will be a small number of semaphores, but that may be ok.
<<<<<<< HEAD
  private final Map<Integer, ConsumerCoordinator> _partitionGroupIdToConsumerCoordinatorMap =
      new ConcurrentHashMap<>();
=======
  private final Map<Integer, Semaphore> _partitionGroupIdToSemaphoreMap = new ConcurrentHashMap<>();

>>>>>>> b2f7045d
  // The old name of the stats file used to be stats.ser which we changed when we moved all packages
  // from com.linkedin to org.apache because of not being able to deserialize the old files using the newer classes
  private static final String STATS_FILE_NAME = "segment-stats.ser";
  private static final String CONSUMERS_DIR = "consumers";

  // Topics tend to have similar cardinality for values across partitions consumed during the same time.
  // Multiple partitions of a topic are likely to be consumed in each server, and these will tend to
  // transition from CONSUMING to ONLINE at roughly the same time. So, if we include statistics from
  // all partitions in the RealtimeSegmentStatsHistory we will over-weigh the most recent partition,
  // and cause spikes in memory allocation for dictionary. It is best to consider one partition as a sample
  // amongst the partitions that complete at the same time.
  //
  // It is not predictable which partitions, or how many partitions get allocated to a single server,
  // but it is likely that a partition takes more than half an hour to consume a full segment. So we set
  // the minimum interval between updates to RealtimeSegmentStatsHistory as 30 minutes. This way it is
  // likely that we get fresh data each time instead of multiple copies of roughly same data.
  private static final int MIN_INTERVAL_BETWEEN_STATS_UPDATES_MINUTES = 30;

  public static final long READY_TO_CONSUME_DATA_CHECK_INTERVAL_MS = TimeUnit.SECONDS.toMillis(5);

  public static final long DEFAULT_SEGMENT_DOWNLOAD_TIMEOUT_MS = TimeUnit.MINUTES.toMillis(10); // 10 minutes
  public static final long SLEEP_INTERVAL_MS = 30000; // 30 seconds sleep interval
  private static final String SEGMENT_DOWNLOAD_TIMEOUT_MINUTES = "segmentDownloadTimeoutMinutes";

  // TODO: Change it to BooleanSupplier
  private final Supplier<Boolean> _isServerReadyToServeQueries;

  // Object to track ingestion delay for all partitions
  private IngestionDelayTracker _ingestionDelayTracker;

  private TableDedupMetadataManager _tableDedupMetadataManager;
  private TableUpsertMetadataManager _tableUpsertMetadataManager;
  private BooleanSupplier _isTableReadyToConsumeData;
  private boolean _enforceConsumptionInOrder = false;

  public RealtimeTableDataManager(Semaphore segmentBuildSemaphore) {
    this(segmentBuildSemaphore, () -> true);
  }

  public RealtimeTableDataManager(Semaphore segmentBuildSemaphore, Supplier<Boolean> isServerReadyToServeQueries) {
    _segmentBuildSemaphore = segmentBuildSemaphore;
    _isServerReadyToServeQueries = isServerReadyToServeQueries;
  }

  @Override
  protected void doInit() {
    _leaseExtender = SegmentBuildTimeLeaseExtender.getOrCreate(_instanceId, _serverMetrics, _tableNameWithType);
    // Tracks ingestion delay of all partitions being served for this table
    _ingestionDelayTracker =
        new IngestionDelayTracker(_serverMetrics, _tableNameWithType, this, _isServerReadyToServeQueries);
    File statsFile = new File(_tableDataDir, STATS_FILE_NAME);
    try {
      _statsHistory = RealtimeSegmentStatsHistory.deserialzeFrom(statsFile);
    } catch (IOException | ClassNotFoundException e) {
      _logger.error("Caught exception while reading stats history from: {}", statsFile.getAbsolutePath(), e);
      File savedFile = new File(_tableDataDir, STATS_FILE_NAME + "." + UUID.randomUUID());
      try {
        FileUtils.moveFile(statsFile, savedFile);
      } catch (IOException e1) {
        _logger.error("Could not move {} to {}", statsFile.getAbsolutePath(), savedFile.getAbsolutePath(), e1);
        throw new RuntimeException(e);
      }
      _logger.warn("Saved unreadable {} into {}. Creating a fresh instance", statsFile.getAbsolutePath(),
          savedFile.getAbsolutePath());
      try {
        _statsHistory = RealtimeSegmentStatsHistory.deserialzeFrom(statsFile);
      } catch (Exception e2) {
        Utils.rethrowException(e2);
      }
    }
    _statsHistory.setMinIntervalBetweenUpdatesMillis(
        TimeUnit.MILLISECONDS.convert(MIN_INTERVAL_BETWEEN_STATS_UPDATES_MINUTES, TimeUnit.MINUTES));

    String consumerDirPath = getConsumerDir();
    File consumerDir = new File(consumerDirPath);
    if (consumerDir.exists()) {
      File[] segmentFiles = consumerDir.listFiles((dir, name) -> !name.equals(STATS_FILE_NAME));
      Preconditions.checkState(segmentFiles != null, "Failed to list segment files from consumer dir: %s for table: %s",
          consumerDirPath, _tableNameWithType);
      for (File file : segmentFiles) {
        if (FileUtils.deleteQuietly(file)) {
          _logger.info("Deleted old file {}", file.getAbsolutePath());
        } else {
          _logger.error("Cannot delete file {}", file.getAbsolutePath());
        }
      }
    }

    // Set up dedup/upsert metadata manager
    // NOTE: Dedup/upsert has to be set up when starting the server. Changing the table config without restarting the
    //       server won't enable/disable them on the fly.
    DedupConfig dedupConfig = _tableConfig.getDedupConfig();
    boolean dedupEnabled = dedupConfig != null && dedupConfig.isDedupEnabled();
    if (dedupEnabled) {
      Schema schema = ZKMetadataProvider.getTableSchema(_propertyStore, _tableNameWithType);
      Preconditions.checkState(schema != null, "Failed to find schema for table: %s", _tableNameWithType);

      List<String> primaryKeyColumns = schema.getPrimaryKeyColumns();
      Preconditions.checkState(!CollectionUtils.isEmpty(primaryKeyColumns),
          "Primary key columns must be configured for dedup");
      _tableDedupMetadataManager = TableDedupMetadataManagerFactory.create(_tableConfig, schema, this, _serverMetrics,
          _instanceDataManagerConfig.getDedupConfig());
    }

    UpsertConfig upsertConfig = _tableConfig.getUpsertConfig();
    if (upsertConfig != null && upsertConfig.getMode() != UpsertConfig.Mode.NONE) {
      Preconditions.checkState(!dedupEnabled, "Dedup and upsert cannot be both enabled for table: %s",
          _tableUpsertMetadataManager);
      Schema schema = ZKMetadataProvider.getTableSchema(_propertyStore, _tableNameWithType);
      Preconditions.checkState(schema != null, "Failed to find schema for table: %s", _tableNameWithType);
      _tableUpsertMetadataManager =
          TableUpsertMetadataManagerFactory.create(_tableConfig, _instanceDataManagerConfig.getUpsertConfig());
      _tableUpsertMetadataManager.init(_tableConfig, schema, this);
    }

    _enforceConsumptionInOrder = enforceConsumptionInOrder();

    // For dedup and partial-upsert, need to wait for all segments loaded before starting consuming data
    if (isDedupEnabled() || isPartialUpsertEnabled()) {
      _isTableReadyToConsumeData = new BooleanSupplier() {
        volatile boolean _allSegmentsLoaded;
        long _lastCheckTimeMs;

        @Override
        public boolean getAsBoolean() {
          if (_allSegmentsLoaded) {
            return true;
          } else {
            synchronized (this) {
              if (_allSegmentsLoaded) {
                return true;
              }
              long currentTimeMs = System.currentTimeMillis();
              if (currentTimeMs - _lastCheckTimeMs <= READY_TO_CONSUME_DATA_CHECK_INTERVAL_MS) {
                return false;
              }
              _lastCheckTimeMs = currentTimeMs;
              _allSegmentsLoaded = TableStateUtils.isAllSegmentsLoaded(_helixManager, _tableNameWithType);
              return _allSegmentsLoaded;
            }
          }
        }
      };
    } else {
      _isTableReadyToConsumeData = () -> true;
    }
  }

  @Override
  protected void doStart() {
  }

  @Override
  protected void doShutdown() {
    // Make sure we do metric cleanup when we shut down the table.
    // Do this first, so we do not show ingestion lag during shutdown.
    _ingestionDelayTracker.shutdown();
    if (_tableUpsertMetadataManager != null || _tableDedupMetadataManager != null) {
      // Stop the upsert metadata manager first to prevent removing metadata when destroying segments
      if (_tableUpsertMetadataManager != null) {
        _tableUpsertMetadataManager.stop();
      }
      if (_tableDedupMetadataManager != null) {
        _tableDedupMetadataManager.stop();
      }
      releaseAndRemoveAllSegments();
      try {
        if (_tableUpsertMetadataManager != null) {
          _tableUpsertMetadataManager.close();
        }
        if (_tableDedupMetadataManager != null) {
          _tableDedupMetadataManager.close();
        }
      } catch (IOException e) {
        _logger.warn("Caught exception while closing upsert metadata manager", e);
      }
    } else {
      releaseAndRemoveAllSegments();
    }
    if (_leaseExtender != null) {
      _leaseExtender.shutDown();
    }
  }

  /**
   * Updates the ingestion metrics for the given partition.
   *
   * @param segmentName name of the consuming segment
   * @param partitionId partition id of the consuming segment (directly passed in to avoid parsing the segment name)
   * @param ingestionTimeMs ingestion time of the last consumed message (from {@link RowMetadata})
   * @param firstStreamIngestionTimeMs ingestion time of the last consumed message in the first stream (from
   *                                   {@link RowMetadata})
   * @param currentOffset offset of the last consumed message (from {@link RowMetadata})
   * @param latestOffset offset of the latest message in the partition (from {@link StreamMetadataProvider})
   */
  public void updateIngestionMetrics(String segmentName, int partitionId, long ingestionTimeMs,
      long firstStreamIngestionTimeMs, @Nullable StreamPartitionMsgOffset currentOffset,
      @Nullable StreamPartitionMsgOffset latestOffset) {
    _ingestionDelayTracker.updateIngestionMetrics(segmentName, partitionId, ingestionTimeMs, firstStreamIngestionTimeMs,
        currentOffset, latestOffset);
  }

  /**
   * Returns the ingestion time of the last consumed message for the partition of the given segment. Returns
   * {@code Long.MIN_VALUE} when it is not available.
   */
  public long getPartitionIngestionTimeMs(String segmentName) {
    return _ingestionDelayTracker.getPartitionIngestionTimeMs(new LLCSegmentName(segmentName).getPartitionGroupId());
  }

  /**
   * Removes the ingestion metrics for the partition of the given segment, and also ignores the updates from the given
   * segment. This is useful when we want to stop tracking the ingestion delay for a partition when the segment might
   * still be consuming, e.g. when the new consuming segment is created on a different server.
   */
  public void removeIngestionMetrics(String segmentName) {
    _ingestionDelayTracker.stopTrackingPartitionIngestionDelay(segmentName);
  }

  /**
   * Method to handle CONSUMING -> DROPPED segment state transitions:
   * We stop tracking partitions whose segments are dropped.
   *
   * @param segmentName name of segment which is transitioning state.
   */
  @Override
  public void onConsumingToDropped(String segmentName) {
    // NOTE: No need to mark segment ignored here because it should have already been dropped.
    _ingestionDelayTracker.stopTrackingPartitionIngestionDelay(new LLCSegmentName(segmentName).getPartitionGroupId());
  }

  /**
   * Method to handle CONSUMING -> ONLINE segment state transitions:
   * We mark partitions for verification against ideal state when we do not see a consuming segment for some time
   * for that partition. The idea is to remove the related metrics when the partition moves from the current server.
   *
   * @param segmentName name of segment which is transitioning state.
   */
  @Override
  public void onConsumingToOnline(String segmentName) {
    _ingestionDelayTracker.markPartitionForVerification(segmentName);
  }

  @Override
  public List<SegmentContext> getSegmentContexts(List<IndexSegment> selectedSegments,
      Map<String, String> queryOptions) {
    List<SegmentContext> segmentContexts = new ArrayList<>(selectedSegments.size());
    selectedSegments.forEach(s -> segmentContexts.add(new SegmentContext(s)));
    if (isUpsertEnabled() && !QueryOptionsUtils.isSkipUpsert(queryOptions)) {
      _tableUpsertMetadataManager.setSegmentContexts(segmentContexts, queryOptions);
    }
    return segmentContexts;
  }

  /**
   * Returns all partitionGroupIds for the partitions hosted by this server for current table.
   * @apiNote this involves Zookeeper read and should not be used frequently due to efficiency concerns.
   */
  public Set<Integer> getHostedPartitionsGroupIds() {
    Set<Integer> partitionsHostedByThisServer = new HashSet<>();
    List<String> segments = TableStateUtils.getSegmentsInGivenStateForThisInstance(_helixManager, _tableNameWithType,
        CommonConstants.Helix.StateModel.SegmentStateModel.CONSUMING);
    for (String segmentNameStr : segments) {
      LLCSegmentName segmentName = new LLCSegmentName(segmentNameStr);
      partitionsHostedByThisServer.add(segmentName.getPartitionGroupId());
    }
    return partitionsHostedByThisServer;
  }

  public RealtimeSegmentStatsHistory getStatsHistory() {
    return _statsHistory;
  }

  public Semaphore getSegmentBuildSemaphore() {
    return _segmentBuildSemaphore;
  }

  public String getConsumerDir() {
    File consumerDir = getConsumerDirPath();
    if (!consumerDir.exists()) {
      if (!consumerDir.mkdirs()) {
        _logger.error("Failed to create consumer directory {}", consumerDir.getAbsolutePath());
      }
    }

    return consumerDir.getAbsolutePath();
  }

  public File getConsumerDirPath() {
    String consumerDirPath = _instanceDataManagerConfig.getConsumerDir();
    File consumerDir;
    // If a consumer directory has been configured, use it to create a per-table path under the consumer dir.
    // Otherwise, create a sub-dir under the table-specific data director and use it for consumer mmaps
    if (consumerDirPath != null) {
      consumerDir = new File(consumerDirPath, _tableNameWithType);
    } else {
      consumerDirPath = _tableDataDir + File.separator + CONSUMERS_DIR;
      consumerDir = new File(consumerDirPath);
    }
    return consumerDir;
  }

  public boolean isDedupEnabled() {
    return _tableDedupMetadataManager != null;
  }

  public boolean isUpsertEnabled() {
    return _tableUpsertMetadataManager != null;
  }

  public boolean isPartialUpsertEnabled() {
    return _tableUpsertMetadataManager != null
        && _tableUpsertMetadataManager.getUpsertMode() == UpsertConfig.Mode.PARTIAL;
  }

  private void handleSegmentPreload(SegmentZKMetadata zkMetadata, IndexLoadingConfig indexLoadingConfig) {
    // Today a table can use either upsert or dedup but not both at the same time, so preloading is done by either the
    // upsert manager or the dedup manager.
    // TODO: if a table can enable both dedup and upsert in the future, we need to revisit the preloading logic here,
    //       as we can only preload segments once but have to restore metadata for both dedup and upsert managers.
    handleUpsertPreload(zkMetadata, indexLoadingConfig);
    handleDedupPreload(zkMetadata, indexLoadingConfig);
  }

  /**
   * Handles upsert preload if the upsert preload is enabled.
   */
  private void handleUpsertPreload(SegmentZKMetadata zkMetadata, IndexLoadingConfig indexLoadingConfig) {
    if (_tableUpsertMetadataManager == null || !_tableUpsertMetadataManager.isEnablePreload()) {
      return;
    }
    String segmentName = zkMetadata.getSegmentName();
    Integer partitionId = SegmentUtils.getRealtimeSegmentPartitionId(segmentName, zkMetadata, null);
    Preconditions.checkState(partitionId != null, "Failed to get partition id for segment: " + segmentName
        + " in upsert-enabled table: " + _tableNameWithType);
    _tableUpsertMetadataManager.getOrCreatePartitionManager(partitionId).preloadSegments(indexLoadingConfig);
  }

  /**
   * Handles dedup preload if the dedup preload is enabled.
   */
  private void handleDedupPreload(SegmentZKMetadata zkMetadata, IndexLoadingConfig indexLoadingConfig) {
    if (_tableDedupMetadataManager == null || !_tableDedupMetadataManager.isEnablePreload()) {
      return;
    }
    String segmentName = zkMetadata.getSegmentName();
    Integer partitionId = SegmentUtils.getRealtimeSegmentPartitionId(segmentName, zkMetadata, null);
    Preconditions.checkState(partitionId != null, "Failed to get partition id for segment: " + segmentName
        + " in dedup-enabled table: " + _tableNameWithType);
    _tableDedupMetadataManager.getOrCreatePartitionManager(partitionId).preloadSegments(indexLoadingConfig);
  }

  protected void doAddOnlineSegment(String segmentName)
      throws Exception {
    SegmentZKMetadata zkMetadata = fetchZKMetadata(segmentName);
    Preconditions.checkState(zkMetadata.getStatus() != Status.IN_PROGRESS,
        "Segment: %s of table: %s is not committed, cannot make it ONLINE", segmentName, _tableNameWithType);
    IndexLoadingConfig indexLoadingConfig = fetchIndexLoadingConfig();
    indexLoadingConfig.setSegmentTier(zkMetadata.getTier());
    handleSegmentPreload(zkMetadata, indexLoadingConfig);
    SegmentDataManager segmentDataManager = _segmentDataManagerMap.get(segmentName);
    if (segmentDataManager == null) {
      addNewOnlineSegment(zkMetadata, indexLoadingConfig);
      return;
    }
    if (segmentDataManager instanceof RealtimeSegmentDataManager) {
      _logger.info("Changing segment: {} from CONSUMING to ONLINE", segmentName);
      ((RealtimeSegmentDataManager) segmentDataManager).goOnlineFromConsuming(zkMetadata);
      onConsumingToOnline(segmentName);
      return;
    }
    // For pauseless ingestion, the segment is marked ONLINE before it's built and before the COMMIT_END_METADATA
    // call completes.
    // The server should replace the segment only after the CRC is set by COMMIT_END_METADATA and the segment is
    // marked DONE.
    // This ensures the segment's download URL is available before discarding the locally built copy, preventing
    // data loss if COMMIT_END_METADATA fails.
    if (zkMetadata.getStatus() == Status.DONE) {
      replaceSegmentIfCrcMismatch(segmentDataManager, zkMetadata, indexLoadingConfig);
    }
  }

  @Override
  public void addConsumingSegment(String segmentName)
      throws AttemptsExceededException, RetriableOperationException {
    Preconditions.checkState(!_shutDown,
        "Table data manager is already shut down, cannot add CONSUMING segment: %s to table: %s", segmentName,
        _tableNameWithType);
    _logger.info("Adding CONSUMING segment: {}", segmentName);
    Lock segmentLock = getSegmentLock(segmentName);
    segmentLock.lock();
    try {
      doAddConsumingSegment(segmentName);
    } catch (Exception e) {
      addSegmentError(segmentName,
          new SegmentErrorInfo(System.currentTimeMillis(), "Caught exception while adding CONSUMING segment", e));
      throw e;
    } finally {
      segmentLock.unlock();
    }
  }

  private void doAddConsumingSegment(String segmentName)
      throws AttemptsExceededException, RetriableOperationException {
    SegmentZKMetadata zkMetadata = fetchZKMetadata(segmentName);
    if ((zkMetadata.getStatus() != Status.IN_PROGRESS) && (!_enforceConsumptionInOrder)) {
      // NOTE: We do not throw exception here because the segment might have just been committed before the state
      //       transition is processed. We can skip adding this segment, and the segment will enter CONSUMING state in
      //       Helix, then we can rely on the following CONSUMING -> ONLINE state transition to add it.
      _logger.warn("Segment: {} is already committed, skipping adding it as CONSUMING segment", segmentName);
      return;
    }
    IndexLoadingConfig indexLoadingConfig = fetchIndexLoadingConfig();
    handleSegmentPreload(zkMetadata, indexLoadingConfig);
    SegmentDataManager segmentDataManager = _segmentDataManagerMap.get(segmentName);
    if (segmentDataManager != null) {
      _logger.warn("Segment: {} ({}) already exists, skipping adding it as CONSUMING segment", segmentName,
          segmentDataManager instanceof RealtimeSegmentDataManager ? "CONSUMING" : "COMPLETED");
      return;
    }

    _logger.info("Adding new CONSUMING segment: {}", segmentName);

    // Delete the segment directory if it already exists
    File segmentDir = new File(_indexDir, segmentName);
    FileUtils.deleteQuietly(segmentDir);

    TableConfig tableConfig = indexLoadingConfig.getTableConfig();
    Schema schema = indexLoadingConfig.getSchema();
    assert tableConfig != null && schema != null;
    validate(tableConfig, schema);
    VirtualColumnProviderFactory.addBuiltInVirtualColumnsToSegmentSchema(schema, segmentName);
    setDefaultTimeValueIfInvalid(tableConfig, schema, zkMetadata);

    // Generates only one semaphore for every partition
    LLCSegmentName llcSegmentName = new LLCSegmentName(segmentName);
    int partitionGroupId = llcSegmentName.getPartitionGroupId();
    ConsumerCoordinator consumerCoordinator = getSemaphoreAccessCoordinator(partitionGroupId);

    // Create the segment data manager and register it
    PartitionUpsertMetadataManager partitionUpsertMetadataManager =
        _tableUpsertMetadataManager != null ? _tableUpsertMetadataManager.getOrCreatePartitionManager(partitionGroupId)
            : null;
    PartitionDedupMetadataManager partitionDedupMetadataManager =
        _tableDedupMetadataManager != null ? _tableDedupMetadataManager.getOrCreatePartitionManager(partitionGroupId)
            : null;
    RealtimeSegmentDataManager realtimeSegmentDataManager =
        createRealtimeSegmentDataManager(zkMetadata, tableConfig, indexLoadingConfig, schema, llcSegmentName,
            consumerCoordinator, partitionUpsertMetadataManager, partitionDedupMetadataManager,
            _isTableReadyToConsumeData);
    registerSegment(segmentName, realtimeSegmentDataManager, partitionUpsertMetadataManager);
    if (partitionUpsertMetadataManager != null) {
      partitionUpsertMetadataManager.trackNewlyAddedSegment(segmentName);
    }
    realtimeSegmentDataManager.startConsumption();
    _serverMetrics.addValueToTableGauge(_tableNameWithType, ServerGauge.SEGMENT_COUNT, 1);

    _logger.info("Added new CONSUMING segment: {}", segmentName);
  }

  @Override
  public File downloadSegment(SegmentZKMetadata zkMetadata)
      throws Exception {
    Preconditions.checkState(zkMetadata.getStatus() != Status.IN_PROGRESS,
        "Segment: %s is still IN_PROGRESS and cannot be downloaded", zkMetadata.getSegmentName());

    // Case: The commit protocol has completed, and the segment is ready to be downloaded either
    // from deep storage or from a peer (if peer-to-peer download is enabled).
    if (zkMetadata.getStatus() == Status.DONE) {
      return super.downloadSegment(zkMetadata);
    }

    // The segment status is COMMITTING, indicating that the segment commit process is incomplete.
    // Attempting a waited download within the configured time limit.
    long downloadTimeoutMilliseconds =
        getDownloadTimeOutMilliseconds(ZKMetadataProvider.getTableConfig(_propertyStore, _tableNameWithType));
    final long startTime = System.currentTimeMillis();
    List<URI> onlineServerURIs;
    while (System.currentTimeMillis() - startTime < downloadTimeoutMilliseconds) {
      // ZK Metadata may change during segment download process; fetch it on every retry.
      zkMetadata = fetchZKMetadata(zkMetadata.getSegmentName());

      if (zkMetadata.getDownloadUrl() != null) {
        // The downloadSegment() will throw an exception in case there are some genuine issues.
        // We don't want to retry in those scenarios and will throw an exception
        return downloadSegmentFromDeepStore(zkMetadata);
      }

      if (_peerDownloadScheme != null) {
        _logger.info("Peer download is enabled for the segment: {}", zkMetadata.getSegmentName());
        try {
          onlineServerURIs = new ArrayList<>();
          PeerServerSegmentFinder.getOnlineServersFromExternalView(_helixManager.getClusterManagmentTool(),
              _helixManager.getClusterName(), _tableNameWithType, zkMetadata.getSegmentName(), _peerDownloadScheme,
              onlineServerURIs);
          if (!onlineServerURIs.isEmpty()) {
            return downloadSegmentFromPeers(zkMetadata);
          }
        } catch (Exception e) {
          _logger.warn("Could not download segment: {} from peer", zkMetadata.getSegmentName(), e);
        }
      }

      long timeElapsed = System.currentTimeMillis() - startTime;
      long timeRemaining = downloadTimeoutMilliseconds - timeElapsed;

      if (timeRemaining <= 0) {
        break;
      }

      _logger.info("Sleeping for 30 seconds as the segment url is missing. Time remaining: {} minutes",
          Math.round(timeRemaining / 60000.0));

      // Sleep for the shorter of our normal interval or remaining time
      Thread.sleep(Math.min(SLEEP_INTERVAL_MS, timeRemaining));
    }

    // If we exit the loop without returning, throw an exception
    throw new TimeoutException(
        "Failed to download segment after " + TimeUnit.MILLISECONDS.toMinutes(downloadTimeoutMilliseconds)
            + " minutes of retrying. Segment: " + zkMetadata.getSegmentName());
  }

  private long getDownloadTimeOutMilliseconds(@Nullable TableConfig tableConfig) {
    return Optional.ofNullable(tableConfig).map(TableConfig::getIngestionConfig)
        .map(IngestionConfig::getStreamIngestionConfig).map(StreamIngestionConfig::getStreamConfigMaps)
        .filter(maps -> !maps.isEmpty()).map(maps -> maps.get(0)).map(map -> map.get(SEGMENT_DOWNLOAD_TIMEOUT_MINUTES))
        .map(timeoutStr -> {
          try {
            return TimeUnit.MINUTES.toMillis(Long.parseLong(timeoutStr));
          } catch (NumberFormatException e) {
            return DEFAULT_SEGMENT_DOWNLOAD_TIMEOUT_MS;
          }
        }).orElse(DEFAULT_SEGMENT_DOWNLOAD_TIMEOUT_MS);
  }

  @VisibleForTesting
  protected RealtimeSegmentDataManager createRealtimeSegmentDataManager(SegmentZKMetadata zkMetadata,
      TableConfig tableConfig, IndexLoadingConfig indexLoadingConfig, Schema schema, LLCSegmentName llcSegmentName,
      ConsumerCoordinator semaphoreAccessCoordinator,
      PartitionUpsertMetadataManager partitionUpsertMetadataManager,
      PartitionDedupMetadataManager partitionDedupMetadataManager, BooleanSupplier isTableReadyToConsumeData)
      throws AttemptsExceededException, RetriableOperationException {
    return new RealtimeSegmentDataManager(zkMetadata, tableConfig, this, _indexDir.getAbsolutePath(),
        indexLoadingConfig, schema, llcSegmentName, semaphoreAccessCoordinator, _serverMetrics,
        partitionUpsertMetadataManager, partitionDedupMetadataManager, isTableReadyToConsumeData);
  }

  /**
   * Sets the default time value in the schema as the segment creation time if it is invalid. Time column is used to
   * manage the segments, so its values have to be within the valid range.
   */
  @VisibleForTesting
  static void setDefaultTimeValueIfInvalid(TableConfig tableConfig, Schema schema, SegmentZKMetadata zkMetadata) {
    String timeColumnName = tableConfig.getValidationConfig().getTimeColumnName();
    if (StringUtils.isEmpty(timeColumnName)) {
      return;
    }
    DateTimeFieldSpec timeColumnSpec = schema.getSpecForTimeColumn(timeColumnName);
    Preconditions.checkState(timeColumnSpec != null, "Failed to find time field: %s from schema: %s", timeColumnName,
        schema.getSchemaName());
    String defaultTimeString = timeColumnSpec.getDefaultNullValueString();
    DateTimeFormatSpec dateTimeFormatSpec = timeColumnSpec.getFormatSpec();
    try {
      long defaultTimeMs = dateTimeFormatSpec.fromFormatToMillis(defaultTimeString);
      if (TimeUtils.timeValueInValidRange(defaultTimeMs)) {
        return;
      }
    } catch (Exception e) {
      // Ignore
    }
    String creationTimeString = dateTimeFormatSpec.fromMillisToFormat(zkMetadata.getCreationTime());
    Object creationTime = timeColumnSpec.getDataType().convert(creationTimeString);
    timeColumnSpec.setDefaultNullValue(creationTime);
    LOGGER.info(
        "Default time: {} does not comply with format: {}, using creation time: {} as the default time for table: {}",
        defaultTimeString, timeColumnSpec.getFormat(), creationTime, tableConfig.getTableName());
  }

  @Override
  public void addSegment(ImmutableSegment immutableSegment) {
    String segmentName = immutableSegment.getSegmentName();
    Preconditions.checkState(!_shutDown, "Table data manager is already shut down, cannot add segment: %s to table: %s",
        segmentName, _tableNameWithType);
    if (isUpsertEnabled()) {
      handleUpsert(immutableSegment);
      return;
    }

    if (isDedupEnabled() && immutableSegment instanceof ImmutableSegmentImpl) {
      handleDedup((ImmutableSegmentImpl) immutableSegment);
    }
    super.addSegment(immutableSegment);
  }

  private void handleDedup(ImmutableSegmentImpl immutableSegment) {
    // TODO(saurabh) refactor commons code with handleUpsert
    String segmentName = immutableSegment.getSegmentName();
    _logger.info("Adding immutable segment: {} with dedup enabled", segmentName);
    Integer partitionId =
        SegmentUtils.getRealtimeSegmentPartitionId(segmentName, _tableNameWithType, _helixManager, null);
    Preconditions.checkNotNull(partitionId, "PartitionId is not available for segment: '" + segmentName
        + "' (dedup-enabled table: " + _tableNameWithType + ")");
    PartitionDedupMetadataManager partitionDedupMetadataManager =
        _tableDedupMetadataManager.getOrCreatePartitionManager(partitionId);
    immutableSegment.enableDedup(partitionDedupMetadataManager);
    SegmentDataManager oldSegmentManager = _segmentDataManagerMap.get(segmentName);
    if (partitionDedupMetadataManager.isPreloading()) {
      partitionDedupMetadataManager.preloadSegment(immutableSegment);
      LOGGER.info("Preloaded immutable segment: {} with dedup enabled", segmentName);
      return;
    }
    if (oldSegmentManager == null) {
      partitionDedupMetadataManager.addSegment(immutableSegment);
      LOGGER.info("Added new immutable segment: {} with dedup enabled", segmentName);
    } else {
      IndexSegment oldSegment = oldSegmentManager.getSegment();
      partitionDedupMetadataManager.replaceSegment(oldSegment, immutableSegment);
      LOGGER.info("Replaced {} segment: {} with dedup enabled",
          oldSegment instanceof ImmutableSegment ? "immutable" : "mutable", segmentName);
    }
  }

  private void handleUpsert(ImmutableSegment immutableSegment) {
    String segmentName = immutableSegment.getSegmentName();
    _logger.info("Adding immutable segment: {} with upsert enabled", segmentName);

    Integer partitionId =
        SegmentUtils.getRealtimeSegmentPartitionId(segmentName, _tableNameWithType, _helixManager, null);
    Preconditions.checkNotNull(partitionId, "Failed to get partition id for segment: " + segmentName
        + " (upsert-enabled table: " + _tableNameWithType + ")");
    PartitionUpsertMetadataManager partitionUpsertMetadataManager =
        _tableUpsertMetadataManager.getOrCreatePartitionManager(partitionId);

    _serverMetrics.addValueToTableGauge(_tableNameWithType, ServerGauge.DOCUMENT_COUNT,
        immutableSegment.getSegmentMetadata().getTotalDocs());
    _serverMetrics.addValueToTableGauge(_tableNameWithType, ServerGauge.SEGMENT_COUNT, 1L);
    ImmutableSegmentDataManager newSegmentManager = new ImmutableSegmentDataManager(immutableSegment);
    if (partitionUpsertMetadataManager.isPreloading()) {
      // Register segment after it is preloaded and has initialized its validDocIds. The order of preloading and
      // registering segment doesn't matter much as preloading happens before table partition is ready for queries.
      partitionUpsertMetadataManager.preloadSegment(immutableSegment);
      registerSegment(segmentName, newSegmentManager, partitionUpsertMetadataManager);
      _logger.info("Preloaded immutable segment: {} with upsert enabled", segmentName);
      return;
    }
    SegmentDataManager oldSegmentManager = _segmentDataManagerMap.get(segmentName);
    if (oldSegmentManager == null) {
      // When adding a new segment, we should register it 'before' it is fully initialized by
      // partitionUpsertMetadataManager. Because when processing docs in the new segment, the docs in the other
      // segments may be invalidated, making the queries see less valid docs than expected. We should let query
      // access the new segment asap even though its validDocId bitmap is still being filled by
      // partitionUpsertMetadataManager.
      registerSegment(segmentName, newSegmentManager, partitionUpsertMetadataManager);
      partitionUpsertMetadataManager.trackNewlyAddedSegment(segmentName);
      partitionUpsertMetadataManager.addSegment(immutableSegment);
      _logger.info("Added new immutable segment: {} with upsert enabled", segmentName);
    } else {
      replaceUpsertSegment(segmentName, oldSegmentManager, newSegmentManager, partitionUpsertMetadataManager);
    }
  }

  private void replaceUpsertSegment(String segmentName, SegmentDataManager oldSegmentManager,
      ImmutableSegmentDataManager newSegmentManager, PartitionUpsertMetadataManager partitionUpsertMetadataManager) {
    // When replacing a segment, we should register the new segment 'after' it is fully initialized by
    // partitionUpsertMetadataManager to fill up its validDocId bitmap. Otherwise, the queries will lose the access
    // to the valid docs in the old segment immediately, but the validDocId bitmap of the new segment is still
    // being filled by partitionUpsertMetadataManager, making the queries see less valid docs than expected.
    IndexSegment oldSegment = oldSegmentManager.getSegment();
    ImmutableSegment immutableSegment = newSegmentManager.getSegment();
    UpsertConfig.ConsistencyMode consistencyMode = _tableUpsertMetadataManager.getUpsertConsistencyMode();
    if (consistencyMode == UpsertConfig.ConsistencyMode.NONE) {
      partitionUpsertMetadataManager.replaceSegment(immutableSegment, oldSegment);
      registerSegment(segmentName, newSegmentManager, partitionUpsertMetadataManager);
    } else {
      // By default, when replacing a segment, the old segment is kept intact and visible to query until the new
      // segment is registered as in the if-branch above. But the newly ingested records will invalidate valid
      // docs in the new segment as the upsert metadata gets updated during replacement, so the query will miss the
      // new updates in the new segment, until it's registered after the replacement is done.
      // For consistent data view, we make both old and new segment visible to the query and update both in place
      // when segment replacement and new data ingestion are happening in parallel.
      SegmentDataManager duoSegmentDataManager = new DuoSegmentDataManager(newSegmentManager, oldSegmentManager);
      registerSegment(segmentName, duoSegmentDataManager, partitionUpsertMetadataManager);
      partitionUpsertMetadataManager.replaceSegment(immutableSegment, oldSegment);
      registerSegment(segmentName, newSegmentManager, partitionUpsertMetadataManager);
    }
    _logger.info("Replaced {} segment: {} with upsert enabled and consistency mode: {}",
        oldSegment instanceof ImmutableSegment ? "immutable" : "mutable", segmentName, consistencyMode);
    oldSegmentManager.offload();
    releaseSegment(oldSegmentManager);
  }

  private void registerSegment(String segmentName, SegmentDataManager segmentDataManager,
      @Nullable PartitionUpsertMetadataManager partitionUpsertMetadataManager) {
    if (partitionUpsertMetadataManager != null) {
      // Register segment to the upsert metadata manager before registering it to table manager, so that the upsert
      // metadata manger can update the upsert view before the segment becomes visible to queries.
      partitionUpsertMetadataManager.trackSegmentForUpsertView(segmentDataManager.getSegment());
    }
    registerSegment(segmentName, segmentDataManager);
  }

  @Override
  protected SegmentDataManager registerSegment(String segmentName, SegmentDataManager segmentDataManager) {
    SegmentDataManager oldSegmentDataManager = super.registerSegment(segmentName, segmentDataManager);
    if (_enforceConsumptionInOrder) {
      // helix threads might be waiting for their respective previous segments to be loaded.
      // they need to be notified here.
      LLCSegmentName llcSegmentName = LLCSegmentName.of(segmentName);
      if (llcSegmentName != null) {
        ConsumerCoordinator semaphoreAccessCoordinator =
            getSemaphoreAccessCoordinator(llcSegmentName.getPartitionGroupId());
        semaphoreAccessCoordinator.trackSegment(llcSegmentName);
      }
    }
    return oldSegmentDataManager;
  }

  /**
   * Replaces the CONSUMING segment with a downloaded committed one.
   */
  public void downloadAndReplaceConsumingSegment(SegmentZKMetadata zkMetadata)
      throws Exception {
    String segmentName = zkMetadata.getSegmentName();
    _logger.info("Downloading and replacing CONSUMING segment: {} with committed one", segmentName);
    File indexDir = downloadSegment(zkMetadata);
    // Get a new index loading config with latest table config and schema to load the segment
    IndexLoadingConfig indexLoadingConfig = fetchIndexLoadingConfig();
    indexLoadingConfig.setSegmentTier(zkMetadata.getTier());
    addSegment(ImmutableSegmentLoader.load(indexDir, indexLoadingConfig, _segmentOperationsThrottler));
    _logger.info("Downloaded and replaced CONSUMING segment: {}", segmentName);
  }

  /**
   * Replaces the CONSUMING segment with the one sealed locally.
   */
  public void replaceConsumingSegment(String segmentName)
      throws Exception {
    _logger.info("Replacing CONSUMING segment: {} with the one sealed locally", segmentName);
    File indexDir = new File(_indexDir, segmentName);
    // Get a new index loading config with latest table config and schema to load the segment
    IndexLoadingConfig indexLoadingConfig = fetchIndexLoadingConfig();
    addSegment(ImmutableSegmentLoader.load(indexDir, indexLoadingConfig, _segmentOperationsThrottler));
    _logger.info("Replaced CONSUMING segment: {}", segmentName);
  }

  public String getServerInstance() {
    return _instanceId;
  }

  @VisibleForTesting
  public TableUpsertMetadataManager getTableUpsertMetadataManager() {
    return _tableUpsertMetadataManager;
  }

  /**
   * Retrieves a mapping of partition id to the primary key count for the partition.
   *
   * @return A {@code Map} where keys are partition id and values are count of primary keys for that specific partition.
   */
  public Map<Integer, Long> getUpsertPartitionToPrimaryKeyCount() {
    if (isUpsertEnabled()) {
      return _tableUpsertMetadataManager.getPartitionToPrimaryKeyCount();
    }
    return Collections.emptyMap();
  }

  @Nullable
  public StreamIngestionConfig getStreamIngestionConfig() {
    if ((_tableConfig == null) || (_tableConfig.getIngestionConfig() == null)) {
      return null;
    }
    return _tableConfig.getIngestionConfig().getStreamIngestionConfig();
  }

  @VisibleForTesting
  ConsumerCoordinator getSemaphoreAccessCoordinator(int partitionGroupId) {
    return _partitionGroupIdToConsumerCoordinatorMap.computeIfAbsent(partitionGroupId,
        k -> new ConsumerCoordinator(_enforceConsumptionInOrder, this));
  }

  @VisibleForTesting
  void setEnforceConsumptionInOrder(boolean enforceConsumptionInOrder) {
    _enforceConsumptionInOrder = enforceConsumptionInOrder;
  }

  /**
   * Validate a schema against the table config for real-time record consumption.
   * Ideally, we should validate these things when schema is added or table is created, but either of these
   * may be changed while the table is already provisioned. For the change to take effect, we need to restart the
   * servers, so  validation at this place is fine.
   *
   * As of now, the following validations are done:
   * 1. Make sure that the sorted column, if specified, is not multi-valued.
   * 2. Validate the schema itself
   *
   * We allow the user to specify multiple sorted columns, but only consider the first one for now.
   * (secondary sort is not yet implemented).
   *
   * If we add more validations, it may make sense to split this method into multiple validation methods.
   * But then, we are trying to figure out all the invalid cases before we return from this method...
   */
  private void validate(TableConfig tableConfig, Schema schema) {
    // 1. Make sure that the sorted column is not a multi-value field.
    IndexingConfig indexingConfig = tableConfig.getIndexingConfig();
    List<String> sortedColumns = indexingConfig.getSortedColumn();
    if (CollectionUtils.isNotEmpty(sortedColumns)) {
      String sortedColumn = sortedColumns.get(0);
      if (sortedColumns.size() > 1) {
        _logger.warn("More than one sorted column configured. Using {}", sortedColumn);
      }
      FieldSpec fieldSpec = schema.getFieldSpecFor(sortedColumn);
      Preconditions.checkArgument(fieldSpec != null, "Failed to find sorted column: %s in schema for table: %s",
          sortedColumn, _tableNameWithType);
      Preconditions.checkArgument(fieldSpec.isSingleValueField(),
          "Cannot configure multi-valued column %s as sorted column for table: %s", sortedColumn, _tableNameWithType);
    }
    // 2. Validate the schema itself
    SchemaUtils.validate(schema);
  }

  private boolean enforceConsumptionInOrder() {
    StreamIngestionConfig streamIngestionConfig = getStreamIngestionConfig();
    if (streamIngestionConfig == null) {
      return false;
    }
    return streamIngestionConfig.isEnforceConsumptionInOrder() && (isDedupEnabled() || isPartialUpsertEnabled());
  }
}<|MERGE_RESOLUTION|>--- conflicted
+++ resolved
@@ -107,13 +107,8 @@
   // consuming from the same stream partition can lead to bugs.
   // The semaphores will stay in the hash map even if the consuming partitions move to a different host.
   // We expect that there will be a small number of semaphores, but that may be ok.
-<<<<<<< HEAD
   private final Map<Integer, ConsumerCoordinator> _partitionGroupIdToConsumerCoordinatorMap =
       new ConcurrentHashMap<>();
-=======
-  private final Map<Integer, Semaphore> _partitionGroupIdToSemaphoreMap = new ConcurrentHashMap<>();
-
->>>>>>> b2f7045d
   // The old name of the stats file used to be stats.ser which we changed when we moved all packages
   // from com.linkedin to org.apache because of not being able to deserialize the old files using the newer classes
   private static final String STATS_FILE_NAME = "segment-stats.ser";
