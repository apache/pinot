--- conflicted
+++ resolved
@@ -557,12 +557,11 @@
     PartitionDedupMetadataManager partitionDedupMetadataManager =
         _tableDedupMetadataManager != null ? _tableDedupMetadataManager.getOrCreatePartitionManager(partitionGroupId)
             : null;
-<<<<<<< HEAD
     RealtimeSegmentDataManager realtimeSegmentDataManager;
     try {
       realtimeSegmentDataManager =
           new RealtimeSegmentDataManager(zkMetadata, tableConfig, this, _indexDir.getAbsolutePath(), indexLoadingConfig,
-              schema, llcSegmentName, semaphore, _serverMetrics, partitionUpsertMetadataManager,
+              schema, llcSegmentName, consumerCoordinator, _serverMetrics, partitionUpsertMetadataManager,
               partitionDedupMetadataManager, _isTableReadyToConsumeData);
     } catch (SegmentAlreadyExistsException e) {
       // Don't do anything since segment was already committed by another instance.
@@ -570,12 +569,6 @@
       // to add it.
       return;
     }
-=======
-    RealtimeSegmentDataManager realtimeSegmentDataManager =
-        createRealtimeSegmentDataManager(zkMetadata, tableConfig, indexLoadingConfig, schema, llcSegmentName,
-            consumerCoordinator, partitionUpsertMetadataManager, partitionDedupMetadataManager,
-            _isTableReadyToConsumeData);
->>>>>>> cf74f5ad
     registerSegment(segmentName, realtimeSegmentDataManager, partitionUpsertMetadataManager);
     if (partitionUpsertMetadataManager != null) {
       partitionUpsertMetadataManager.trackNewlyAddedSegment(segmentName);
