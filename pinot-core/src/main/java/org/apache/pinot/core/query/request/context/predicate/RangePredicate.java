/**
 * Licensed to the Apache Software Foundation (ASF) under one
 * or more contributor license agreements.  See the NOTICE file
 * distributed with this work for additional information
 * regarding copyright ownership.  The ASF licenses this file
 * to you under the Apache License, Version 2.0 (the
 * "License"); you may not use this file except in compliance
 * with the License.  You may obtain a copy of the License at
 *
 *   http://www.apache.org/licenses/LICENSE-2.0
 *
 * Unless required by applicable law or agreed to in writing,
 * software distributed under the License is distributed on an
 * "AS IS" BASIS, WITHOUT WARRANTIES OR CONDITIONS OF ANY
 * KIND, either express or implied.  See the License for the
 * specific language governing permissions and limitations
 * under the License.
 */
package org.apache.pinot.core.query.request.context.predicate;

import java.util.Objects;
import org.apache.commons.lang3.StringUtils;
import org.apache.pinot.common.utils.CommonConstants.Query.Range;
import org.apache.pinot.core.query.request.context.ExpressionContext;


/**
 * Predicate for RANGE.
 * <p>Pinot uses RANGE to represent '>', '>=', '<', '<=', BETWEEN so that intersection of multiple ranges can be merged.
 */
<<<<<<< HEAD
public class RangePredicate extends BasePredicate implements Predicate {
  public static final char DELIMITER = '\0';
  // TODO: Remove the legacy delimiter after releasing 0.6.0
  public static final String LEGACY_DELIMITER = "\t\t";
  public static final char LOWER_INCLUSIVE = '[';
  public static final char LOWER_EXCLUSIVE = '(';
  public static final char UPPER_INCLUSIVE = ']';
  public static final char UPPER_EXCLUSIVE = ')';
  public static final String UNBOUNDED = "*";
=======
public class RangePredicate implements Predicate {
  public static final char DELIMITER = Range.DELIMITER;
  public static final char LOWER_EXCLUSIVE = Range.LOWER_EXCLUSIVE;
  public static final char LOWER_INCLUSIVE = Range.LOWER_INCLUSIVE;
  public static final char UPPER_EXCLUSIVE = Range.UPPER_EXCLUSIVE;
  public static final char UPPER_INCLUSIVE = Range.UPPER_INCLUSIVE;
  public static final String UNBOUNDED = Range.UNBOUNDED;

  // For backward-compatibility
  private static final String LEGACY_DELIMITER = "\t\t";
>>>>>>> 04e2bcce

  private final ExpressionContext _lhs;
  private final boolean _lowerInclusive;
  private final String _lowerBound;
  private final boolean _upperInclusive;
  private final String _upperBound;

  /**
   * The range is formatted as 5 parts:
   * <ul>
   *   <li>Lower inclusive '[' or exclusive '('</li>
   *   <li>Lower bound ('*' for unbounded)</li>
   *   <li>Delimiter ('\0')</li>
   *   <li>Upper bound ('*' for unbounded)</li>
   *   <li>Upper inclusive ']' or exclusive ')'</li>
   * </ul>
   */
  public RangePredicate(ExpressionContext lhs, String range) {
    _lhs = lhs;
    String[] split = StringUtils.split(range, DELIMITER);
    if (split.length != 2) {
      split = StringUtils.split(range, LEGACY_DELIMITER);
    }
    String lower = split[0];
    String upper = split[1];
    _lowerInclusive = lower.charAt(0) == LOWER_INCLUSIVE;
    _lowerBound = lower.substring(1);
    int upperLength = upper.length();
    _upperInclusive = upper.charAt(upperLength - 1) == UPPER_INCLUSIVE;
    _upperBound = upper.substring(0, upperLength - 1);
  }

  public RangePredicate(ExpressionContext lhs, boolean lowerInclusive, String lowerBound, boolean upperInclusive,
      String upperBound) {
    _lhs = lhs;
    _lowerInclusive = lowerInclusive;
    _lowerBound = lowerBound;
    _upperInclusive = upperInclusive;
    _upperBound = upperBound;
  }

  @Override
  public Type getType() {
    return Type.RANGE;
  }

  @Override
  public ExpressionContext getLhs() {
    return _lhs;
  }

  public boolean isLowerInclusive() {
    return _lowerInclusive;
  }

  public String getLowerBound() {
    return _lowerBound;
  }

  public boolean isUpperInclusive() {
    return _upperInclusive;
  }

  public String getUpperBound() {
    return _upperBound;
  }

  @Override
  public boolean equals(Object o) {
    if (this == o) {
      return true;
    }
    if (!(o instanceof RangePredicate)) {
      return false;
    }
    RangePredicate that = (RangePredicate) o;
    return _lowerInclusive == that._lowerInclusive && _upperInclusive == that._upperInclusive && Objects
        .equals(_lhs, that._lhs) && Objects.equals(_lowerBound, that._lowerBound) && Objects
        .equals(_upperBound, that._upperBound);
  }

  @Override
  public int hashCode() {
    return Objects.hash(_lhs, _lowerInclusive, _lowerBound, _upperInclusive, _upperBound);
  }

  @Override
  public String toString() {
    if (_lowerBound.equals(UNBOUNDED)) {
      return _lhs + (_upperInclusive ? " <= '" : " < '") + _upperBound + '\'';
    }
    if (_upperBound.equals(UNBOUNDED)) {
      return _lhs + (_lowerInclusive ? " >= '" : " > '") + _lowerBound + '\'';
    }
    if (_lowerInclusive && _upperInclusive) {
      return _lhs + " BETWEEN '" + _lowerBound + "' AND '" + _upperBound + '\'';
    }
    return "(" + _lhs + (_lowerInclusive ? " >= '" : " > '") + _lowerBound + "' AND " + _lhs + (_upperInclusive
        ? " <= '" : " < '") + _upperBound + "')";
  }
}<|MERGE_RESOLUTION|>--- conflicted
+++ resolved
@@ -28,18 +28,7 @@
  * Predicate for RANGE.
  * <p>Pinot uses RANGE to represent '>', '>=', '<', '<=', BETWEEN so that intersection of multiple ranges can be merged.
  */
-<<<<<<< HEAD
 public class RangePredicate extends BasePredicate implements Predicate {
-  public static final char DELIMITER = '\0';
-  // TODO: Remove the legacy delimiter after releasing 0.6.0
-  public static final String LEGACY_DELIMITER = "\t\t";
-  public static final char LOWER_INCLUSIVE = '[';
-  public static final char LOWER_EXCLUSIVE = '(';
-  public static final char UPPER_INCLUSIVE = ']';
-  public static final char UPPER_EXCLUSIVE = ')';
-  public static final String UNBOUNDED = "*";
-=======
-public class RangePredicate implements Predicate {
   public static final char DELIMITER = Range.DELIMITER;
   public static final char LOWER_EXCLUSIVE = Range.LOWER_EXCLUSIVE;
   public static final char LOWER_INCLUSIVE = Range.LOWER_INCLUSIVE;
@@ -49,7 +38,6 @@
 
   // For backward-compatibility
   private static final String LEGACY_DELIMITER = "\t\t";
->>>>>>> 04e2bcce
 
   private final ExpressionContext _lhs;
   private final boolean _lowerInclusive;
