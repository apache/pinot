/**
 * Licensed to the Apache Software Foundation (ASF) under one
 * or more contributor license agreements.  See the NOTICE file
 * distributed with this work for additional information
 * regarding copyright ownership.  The ASF licenses this file
 * to you under the Apache License, Version 2.0 (the
 * "License"); you may not use this file except in compliance
 * with the License.  You may obtain a copy of the License at
 *
 *   http://www.apache.org/licenses/LICENSE-2.0
 *
 * Unless required by applicable law or agreed to in writing,
 * software distributed under the License is distributed on an
 * "AS IS" BASIS, WITHOUT WARRANTIES OR CONDITIONS OF ANY
 * KIND, either express or implied.  See the License for the
 * specific language governing permissions and limitations
 * under the License.
 */
package org.apache.pinot.core.segment.index.column;

import com.google.common.base.Preconditions;
import java.io.File;
import java.io.IOException;
import java.util.Map;
import org.apache.pinot.core.segment.index.loader.IndexLoadingConfig;
import org.apache.pinot.core.segment.index.metadata.ColumnMetadata;
import org.apache.pinot.core.segment.index.readers.BaseImmutableDictionary;
import org.apache.pinot.core.segment.index.readers.BitmapInvertedIndexReader;
import org.apache.pinot.core.segment.index.readers.BloomFilterReader;
import org.apache.pinot.core.segment.index.readers.BytesDictionary;
import org.apache.pinot.core.segment.index.readers.DoubleDictionary;
import org.apache.pinot.core.segment.index.readers.FloatDictionary;
import org.apache.pinot.core.segment.index.readers.ForwardIndexReader;
import org.apache.pinot.core.segment.index.readers.IntDictionary;
import org.apache.pinot.core.segment.index.readers.InvertedIndexReader;
import org.apache.pinot.core.segment.index.readers.JsonIndexReader;
import org.apache.pinot.core.segment.index.readers.LongDictionary;
import org.apache.pinot.core.segment.index.readers.LuceneFSTIndexReader;
import org.apache.pinot.core.segment.index.readers.NullValueVectorReaderImpl;
import org.apache.pinot.core.segment.index.readers.OnHeapDoubleDictionary;
import org.apache.pinot.core.segment.index.readers.OnHeapFloatDictionary;
import org.apache.pinot.core.segment.index.readers.OnHeapIntDictionary;
import org.apache.pinot.core.segment.index.readers.OnHeapLongDictionary;
import org.apache.pinot.core.segment.index.readers.OnHeapStringDictionary;
import org.apache.pinot.core.segment.index.readers.RangeIndexReader;
import org.apache.pinot.core.segment.index.readers.SortedIndexReader;
import org.apache.pinot.core.segment.index.readers.StringDictionary;
import org.apache.pinot.core.segment.index.readers.TextIndexReader;
import org.apache.pinot.core.segment.index.readers.bloom.BloomFilterReaderFactory;
import org.apache.pinot.core.segment.index.readers.forward.FixedBitMVForwardIndexReader;
import org.apache.pinot.core.segment.index.readers.forward.FixedBitSVForwardIndexReaderV2;
import org.apache.pinot.core.segment.index.readers.forward.FixedByteChunkSVForwardIndexReader;
import org.apache.pinot.core.segment.index.readers.forward.VarByteChunkSVForwardIndexReader;
import org.apache.pinot.core.segment.index.readers.geospatial.ImmutableH3IndexReader;
import org.apache.pinot.core.segment.index.readers.sorted.SortedIndexReaderImpl;
import org.apache.pinot.core.segment.index.readers.text.LuceneTextIndexReader;
import org.apache.pinot.core.segment.memory.PinotDataBuffer;
import org.apache.pinot.core.segment.store.ColumnIndexType;
import org.apache.pinot.core.segment.store.SegmentDirectory;
import org.apache.pinot.spi.config.table.BloomFilterConfig;
import org.apache.pinot.spi.config.table.H3IndexColumn;
import org.apache.pinot.spi.data.FieldSpec;
import org.slf4j.Logger;
import org.slf4j.LoggerFactory;


public final class PhysicalColumnIndexContainer implements ColumnIndexContainer {
  private static final Logger LOGGER = LoggerFactory.getLogger(PhysicalColumnIndexContainer.class);

  private final ForwardIndexReader<?> _forwardIndex;
  private final InvertedIndexReader<?> _invertedIndex;
  private final InvertedIndexReader<?> _rangeIndex;
  private final ImmutableH3IndexReader _h3Index;
  private final TextIndexReader _textIndex;
  private final TextIndexReader _fstIndex;
  private final JsonIndexReader _jsonIndex;
  private final BaseImmutableDictionary _dictionary;
  private final BloomFilterReader _bloomFilter;
  private final NullValueVectorReaderImpl _nullValueVectorReader;

  public PhysicalColumnIndexContainer(SegmentDirectory.Reader segmentReader, ColumnMetadata metadata,
      IndexLoadingConfig indexLoadingConfig, File segmentIndexDir)
      throws IOException {
    String columnName = metadata.getColumnName();
    boolean loadInvertedIndex = indexLoadingConfig.getInvertedIndexColumns().contains(columnName);
    boolean loadRangeIndex = indexLoadingConfig.getRangeIndexColumns().contains(columnName);
    boolean loadH3Index = false;
    if (indexLoadingConfig.getH3IndexColumns() != null) {
      for (H3IndexColumn h3IndexColumn : indexLoadingConfig.getH3IndexColumns()) {
        loadH3Index = h3IndexColumn.getName().equals(columnName);
      }
    }
    boolean loadTextIndex = indexLoadingConfig.getTextIndexColumns().contains(columnName);
    boolean loadFSTIndex = indexLoadingConfig.getFSTIndexColumns().contains(columnName);
    boolean loadJsonIndex = indexLoadingConfig.getJsonIndexColumns().contains(columnName);
    boolean loadOnHeapDictionary = indexLoadingConfig.getOnHeapDictionaryColumns().contains(columnName);
    BloomFilterConfig bloomFilterConfig = indexLoadingConfig.getBloomFilterConfigs().get(columnName);

    if (segmentReader.hasIndexFor(columnName, ColumnIndexType.NULLVALUE_VECTOR)) {
      PinotDataBuffer nullValueVectorBuffer = segmentReader.getIndexFor(columnName, ColumnIndexType.NULLVALUE_VECTOR);
      _nullValueVectorReader = new NullValueVectorReaderImpl(nullValueVectorBuffer);
    } else {
      _nullValueVectorReader = null;
    }

    if (loadTextIndex) {
      Preconditions.checkState(segmentReader.hasIndexFor(columnName, ColumnIndexType.TEXT_INDEX));
      Map<String, Map<String, String>> columnProperties = indexLoadingConfig.getColumnProperties();
      _textIndex = new LuceneTextIndexReader(columnName, segmentIndexDir, metadata.getTotalDocs(),
          columnProperties.get(columnName));
    } else {
      _textIndex = null;
    }

<<<<<<< HEAD
    _h3Index = loadH3Index ? new ImmutableH3IndexReader(segmentReader.getIndexFor(columnName, ColumnIndexType.H3_INDEX)) : null;

    PinotDataBuffer fwdIndexBuffer = segmentReader.getIndexFor(columnName, ColumnIndexType.FORWARD_INDEX);
=======
    if (loadJsonIndex) {
      Preconditions.checkState(segmentReader.hasIndexFor(columnName, ColumnIndexType.JSON_INDEX));
      PinotDataBuffer jsonIndexBuffer = segmentReader.getIndexFor(columnName, ColumnIndexType.JSON_INDEX);
      _jsonIndex = new JsonIndexReader(jsonIndexBuffer, metadata.getTotalDocs());
    } else {
      _jsonIndex = null;
    }

    if (bloomFilterConfig != null) {
      PinotDataBuffer bloomFilterBuffer = segmentReader.getIndexFor(columnName, ColumnIndexType.BLOOM_FILTER);
      _bloomFilter = BloomFilterReaderFactory.getBloomFilterReader(bloomFilterBuffer, bloomFilterConfig.isLoadOnHeap());
    } else {
      _bloomFilter = null;
    }
>>>>>>> 37f2e28a

    PinotDataBuffer fwdIndexBuffer = segmentReader.getIndexFor(columnName, ColumnIndexType.FORWARD_INDEX);
    if (metadata.hasDictionary()) {
      // Dictionary-based index
      _dictionary = loadDictionary(segmentReader.getIndexFor(columnName, ColumnIndexType.DICTIONARY), metadata,
          loadOnHeapDictionary);
      if (metadata.isSingleValue()) {
        // Single-value
        if (metadata.isSorted()) {
          // Sorted
          SortedIndexReader<?> sortedIndexReader = new SortedIndexReaderImpl(fwdIndexBuffer, metadata.getCardinality());
          _forwardIndex = sortedIndexReader;
          _invertedIndex = sortedIndexReader;
          _rangeIndex = null;
          _fstIndex = null;
          return;
        } else {
          // Unsorted
          _forwardIndex =
              new FixedBitSVForwardIndexReaderV2(fwdIndexBuffer, metadata.getTotalDocs(), metadata.getBitsPerElement());
        }
      } else {
        // Multi-value
        _forwardIndex = new FixedBitMVForwardIndexReader(fwdIndexBuffer, metadata.getTotalDocs(),
            metadata.getTotalNumberOfEntries(), metadata.getBitsPerElement());
      }
      if (loadInvertedIndex) {
        _invertedIndex =
            new BitmapInvertedIndexReader(segmentReader.getIndexFor(columnName, ColumnIndexType.INVERTED_INDEX),
                metadata.getCardinality());
      } else {
        _invertedIndex = null;
      }

      if (loadFSTIndex) {
        _fstIndex = new LuceneFSTIndexReader(segmentReader.getIndexFor(columnName, ColumnIndexType.FST_INDEX));
      } else {
        _fstIndex = null;
      }

      if (loadRangeIndex) {
        _rangeIndex = new RangeIndexReader(segmentReader.getIndexFor(columnName, ColumnIndexType.RANGE_INDEX));
      } else {
        _rangeIndex = null;
      }

    } else {
      // Raw index
      _forwardIndex = loadRawForwardIndex(fwdIndexBuffer, metadata.getDataType());
      _dictionary = null;
      _rangeIndex = null;
      _invertedIndex = null;
      _fstIndex = null;
    }

  }

  @Override
  public ForwardIndexReader<?> getForwardIndex() {
    return _forwardIndex;
  }

  @Override
  public InvertedIndexReader<?> getInvertedIndex() {
    return _invertedIndex;
  }

  @Override
  public InvertedIndexReader<?> getRangeIndex() {
    return _rangeIndex;
  }

  @Override
  public ImmutableH3IndexReader getH3Index() {
    return _h3Index;
  }

  @Override
  public TextIndexReader getTextIndex() {
    return _textIndex;
  }

  @Override
  public JsonIndexReader getJsonIndex() {
    return _jsonIndex;
  }

  @Override
  public BaseImmutableDictionary getDictionary() {
    return _dictionary;
  }

  @Override
  public BloomFilterReader getBloomFilter() {
    return _bloomFilter;
  }

  @Override
  public TextIndexReader getFSTIndex() {
    return _fstIndex;
  }

  @Override
  public NullValueVectorReaderImpl getNullValueVector() {
    return _nullValueVectorReader;
  }

  //TODO: move this to a DictionaryLoader class
  public static BaseImmutableDictionary loadDictionary(PinotDataBuffer dictionaryBuffer, ColumnMetadata metadata,
      boolean loadOnHeap) {
    FieldSpec.DataType dataType = metadata.getDataType();
    if (loadOnHeap) {
      String columnName = metadata.getColumnName();
      LOGGER.info("Loading on-heap dictionary for column: {}", columnName);
    }

    int length = metadata.getCardinality();
    switch (dataType) {
      case INT:
        return (loadOnHeap) ? new OnHeapIntDictionary(dictionaryBuffer, length)
            : new IntDictionary(dictionaryBuffer, length);

      case LONG:
        return (loadOnHeap) ? new OnHeapLongDictionary(dictionaryBuffer, length)
            : new LongDictionary(dictionaryBuffer, length);

      case FLOAT:
        return (loadOnHeap) ? new OnHeapFloatDictionary(dictionaryBuffer, length)
            : new FloatDictionary(dictionaryBuffer, length);

      case DOUBLE:
        return (loadOnHeap) ? new OnHeapDoubleDictionary(dictionaryBuffer, length)
            : new DoubleDictionary(dictionaryBuffer, length);

      case STRING:
        int numBytesPerValue = metadata.getColumnMaxLength();
        byte paddingByte = (byte) metadata.getPaddingCharacter();
        return loadOnHeap ? new OnHeapStringDictionary(dictionaryBuffer, length, numBytesPerValue, paddingByte)
            : new StringDictionary(dictionaryBuffer, length, numBytesPerValue, paddingByte);

      case BYTES:
        numBytesPerValue = metadata.getColumnMaxLength();
        return new BytesDictionary(dictionaryBuffer, length, numBytesPerValue);

      default:
        throw new IllegalStateException("Illegal data type for dictionary: " + dataType);
    }
  }

  private static ForwardIndexReader<?> loadRawForwardIndex(PinotDataBuffer forwardIndexBuffer,
      FieldSpec.DataType dataType) {
    switch (dataType) {
      case INT:
      case LONG:
      case FLOAT:
      case DOUBLE:
        return new FixedByteChunkSVForwardIndexReader(forwardIndexBuffer, dataType);
      case STRING:
      case BYTES:
        return new VarByteChunkSVForwardIndexReader(forwardIndexBuffer, dataType);
      default:
        throw new IllegalStateException("Illegal data type for raw forward index: " + dataType);
    }
  }

  @Override
  public void close()
      throws IOException {
    _forwardIndex.close();
    if (_invertedIndex != null) {
      _invertedIndex.close();
    }
    if (_rangeIndex != null) {
      _rangeIndex.close();
    }
    if (_dictionary != null) {
      _dictionary.close();
    }
    if (_textIndex != null) {
      _textIndex.close();
    }
    if (_fstIndex != null) {
      _fstIndex.close();
    }
    if (_jsonIndex != null) {
      _jsonIndex.close();
    }
    if (_bloomFilter != null) {
      _bloomFilter.close();
    }
  }
}<|MERGE_RESOLUTION|>--- conflicted
+++ resolved
@@ -112,11 +112,9 @@
       _textIndex = null;
     }
 
-<<<<<<< HEAD
-    _h3Index = loadH3Index ? new ImmutableH3IndexReader(segmentReader.getIndexFor(columnName, ColumnIndexType.H3_INDEX)) : null;
-
-    PinotDataBuffer fwdIndexBuffer = segmentReader.getIndexFor(columnName, ColumnIndexType.FORWARD_INDEX);
-=======
+    _h3Index = loadH3Index ? new ImmutableH3IndexReader(segmentReader.getIndexFor(columnName, ColumnIndexType.H3_INDEX))
+        : null;
+
     if (loadJsonIndex) {
       Preconditions.checkState(segmentReader.hasIndexFor(columnName, ColumnIndexType.JSON_INDEX));
       PinotDataBuffer jsonIndexBuffer = segmentReader.getIndexFor(columnName, ColumnIndexType.JSON_INDEX);
@@ -131,7 +129,6 @@
     } else {
       _bloomFilter = null;
     }
->>>>>>> 37f2e28a
 
     PinotDataBuffer fwdIndexBuffer = segmentReader.getIndexFor(columnName, ColumnIndexType.FORWARD_INDEX);
     if (metadata.hasDictionary()) {
@@ -177,7 +174,6 @@
       } else {
         _rangeIndex = null;
       }
-
     } else {
       // Raw index
       _forwardIndex = loadRawForwardIndex(fwdIndexBuffer, metadata.getDataType());
@@ -186,7 +182,6 @@
       _invertedIndex = null;
       _fstIndex = null;
     }
-
   }
 
   @Override
