--- conflicted
+++ resolved
@@ -187,26 +187,9 @@
     // - There are more groups than the trim size
     // TODO: Currently the groups are not trimmed if there is no ordering specified. Consider ordering on group-by
     //       columns if no ordering is specified.
-<<<<<<< HEAD
     // TODO: extract common logic with GroupByOperator
-    int minGroupTrimSize = _queryContext.getMinSegmentGroupTrimSize();
-    int trimSize = -1;
+    int trimSize = _queryContext.getEffectiveSegmentGroupTrimSize();
     boolean unsafeTrim = _queryContext.isUnsafeTrim();
-    if (!unsafeTrim) {
-      trimSize = _queryContext.getLimit();
-    } else if (_queryContext.getOrderByExpressions() != null && minGroupTrimSize > 0) {
-      trimSize = GroupByUtils.getTableCapacity(_queryContext.getLimit(), minGroupTrimSize);
-    }
-=======
-    int trimSize = _queryContext.getEffectiveSegmentGroupTrimSize();
-    if (trimSize > 0) {
-      if (groupKeyGenerator.getNumKeys() > trimSize) {
-        TableResizer tableResizer = new TableResizer(_dataSchema, _queryContext);
-        Collection<IntermediateRecord> intermediateRecords =
-            tableResizer.trimInSegmentResults(groupKeyGenerator, groupByResultHolders, trimSize);
-        // Release the resources used by the group key generator
-        groupKeyGenerator.close();
->>>>>>> 5bc318ea
 
     if (trimSize == 0) {
       return new GroupByResultsBlock(_dataSchema, Collections.emptyList(), _queryContext);
