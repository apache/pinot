--- conflicted
+++ resolved
@@ -18,10 +18,7 @@
  */
 package org.apache.pinot.core.util;
 
-<<<<<<< HEAD
-=======
 import com.google.auto.service.AutoService;
->>>>>>> 71b1d08d
 import java.math.BigDecimal;
 import java.nio.ByteBuffer;
 import java.util.Arrays;
@@ -73,10 +70,6 @@
         if (value instanceof byte[]) {
           value = ByteBuffer.wrap((byte[]) value);
         }
-        if (value instanceof BigDecimal) {
-          // Convert BigDecimal to String for Avro compatibility
-          value = value.toString();
-        }
         reusableRecord.put(field, value);
       }
     }
@@ -107,29 +100,6 @@
       if (fieldSpec.isSingleValueField()) {
         switch (storedType) {
           case INT:
-<<<<<<< HEAD
-            fieldAssembler = fieldAssembler.name(name).type().nullable().intType().noDefault();
-            break;
-          case LONG:
-            fieldAssembler = fieldAssembler.name(name).type().nullable().longType().noDefault();
-            break;
-          case FLOAT:
-            fieldAssembler = fieldAssembler.name(name).type().nullable().floatType().noDefault();
-            break;
-          case DOUBLE:
-            fieldAssembler = fieldAssembler.name(name).type().nullable().doubleType().noDefault();
-            break;
-          case STRING:
-            fieldAssembler = fieldAssembler.name(name).type().nullable().stringType().noDefault();
-            break;
-          case BYTES:
-            fieldAssembler = fieldAssembler.name(name).type().nullable().bytesType().noDefault();
-            break;
-          case BIG_DECIMAL:
-            fieldAssembler = fieldAssembler.name(name).type().nullable().stringBuilder()
-                .endString()
-                .noDefault();
-=======
             fieldAssembler = type.intType().noDefault();
             break;
           case LONG:
@@ -152,7 +122,6 @@
             break;
           case BYTES:
             fieldAssembler = type.bytesType().noDefault();
->>>>>>> 71b1d08d
             break;
           default:
             throw new RuntimeException("Unsupported data type: " + storedType);
@@ -161,26 +130,6 @@
         SchemaBuilder.TypeBuilder<SchemaBuilder.ArrayDefault<Schema>> arrayBuilder = type.array().items();
         switch (storedType) {
           case INT:
-<<<<<<< HEAD
-            fieldAssembler = fieldAssembler.name(name).type().nullable().array().items().intType().noDefault();
-            break;
-          case LONG:
-            fieldAssembler = fieldAssembler.name(name).type().nullable().array().items().longType().noDefault();
-            break;
-          case FLOAT:
-            fieldAssembler = fieldAssembler.name(name).type().nullable().array().items().floatType().noDefault();
-            break;
-          case DOUBLE:
-            fieldAssembler = fieldAssembler.name(name).type().nullable().array().items().doubleType().noDefault();
-            break;
-          case STRING:
-            fieldAssembler = fieldAssembler.name(name).type().nullable().array().items().stringType().noDefault();
-            break;
-          case BIG_DECIMAL:
-            fieldAssembler = fieldAssembler.name(name).type().nullable().array().items()
-                .stringBuilder()
-                .prop("logicalType", "pinot. " + fieldSpec.getFieldType())
-=======
             fieldAssembler = arrayBuilder.intType().noDefault();
             break;
           case LONG:
@@ -198,7 +147,6 @@
           case BIG_DECIMAL:
             fieldAssembler = arrayBuilder.stringBuilder()
                 .prop("logicalType", logicalType)
->>>>>>> 71b1d08d
                 .endString()
                 .noDefault();
             break;
