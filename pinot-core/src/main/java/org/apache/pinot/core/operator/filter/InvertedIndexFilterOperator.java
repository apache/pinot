/**
 * Licensed to the Apache Software Foundation (ASF) under one
 * or more contributor license agreements.  See the NOTICE file
 * distributed with this work for additional information
 * regarding copyright ownership.  The ASF licenses this file
 * to you under the Apache License, Version 2.0 (the
 * "License"); you may not use this file except in compliance
 * with the License.  You may obtain a copy of the License at
 *
 *   http://www.apache.org/licenses/LICENSE-2.0
 *
 * Unless required by applicable law or agreed to in writing,
 * software distributed under the License is distributed on an
 * "AS IS" BASIS, WITHOUT WARRANTIES OR CONDITIONS OF ANY
 * KIND, either express or implied.  See the License for the
 * specific language governing permissions and limitations
 * under the License.
 */
package org.apache.pinot.core.operator.filter;

import java.util.Collections;
import java.util.List;
import org.apache.pinot.common.request.context.predicate.Predicate;
import org.apache.pinot.core.common.BlockDocIdSet;
import org.apache.pinot.core.common.Operator;
import org.apache.pinot.core.operator.docidsets.BitmapDocIdSet;
import org.apache.pinot.core.operator.docidsets.EmptyDocIdSet;
import org.apache.pinot.core.operator.filter.predicate.PredicateEvaluator;
import org.apache.pinot.core.query.request.context.QueryContext;
import org.apache.pinot.segment.spi.datasource.DataSource;
import org.apache.pinot.segment.spi.index.reader.InvertedIndexReader;
import org.apache.pinot.spi.trace.FilterType;
import org.apache.pinot.spi.trace.InvocationRecording;
import org.apache.pinot.spi.trace.Tracing;
import org.roaringbitmap.buffer.ImmutableRoaringBitmap;
import org.roaringbitmap.buffer.MutableRoaringBitmap;


public class InvertedIndexFilterOperator extends NullHandlingSupportedSingleColumnLeafFilterOperator {
  private static final String EXPLAIN_NAME = "FILTER_INVERTED_INDEX";

  private final PredicateEvaluator _predicateEvaluator;
  private final InvertedIndexReader<ImmutableRoaringBitmap> _invertedIndexReader;
  private final boolean _exclusive;

<<<<<<< HEAD
  InvertedIndexFilterOperator(QueryContext queryContext, PredicateEvaluator predicateEvaluator, DataSource dataSource,
      int numDocs) {
    super(queryContext, dataSource, numDocs);
=======
  InvertedIndexFilterOperator(PredicateEvaluator predicateEvaluator, DataSource dataSource, int numDocs,
      boolean nullHandlingEnabled) {
    super(numDocs, nullHandlingEnabled);
>>>>>>> d83d1e87
    _predicateEvaluator = predicateEvaluator;
    @SuppressWarnings("unchecked")
    InvertedIndexReader<ImmutableRoaringBitmap> invertedIndexReader =
        (InvertedIndexReader<ImmutableRoaringBitmap>) dataSource.getInvertedIndex();
    _invertedIndexReader = invertedIndexReader;
    _exclusive = predicateEvaluator.isExclusive();
  }

  @Override
<<<<<<< HEAD
  protected BlockDocIdSet getNextBlockWithoutNullHandling() {
=======
  protected BlockDocIdSet getTrues() {
>>>>>>> d83d1e87
    int[] dictIds = _exclusive ? _predicateEvaluator.getNonMatchingDictIds() : _predicateEvaluator.getMatchingDictIds();
    int numDictIds = dictIds.length;
    if (numDictIds == 0) {
      return EmptyDocIdSet.getInstance();
    }
    if (numDictIds == 1) {
      ImmutableRoaringBitmap docIds = _invertedIndexReader.getDocIds(dictIds[0]);
      if (_exclusive) {
        if (docIds instanceof MutableRoaringBitmap) {
          MutableRoaringBitmap mutableRoaringBitmap = (MutableRoaringBitmap) docIds;
          mutableRoaringBitmap.flip(0L, _numDocs);
          return new BitmapDocIdSet(mutableRoaringBitmap, _numDocs);
        } else {
          return new BitmapDocIdSet(ImmutableRoaringBitmap.flip(docIds, 0L, _numDocs), _numDocs);
        }
      } else {
        return new BitmapDocIdSet(docIds, _numDocs);
      }
    } else {
      ImmutableRoaringBitmap[] bitmaps = new ImmutableRoaringBitmap[numDictIds];
      for (int i = 0; i < numDictIds; i++) {
        bitmaps[i] = _invertedIndexReader.getDocIds(dictIds[i]);
      }
      MutableRoaringBitmap docIds = ImmutableRoaringBitmap.or(bitmaps);
      if (_exclusive) {
        docIds.flip(0L, _numDocs);
      }
      InvocationRecording recording = Tracing.activeRecording();
      if (recording.isEnabled()) {
        recording.setColumnName(_predicateEvaluator.getPredicate().getLhs().getIdentifier());
        recording.setNumDocsMatchingAfterFilter(docIds.getCardinality());
        recording.setFilter(FilterType.INDEX, String.valueOf(_predicateEvaluator.getPredicateType()));
      }
      return new BitmapDocIdSet(docIds, _numDocs);
    }
  }

  @Override
  public boolean canOptimizeCount() {
    return true;
  }

  @Override
  public int getNumMatchingDocs() {
    int count = 0;
    int[] dictIds = _exclusive ? _predicateEvaluator.getNonMatchingDictIds() : _predicateEvaluator.getMatchingDictIds();
    switch (dictIds.length) {
      case 0:
        break;
      case 1: {
        count = _invertedIndexReader.getDocIds(dictIds[0]).getCardinality();
        break;
      }
      case 2: {
        count = ImmutableRoaringBitmap.orCardinality(_invertedIndexReader.getDocIds(dictIds[0]),
            _invertedIndexReader.getDocIds(dictIds[1]));
        break;
      }
      default: {
        // this could be optimised if the bitmaps are known to be disjoint (as in a single value bitmap index)
        MutableRoaringBitmap bitmap = new MutableRoaringBitmap();
        for (int dictId : dictIds) {
          bitmap.or(_invertedIndexReader.getDocIds(dictId));
        }
        count = bitmap.getCardinality();
        break;
      }
    }
    return _exclusive ? _numDocs - count : count;
  }

  @Override
  public boolean canProduceBitmaps() {
    return true;
  }

  @Override
  public BitmapCollection getBitmaps() {
    int[] dictIds = _exclusive ? _predicateEvaluator.getNonMatchingDictIds() : _predicateEvaluator.getMatchingDictIds();
    ImmutableRoaringBitmap[] bitmaps = new ImmutableRoaringBitmap[dictIds.length];
    for (int i = 0; i < dictIds.length; i++) {
      bitmaps[i] = _invertedIndexReader.getDocIds(dictIds[i]);
    }
    return new BitmapCollection(_numDocs, _exclusive, bitmaps);
  }

  @Override
  @SuppressWarnings("rawtypes")
  public List<Operator> getChildOperators() {
    return Collections.emptyList();
  }

  @Override
  public String toExplainString() {
    StringBuilder stringBuilder = new StringBuilder(EXPLAIN_NAME).append("(indexLookUp:inverted_index");
    Predicate predicate = _predicateEvaluator.getPredicate();
    stringBuilder.append(",operator:").append(predicate.getType());
    stringBuilder.append(",predicate:").append(predicate.toString());
    return stringBuilder.append(')').toString();
  }
}<|MERGE_RESOLUTION|>--- conflicted
+++ resolved
@@ -36,22 +36,16 @@
 import org.roaringbitmap.buffer.MutableRoaringBitmap;
 
 
-public class InvertedIndexFilterOperator extends NullHandlingSupportedSingleColumnLeafFilterOperator {
+public class InvertedIndexFilterOperator extends BaseColumnFilterOperator {
   private static final String EXPLAIN_NAME = "FILTER_INVERTED_INDEX";
 
   private final PredicateEvaluator _predicateEvaluator;
   private final InvertedIndexReader<ImmutableRoaringBitmap> _invertedIndexReader;
   private final boolean _exclusive;
 
-<<<<<<< HEAD
   InvertedIndexFilterOperator(QueryContext queryContext, PredicateEvaluator predicateEvaluator, DataSource dataSource,
       int numDocs) {
     super(queryContext, dataSource, numDocs);
-=======
-  InvertedIndexFilterOperator(PredicateEvaluator predicateEvaluator, DataSource dataSource, int numDocs,
-      boolean nullHandlingEnabled) {
-    super(numDocs, nullHandlingEnabled);
->>>>>>> d83d1e87
     _predicateEvaluator = predicateEvaluator;
     @SuppressWarnings("unchecked")
     InvertedIndexReader<ImmutableRoaringBitmap> invertedIndexReader =
@@ -61,11 +55,7 @@
   }
 
   @Override
-<<<<<<< HEAD
   protected BlockDocIdSet getNextBlockWithoutNullHandling() {
-=======
-  protected BlockDocIdSet getTrues() {
->>>>>>> d83d1e87
     int[] dictIds = _exclusive ? _predicateEvaluator.getNonMatchingDictIds() : _predicateEvaluator.getMatchingDictIds();
     int numDictIds = dictIds.length;
     if (numDictIds == 0) {
