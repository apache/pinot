/**
 * Licensed to the Apache Software Foundation (ASF) under one
 * or more contributor license agreements.  See the NOTICE file
 * distributed with this work for additional information
 * regarding copyright ownership.  The ASF licenses this file
 * to you under the Apache License, Version 2.0 (the
 * "License"); you may not use this file except in compliance
 * with the License.  You may obtain a copy of the License at
 *
 *   http://www.apache.org/licenses/LICENSE-2.0
 *
 * Unless required by applicable law or agreed to in writing,
 * software distributed under the License is distributed on an
 * "AS IS" BASIS, WITHOUT WARRANTIES OR CONDITIONS OF ANY
 * KIND, either express or implied.  See the License for the
 * specific language governing permissions and limitations
 * under the License.
 */
package org.apache.pinot.core.operator;

import java.util.Collections;
import java.util.List;
import org.apache.pinot.core.common.Operator;
import org.apache.pinot.core.operator.blocks.DocIdSetBlock;
import org.apache.pinot.core.plan.DocIdSetPlanNode;
import org.roaringbitmap.ImmutableBitmapDataProvider;
import org.roaringbitmap.IntIterator;


/**
 * The <code>BitmapDocIdSetOperator</code> takes a bitmap of document ids and returns blocks of document ids.
 * <p>Should call {@link #nextBlock()} multiple times until it returns <code>null</code> (already exhausts all the
 * documents) or already gathered enough documents (for selection queries).
 */
public class BitmapDocIdSetOperator extends BaseDocIdSetOperator {
  private static final String EXPLAIN_NAME = "DOC_ID_SET_BITMAP";

  private final ImmutableBitmapDataProvider _docIds;
<<<<<<< HEAD
  private final DocIdOrder _docIdOrder;

  public BitmapDocIdSetOperator(ImmutableBitmapDataProvider docIds, int[] docIdBuffer, DocIdOrder docIdOrder) {
=======
  private final int[] _docIdBuffer;
  private final DidOrder _didOrder;

  // TODO: Consider using BatchIterator to fill the document ids. Currently BatchIterator only reads bits for one
  //       container instead of trying to fill up the buffer with bits from multiple containers. If in the future
  //       BatchIterator provides an API to fill up the buffer, switch to BatchIterator.
  private IntIterator _docIdIterator;

  public BitmapDocIdSetOperator(ImmutableBitmapDataProvider docIds, int[] docIdBuffer, DidOrder didOrder) {
>>>>>>> 56d7bf27
    _docIds = docIds;
    _docIdBuffer = docIdBuffer;
    _docIdOrder = docIdOrder;
  }

  public BitmapDocIdSetOperator(IntIterator docIdIterator, int[] docIdBuffer, DidOrder didOrder) {
    _docIds = null;
    _docIdIterator = docIdIterator;
    _docIdBuffer = docIdBuffer;
    _didOrder = didOrder;
  }

  public static BitmapDocIdSetOperator ascending(ImmutableBitmapDataProvider docIds) {
    return ascending(docIds, new int[DocIdSetPlanNode.MAX_DOC_PER_CALL]);
  }

  public static BitmapDocIdSetOperator ascending(ImmutableBitmapDataProvider docIds, int numDocs) {
    return ascending(docIds, new int[Math.min(numDocs, DocIdSetPlanNode.MAX_DOC_PER_CALL)]);
  }

  public static BitmapDocIdSetOperator ascending(ImmutableBitmapDataProvider docIds, int[] docIdBuffer) {
    return new BitmapDocIdSetOperator(docIds, docIdBuffer, DocIdOrder.ASC);
  }

  public static BitmapDocIdSetOperator descending(ImmutableBitmapDataProvider docIds, int numDocs) {
    return descending(docIds, new int[Math.min(numDocs, DocIdSetPlanNode.MAX_DOC_PER_CALL)]);
  }

  public static BitmapDocIdSetOperator descending(ImmutableBitmapDataProvider bitmap, int[] docIdBuffer) {
    return new BitmapDocIdSetOperator(bitmap, docIdBuffer, DocIdOrder.DESC);
  }

  @Override
  protected DocIdSetBlock getNextBlock() {
<<<<<<< HEAD
    if (_docIdIteratorOperator == null) {
      IntIterator iterator = _docIdOrder == DocIdOrder.ASC ? _docIds.getIntIterator() : _docIds.getReverseIntIterator();
      _docIdIteratorOperator = new IntIteratorDocIdSetOperator(iterator, _docIdBuffer, _docIdOrder);
=======
    if (_docIdIterator == null) {
      assert _docIds != null;
      _docIdIterator = _didOrder == DidOrder.ASC ? _docIds.getIntIterator() : _docIds.getReverseIntIterator();
    }
    int bufferSize = _docIdBuffer.length;
    int index = 0;
    while (index < bufferSize && _docIdIterator.hasNext()) {
      _docIdBuffer[index++] = _docIdIterator.next();
    }
    if (index > 0) {
      return new DocIdSetBlock(_docIdBuffer, index);
    } else {
      return null;
>>>>>>> 56d7bf27
    }
  }

  @Override
  public String toExplainString() {
    return EXPLAIN_NAME;
  }

  @Override
  public List<Operator> getChildOperators() {
    return Collections.emptyList();
  }

  @Override
  public boolean isCompatibleWith(DocIdOrder order) {
    return _docIdOrder == order;
  }

  @Override
  public BaseDocIdSetOperator withOrder(DocIdOrder order)
      throws UnsupportedOperationException {
    if (isCompatibleWith(order)) {
      return this;
    }
    if (_docIds == null) {
      throw new UnsupportedOperationException(EXPLAIN_NAME + " doesn't support changing its order");
    }
    return new BitmapDocIdSetOperator(_docIds, _docIdBuffer, order);
  }
}<|MERGE_RESOLUTION|>--- conflicted
+++ resolved
@@ -36,31 +36,25 @@
   private static final String EXPLAIN_NAME = "DOC_ID_SET_BITMAP";
 
   private final ImmutableBitmapDataProvider _docIds;
-<<<<<<< HEAD
+  private final int[] _docIdBuffer;
   private final DocIdOrder _docIdOrder;
-
-  public BitmapDocIdSetOperator(ImmutableBitmapDataProvider docIds, int[] docIdBuffer, DocIdOrder docIdOrder) {
-=======
-  private final int[] _docIdBuffer;
-  private final DidOrder _didOrder;
 
   // TODO: Consider using BatchIterator to fill the document ids. Currently BatchIterator only reads bits for one
   //       container instead of trying to fill up the buffer with bits from multiple containers. If in the future
   //       BatchIterator provides an API to fill up the buffer, switch to BatchIterator.
   private IntIterator _docIdIterator;
 
-  public BitmapDocIdSetOperator(ImmutableBitmapDataProvider docIds, int[] docIdBuffer, DidOrder didOrder) {
->>>>>>> 56d7bf27
+  public BitmapDocIdSetOperator(ImmutableBitmapDataProvider docIds, int[] docIdBuffer, DocIdOrder docIdOrder) {
     _docIds = docIds;
     _docIdBuffer = docIdBuffer;
     _docIdOrder = docIdOrder;
   }
 
-  public BitmapDocIdSetOperator(IntIterator docIdIterator, int[] docIdBuffer, DidOrder didOrder) {
+  public BitmapDocIdSetOperator(IntIterator docIdIterator, int[] docIdBuffer, DocIdOrder docIdOrder) {
     _docIds = null;
     _docIdIterator = docIdIterator;
     _docIdBuffer = docIdBuffer;
-    _didOrder = didOrder;
+    _docIdOrder = docIdOrder;
   }
 
   public static BitmapDocIdSetOperator ascending(ImmutableBitmapDataProvider docIds) {
@@ -85,14 +79,9 @@
 
   @Override
   protected DocIdSetBlock getNextBlock() {
-<<<<<<< HEAD
-    if (_docIdIteratorOperator == null) {
-      IntIterator iterator = _docIdOrder == DocIdOrder.ASC ? _docIds.getIntIterator() : _docIds.getReverseIntIterator();
-      _docIdIteratorOperator = new IntIteratorDocIdSetOperator(iterator, _docIdBuffer, _docIdOrder);
-=======
     if (_docIdIterator == null) {
       assert _docIds != null;
-      _docIdIterator = _didOrder == DidOrder.ASC ? _docIds.getIntIterator() : _docIds.getReverseIntIterator();
+      _docIdIterator = _docIdOrder == DocIdOrder.ASC ? _docIds.getIntIterator() : _docIds.getReverseIntIterator();
     }
     int bufferSize = _docIdBuffer.length;
     int index = 0;
@@ -103,7 +92,6 @@
       return new DocIdSetBlock(_docIdBuffer, index);
     } else {
       return null;
->>>>>>> 56d7bf27
     }
   }
 
