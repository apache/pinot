--- conflicted
+++ resolved
@@ -116,7 +116,6 @@
           new RangeIndexHandler(_indexDir, _segmentMetadata, _indexLoadingConfig, segmentWriter);
       rangeIndexHandler.createRangeIndices();
 
-<<<<<<< HEAD
       // Create column H3 indices according to the index config.
       if (_indexLoadingConfig.getH3IndexColumns() != null) {
         H3IndexHandler h3IndexHandler =
@@ -124,9 +123,7 @@
         h3IndexHandler.createH3Indices();
       }
 
-=======
       // Create text indices according to the index config.
->>>>>>> 37f2e28a
       Set<String> textIndexColumns = _indexLoadingConfig.getTextIndexColumns();
       if (!textIndexColumns.isEmpty()) {
         TextIndexHandler textIndexHandler =
