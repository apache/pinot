--- conflicted
+++ resolved
@@ -25,6 +25,7 @@
 import java.util.Map;
 import org.apache.pinot.core.operator.blocks.ProjectionBlock;
 import org.apache.pinot.core.operator.transform.TransformResultMetadata;
+import org.apache.pinot.core.plan.DocIdSetPlanNode;
 import org.apache.pinot.segment.spi.datasource.DataSource;
 import org.apache.pinot.spi.data.FieldSpec.DataType;
 import org.apache.pinot.spi.utils.ArrayCopyUtils;
@@ -94,25 +95,14 @@
   @SuppressWarnings("Duplicates")
   @Override
   public double[] transformToDoubleValuesSV(ProjectionBlock projectionBlock) {
-<<<<<<< HEAD
-    if (_doubleQuotients == null) {
+    int length = projectionBlock.getNumDocs();
+    if (_doubleQuotients == null || _doubleQuotients.length < length) {
       _doubleQuotients = new double[DocIdSetPlanNode.MAX_DOC_PER_CALL];
     }
 
-    int length = projectionBlock.getNumDocs();
     if (_resultDataType == DataType.BIG_DECIMAL) {
       BigDecimal[] values = transformToBigDecimalValuesSV(projectionBlock);
       ArrayCopyUtils.copy(values, _doubleQuotients, length);
-=======
-    int length = projectionBlock.getNumDocs();
-
-    if (_quotients == null || _quotients.length < length) {
-      _quotients = new double[length];
-    }
-
-    if (_firstTransformFunction == null) {
-      Arrays.fill(_quotients, 0, length, _firstLiteral);
->>>>>>> 2d22c6d1
     } else {
       if (_firstTransformFunction == null) {
         Arrays.fill(_doubleQuotients, 0, length, _doubleLiterals[0]);
@@ -138,11 +128,11 @@
 
   @Override
   public BigDecimal[] transformToBigDecimalValuesSV(ProjectionBlock projectionBlock) {
-    if (_bigDecimalQuotients == null) {
+    int length = projectionBlock.getNumDocs();
+    if (_bigDecimalQuotients == null || _bigDecimalQuotients.length < length) {
       _bigDecimalQuotients = new BigDecimal[DocIdSetPlanNode.MAX_DOC_PER_CALL];
     }
 
-    int length = projectionBlock.getNumDocs();
     if (_resultDataType == DataType.DOUBLE) {
       double[] values = transformToDoubleValuesSV(projectionBlock);
       ArrayCopyUtils.copy(values, _bigDecimalQuotients, length);
