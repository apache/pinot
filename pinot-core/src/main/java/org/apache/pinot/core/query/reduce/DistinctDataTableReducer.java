/**
 * Licensed to the Apache Software Foundation (ASF) under one
 * or more contributor license agreements.  See the NOTICE file
 * distributed with this work for additional information
 * regarding copyright ownership.  The ASF licenses this file
 * to you under the Apache License, Version 2.0 (the
 * "License"); you may not use this file except in compliance
 * with the License.  You may obtain a copy of the License at
 *
 *   http://www.apache.org/licenses/LICENSE-2.0
 *
 * Unless required by applicable law or agreed to in writing,
 * software distributed under the License is distributed on an
 * "AS IS" BASIS, WITHOUT WARRANTIES OR CONDITIONS OF ANY
 * KIND, either express or implied.  See the License for the
 * specific language governing permissions and limitations
 * under the License.
 */
package org.apache.pinot.core.query.reduce;

<<<<<<< HEAD
import java.util.ArrayList;
import java.util.Collection;
import java.util.Iterator;
=======
>>>>>>> 6a8bdb5e
import java.util.List;
import java.util.Map;
import org.apache.pinot.common.datatable.DataTable;
import org.apache.pinot.common.metrics.BrokerMetrics;
import org.apache.pinot.common.request.context.OrderByExpressionContext;
import org.apache.pinot.common.response.broker.BrokerResponseNative;
import org.apache.pinot.common.response.broker.ResultTable;
import org.apache.pinot.common.utils.DataSchema;
import org.apache.pinot.common.utils.DataSchema.ColumnDataType;
import org.apache.pinot.core.query.distinct.table.BigDecimalDistinctTable;
import org.apache.pinot.core.query.distinct.table.BytesDistinctTable;
import org.apache.pinot.core.query.distinct.table.DistinctTable;
import org.apache.pinot.core.query.distinct.table.DoubleDistinctTable;
import org.apache.pinot.core.query.distinct.table.FloatDistinctTable;
import org.apache.pinot.core.query.distinct.table.IntDistinctTable;
import org.apache.pinot.core.query.distinct.table.LongDistinctTable;
import org.apache.pinot.core.query.distinct.table.MultiColumnDistinctTable;
import org.apache.pinot.core.query.distinct.table.StringDistinctTable;
import org.apache.pinot.core.query.request.context.QueryContext;
import org.apache.pinot.core.transport.ServerRoutingInstance;
import org.apache.pinot.spi.trace.Tracing;


/**
 * Helper class to reduce data tables and set results of distinct query into the BrokerResponseNative
 */
public class DistinctDataTableReducer implements DataTableReducer {
  private final QueryContext _queryContext;

  public DistinctDataTableReducer(QueryContext queryContext) {
    _queryContext = queryContext;
  }

  @Override
  public void reduceAndSetResults(String tableName, DataSchema dataSchema,
      Map<ServerRoutingInstance, Collection<DataTable>> dataTableMap, BrokerResponseNative brokerResponseNative,
      DataTableReducerContext reducerContext, BrokerMetrics brokerMetrics) {
    dataSchema = ReducerDataSchemaUtils.canonicalizeDataSchemaForDistinct(_queryContext, dataSchema);
<<<<<<< HEAD
    DistinctTable distinctTable =
        new DistinctTable(dataSchema, _queryContext.getOrderByExpressions(), _queryContext.getLimit(),
            _queryContext.isNullHandlingEnabled());

    Collection<DataTable> dataTables = getFlatDataTables(dataTableMap);
    if (distinctTable.hasOrderBy()) {
      addToOrderByDistinctTable(dataSchema, dataTables, distinctTable);
    } else {
      addToNonOrderByDistinctTable(dataSchema, dataTables, distinctTable);
    }
    brokerResponseNative.setResultTable(reduceToResultTable(distinctTable));
  }

  private void addToOrderByDistinctTable(DataSchema dataSchema,
      Collection<DataTable> dataTables, DistinctTable distinctTable) {

    for (DataTable dataTable : dataTables) {
      Tracing.ThreadAccountantOps.sampleAndCheckInterruption();
      int numColumns = dataSchema.size();
      int numRows = dataTable.getNumberOfRows();
      if (_queryContext.isNullHandlingEnabled()) {
        RoaringBitmap[] nullBitmaps = new RoaringBitmap[numColumns];
        for (int coldId = 0; coldId < numColumns; coldId++) {
          nullBitmaps[coldId] = dataTable.getNullRowIds(coldId);
        }
        for (int rowId = 0; rowId < numRows; rowId++) {
          distinctTable.addWithOrderBy(new Record(
              SelectionOperatorUtils.extractRowFromDataTableWithNullHandling(dataTable, rowId, nullBitmaps)));
        }
      } else {
        for (int rowId = 0; rowId < numRows; rowId++) {
          distinctTable.addWithOrderBy(new Record(SelectionOperatorUtils.extractRowFromDataTable(dataTable, rowId)));
        }
      }
    }
  }

  private void addToNonOrderByDistinctTable(DataSchema dataSchema,
      Collection<DataTable> dataTables, DistinctTable distinctTable) {
    for (DataTable dataTable : dataTables) {
=======
    int limit = _queryContext.getLimit();
    if (dataTableMap.isEmpty() || limit == 0) {
      brokerResponseNative.setResultTable(new ResultTable(dataSchema, List.of()));
      return;
    }
    DistinctTable distinctTable = null;
    for (DataTable dataTable : dataTableMap.values()) {
>>>>>>> 6a8bdb5e
      Tracing.ThreadAccountantOps.sampleAndCheckInterruption();
      if (distinctTable == null) {
        distinctTable = createDistinctTable(dataSchema, dataTable);
        if (distinctTable.isSatisfied()) {
          break;
        }
      } else {
        if (distinctTable.mergeDataTable(dataTable)) {
          break;
        }
      }
    }
    brokerResponseNative.setResultTable(distinctTable.toResultTable());
  }

  private DistinctTable createDistinctTable(DataSchema dataSchema, DataTable dataTable) {
    int limit = _queryContext.getLimit();
    List<OrderByExpressionContext> orderByExpressions = _queryContext.getOrderByExpressions();
    if (dataSchema.size() == 1) {
      OrderByExpressionContext orderByExpression = orderByExpressions != null ? orderByExpressions.get(0) : null;
      ColumnDataType columnDataType = dataSchema.getColumnDataType(0);
      switch (columnDataType.getStoredType()) {
        case INT:
          return new IntDistinctTable(dataSchema, limit, _queryContext.isNullHandlingEnabled(), orderByExpression,
              dataTable);
        case LONG:
          return new LongDistinctTable(dataSchema, limit, _queryContext.isNullHandlingEnabled(), orderByExpression,
              dataTable);
        case FLOAT:
          return new FloatDistinctTable(dataSchema, limit, _queryContext.isNullHandlingEnabled(), orderByExpression,
              dataTable);
        case DOUBLE:
          return new DoubleDistinctTable(dataSchema, limit, _queryContext.isNullHandlingEnabled(), orderByExpression,
              dataTable);
        case BIG_DECIMAL:
          return new BigDecimalDistinctTable(dataSchema, limit, _queryContext.isNullHandlingEnabled(),
              orderByExpression, dataTable);
        case STRING:
          return new StringDistinctTable(dataSchema, limit, _queryContext.isNullHandlingEnabled(), orderByExpression,
              dataTable);
        case BYTES:
          return new BytesDistinctTable(dataSchema, limit, _queryContext.isNullHandlingEnabled(), orderByExpression,
              dataTable);
        default:
          throw new IllegalStateException("Unsupported data type: " + columnDataType);
      }
    } else {
      return new MultiColumnDistinctTable(dataSchema, limit, _queryContext.isNullHandlingEnabled(), orderByExpressions,
          dataTable);
    }
  }
}<|MERGE_RESOLUTION|>--- conflicted
+++ resolved
@@ -18,12 +18,7 @@
  */
 package org.apache.pinot.core.query.reduce;
 
-<<<<<<< HEAD
-import java.util.ArrayList;
 import java.util.Collection;
-import java.util.Iterator;
-=======
->>>>>>> 6a8bdb5e
 import java.util.List;
 import java.util.Map;
 import org.apache.pinot.common.datatable.DataTable;
@@ -62,56 +57,15 @@
       Map<ServerRoutingInstance, Collection<DataTable>> dataTableMap, BrokerResponseNative brokerResponseNative,
       DataTableReducerContext reducerContext, BrokerMetrics brokerMetrics) {
     dataSchema = ReducerDataSchemaUtils.canonicalizeDataSchemaForDistinct(_queryContext, dataSchema);
-<<<<<<< HEAD
-    DistinctTable distinctTable =
-        new DistinctTable(dataSchema, _queryContext.getOrderByExpressions(), _queryContext.getLimit(),
-            _queryContext.isNullHandlingEnabled());
-
-    Collection<DataTable> dataTables = getFlatDataTables(dataTableMap);
-    if (distinctTable.hasOrderBy()) {
-      addToOrderByDistinctTable(dataSchema, dataTables, distinctTable);
-    } else {
-      addToNonOrderByDistinctTable(dataSchema, dataTables, distinctTable);
-    }
-    brokerResponseNative.setResultTable(reduceToResultTable(distinctTable));
-  }
-
-  private void addToOrderByDistinctTable(DataSchema dataSchema,
-      Collection<DataTable> dataTables, DistinctTable distinctTable) {
-
-    for (DataTable dataTable : dataTables) {
-      Tracing.ThreadAccountantOps.sampleAndCheckInterruption();
-      int numColumns = dataSchema.size();
-      int numRows = dataTable.getNumberOfRows();
-      if (_queryContext.isNullHandlingEnabled()) {
-        RoaringBitmap[] nullBitmaps = new RoaringBitmap[numColumns];
-        for (int coldId = 0; coldId < numColumns; coldId++) {
-          nullBitmaps[coldId] = dataTable.getNullRowIds(coldId);
-        }
-        for (int rowId = 0; rowId < numRows; rowId++) {
-          distinctTable.addWithOrderBy(new Record(
-              SelectionOperatorUtils.extractRowFromDataTableWithNullHandling(dataTable, rowId, nullBitmaps)));
-        }
-      } else {
-        for (int rowId = 0; rowId < numRows; rowId++) {
-          distinctTable.addWithOrderBy(new Record(SelectionOperatorUtils.extractRowFromDataTable(dataTable, rowId)));
-        }
-      }
-    }
-  }
-
-  private void addToNonOrderByDistinctTable(DataSchema dataSchema,
-      Collection<DataTable> dataTables, DistinctTable distinctTable) {
-    for (DataTable dataTable : dataTables) {
-=======
     int limit = _queryContext.getLimit();
     if (dataTableMap.isEmpty() || limit == 0) {
       brokerResponseNative.setResultTable(new ResultTable(dataSchema, List.of()));
       return;
     }
+
+    Collection<DataTable> dataTables = getFlatDataTables(dataTableMap);
     DistinctTable distinctTable = null;
-    for (DataTable dataTable : dataTableMap.values()) {
->>>>>>> 6a8bdb5e
+    for (DataTable dataTable : dataTables) {
       Tracing.ThreadAccountantOps.sampleAndCheckInterruption();
       if (distinctTable == null) {
         distinctTable = createDistinctTable(dataSchema, dataTable);
