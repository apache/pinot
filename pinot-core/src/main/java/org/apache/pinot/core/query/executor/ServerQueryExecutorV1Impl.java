--- conflicted
+++ resolved
@@ -199,11 +199,7 @@
     DataTable dataTable = null;
     try {
       dataTable = processQuery(indexSegments, queryContext, timerContext, executorService, responseObserver,
-<<<<<<< HEAD
-          queryArrivalTimeMs + queryTimeoutMs, queryRequest.isEnableStreaming(), queryRequest.isExplain());
-=======
-          queryRequest.isEnableStreaming());
->>>>>>> d42e4150
+          queryRequest.isEnableStreaming(), queryRequest.isExplain());
     } catch (Exception e) {
       _serverMetrics.addMeteredTableValue(tableNameWithType, ServerMeter.QUERY_EXECUTION_EXCEPTIONS, 1);
 
@@ -264,13 +260,8 @@
   }
 
   private DataTable processQuery(List<IndexSegment> indexSegments, QueryContext queryContext, TimerContext timerContext,
-<<<<<<< HEAD
-      ExecutorService executorService, @Nullable StreamObserver<Server.ServerResponse> responseObserver, long endTimeMs,
+      ExecutorService executorService, @Nullable StreamObserver<Server.ServerResponse> responseObserver,
       boolean enableStreaming, boolean isExplain)
-=======
-      ExecutorService executorService, @Nullable StreamObserver<Server.ServerResponse> responseObserver,
-      boolean enableStreaming)
->>>>>>> d42e4150
       throws Exception {
     handleSubquery(queryContext, indexSegments, timerContext, executorService);
 
@@ -412,13 +403,9 @@
           "Subquery in IN_PARTITIONED_SUBQUERY should be an ID_SET aggregation only query, found: %s",
           subqueryExpression.getLiteral());
       // Execute the subquery
-<<<<<<< HEAD
-      DataTable dataTable =
-          processQuery(indexSegments, subquery, timerContext, executorService, null, endTimeMs, false, false);
-=======
       subquery.setEndTimeMs(endTimeMs);
-      DataTable dataTable = processQuery(indexSegments, subquery, timerContext, executorService, null, false);
->>>>>>> d42e4150
+      DataTable dataTable = processQuery(indexSegments, subquery, timerContext, executorService, null,
+          false, false);
       IdSet idSet = dataTable.getObject(0, 0);
       String serializedIdSet = idSet.toBase64String();
       // Rewrite the expression
