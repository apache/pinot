--- conflicted
+++ resolved
@@ -142,32 +142,19 @@
   @Override
   public InstanceResponseBlock execute(ServerQueryRequest queryRequest, ExecutorService executorService,
       @Nullable ResultsBlockStreamer streamer) {
-<<<<<<< HEAD
-    MdcQueryExecutor mdcExecutor = new MdcQueryExecutor(executorService) {
-=======
     MdcExecutor mdcExecutor = new MdcExecutor(executorService) {
->>>>>>> d195edf4
       @Override
       protected boolean alreadyRegistered() {
         return LoggerConstants.QUERY_ID_KEY.isRegistered();
       }
 
       @Override
-<<<<<<< HEAD
-      protected void registerOnMDC() {
-        queryRequest.registerOnMdc();
-      }
-
-      @Override
-      protected void unregisterFromMDC() {
-=======
       protected void registerInMdc() {
         queryRequest.registerInMdc();
       }
 
       @Override
       protected void unregisterFromMdc() {
->>>>>>> d195edf4
         queryRequest.unregisterFromMdc();
       }
     };
