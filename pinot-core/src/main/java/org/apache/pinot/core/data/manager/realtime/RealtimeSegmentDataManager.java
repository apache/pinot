/**
 * Licensed to the Apache Software Foundation (ASF) under one
 * or more contributor license agreements.  See the NOTICE file
 * distributed with this work for additional information
 * regarding copyright ownership.  The ASF licenses this file
 * to you under the Apache License, Version 2.0 (the
 * "License"); you may not use this file except in compliance
 * with the License.  You may obtain a copy of the License at
 *
 *   http://www.apache.org/licenses/LICENSE-2.0
 *
 * Unless required by applicable law or agreed to in writing,
 * software distributed under the License is distributed on an
 * "AS IS" BASIS, WITHOUT WARRANTIES OR CONDITIONS OF ANY
 * KIND, either express or implied.  See the License for the
 * specific language governing permissions and limitations
 * under the License.
 */
package org.apache.pinot.core.data.manager.realtime;

import com.google.common.annotations.VisibleForTesting;
import com.google.common.base.Preconditions;
import com.google.common.util.concurrent.Uninterruptibles;
import java.io.File;
import java.io.IOException;
import java.net.URISyntaxException;
import java.time.Duration;
import java.time.Instant;
import java.util.ArrayList;
import java.util.Collections;
import java.util.HashMap;
import java.util.List;
import java.util.Map;
import java.util.Set;
import java.util.concurrent.Semaphore;
import java.util.concurrent.TimeUnit;
import java.util.concurrent.atomic.AtomicBoolean;
import java.util.concurrent.atomic.AtomicLong;
import java.util.concurrent.atomic.AtomicReference;
import java.util.concurrent.locks.Lock;
import java.util.function.BooleanSupplier;
import javax.annotation.Nullable;
import org.apache.commons.io.FileUtils;
import org.apache.commons.lang3.StringUtils;
import org.apache.pinot.common.Utils;
import org.apache.pinot.common.metadata.segment.SegmentZKMetadata;
import org.apache.pinot.common.metrics.ServerGauge;
import org.apache.pinot.common.metrics.ServerMeter;
import org.apache.pinot.common.metrics.ServerMetrics;
import org.apache.pinot.common.protocols.SegmentCompletionProtocol;
import org.apache.pinot.common.restlet.resources.SegmentErrorInfo;
import org.apache.pinot.common.utils.LLCSegmentName;
import org.apache.pinot.common.utils.PauselessConsumptionUtils;
import org.apache.pinot.common.utils.TarCompressionUtils;
import org.apache.pinot.core.data.manager.realtime.RealtimeConsumptionRateManager.ConsumptionRateLimiter;
import org.apache.pinot.segment.local.data.manager.SegmentDataManager;
import org.apache.pinot.segment.local.dedup.PartitionDedupMetadataManager;
import org.apache.pinot.segment.local.indexsegment.mutable.MutableSegmentImpl;
import org.apache.pinot.segment.local.io.writer.impl.DirectMemoryManager;
import org.apache.pinot.segment.local.io.writer.impl.MmapMemoryManager;
import org.apache.pinot.segment.local.realtime.converter.RealtimeSegmentConverter;
import org.apache.pinot.segment.local.realtime.impl.RealtimeSegmentConfig;
import org.apache.pinot.segment.local.segment.creator.TransformPipeline;
import org.apache.pinot.segment.local.segment.index.loader.IndexLoadingConfig;
import org.apache.pinot.segment.local.upsert.PartitionUpsertMetadataManager;
import org.apache.pinot.segment.local.utils.IngestionUtils;
import org.apache.pinot.segment.spi.MutableSegment;
import org.apache.pinot.segment.spi.V1Constants;
import org.apache.pinot.segment.spi.creator.SegmentVersion;
import org.apache.pinot.segment.spi.memory.PinotDataBufferMemoryManager;
import org.apache.pinot.segment.spi.partition.PartitionFunctionFactory;
import org.apache.pinot.segment.spi.store.SegmentDirectoryPaths;
import org.apache.pinot.server.realtime.ServerSegmentCompletionProtocolHandler;
import org.apache.pinot.spi.config.instance.InstanceDataManagerConfig;
import org.apache.pinot.spi.config.table.ColumnPartitionConfig;
import org.apache.pinot.spi.config.table.CompletionConfig;
import org.apache.pinot.spi.config.table.IndexingConfig;
import org.apache.pinot.spi.config.table.SegmentPartitionConfig;
import org.apache.pinot.spi.config.table.SegmentZKPropsConfig;
import org.apache.pinot.spi.config.table.TableConfig;
import org.apache.pinot.spi.data.Schema;
import org.apache.pinot.spi.data.readers.GenericRow;
import org.apache.pinot.spi.metrics.PinotMeter;
import org.apache.pinot.spi.plugin.PluginManager;
import org.apache.pinot.spi.stream.ConsumerPartitionState;
import org.apache.pinot.spi.stream.LongMsgOffset;
import org.apache.pinot.spi.stream.MessageBatch;
import org.apache.pinot.spi.stream.OffsetCriteria;
import org.apache.pinot.spi.stream.PartitionGroupConsumer;
import org.apache.pinot.spi.stream.PartitionGroupConsumptionStatus;
import org.apache.pinot.spi.stream.PartitionLagState;
import org.apache.pinot.spi.stream.PermanentConsumerException;
import org.apache.pinot.spi.stream.RowMetadata;
import org.apache.pinot.spi.stream.StreamConfig;
import org.apache.pinot.spi.stream.StreamConsumerFactory;
import org.apache.pinot.spi.stream.StreamConsumerFactoryProvider;
import org.apache.pinot.spi.stream.StreamDataDecoder;
import org.apache.pinot.spi.stream.StreamDataDecoderImpl;
import org.apache.pinot.spi.stream.StreamDataDecoderResult;
import org.apache.pinot.spi.stream.StreamMessage;
import org.apache.pinot.spi.stream.StreamMessageDecoder;
import org.apache.pinot.spi.stream.StreamMessageMetadata;
import org.apache.pinot.spi.stream.StreamMetadataProvider;
import org.apache.pinot.spi.stream.StreamPartitionMsgOffset;
import org.apache.pinot.spi.stream.StreamPartitionMsgOffsetFactory;
import org.apache.pinot.spi.utils.CommonConstants;
import org.apache.pinot.spi.utils.CommonConstants.ConsumerState;
import org.apache.pinot.spi.utils.CommonConstants.Segment.Realtime.CompletionMode;
import org.apache.pinot.spi.utils.IngestionConfigUtils;
import org.apache.pinot.spi.utils.retry.AttemptsExceededException;
import org.apache.pinot.spi.utils.retry.RetriableOperationException;
import org.apache.pinot.spi.utils.retry.RetryPolicies;
import org.apache.pinot.spi.utils.retry.RetryPolicy;
import org.joda.time.DateTime;
import org.joda.time.DateTimeZone;
import org.slf4j.Logger;
import org.slf4j.LoggerFactory;


/**
 * Segment data manager for low level consumer realtime segments, which manages consumption and segment completion.
 */
@SuppressWarnings("jol")
public class RealtimeSegmentDataManager extends SegmentDataManager {

  @VisibleForTesting
  public enum State {
    // The state machine starts off with this state. While in this state we consume stream events
    // and index them in memory. We continue to be in this state until the end criteria is satisfied
    // (time or number of rows)
    INITIAL_CONSUMING,

    // In this state, we consume from stream until we reach the _finalOffset (exclusive)
    CATCHING_UP,

    // In this state, we sleep for MAX_HOLDING_TIME_MS, and the make a segmentConsumed() call to the
    // controller.
    HOLDING,

    // We have been asked to go Online from Consuming state, and are trying a last attempt to catch up to the
    // target offset. In this state, we have a time constraint as well as a final offset constraint to look into
    // before we stop consuming.
    CONSUMING_TO_ONLINE,

    // We have been asked by the controller to retain the segment we have in memory at the current offset.
    // We should build the segment, and replace it with the in-memory segment.
    RETAINING,

    // We have been asked by the controller to commit the segment at the current offset. Build the segment
    // and make a segmentCommit() call to the controller.
    COMMITTING,

    // We have been asked to discard the in-memory segment we have. We will be serving queries, but not consuming
    // anymore rows from stream. We wait for a helix transition to go ONLINE, at which point, we can download the
    // segment from the controller and replace it with the in-memory segment.
    DISCARDED,

    // We have replaced our in-memory segment with the segment that has been built locally.
    RETAINED,

    // We have committed our segment to the controller, and also replaced it locally with the constructed segment.
    COMMITTED,

    // Something went wrong, we need to download the segment when we get the ONLINE transition.
    ERROR;

    public boolean shouldConsume() {
      return this.equals(INITIAL_CONSUMING) || this.equals(CATCHING_UP) || this.equals(CONSUMING_TO_ONLINE);
    }

    public boolean isFinal() {
      return this.equals(ERROR) || this.equals(COMMITTED) || this.equals(RETAINED) || this.equals(DISCARDED);
    }
  }

  @VisibleForTesting
  public class SegmentBuildDescriptor {
    final File _segmentTarFile;
    final Map<String, File> _metadataFileMap;
    final StreamPartitionMsgOffset _offset;
    final long _waitTimeMillis;
    final long _buildTimeMillis;
    final long _segmentSizeBytes;

    public SegmentBuildDescriptor(@Nullable File segmentTarFile, @Nullable Map<String, File> metadataFileMap,
        StreamPartitionMsgOffset offset, long buildTimeMillis, long waitTimeMillis, long segmentSizeBytes) {
      _segmentTarFile = segmentTarFile;
      _metadataFileMap = metadataFileMap;
      _offset = _streamPartitionMsgOffsetFactory.create(offset);
      _buildTimeMillis = buildTimeMillis;
      _waitTimeMillis = waitTimeMillis;
      _segmentSizeBytes = segmentSizeBytes;
    }

    public StreamPartitionMsgOffset getOffset() {
      return _offset;
    }

    public long getBuildTimeMillis() {
      return _buildTimeMillis;
    }

    public long getWaitTimeMillis() {
      return _waitTimeMillis;
    }

    @Nullable
    public File getSegmentTarFile() {
      return _segmentTarFile;
    }

    @Nullable
    public Map<String, File> getMetadataFiles() {
      return _metadataFileMap;
    }

    public long getSegmentSizeBytes() {
      return _segmentSizeBytes;
    }

    public void deleteSegmentFile() {
      if (_segmentTarFile != null) {
        FileUtils.deleteQuietly(_segmentTarFile);
      }
    }
  }

  public static final String RESOURCE_TEMP_DIR_NAME = "_tmp";

  private static final int MINIMUM_CONSUME_TIME_MINUTES = 10;
  private static final long TIME_THRESHOLD_FOR_LOG_MINUTES = 1;
  private static final long TIME_EXTENSION_ON_EMPTY_SEGMENT_HOURS = 1;
  private static final int MSG_COUNT_THRESHOLD_FOR_LOG = 100000;
  private static final int BUILD_TIME_LEASE_SECONDS = 30;
  private static final int MAX_CONSECUTIVE_ERROR_COUNT = 5;

  private final SegmentZKMetadata _segmentZKMetadata;
  private final TableConfig _tableConfig;
  private final RealtimeTableDataManager _realtimeTableDataManager;
  private final StreamDataDecoder _streamDataDecoder;
  private final int _segmentMaxRowCount;
  private final String _resourceDataDir;
  private final Schema _schema;
  // Semaphore for each partitionGroupId only, which is to prevent two different stream consumers
  // from consuming with the same partitionGroupId in parallel in the same host.
  // See the comments in {@link RealtimeTableDataManager}.
  private final Semaphore _partitionGroupConsumerSemaphore;
  // A boolean flag to check whether the current thread has acquired the semaphore.
  // This boolean is needed because the semaphore is shared by threads; every thread holding this semaphore can
  // modify the permit. This boolean make sure the semaphore gets released only once when the partition group stops
  // consuming.
  private final AtomicBoolean _acquiredConsumerSemaphore;
  private final ServerMetrics _serverMetrics;
  private final PartitionUpsertMetadataManager _partitionUpsertMetadataManager;
  private final PartitionDedupMetadataManager _partitionDedupMetadataManager;
  private final BooleanSupplier _isReadyToConsumeData;
  private final MutableSegmentImpl _realtimeSegment;
  private volatile StreamPartitionMsgOffset _currentOffset; // Next offset to be consumed
  private volatile State _state;
  private volatile int _numRowsConsumed = 0;
  private volatile int _numRowsIndexed = 0; // Can be different from _numRowsConsumed when metrics update is enabled.
  private volatile int _numRowsErrored = 0;
  private volatile long _numBytesDropped = 0;
  private volatile int _consecutiveErrorCount = 0;
  private long _startTimeMs = 0;
  private final IdleTimer _idleTimer = new IdleTimer();
  private final String _segmentNameStr;
  private final SegmentVersion _segmentVersion;
  private final SegmentBuildTimeLeaseExtender _leaseExtender;
  private SegmentBuildDescriptor _segmentBuildDescriptor;
  private final StreamConsumerFactory _streamConsumerFactory;
  private final StreamPartitionMsgOffsetFactory _streamPartitionMsgOffsetFactory;

  // Segment end criteria
  private volatile long _consumeEndTime = 0;
  private volatile boolean _hasMessagesFetched = false;
  private volatile boolean _endOfPartitionGroup = false;
  private volatile boolean _forceCommitMessageReceived = false;
  private volatile StreamPartitionMsgOffset _finalOffset; // Exclusive, used when we want to catch up to this one
  private volatile boolean _shouldStop = false;

  // It takes 30s to locate controller leader, and more if there are multiple controller failures.
  // For now, we let 31s pass for this state transition.
  private static final int MAX_TIME_FOR_CONSUMING_TO_ONLINE_IN_SECONDS = 31;

  private Thread _consumerThread;
  // _partitionGroupId represents the Pinot's internal partition number which will eventually be used as part of
  // segment name.
  // _streamPatitionGroupId represents the partition number in the stream topic, which could be derived from the
  // _partitionGroupId and identify which partition of the stream topic this consumer is consuming from.
  // Note that in traditional single topic ingestion mode, those two concepts were identical which got separated
  // in multi-topic ingestion mode.
  private final int _partitionGroupId;
  private final int _streamPatitionGroupId;
  private final PartitionGroupConsumptionStatus _partitionGroupConsumptionStatus;
  final String _clientId;
  private final TransformPipeline _transformPipeline;
  private PartitionGroupConsumer _partitionGroupConsumer = null;
  private StreamMetadataProvider _partitionMetadataProvider = null;
  private final File _resourceTmpDir;
  private final String _tableNameWithType;
  private final Logger _segmentLogger;
  private final String _tableStreamName;
  private final PinotDataBufferMemoryManager _memoryManager;
  private final AtomicLong _lastUpdatedRowsIndexed = new AtomicLong(0);
  private final String _instanceId;
  private final ServerSegmentCompletionProtocolHandler _protocolHandler;
  private final long _consumeStartTime;
  private final StreamPartitionMsgOffset _startOffset;
  private final StreamConfig _streamConfig;

  private RowMetadata _lastRowMetadata;
  private long _lastConsumedTimestampMs = -1;

  private long _lastLogTime = 0;
  private int _lastConsumedCount = 0;
  private String _stopReason = null;
  private final Semaphore _segBuildSemaphore;
  private final boolean _isOffHeap;
  /**
   * Whether null handling is enabled by default. This value is only used if
   * {@link Schema#isEnableColumnBasedNullHandling()} is false.
   */
  private final boolean _defaultNullHandlingEnabled;
  private final SegmentCommitterFactory _segmentCommitterFactory;
  private final ConsumptionRateLimiter _partitionRateLimiter;
  private final ConsumptionRateLimiter _serverRateLimiter;

  private final StreamPartitionMsgOffset _latestStreamOffsetAtStartupTime;
  private final CompletionMode _segmentCompletionMode;
  private final List<String> _filteredMessageOffsets = new ArrayList<>();
  private final boolean _allowConsumptionDuringCommit;
  private boolean _trackFilteredMessageOffsets = false;

  // TODO each time this method is called, we print reason for stop. Good to print only once.
  private boolean endCriteriaReached() {
    Preconditions.checkState(_state.shouldConsume(), "Incorrect state %s", _state);
    long now = now();
    switch (_state) {
      case INITIAL_CONSUMING:
        // The segment has been created, and we have not posted a segmentConsumed() message on the controller yet.
        // We need to consume as much data as available, until we have encountered one of the following scenarios:
        //   - the max number of rows has been reached
        //   - the max time we are allowed to consume has passed;
        //   - partition group is ended
        //   - force commit message has been received
        if (now >= _consumeEndTime) {
          if (!_hasMessagesFetched) {
            _segmentLogger.info("No events came in, extending time by {} hours", TIME_EXTENSION_ON_EMPTY_SEGMENT_HOURS);
            _consumeEndTime += TimeUnit.HOURS.toMillis(TIME_EXTENSION_ON_EMPTY_SEGMENT_HOURS);
            return false;
          }
          _segmentLogger
              .info("Stopping consumption due to time limit start={} now={} numRowsConsumed={} numRowsIndexed={}",
                  _startTimeMs, now, _numRowsConsumed, _numRowsIndexed);
          _stopReason = SegmentCompletionProtocol.REASON_TIME_LIMIT;
          return true;
        } else if (_numRowsIndexed >= _segmentMaxRowCount) {
          _segmentLogger.info("Stopping consumption due to row limit nRows={} numRowsIndexed={}, numRowsConsumed={}",
              _segmentMaxRowCount, _numRowsIndexed, _numRowsConsumed);
          _stopReason = SegmentCompletionProtocol.REASON_ROW_LIMIT;
          return true;
        } else if (_endOfPartitionGroup) {
          _segmentLogger.info("Stopping consumption due to end of partitionGroup reached nRows={} numRowsIndexed={}, "
              + "numRowsConsumed={}", _segmentMaxRowCount, _numRowsIndexed, _numRowsConsumed);
          _stopReason = SegmentCompletionProtocol.REASON_END_OF_PARTITION_GROUP;
          return true;
        } else if (_forceCommitMessageReceived) {
          _segmentLogger.info("Stopping consumption due to force commit - numRowsConsumed={} numRowsIndexed={}",
              _numRowsConsumed, _numRowsIndexed);
          _stopReason = SegmentCompletionProtocol.REASON_FORCE_COMMIT_MESSAGE_RECEIVED;
          return true;
        } else if (!canAddMore()) {
          _segmentLogger.info(
              "Stopping consumption as mutable index cannot consume more rows - numRowsConsumed={} "
                  + "numRowsIndexed={}",
              _numRowsConsumed, _numRowsIndexed);
          _stopReason = SegmentCompletionProtocol.REASON_INDEX_CAPACITY_THRESHOLD_BREACHED;
          return true;
        }
        return false;

      case CATCHING_UP:
        _stopReason = null;
        // We have posted segmentConsumed() at least once, and the controller is asking us to catch up to a certain
        // offset.
        // There is no time limit here, so just check to see that we are still within the offset we need to reach.
        // Going past the offset is an exception.
        if (_currentOffset.compareTo(_finalOffset) == 0) {
          _segmentLogger.info("Caught up to offset={}, state={}", _finalOffset, _state.toString());
          return true;
        }
        if (_currentOffset.compareTo(_finalOffset) > 0) {
          _segmentLogger.error("Offset higher in state={}, current={}, final={}", _state.toString(), _currentOffset,
              _finalOffset);
          throw new RuntimeException("Past max offset");
        }
        return false;

      case CONSUMING_TO_ONLINE:
        // We are attempting to go from CONSUMING to ONLINE state. We are making a last attempt to catch up to the
        // target offset. We have a time constraint, and need to stop consuming if we cannot get to the target offset
        // within that time.
        if (_currentOffset.compareTo(_finalOffset) == 0) {
          _segmentLogger.info("Caught up to offset={}, state={}", _finalOffset, _state.toString());
          return true;
        } else if (now >= _consumeEndTime) {
          _segmentLogger.info("Past max time budget: offset={}, state={}", _currentOffset, _state.toString());
          return true;
        }
        if (_currentOffset.compareTo(_finalOffset) > 0) {
          _segmentLogger.error("Offset higher in state={}, current={}, final={}", _state.toString(), _currentOffset,
              _finalOffset);
          throw new RuntimeException("Past max offset");
        }
        return false;
      default:
        _segmentLogger.error("Illegal state: {}", _state);
        throw new RuntimeException("Illegal state to consume");
    }
  }

  private void handleTransientStreamErrors(Exception e)
      throws Exception {
    _consecutiveErrorCount++;
    _serverMetrics.addMeteredGlobalValue(ServerMeter.REALTIME_CONSUMPTION_EXCEPTIONS, 1L);
    _serverMetrics.addMeteredTableValue(_tableStreamName, ServerMeter.REALTIME_CONSUMPTION_EXCEPTIONS,
        1L);
    if (_consecutiveErrorCount > MAX_CONSECUTIVE_ERROR_COUNT) {
      _segmentLogger.warn("Stream transient exception when fetching messages, stopping consumption after {} attempts",
          _consecutiveErrorCount, e);
      throw e;
    } else {
      _segmentLogger.warn("Stream transient exception when fetching messages, retrying (count={})",
          _consecutiveErrorCount, e);
      Uninterruptibles.sleepUninterruptibly(1, TimeUnit.SECONDS);
      recreateStreamConsumer("Too many transient errors");
    }
  }

  protected boolean consumeLoop()
      throws Exception {
    // At this point, we know that we can potentially move the offset, so the old saved segment file is not valid
    // anymore. Remove the file if it exists.
    removeSegmentFile();

    _numRowsErrored = 0;
    _numBytesDropped = 0;
    long idlePipeSleepTimeMillis = 100;
    long idleTimeoutMillis = _streamConfig.getIdleTimeoutMillis();
    _idleTimer.init();

    StreamPartitionMsgOffset lastUpdatedOffset = _streamPartitionMsgOffsetFactory
        .create(_currentOffset);  // so that we always update the metric when we enter this method.

    _segmentLogger.info("Starting consumption loop start offset {}, finalOffset {}", _currentOffset, _finalOffset);
    while (!_shouldStop && !endCriteriaReached()) {
      _serverMetrics.setValueOfTableGauge(_clientId, ServerGauge.LLC_PARTITION_CONSUMING, 1);
      // Consume for the next readTime ms, or we get to final offset, whichever happens earlier,
      // Update _currentOffset upon return from this method
      MessageBatch messageBatch;
      try {
        messageBatch = _partitionGroupConsumer.fetchMessages(_currentOffset, _streamConfig.getFetchTimeoutMillis());
        //track realtime rows fetched on a table level. This included valid + invalid rows
        _serverMetrics.addMeteredTableValue(_clientId, ServerMeter.REALTIME_ROWS_FETCHED,
            messageBatch.getUnfilteredMessageCount());
        if (_segmentLogger.isDebugEnabled()) {
          _segmentLogger.debug("message batch received. filtered={} unfiltered={} endOfPartitionGroup={}",
              messageBatch.getMessageCount(), messageBatch.getUnfilteredMessageCount(),
              messageBatch.isEndOfPartitionGroup());
        }
        _endOfPartitionGroup = messageBatch.isEndOfPartitionGroup();
        _consecutiveErrorCount = 0;
      } catch (PermanentConsumerException e) {
        _serverMetrics.addMeteredGlobalValue(ServerMeter.REALTIME_CONSUMPTION_EXCEPTIONS, 1L);
        _serverMetrics.addMeteredTableValue(_tableStreamName, ServerMeter.REALTIME_CONSUMPTION_EXCEPTIONS, 1L);
        _segmentLogger.warn("Permanent exception from stream when fetching messages, stopping consumption", e);
        throw e;
      } catch (Exception e) {
        //track realtime rows fetched on a table level. This included valid + invalid rows
        // all exceptions but PermanentConsumerException are handled the same way
        // can be a TimeoutException or TransientConsumerException routinely
        // Unknown exception from stream. Treat as a transient exception.
        // One such exception seen so far is java.net.SocketTimeoutException
        handleTransientStreamErrors(e);
        continue;
      } catch (Throwable t) {
        //track realtime rows fetched on a table level. This included valid + invalid rows
        _segmentLogger.warn("Stream error when fetching messages, stopping consumption", t);
        throw t;
      }

      reportDataLoss(messageBatch);

      boolean endCriteriaReached = processStreamEvents(messageBatch, idlePipeSleepTimeMillis);

      if (_currentOffset.compareTo(lastUpdatedOffset) != 0) {
        _idleTimer.markEventConsumed();
        // We consumed something. Update the highest stream offset as well as partition-consuming metric.
        // TODO Issue 5359 Need to find a way to bump metrics without getting actual offset value.
        if (_currentOffset instanceof LongMsgOffset) {
          // TODO: only LongMsgOffset supplies long offset value.
          _serverMetrics.setValueOfTableGauge(_clientId, ServerGauge.HIGHEST_STREAM_OFFSET_CONSUMED,
              ((LongMsgOffset) _currentOffset).getOffset());
        }
        lastUpdatedOffset = _streamPartitionMsgOffsetFactory.create(_currentOffset);
      } else if (endCriteriaReached) {
        // At this point current offset has not moved because processStreamEvents() has exited before processing a
        // single message
        if (_segmentLogger.isDebugEnabled()) {
          _segmentLogger.debug("No messages processed before end criteria was reached. Staying at offset {}",
              _currentOffset);
        }
        // We check this flag again further down
      } else if (messageBatch.getUnfilteredMessageCount() > 0) {
        _idleTimer.markEventConsumed();
        // we consumed something from the stream but filtered all the content out,
        // so we need to advance the offsets to avoid getting stuck
        StreamPartitionMsgOffset nextOffset = messageBatch.getOffsetOfNextBatch();
        if (_segmentLogger.isDebugEnabled()) {
          _segmentLogger.debug("Skipped empty batch. Advancing from {} to {}", _currentOffset, nextOffset);
        }
        _currentOffset = nextOffset;
        lastUpdatedOffset = _streamPartitionMsgOffsetFactory.create(nextOffset);
      } else {
        // We did not consume any rows.
        long timeSinceStreamLastCreatedOrConsumedMs = _idleTimer.getTimeSinceStreamLastCreatedOrConsumedMs();

        if (idleTimeoutMillis >= 0 && (timeSinceStreamLastCreatedOrConsumedMs > idleTimeoutMillis)) {
          // Create a new stream consumer wrapper, in case we are stuck on something.
          recreateStreamConsumer("Total idle time: " + timeSinceStreamLastCreatedOrConsumedMs
              + " ms exceeded idle timeout: " + idleTimeoutMillis + " ms");
          _idleTimer.markStreamCreated();
        }
      }

      if (endCriteriaReached) {
        // check this flag to avoid calling endCriteriaReached() at the beginning of the loop
        break;
      }
    }

    if (_numRowsErrored > 0) {
      _serverMetrics.addMeteredTableValue(_clientId, ServerMeter.ROWS_WITH_ERRORS, _numRowsErrored);
      _serverMetrics.addMeteredTableValue(_tableStreamName, ServerMeter.ROWS_WITH_ERRORS, _numRowsErrored);
      // TODO Although the metric is called real-time, updating it at this point is not really real-time. The choice of
      // name is partly to avoid a more convoluted name and partly in anticipation of making it real-time.
      _serverMetrics.addMeteredTableValue(_clientId, ServerMeter.REALTIME_BYTES_DROPPED, _numBytesDropped);
    }
    return true;
  }

  /**
   * @param messageBatch batch of messages to process
   * @param idlePipeSleepTimeMillis wait time in case no messages were read
   * @return returns <code>true</code> if the process loop ended before processing the batch, <code>false</code>
   * otherwise
   */
  private boolean processStreamEvents(MessageBatch messageBatch, long idlePipeSleepTimeMillis) {
    int messageCount = messageBatch.getMessageCount();
    _partitionRateLimiter.throttle(messageCount);
    _serverRateLimiter.throttle(messageCount);

    PinotMeter realtimeBytesIngestedMeter = null;
    PinotMeter realtimeBytesDroppedMeter = null;
    PinotMeter realtimeRowsConsumedMeter = null;
    PinotMeter realtimeRowsDroppedMeter = null;
    PinotMeter realtimeIncompleteRowsConsumedMeter = null;
    PinotMeter realtimeRowsSanitizedMeter = null;

    int indexedMessageCount = 0;
    int streamMessageCount = 0;
    boolean canTakeMore = true;

    TransformPipeline.Result reusedResult = new TransformPipeline.Result();
    boolean prematureExit = false;

    for (int index = 0; index < messageCount; index++) {
      prematureExit = _shouldStop || endCriteriaReached();
      if (prematureExit) {
        if (_segmentLogger.isDebugEnabled()) {
          _segmentLogger.debug("stop processing message batch early shouldStop: {}", _shouldStop);
        }
        break;
      }
      if (!canTakeMore) {
        // The RealtimeSegmentImpl that we are pushing rows into has indicated that it cannot accept any more
        // rows. This can happen in one of two conditions:
        // 1. We are in INITIAL_CONSUMING state, and we somehow exceeded the max number of rows we are allowed to
        // consume
        //    for this row. Something is seriously wrong, because endCriteriaReached() should have returned true when
        //    we hit the row limit.
        //    Throw an exception.
        //
        // 2. We are in CATCHING_UP state, and we legally hit this error due to unclean leader election where
        //    offsets get changed with higher generation numbers for some pinot servers but not others. So, if another
        //    server (who got a larger stream offset) asked us to catch up to that offset, but we are connected to a
        //    broker who has smaller offsets, then we may try to push more rows into the buffer than maximum. This
        //    is a rare case, and we really don't know how to handle this at this time.
        //    Throw an exception.
        //
        _segmentLogger
            .error("Buffer full with {} rows consumed (row limit {}, indexed {})", _numRowsConsumed, _numRowsIndexed,
                _segmentMaxRowCount);
        throw new RuntimeException("Realtime segment full");
      }

      // Decode message
      StreamMessage streamMessage = messageBatch.getStreamMessage(index);
      StreamDataDecoderResult decodedRow = _streamDataDecoder.decode(streamMessage);
      StreamMessageMetadata metadata = streamMessage.getMetadata();
      StreamPartitionMsgOffset offset = null;
      StreamPartitionMsgOffset nextOffset = null;
      if (metadata != null) {
        offset = metadata.getOffset();
        nextOffset = metadata.getNextOffset();
      }
      // Backward compatible
      if (nextOffset == null) {
        nextOffset = messageBatch.getNextStreamPartitionMsgOffsetAtIndex(index);
      }
      int rowSizeInBytes = null == metadata ? 0 : metadata.getRecordSerializedSize();
      if (decodedRow.getException() != null) {
        // TODO: based on a config, decide whether the record should be silently dropped or stop further consumption on
        // decode error
        realtimeRowsDroppedMeter =
            _serverMetrics.addMeteredTableValue(_clientId, ServerMeter.INVALID_REALTIME_ROWS_DROPPED, 1,
                realtimeRowsDroppedMeter);
        _numRowsErrored++;
        _numBytesDropped += rowSizeInBytes;
      } else {
        try {
          _transformPipeline.processRow(decodedRow.getResult(), reusedResult);
        } catch (Exception e) {
          _numRowsErrored++;
          _numBytesDropped += rowSizeInBytes;
          // when exception happens we prefer abandoning the whole batch and not partially indexing some rows
          reusedResult.getTransformedRows().clear();
          String errorMessage = "Caught exception while transforming the record at offset: " + offset + " , row: "
              + decodedRow.getResult();
          _segmentLogger.error(errorMessage, e);
          _realtimeTableDataManager.addSegmentError(_segmentNameStr, new SegmentErrorInfo(now(), errorMessage, e));
        }
        if (reusedResult.getSkippedRowCount() > 0) {
          realtimeRowsDroppedMeter = _serverMetrics.addMeteredTableValue(_clientId, ServerMeter.REALTIME_ROWS_FILTERED,
              reusedResult.getSkippedRowCount(), realtimeRowsDroppedMeter);
          if (_trackFilteredMessageOffsets) {
            _filteredMessageOffsets.add(offset.toString());
          }
        }
        if (reusedResult.getIncompleteRowCount() > 0) {
          realtimeIncompleteRowsConsumedMeter =
              _serverMetrics.addMeteredTableValue(_clientId, ServerMeter.INCOMPLETE_REALTIME_ROWS_CONSUMED,
                  reusedResult.getIncompleteRowCount(), realtimeIncompleteRowsConsumedMeter);
        }
        if (reusedResult.getSanitizedRowCount() > 0) {
          realtimeRowsSanitizedMeter =
              _serverMetrics.addMeteredTableValue(_clientId, ServerMeter.REALTIME_ROWS_SANITIZED,
                  reusedResult.getSanitizedRowCount(), realtimeRowsSanitizedMeter);
        }
        List<GenericRow> transformedRows = reusedResult.getTransformedRows();
        for (GenericRow transformedRow : transformedRows) {
          try {
            canTakeMore = _realtimeSegment.index(transformedRow, metadata);
            indexedMessageCount++;
            _lastRowMetadata = metadata;
            _lastConsumedTimestampMs = System.currentTimeMillis();
            realtimeRowsConsumedMeter =
                _serverMetrics.addMeteredTableValue(_clientId, ServerMeter.REALTIME_ROWS_CONSUMED, 1,
                    realtimeRowsConsumedMeter);
            _serverMetrics.addMeteredGlobalValue(ServerMeter.REALTIME_ROWS_CONSUMED, 1L);

            int recordSerializedValueLength = _lastRowMetadata.getRecordSerializedSize();
            realtimeBytesIngestedMeter =
                _serverMetrics.addMeteredTableValue(_clientId, ServerMeter.REALTIME_BYTES_CONSUMED,
                    recordSerializedValueLength, realtimeBytesIngestedMeter);
          } catch (Exception e) {
            _numRowsErrored++;
            _numBytesDropped += rowSizeInBytes;
            String errorMessage = "Caught exception while indexing the record at offset: " + offset + " , row: "
                + transformedRow;
            _segmentLogger.error(errorMessage, e);
            _realtimeTableDataManager.addSegmentError(_segmentNameStr, new SegmentErrorInfo(now(), errorMessage, e));
          }
        }
      }
      _currentOffset = nextOffset;
      _numRowsIndexed = _realtimeSegment.getNumDocsIndexed();
      _numRowsConsumed++;
      streamMessageCount++;
    }

    updateCurrentDocumentCountMetrics();
    if (messageBatch.getUnfilteredMessageCount() > 0) {
      updateIngestionMetrics(messageBatch.getLastMessageMetadata());
      _hasMessagesFetched = true;
      if (streamMessageCount > 0 && _segmentLogger.isDebugEnabled()) {
        _segmentLogger.debug("Indexed {} messages ({} messages read from stream) current offset {}",
            indexedMessageCount, streamMessageCount, _currentOffset);
      }
    } else if (!prematureExit) {
      // Record Pinot ingestion delay as zero since we are up-to-date and no new events
      setIngestionDelayToZero();
      if (_segmentLogger.isDebugEnabled()) {
        _segmentLogger.debug("empty batch received - sleeping for {}ms", idlePipeSleepTimeMillis);
      }
      // If there were no messages to be fetched from stream, wait for a little bit as to avoid hammering the stream
      Uninterruptibles.sleepUninterruptibly(idlePipeSleepTimeMillis, TimeUnit.MILLISECONDS);
    }
    return prematureExit;
  }

  @VisibleForTesting
  boolean canAddMore() {
    return _realtimeSegment.canAddMore();
  }

  public class PartitionConsumer implements Runnable {
    public void run() {
      long initialConsumptionEnd = 0L;
      long lastCatchUpStart = 0L;
      long catchUpTimeMillis = 0L;
      _startTimeMs = now();
      try {
        if (!_isReadyToConsumeData.getAsBoolean()) {
          do {
            //noinspection BusyWait
            Thread.sleep(RealtimeTableDataManager.READY_TO_CONSUME_DATA_CHECK_INTERVAL_MS);
          } while (!_shouldStop && !_isReadyToConsumeData.getAsBoolean());
        }

        // TODO:
        //   When reaching here, the current consuming segment has already acquired the consumer semaphore, but there is
        //   no guarantee that the previous consuming segment is already persisted (replaced with immutable segment). It
        //   can potentially cause the following problems:
        //   1. The snapshot for the previous consuming segment might not be taken since it is not persisted yet
        //   2. If the previous consuming segment is dropped but immutable segment is not downloaded and replaced yet,
        //      it might cause inconsistency (especially for partial upsert because events are not consumed in sequence)
        //   To address this problem, we should consider releasing the consumer semaphore after the consuming segment is
        //   persisted.
        // Take upsert snapshot before starting consuming events
        if (_partitionUpsertMetadataManager != null) {
          if (_tableConfig.getUpsertMetadataTTL() > 0) {
            // If upsertMetadataTTL is enabled, we will remove expired primary keys from upsertMetadata
            // AFTER taking a snapshot. Taking the snapshot first is crucial to capture the final
            // state of each key before it exits the TTL window. Out-of-TTL segments are skipped in
            // the doAddSegment flow, and the snapshot is used to enableUpsert on the immutable out-of-TTL segment.
            // If no snapshot is found, the entire segment is marked as valid and queryable.
            _partitionUpsertMetadataManager.takeSnapshot();
            _partitionUpsertMetadataManager.removeExpiredPrimaryKeys();
          } else {
            // We should remove deleted-keys first and then take a snapshot. This is because the deletedKeysTTL
            // flow removes keys from the map and updates to remove valid doc IDs. By taking the snapshot immediately
            // after this process, we save one commit cycle, ensuring that the deletion of valid doc IDs is reflected
            // immediately
            _partitionUpsertMetadataManager.removeExpiredPrimaryKeys();
            _partitionUpsertMetadataManager.takeSnapshot();
          }
        }

        if (_partitionDedupMetadataManager != null && _tableConfig.getDedupMetadataTTL() > 0) {
          _partitionDedupMetadataManager.removeExpiredPrimaryKeys();
        }

        while (!_state.isFinal()) {
          if (_state.shouldConsume()) {
            consumeLoop();  // Consume until we reached the end criteria, or we are stopped.
          }
          _serverMetrics.setValueOfTableGauge(_clientId, ServerGauge.LLC_PARTITION_CONSUMING, 0);
          if (_shouldStop) {
            break;
          }

          if (_state == State.INITIAL_CONSUMING) {
            initialConsumptionEnd = now();
            _serverMetrics.setValueOfTableGauge(_clientId,
                ServerGauge.LAST_REALTIME_SEGMENT_INITIAL_CONSUMPTION_DURATION_SECONDS,
                TimeUnit.MILLISECONDS.toSeconds(initialConsumptionEnd - _startTimeMs));
          } else if (_state == State.CATCHING_UP) {
            catchUpTimeMillis += now() - lastCatchUpStart;
            _serverMetrics
                .setValueOfTableGauge(_clientId, ServerGauge.LAST_REALTIME_SEGMENT_CATCHUP_DURATION_SECONDS,
                    TimeUnit.MILLISECONDS.toSeconds(catchUpTimeMillis));
          }

          // If we are sending segmentConsumed() to the controller, we are in HOLDING state.
          _state = State.HOLDING;
          SegmentCompletionProtocol.Response response = postSegmentConsumedMsg();
          SegmentCompletionProtocol.ControllerResponseStatus status = response.getStatus();
          switch (status) {
            case NOT_LEADER:
              // Retain the same state
              _segmentLogger.warn("Got not leader response");
              hold();
              break;
            case CATCH_UP:
              StreamPartitionMsgOffset rspOffset = extractOffset(response);
              if (rspOffset.compareTo(_currentOffset) <= 0) {
                // Something wrong with the controller. Back off and try again.
                _segmentLogger.error("Invalid catchup offset {} in controller response, current offset {}", rspOffset,
                    _currentOffset);
                hold();
              } else {
                _state = State.CATCHING_UP;
                _finalOffset = rspOffset;
                lastCatchUpStart = now();
                // We will restart consumption when we loop back above.
              }
              break;
            case HOLD:
              hold();
              break;
            case DISCARD:
              // Keep this in memory, but wait for the online transition, and download when it comes in.
              _state = State.DISCARDED;
              break;
            case KEEP: {
              if (_segmentCompletionMode == CompletionMode.DOWNLOAD) {
                _state = State.DISCARDED;
                break;
              }
              _state = State.RETAINING;
              // Lock the segment to avoid multiple threads touching the same segment.
              Lock segmentLock = _realtimeTableDataManager.getSegmentLock(_segmentNameStr);
              // NOTE: We need to lock interruptibly because the lock might already be held by the Helix thread for the
              //       CONSUMING -> ONLINE state transition.
              segmentLock.lockInterruptibly();
              try {
                if (buildSegmentAndReplace()) {
                  _state = State.RETAINED;
                } else {
                  // Could not build segment for some reason. We can only download it.
                  _state = State.ERROR;
                  _segmentLogger.error("Could not build segment for {}", _segmentNameStr);
                }
              } finally {
                segmentLock.unlock();
              }
              break;
            }
            case COMMIT: {
              _state = State.COMMITTING;
              _currentOffset = _partitionGroupConsumer.checkpoint(_currentOffset);
              // Lock the segment to avoid multiple threads touching the same segment.
              Lock segmentLock = _realtimeTableDataManager.getSegmentLock(_segmentNameStr);
              // NOTE: We need to lock interruptibly because the lock might already be held by the Helix thread for the
              //       CONSUMING -> ONLINE state transition.
              segmentLock.lockInterruptibly();
              try {
                // For tables with pauseless consumption enabled we want to start the commit protocol that
                // 1. Updates the endOffset in the ZK metadata for the committing segment
                // 2. Creates ZK metadata for the new consuming segment
                // 3. Updates the IdealState for committing and new consuming segment to ONLINE and CONSUMING
                // respectively.
                // Refer to the PR for the new commit protocol: https://github.com/apache/pinot/pull/14741
                if (PauselessConsumptionUtils.isPauselessEnabled(_tableConfig)) {
                  if (!startSegmentCommit()) {
                    // If for any reason commit failed, we don't want to be in COMMITTING state when we hold.
                    // Change the state to HOLDING before looping around.
                    _state = State.HOLDING;
                    _segmentLogger.info("Could not commit segment: {}. Retrying after hold", _segmentNameStr);
                    hold();
                    break;
                  }
                }
                long buildTimeSeconds = response.getBuildTimeSeconds();
                buildSegmentForCommit(buildTimeSeconds * 1000L);
                if (_segmentBuildDescriptor == null) {
                  // We could not build the segment. Go into error state.
                  _state = State.ERROR;
                  _segmentLogger.error("Could not build segment for {}", _segmentNameStr);
                  break;
                }
                if (commitSegment(response.getControllerVipUrl())) {
                  _state = State.COMMITTED;
                  break;
                }
              } finally {
                segmentLock.unlock();
              }
              // If for any reason commit failed, we don't want to be in COMMITTING state when we hold.
              // Change the state to HOLDING before looping around.
              _state = State.HOLDING;
              _segmentLogger.info("Could not commit segment. Retrying after hold");
              hold();
              break;
            }
            default:
              _segmentLogger.error("Holding after response from Controller: {}", response.toJsonString());
              hold();
              break;
          }
        }
      } catch (Throwable e) {
        if (_shouldStop) {
          _segmentLogger.info("Caught exception in consumer thread after stop() is invoked: {}, ignoring the exception",
              e.toString());
        } else {
          String errorMessage = "Exception while in work";
          _segmentLogger.error(errorMessage, e);
          _state = State.ERROR;
          _realtimeTableDataManager.addSegmentError(_segmentNameStr, new SegmentErrorInfo(now(), errorMessage, e));
          _serverMetrics.setValueOfTableGauge(_clientId, ServerGauge.LLC_PARTITION_CONSUMING, 0);
          postStopConsumedMsg(e.getClass().getName());
          return;
        }
      }

      removeSegmentFile();

      if (initialConsumptionEnd != 0L) {
        _serverMetrics
            .setValueOfTableGauge(_clientId, ServerGauge.LAST_REALTIME_SEGMENT_COMPLETION_DURATION_SECONDS,
                TimeUnit.MILLISECONDS.toSeconds(now() - initialConsumptionEnd));
      }
      // There is a race condition that the destroy() method can be called which ends up calling stop on the consumer.
      // The destroy() method does not wait for the thread to terminate (and reasonably so, we dont want to wait
      // forever).
      // Since the _shouldStop variable is set to true only in stop() method, we know that the metric will be destroyed,
      // so it is ok not to mark it non-consuming, as the main thread will clean up this metric in destroy() method
      // as the final step.
      if (!_shouldStop) {
        _serverMetrics.setValueOfTableGauge(_clientId, ServerGauge.LLC_PARTITION_CONSUMING, 0);
      }
    }
  }

  private boolean startSegmentCommit() {
    SegmentCompletionProtocol.Request.Params params = new SegmentCompletionProtocol.Request.Params();
    params.withSegmentName(_segmentNameStr).withStreamPartitionMsgOffset(_currentOffset.toString())
        .withNumRows(_numRowsConsumed).withInstanceId(_instanceId).withReason(_stopReason);
    if (_isOffHeap) {
      params.withMemoryUsedBytes(_memoryManager.getTotalAllocatedBytes());
    }
    SegmentCompletionProtocol.Response segmentCommitStartResponse = _protocolHandler.segmentCommitStart(params);
    if (!segmentCommitStartResponse.getStatus()
        .equals(SegmentCompletionProtocol.ControllerResponseStatus.COMMIT_CONTINUE)) {
      _segmentLogger.warn("CommitStart failed  with response {}", segmentCommitStartResponse.toJsonString());
      return false;
    }
    return true;
  }

  @VisibleForTesting
  protected StreamPartitionMsgOffset extractOffset(SegmentCompletionProtocol.Response response) {
    return _streamPartitionMsgOffsetFactory.create(response.getStreamPartitionMsgOffset());
  }

  // Side effect: Modifies _segmentBuildDescriptor if we do not have a valid built segment file and we
  // built the segment successfully.
  protected void buildSegmentForCommit(long buildTimeLeaseMs) {
    try {
      if (_segmentBuildDescriptor != null && _segmentBuildDescriptor.getOffset().compareTo(_currentOffset) == 0) {
        // Double-check that we have the file, just in case.
        File segmentTarFile = _segmentBuildDescriptor.getSegmentTarFile();
        if (segmentTarFile != null && segmentTarFile.exists()) {
          return;
        }
      }
      removeSegmentFile();
      if (buildTimeLeaseMs <= 0) {
        if (_segBuildSemaphore == null) {
          buildTimeLeaseMs = SegmentCompletionProtocol.getDefaultMaxSegmentCommitTimeSeconds() * 1000L;
        } else {
          // We know we are going to use a semaphore to limit number of segment builds, and could be
          // blocked for a long time. The controller has not provided a lease time, so set one to
          // some reasonable guess here.
          buildTimeLeaseMs = BUILD_TIME_LEASE_SECONDS * 1000;
        }
      }
      _leaseExtender.addSegment(_segmentNameStr, buildTimeLeaseMs, _currentOffset);
      _segmentBuildDescriptor = buildSegmentInternal(true);
    } finally {
      _leaseExtender.removeSegment(_segmentNameStr);
    }
  }

  /**
   * Returns the current offset for the partition group.
   */
  public Map<String, String> getPartitionToCurrentOffset() {
    return Collections.singletonMap(String.valueOf(_partitionGroupId), _currentOffset.toString());
  }

  /**
   * Returns the state of the consumer.
   */
  public ConsumerState getConsumerState() {
    return _state == State.ERROR ? ConsumerState.NOT_CONSUMING : ConsumerState.CONSUMING;
  }

  /**
   * Returns the timestamp of the last consumed message.
   */
  public long getLastConsumedTimestamp() {
    return _lastConsumedTimestampMs;
  }

  /**
   * Returns the {@link ConsumerPartitionState} for the partition group.
   */
  public Map<String, ConsumerPartitionState> getConsumerPartitionState() {
    String partitionGroupId = String.valueOf(_partitionGroupId);
    return Collections.singletonMap(partitionGroupId, new ConsumerPartitionState(partitionGroupId, getCurrentOffset(),
        getLastConsumedTimestamp(), fetchLatestStreamOffset(5_000), _lastRowMetadata));
  }

  /**
   * Returns the {@link PartitionLagState} for the partition group.
   */
  public Map<String, PartitionLagState> getPartitionToLagState(
      Map<String, ConsumerPartitionState> consumerPartitionStateMap) {
    if (_partitionMetadataProvider == null) {
      createPartitionMetadataProvider("Get Partition Lag State");
    }
    return _partitionMetadataProvider.getCurrentPartitionLagState(consumerPartitionStateMap);
  }

  /**
   * Checks and reports if the consumer is going through data loss.
   *
   * @param messageBatch Message batch to validate
   */
  private void reportDataLoss(MessageBatch messageBatch) {
    if (messageBatch.hasDataLoss()) {
      _serverMetrics.setValueOfTableGauge(_tableStreamName, ServerGauge.STREAM_DATA_LOSS, 1L);
      String message = "Message loss detected in stream partition: " + _partitionGroupId + " for table: "
          + _tableNameWithType + " startOffset: " + _startOffset + " batchFirstOffset: "
          + messageBatch.getFirstMessageOffset();
      _segmentLogger.error(message);
      _realtimeTableDataManager.addSegmentError(_segmentNameStr, new SegmentErrorInfo(now(), message, null));
    }
  }

  public StreamPartitionMsgOffset getCurrentOffset() {
    return _currentOffset;
  }

  @Nullable
  public StreamPartitionMsgOffset getLatestStreamOffsetAtStartupTime() {
    return _latestStreamOffsetAtStartupTime;
  }

  @VisibleForTesting
  SegmentBuildDescriptor getSegmentBuildDescriptor() {
    return _segmentBuildDescriptor;
  }

  @VisibleForTesting
  Semaphore getPartitionGroupConsumerSemaphore() {
    return _partitionGroupConsumerSemaphore;
  }

  @VisibleForTesting
  AtomicBoolean getAcquiredConsumerSemaphore() {
    return _acquiredConsumerSemaphore;
  }

  @VisibleForTesting
  protected SegmentBuildDescriptor buildSegmentInternal(boolean forCommit) {
    // for partial upsert tables, do not release _partitionGroupConsumerSemaphore proactively and rely on offload()
    // to release the semaphore. This ensures new consuming segment is not consuming until the segment replacement is
    // complete.
    if (_allowConsumptionDuringCommit) {
      closeStreamConsumers();
    }
    // Do not allow building segment when table data manager is already shut down
    if (_realtimeTableDataManager.isShutDown()) {
      _segmentLogger.warn("Table data manager is already shut down");
      return null;
    }
    final long startTimeMillis = now();
    try {
      if (_segBuildSemaphore != null) {
        _segmentLogger.info("Trying to acquire semaphore for building segment");
        Instant acquireStart = Instant.now();
        int timeoutSeconds = 5;
        while (!_segBuildSemaphore.tryAcquire(timeoutSeconds, TimeUnit.SECONDS)) {
          _segmentLogger.warn("Could not acquire semaphore for building segment in {}",
              Duration.between(acquireStart, Instant.now()));
          timeoutSeconds = Math.min(timeoutSeconds * 2, 300);
        }
        _segmentLogger.info("Acquired semaphore for building segment");
      }
    } catch (InterruptedException e) {
      String errorMessage = "Interrupted while waiting for semaphore";
      _segmentLogger.error(errorMessage, e);
      _realtimeTableDataManager.addSegmentError(_segmentNameStr, new SegmentErrorInfo(now(), errorMessage, e));
      return null;
    }
    try {
      // Increment llc simultaneous segment builds.
      _serverMetrics.addValueToGlobalGauge(ServerGauge.LLC_SIMULTANEOUS_SEGMENT_BUILDS, 1L);

      final long lockAcquireTimeMillis = now();
      // Build a segment from in-memory rows.
      // If build compressed archive is true, then build the tar.compressed file as well
      // TODO Use an auto-closeable object to delete temp resources.
      File tempSegmentFolder = new File(_resourceTmpDir, "tmp-" + _segmentNameStr + "-" + now());

      SegmentZKPropsConfig segmentZKPropsConfig = new SegmentZKPropsConfig();
      segmentZKPropsConfig.setStartOffset(_segmentZKMetadata.getStartOffset());
      segmentZKPropsConfig.setEndOffset(_currentOffset.toString());
      // let's convert the segment now
      RealtimeSegmentConverter converter =
          new RealtimeSegmentConverter(_realtimeSegment, segmentZKPropsConfig, tempSegmentFolder.getAbsolutePath(),
              _schema, _tableNameWithType, _tableConfig, _segmentZKMetadata.getSegmentName(),
              _defaultNullHandlingEnabled);
      _segmentLogger.info("Trying to build segment");
      try {
        converter.build(_segmentVersion, _serverMetrics);
      } catch (Exception e) {
        _segmentLogger.error("Could not build segment", e);
        FileUtils.deleteQuietly(tempSegmentFolder);
        _realtimeTableDataManager.addSegmentError(_segmentNameStr,
            new SegmentErrorInfo(now(), "Could not build segment", e));
        return null;
      }
      final long buildTimeMillis = now() - lockAcquireTimeMillis;
      final long waitTimeMillis = lockAcquireTimeMillis - startTimeMillis;
      _segmentLogger.info("Successfully built segment (Column Mode: {}) in {} ms, after lockWaitTime {} ms",
          converter.isColumnMajorEnabled(), buildTimeMillis, waitTimeMillis);

      File dataDir = new File(_resourceDataDir);
      File indexDir = new File(dataDir, _segmentNameStr);
      FileUtils.deleteQuietly(indexDir);

      File[] tempFiles = tempSegmentFolder.listFiles();
      assert tempFiles != null;
      File tempIndexDir = tempFiles[0];
      try {
        FileUtils.moveDirectory(tempIndexDir, indexDir);
      } catch (IOException e) {
        String errorMessage = "Caught exception while moving index directory from: " + tempIndexDir + " to: "
            + indexDir;
        _segmentLogger.error(errorMessage, e);
        _realtimeTableDataManager.addSegmentError(_segmentNameStr, new SegmentErrorInfo(now(), errorMessage, e));
        return null;
      } finally {
        FileUtils.deleteQuietly(tempSegmentFolder);
      }

      long segmentSizeBytes = FileUtils.sizeOfDirectory(indexDir);
      _serverMetrics.setValueOfTableGauge(_clientId, ServerGauge.LAST_REALTIME_SEGMENT_CREATION_DURATION_SECONDS,
          TimeUnit.MILLISECONDS.toSeconds(buildTimeMillis));
      _serverMetrics.setValueOfTableGauge(_clientId, ServerGauge.LAST_REALTIME_SEGMENT_CREATION_WAIT_TIME_SECONDS,
          TimeUnit.MILLISECONDS.toSeconds(waitTimeMillis));

      if (forCommit) {
        File segmentTarFile = new File(dataDir, _segmentNameStr + TarCompressionUtils.TAR_COMPRESSED_FILE_EXTENSION);
        try {
          TarCompressionUtils.createCompressedTarFile(indexDir, segmentTarFile);
        } catch (IOException e) {
          String errorMessage = "Caught exception while taring index directory from: " + indexDir + " to: "
              + segmentTarFile;
          _segmentLogger.error(errorMessage, e);
          _realtimeTableDataManager.addSegmentError(_segmentNameStr, new SegmentErrorInfo(now(), errorMessage, e));
          return null;
        }

        File metadataFile = SegmentDirectoryPaths.findMetadataFile(indexDir);
        if (metadataFile == null) {
          String errorMessage = "Failed to find file: " + V1Constants.MetadataKeys.METADATA_FILE_NAME
              + " under index directory: " + indexDir;
          _segmentLogger.error(errorMessage);
          _realtimeTableDataManager.addSegmentError(_segmentNameStr, new SegmentErrorInfo(now(), errorMessage, null));
          return null;
        }
        File creationMetaFile = SegmentDirectoryPaths.findCreationMetaFile(indexDir);
        if (creationMetaFile == null) {
          String errorMessage = "Failed to find file: " + V1Constants.SEGMENT_CREATION_META + " under index directory: "
              + indexDir;
          _segmentLogger.error(errorMessage);
          _realtimeTableDataManager.addSegmentError(_segmentNameStr, new SegmentErrorInfo(now(), errorMessage, null));
          return null;
        }
        Map<String, File> metadataFiles = new HashMap<>();
        metadataFiles.put(V1Constants.MetadataKeys.METADATA_FILE_NAME, metadataFile);
        metadataFiles.put(V1Constants.SEGMENT_CREATION_META, creationMetaFile);

        return new SegmentBuildDescriptor(segmentTarFile, metadataFiles, _currentOffset, buildTimeMillis,
            waitTimeMillis, segmentSizeBytes);
      } else {
        return new SegmentBuildDescriptor(null, null, _currentOffset, buildTimeMillis, waitTimeMillis,
            segmentSizeBytes);
      }
    } finally {
      if (_segBuildSemaphore != null) {
        _segmentLogger.info("Releasing semaphore for building segment");
        _segBuildSemaphore.release();
      }
      // Decrement llc simultaneous segment builds.
      _serverMetrics.addValueToGlobalGauge(ServerGauge.LLC_SIMULTANEOUS_SEGMENT_BUILDS, -1L);
    }
  }

  @VisibleForTesting
  boolean commitSegment(String controllerVipUrl)
      throws Exception {
    File segmentTarFile = _segmentBuildDescriptor.getSegmentTarFile();
    Preconditions.checkState(segmentTarFile != null && segmentTarFile.exists(), "Segment tar file: %s does not exist",
        segmentTarFile);
    SegmentCompletionProtocol.Response commitResponse = commit(controllerVipUrl);
    if (commitResponse.getStatus() != SegmentCompletionProtocol.ControllerResponseStatus.COMMIT_SUCCESS) {
      _segmentLogger.warn("Controller response was {} and not {}", commitResponse.getStatus(),
          SegmentCompletionProtocol.ControllerResponseStatus.COMMIT_SUCCESS);
      return false;
    }
    _realtimeTableDataManager.replaceConsumingSegment(_segmentNameStr);
    removeSegmentFile();
    return true;
  }

  @VisibleForTesting
  SegmentCompletionProtocol.Response commit(String controllerVipUrl) {
    SegmentCompletionProtocol.Request.Params params = new SegmentCompletionProtocol.Request.Params();

    params.withSegmentName(_segmentNameStr).withStreamPartitionMsgOffset(_currentOffset.toString())
        .withNumRows(_numRowsConsumed).withInstanceId(_instanceId).withReason(_stopReason)
        .withBuildTimeMillis(_segmentBuildDescriptor.getBuildTimeMillis())
        .withSegmentSizeBytes(_segmentBuildDescriptor.getSegmentSizeBytes())
        .withWaitTimeMillis(_segmentBuildDescriptor.getWaitTimeMillis());
    if (_isOffHeap) {
      params.withMemoryUsedBytes(_memoryManager.getTotalAllocatedBytes());
    }

    SegmentCommitter segmentCommitter;
    try {
      segmentCommitter = _segmentCommitterFactory.createSegmentCommitter(params, controllerVipUrl);
    } catch (URISyntaxException e) {
      _segmentLogger.error("Failed to create a segment committer: ", e);
      return SegmentCompletionProtocol.RESP_NOT_SENT;
    }
    return segmentCommitter.commit(_segmentBuildDescriptor);
  }

  protected boolean buildSegmentAndReplace()
      throws Exception {
    SegmentBuildDescriptor descriptor = buildSegmentInternal(false);
    if (descriptor == null) {
      return false;
    }
    _realtimeTableDataManager.replaceConsumingSegment(_segmentNameStr);
    return true;
  }

  private void closeStreamConsumers() {
    closePartitionGroupConsumer();
    closePartitionMetadataProvider();
    if (_acquiredConsumerSemaphore.compareAndSet(true, false)) {
      _partitionGroupConsumerSemaphore.release();
    }
  }

  private void closePartitionGroupConsumer() {
    try {
      _partitionGroupConsumer.close();
    } catch (Exception e) {
      _segmentLogger.warn("Could not close stream consumer", e);
    }
  }

  private void closePartitionMetadataProvider() {
    if (_partitionMetadataProvider != null) {
      try {
        _partitionMetadataProvider.close();
      } catch (Exception e) {
        _segmentLogger.warn("Could not close stream metadata provider", e);
      }
    }
  }

  /**
   * Cleans up the metrics that reflects the state of the realtime segment.
   * This step is essential as the instance may not be the target location for some of the partitions.
   * E.g. if the number of partitions increases, or a host swap is needed, the target location for some partitions
   * may change,
   * and the current host remains to run. In this case, the current server would still keep the state of the old
   * partitions,
   * which no longer resides in this host any more, thus causes false positive information to the metric system.
   */
  private void cleanupMetrics() {
    _serverMetrics.removeTableGauge(_clientId, ServerGauge.LLC_PARTITION_CONSUMING);
    _serverMetrics.removeTableGauge(_clientId, ServerGauge.STREAM_DATA_LOSS);
  }

  protected void hold()
      throws InterruptedException {
    Thread.sleep(SegmentCompletionProtocol.MAX_HOLD_TIME_MS);
  }

  private static class ConsumptionStopIndicator {
    final StreamPartitionMsgOffset _offset;
    final String _segmentName;
    final String _instanceId;
    final Logger _logger;
    final ServerSegmentCompletionProtocolHandler _protocolHandler;
    final String _reason;
    private ConsumptionStopIndicator(StreamPartitionMsgOffset offset, String segmentName, String instanceId,
        ServerSegmentCompletionProtocolHandler protocolHandler, String reason, Logger logger) {
      _offset = offset;
      _segmentName = segmentName;
      _instanceId = instanceId;
      _protocolHandler = protocolHandler;
      _logger = logger;
      _reason = reason;
    }

    SegmentCompletionProtocol.Response postSegmentStoppedConsuming() {
      SegmentCompletionProtocol.Request.Params params = new SegmentCompletionProtocol.Request.Params();
      params.withStreamPartitionMsgOffset(_offset.toString()).withReason(_reason).withSegmentName(_segmentName)
          .withInstanceId(_instanceId);

      SegmentCompletionProtocol.Response response = _protocolHandler.segmentStoppedConsuming(params);
      _logger.info("Got response {}", response.toJsonString());
      return response;
    }
  }

  // Inform the controller that the server had to stop consuming due to an error.
  protected void postStopConsumedMsg(String reason) {
    ConsumptionStopIndicator indicator = new ConsumptionStopIndicator(_currentOffset,
        _segmentNameStr, _instanceId, _protocolHandler, reason, _segmentLogger);
    do {
      SegmentCompletionProtocol.Response response = indicator.postSegmentStoppedConsuming();
      if (response.getStatus() == SegmentCompletionProtocol.ControllerResponseStatus.PROCESSED) {
        break;
      }
      Uninterruptibles.sleepUninterruptibly(10, TimeUnit.SECONDS);
      _segmentLogger.info("Retrying after response {}", response.toJsonString());
    } while (!_shouldStop);
  }

  protected SegmentCompletionProtocol.Response postSegmentConsumedMsg() {
    // Post segmentConsumed to current leader.
    // Retry maybe once if leader is not found.
    SegmentCompletionProtocol.Request.Params params = new SegmentCompletionProtocol.Request.Params();
    params.withStreamPartitionMsgOffset(_currentOffset.toString()).withSegmentName(_segmentNameStr)
        .withReason(_stopReason).withNumRows(_numRowsConsumed).withInstanceId(_instanceId);
    if (_isOffHeap) {
      params.withMemoryUsedBytes(_memoryManager.getTotalAllocatedBytes());
    }
    return _protocolHandler.segmentConsumed(params);
  }

  private void removeSegmentFile() {
    if (_segmentBuildDescriptor != null) {
      _segmentBuildDescriptor.deleteSegmentFile();
      _segmentBuildDescriptor = null;
    }
  }

  public void goOnlineFromConsuming(SegmentZKMetadata segmentZKMetadata)
      throws InterruptedException {
    _serverMetrics.setValueOfTableGauge(_clientId, ServerGauge.LLC_PARTITION_CONSUMING, 0);
    try {
      // Remove the segment file before we do anything else.
      removeSegmentFile();
      _leaseExtender.removeSegment(_segmentNameStr);
      StreamPartitionMsgOffset endOffset = _streamPartitionMsgOffsetFactory.create(segmentZKMetadata.getEndOffset());
      _segmentLogger.info("State: {}, transitioning from CONSUMING to ONLINE (startOffset: {}, endOffset: {})", _state,
          _startOffset, endOffset);
      stop();
      _segmentLogger.info("Consumer thread stopped in state {}", _state);

      switch (_state) {
        case COMMITTED:
        case RETAINED:
          // Nothing to do. we already built local segment and swapped it with in-memory data.
          _segmentLogger.info("State {}. Nothing to do", _state.toString());
          break;
        case DISCARDED:
        case ERROR:
          _segmentLogger.info("State {}. Downloading to replace", _state.toString());
          downloadSegmentAndReplace(segmentZKMetadata);
          break;
        case CATCHING_UP:
        case HOLDING:
        case INITIAL_CONSUMING:
          switch (_segmentCompletionMode) {
            case DOWNLOAD:
              _segmentLogger.info("State {}. CompletionMode {}. Downloading to replace", _state.toString(),
                  _segmentCompletionMode);
              downloadSegmentAndReplace(segmentZKMetadata);
              break;
            case DEFAULT:
              // Allow to catch up upto final offset, and then replace.
              if (_currentOffset.compareTo(endOffset) > 0) {
                // We moved ahead of the offset that is committed in ZK.
                _segmentLogger
                    .warn("Current offset {} ahead of the offset in zk {}. Downloading to replace", _currentOffset,
                        endOffset);
                downloadSegmentAndReplace(segmentZKMetadata);
              } else if (_currentOffset.compareTo(endOffset) == 0) {
                _segmentLogger
                    .info("Current offset {} matches offset in zk {}. Replacing segment", _currentOffset, endOffset);
                buildSegmentAndReplace();
              } else {
                _segmentLogger.info("Attempting to catch up from offset {} to {} ", _currentOffset, endOffset);
                boolean success = catchupToFinalOffset(endOffset,
                    TimeUnit.MILLISECONDS.convert(MAX_TIME_FOR_CONSUMING_TO_ONLINE_IN_SECONDS, TimeUnit.SECONDS));
                if (success) {
                  _segmentLogger.info("Caught up to offset {}", _currentOffset);
                  buildSegmentAndReplace();
                } else {
                  _segmentLogger
                      .info("Could not catch up to offset (current = {}). Downloading to replace", _currentOffset);
                  downloadSegmentAndReplace(segmentZKMetadata);
                }
              }
              break;
            default:
              break;
          }
          break;
        default:
          _segmentLogger.info("Downloading to replace segment while in state {}", _state.toString());
          downloadSegmentAndReplace(segmentZKMetadata);
          break;
      }
    } catch (Exception e) {
      Utils.rethrowException(e);
    } finally {
      _serverMetrics.setValueOfTableGauge(_clientId, ServerGauge.LLC_PARTITION_CONSUMING, 0);
    }
  }

  protected void downloadSegmentAndReplace(SegmentZKMetadata segmentZKMetadata)
      throws Exception {
    // for partial upsert tables, do not release _partitionGroupConsumerSemaphore proactively and rely on offload()
    // to release the semaphore. This ensures new consuming segment is not consuming until the segment replacement is
    // complete.
    if (_allowConsumptionDuringCommit) {
      closeStreamConsumers();
    }
    _realtimeTableDataManager.downloadAndReplaceConsumingSegment(segmentZKMetadata);
  }

  protected long now() {
    return System.currentTimeMillis();
  }

  private boolean catchupToFinalOffset(StreamPartitionMsgOffset endOffset, long timeoutMs) {
    _finalOffset = endOffset;
    _consumeEndTime = now() + timeoutMs;
    _state = State.CONSUMING_TO_ONLINE;
    _shouldStop = false;
    try {
      consumeLoop();
    } catch (Exception e) {
      // We will end up downloading the segment, so this is not a serious problem
      _segmentLogger.warn("Exception when catching up to final offset", e);
      return false;
    } finally {
      _serverMetrics.setValueOfTableGauge(_clientId, ServerGauge.LLC_PARTITION_CONSUMING, 0);
    }
    if (_currentOffset.compareTo(endOffset) != 0) {
      // Timeout?
      _segmentLogger.warn("Could not consume up to {} (current offset {})", endOffset, _currentOffset);
      return false;
    }

    return true;
  }

  @Override
  public void doOffload() {
    try {
      stop();
    } catch (Exception e) {
      _segmentLogger.error("Caught exception while stopping the consumer thread", e);
    }
    closeStreamConsumers();
    cleanupMetrics();
    _realtimeSegment.offload();
  }

  @Override
  protected void doDestroy() {
    _realtimeSegment.destroy();
  }

  public void startConsumption() {
    _consumerThread = new Thread(new PartitionConsumer(), _segmentNameStr);
    _segmentLogger.info("Created new consumer thread {} for {}", _consumerThread, this);
    _consumerThread.start();
  }

  /**
   * Stop the consuming thread.
   *
   * This method is invoked in 2 places:
   * 1. By the Helix thread when handling the segment state transition from CONSUMING to ONLINE. When this method is
   *    invoked, Helix thread should already hold the segment lock, and the consumer thread is not building the segment.
   *    We can safely interrupt the consumer thread and wait for it to join.
   * 2. By either the Helix thread or consumer thread to offload the segment. In this case, we can also safely interrupt
   *    the consumer thread because there is no need to build the segment.
   */
  public void stop()
      throws InterruptedException {
    _shouldStop = true;
    if (Thread.currentThread() != _consumerThread && _consumerThread.isAlive()) {
      // Interrupt the consumer thread and wait for it to join.
      _consumerThread.interrupt();
      _consumerThread.join();
    }
  }

  // Assume that this is called only on OFFLINE to CONSUMING transition.
  // If the transition is OFFLINE to ONLINE, the caller should have downloaded the segment and we don't reach here.
  public RealtimeSegmentDataManager(SegmentZKMetadata segmentZKMetadata, TableConfig tableConfig,
      RealtimeTableDataManager realtimeTableDataManager, String resourceDataDir, IndexLoadingConfig indexLoadingConfig,
      Schema schema, LLCSegmentName llcSegmentName, Semaphore partitionGroupConsumerSemaphore,
      ServerMetrics serverMetrics, @Nullable PartitionUpsertMetadataManager partitionUpsertMetadataManager,
      @Nullable PartitionDedupMetadataManager partitionDedupMetadataManager, BooleanSupplier isReadyToConsumeData)
      throws AttemptsExceededException, RetriableOperationException {
    _segBuildSemaphore = realtimeTableDataManager.getSegmentBuildSemaphore();
    _segmentZKMetadata = segmentZKMetadata;
    _tableConfig = tableConfig;
    _tableNameWithType = _tableConfig.getTableName();
    _realtimeTableDataManager = realtimeTableDataManager;
    _resourceDataDir = resourceDataDir;
    _schema = schema;
    _serverMetrics = serverMetrics;
    _partitionUpsertMetadataManager = partitionUpsertMetadataManager;
    _partitionDedupMetadataManager = partitionDedupMetadataManager;
    _isReadyToConsumeData = isReadyToConsumeData;
    _segmentVersion = indexLoadingConfig.getSegmentVersion();
    _instanceId = _realtimeTableDataManager.getInstanceId();
    _leaseExtender = SegmentBuildTimeLeaseExtender.getLeaseExtender(_tableNameWithType);
    _protocolHandler = new ServerSegmentCompletionProtocolHandler(_serverMetrics, _tableNameWithType);
    CompletionConfig completionConfig = _tableConfig.getValidationConfig().getCompletionConfig();
    _segmentCompletionMode = completionConfig != null
        && CompletionMode.DOWNLOAD.toString().equalsIgnoreCase(completionConfig.getCompletionMode())
        ? CompletionMode.DOWNLOAD : CompletionMode.DEFAULT;

    String timeColumnName = tableConfig.getValidationConfig().getTimeColumnName();
    // TODO Validate configs
    IndexingConfig indexingConfig = _tableConfig.getIndexingConfig();
    _partitionGroupId = llcSegmentName.getPartitionGroupId();
    _streamPatitionGroupId = IngestionConfigUtils.getStreamPartitionIdFromPinotPartitionId(_partitionGroupId);
    _streamConfig = new StreamConfig(
        _tableNameWithType,
        IngestionConfigUtils.getStreamConfigMaps(_tableConfig)
            .get(IngestionConfigUtils.getStreamConfigIndexFromPinotPartitionId(_partitionGroupId)));
    _streamConsumerFactory = StreamConsumerFactoryProvider.create(_streamConfig);
    _streamPartitionMsgOffsetFactory = _streamConsumerFactory.createStreamMsgOffsetFactory();
    String streamTopic = _streamConfig.getTopicName();
    _segmentNameStr = _segmentZKMetadata.getSegmentName();
    _partitionGroupConsumptionStatus =
        new PartitionGroupConsumptionStatus(_partitionGroupId, llcSegmentName.getSequenceNumber(),
            _streamPartitionMsgOffsetFactory.create(_segmentZKMetadata.getStartOffset()),
            _segmentZKMetadata.getEndOffset() == null ? null
                : _streamPartitionMsgOffsetFactory.create(_segmentZKMetadata.getEndOffset()),
            _segmentZKMetadata.getStatus().toString());
    _partitionGroupConsumerSemaphore = partitionGroupConsumerSemaphore;
    _acquiredConsumerSemaphore = new AtomicBoolean(false);
    InstanceDataManagerConfig instanceDataManagerConfig = indexLoadingConfig.getInstanceDataManagerConfig();
    String clientIdSuffix =
        instanceDataManagerConfig != null ? instanceDataManagerConfig.getConsumerClientIdSuffix() : null;
    if (StringUtils.isNotBlank(clientIdSuffix)) {
      _clientId = _tableNameWithType + "-" + streamTopic + "-" + _streamPatitionGroupId + "-" + clientIdSuffix;
    } else {
      _clientId = _tableNameWithType + "-" + streamTopic + "-" + _streamPatitionGroupId;
    }
    _segmentLogger = LoggerFactory.getLogger(RealtimeSegmentDataManager.class.getName() + "_" + _segmentNameStr);
    _tableStreamName = _tableNameWithType + "_" + streamTopic;
    if (indexLoadingConfig.isRealtimeOffHeapAllocation() && !indexLoadingConfig.isDirectRealtimeOffHeapAllocation()) {
      _memoryManager =
          new MmapMemoryManager(_realtimeTableDataManager.getConsumerDir(), _segmentNameStr, _serverMetrics);
    } else {
      // For on-heap allocation, we still need a memory manager for forward index.
      // Dictionary will be allocated on heap.
      _memoryManager = new DirectMemoryManager(_segmentNameStr, _serverMetrics);
    }

    _partitionRateLimiter = RealtimeConsumptionRateManager.getInstance()
        .createRateLimiter(_streamConfig, _tableNameWithType, _serverMetrics, _clientId);
    _serverRateLimiter = RealtimeConsumptionRateManager.getInstance().getServerRateLimiter();

    if (tableConfig.getIngestionConfig() != null
        && tableConfig.getIngestionConfig().getStreamIngestionConfig() != null) {
      _trackFilteredMessageOffsets =
          tableConfig.getIngestionConfig().getStreamIngestionConfig().isTrackFilteredMessageOffsets();
    }

    // Read the max number of rows
    int segmentMaxRowCount = segmentZKMetadata.getSizeThresholdToFlushSegment();
    if (segmentMaxRowCount <= 0) {
      segmentMaxRowCount = _streamConfig.getFlushThresholdRows();
    }
    if (segmentMaxRowCount <= 0) {
      segmentMaxRowCount = StreamConfig.DEFAULT_FLUSH_THRESHOLD_ROWS;
    }
    _segmentMaxRowCount = segmentMaxRowCount;

    _isOffHeap = indexLoadingConfig.isRealtimeOffHeapAllocation();
    _defaultNullHandlingEnabled = indexingConfig.isNullHandlingEnabled();

    // Start new realtime segment
    String consumerDir = realtimeTableDataManager.getConsumerDir();
    RealtimeSegmentConfig.Builder realtimeSegmentConfigBuilder =
        new RealtimeSegmentConfig.Builder(indexLoadingConfig).setTableNameWithType(_tableNameWithType)
            .setSegmentName(_segmentNameStr)
            .setStreamName(streamTopic).setSchema(_schema).setTimeColumnName(timeColumnName)
            .setCapacity(_segmentMaxRowCount).setAvgNumMultiValues(indexLoadingConfig.getRealtimeAvgMultiValueCount())
            .setSegmentZKMetadata(segmentZKMetadata)
            .setOffHeap(_isOffHeap).setMemoryManager(_memoryManager)
            .setStatsHistory(realtimeTableDataManager.getStatsHistory())
            .setAggregateMetrics(indexingConfig.isAggregateMetrics())
            .setIngestionAggregationConfigs(IngestionConfigUtils.getAggregationConfigs(tableConfig))
            .setDefaultNullHandlingEnabled(_defaultNullHandlingEnabled)
            .setConsumerDir(consumerDir).setUpsertMode(tableConfig.getUpsertMode())
            .setUpsertConsistencyMode(tableConfig.getUpsertConsistencyMode())
            .setPartitionUpsertMetadataManager(partitionUpsertMetadataManager)
            .setUpsertComparisonColumns(tableConfig.getUpsertComparisonColumns())
            .setUpsertDeleteRecordColumn(tableConfig.getUpsertDeleteRecordColumn())
            .setUpsertOutOfOrderRecordColumn(tableConfig.getOutOfOrderRecordColumn())
            .setUpsertDropOutOfOrderRecord(tableConfig.isDropOutOfOrderRecord())
            .setPartitionDedupMetadataManager(partitionDedupMetadataManager)
            .setDedupTimeColumn(tableConfig.getDedupTimeColumn())
            .setFieldConfigList(tableConfig.getFieldConfigList());

    // Create message decoder
    Set<String> fieldsToRead = IngestionUtils.getFieldsForRecordExtractor(_tableConfig, _schema);
    RetryPolicy retryPolicy = RetryPolicies.exponentialBackoffRetryPolicy(5, 1000L, 1.2f);
    AtomicReference<StreamDataDecoder> localStreamDataDecoder = new AtomicReference<>();
    try {
      retryPolicy.attempt(() -> {
        try {
          StreamMessageDecoder streamMessageDecoder = createMessageDecoder(fieldsToRead);
          localStreamDataDecoder.set(new StreamDataDecoderImpl(streamMessageDecoder));
          return true;
        } catch (Exception e) {
          _segmentLogger.warn("Failed to initialize the StreamMessageDecoder: ", e);
          return false;
        }
      });
    } catch (Exception e) {
      _realtimeTableDataManager.addSegmentError(_segmentNameStr,
          new SegmentErrorInfo(now(), "Failed to initialize the StreamMessageDecoder", e));
      throw e;
    }
    _streamDataDecoder = localStreamDataDecoder.get();

    try {
      _transformPipeline = new TransformPipeline(tableConfig, schema);
    } catch (Exception e) {
      _realtimeTableDataManager.addSegmentError(_segmentNameStr,
          new SegmentErrorInfo(now(), "Failed to initialize the TransformPipeline", e));
      throw e;
    }

    // Acquire semaphore to create stream consumers
    try {
<<<<<<< HEAD
      _partitionGroupConsumerSemaphore.tryAcquire(5, TimeUnit.MINUTES);
=======
      while (!_partitionGroupConsumerSemaphore.tryAcquire(5, TimeUnit.MINUTES)) {
        // reload segment metadata to get latest status
        segmentZKMetadata = _realtimeTableDataManager.fetchZKMetadata(_segmentNameStr);

        if (segmentZKMetadata.getStatus() == CommonConstants.Segment.Realtime.Status.DONE) {
          // segment has already been uploaded by another server.
          _segmentLogger.warn("segment: {} already exists. Skipping creation of RealtimeSegmentDataManager",
              _segmentNameStr);
          throw new SegmentAlreadyExistsException("segment: " + _segmentNameStr + " status must be in progress");
        }
      }
>>>>>>> 922f6e27
      _acquiredConsumerSemaphore.set(true);
    } catch (InterruptedException e) {
      String errorMsg = "InterruptedException when acquiring the partitionConsumerSemaphore";
      _segmentLogger.error(errorMsg);
      throw new RuntimeException(errorMsg + " for segment: " + _segmentNameStr);
    }

    try {
      _startOffset = _partitionGroupConsumptionStatus.getStartOffset();
      _currentOffset = _streamPartitionMsgOffsetFactory.create(_startOffset);
      makeStreamConsumer("Starting");
      createPartitionMetadataProvider("Starting");
      setPartitionParameters(realtimeSegmentConfigBuilder, indexingConfig.getSegmentPartitionConfig());
      _realtimeSegment = new MutableSegmentImpl(realtimeSegmentConfigBuilder.build(), serverMetrics);
      _resourceTmpDir = new File(resourceDataDir, RESOURCE_TEMP_DIR_NAME);
      if (!_resourceTmpDir.exists()) {
        _resourceTmpDir.mkdirs();
      }
      _state = State.INITIAL_CONSUMING;
      _latestStreamOffsetAtStartupTime = fetchLatestStreamOffset(5000);
      _consumeStartTime = now();
      setConsumeEndTime(segmentZKMetadata, _consumeStartTime);
      _segmentCommitterFactory =
          new SegmentCommitterFactory(_segmentLogger, _protocolHandler, tableConfig, indexLoadingConfig, serverMetrics);
      _segmentLogger
          .info("Starting consumption on realtime consuming segment {} maxRowCount {} maxEndTime {}", llcSegmentName,
              _segmentMaxRowCount, new DateTime(_consumeEndTime, DateTimeZone.UTC));
      _allowConsumptionDuringCommit = !_realtimeTableDataManager.isPartialUpsertEnabled() ? true
          : _tableConfig.getUpsertConfig().isAllowPartialUpsertConsumptionDuringCommit();
    } catch (Throwable t) {
      // In case of exception thrown here, segment goes to ERROR state. Then any attempt to reset the segment from
      // ERROR -> OFFLINE -> CONSUMING via Helix Admin fails because the semaphore is acquired, but not released.
      // Hence releasing the semaphore here to unblock reset operation via Helix Admin.
      _partitionGroupConsumerSemaphore.release();
      _acquiredConsumerSemaphore.set(false);
      _realtimeTableDataManager.addSegmentError(_segmentNameStr, new SegmentErrorInfo(now(),
          "Failed to initialize segment data manager", t));
      _segmentLogger.warn(
          "Scheduling task to call controller to mark the segment as OFFLINE in Ideal State due"
           + " to initialization error: '{}'",
          t.getMessage());
      // Since we are going to throw exception from this thread (helix execution thread), the externalview
      // entry for this segment will be ERROR. We allow time for Helix to make this transition, and then
      // invoke controller API mark it OFFLINE in the idealstate.
      new Thread(() -> {
        ConsumptionStopIndicator indicator = new ConsumptionStopIndicator(_currentOffset, _segmentNameStr, _instanceId,
            _protocolHandler, "Consuming segment initialization error", _segmentLogger);
        try {
          // Allow 30s for Helix to mark currentstate and externalview to ERROR, because
          // we are about to receive an ERROR->OFFLINE state transition once we call
          // postSegmentStoppedConsuming() method.
          Thread.sleep(30_000);
          indicator.postSegmentStoppedConsuming();
        } catch (InterruptedException ie) {
          // We got interrupted trying to post stop-consumed message. Give up at this point
          return;
        }
      }).start();
      throw t;
    }
  }

  private void setConsumeEndTime(SegmentZKMetadata segmentZKMetadata, long now) {
    long maxConsumeTimeMillis = _streamConfig.getFlushThresholdTimeMillis();
    _consumeEndTime = segmentZKMetadata.getCreationTime() + maxConsumeTimeMillis;

    // When we restart a server, the consuming segments retain their creationTime (derived from segment
    // metadata), but a couple of corner cases can happen:
    // (1) The server was down for a very long time, and the consuming segment is not yet completed.
    // (2) The consuming segment was just about to be completed, but the server went down.
    // In either of these two cases, if a different replica could not complete the segment, it is possible
    // that we get a value for _consumeEndTime that is in the very near future, or even in the past. In such
    // cases, we let some minimum consumption happen before we attempt to complete the segment (unless, of course
    // the max consumption time has been configured to be less than the minimum time we use in this class).
    long minConsumeTimeMillis =
        Math.min(maxConsumeTimeMillis, TimeUnit.MILLISECONDS.convert(MINIMUM_CONSUME_TIME_MINUTES, TimeUnit.MINUTES));
    if (_consumeEndTime - now < minConsumeTimeMillis) {
      _consumeEndTime = now + minConsumeTimeMillis;
    }
  }

  public long getTimeSinceEventLastConsumedMs() {
    return _idleTimer.getTimeSinceEventLastConsumedMs();
  }

  @Nullable
  public StreamPartitionMsgOffset fetchLatestStreamOffset(long maxWaitTimeMs, boolean useDebugLog) {
    return fetchStreamOffset(OffsetCriteria.LARGEST_OFFSET_CRITERIA, maxWaitTimeMs, useDebugLog);
  }

  @Nullable
  public StreamPartitionMsgOffset fetchLatestStreamOffset(long maxWaitTimeMs) {
    return fetchLatestStreamOffset(maxWaitTimeMs, false);
  }

  @Nullable
  public StreamPartitionMsgOffset fetchEarliestStreamOffset(long maxWaitTimeMs, boolean useDebugLog) {
    return fetchStreamOffset(OffsetCriteria.SMALLEST_OFFSET_CRITERIA, maxWaitTimeMs, useDebugLog);
  }

  @Nullable
  public StreamPartitionMsgOffset fetchEarliestStreamOffset(long maxWaitTimeMs) {
    return fetchEarliestStreamOffset(maxWaitTimeMs, false);
  }

  @Nullable
  private StreamPartitionMsgOffset fetchStreamOffset(OffsetCriteria offsetCriteria, long maxWaitTimeMs,
      boolean useDebugLog) {
    if (_partitionMetadataProvider == null) {
      createPartitionMetadataProvider("Fetch latest stream offset");
    }
    try {
      return _partitionMetadataProvider.fetchStreamPartitionOffset(offsetCriteria, maxWaitTimeMs);
    } catch (Exception e) {
      String logMessage = "Cannot fetch stream offset with criteria " + offsetCriteria + " for clientId " + _clientId
          + " and partitionGroupId " + _partitionGroupId + " with maxWaitTime " + maxWaitTimeMs;
      if (!useDebugLog) {
        _segmentLogger.warn(logMessage, e);
      } else {
        _segmentLogger.debug(logMessage, e);
      }
    }
    return null;
  }

  /*
   * set the following partition parameters in RT segment config builder:
   *  - partition column
   *  - partition function
   *  - partition group id
   */
  private void setPartitionParameters(RealtimeSegmentConfig.Builder realtimeSegmentConfigBuilder,
      SegmentPartitionConfig segmentPartitionConfig) {
    if (segmentPartitionConfig != null) {
      Map<String, ColumnPartitionConfig> columnPartitionMap = segmentPartitionConfig.getColumnPartitionMap();
      if (columnPartitionMap.size() == 1) {
        Map.Entry<String, ColumnPartitionConfig> entry = columnPartitionMap.entrySet().iterator().next();
        String partitionColumn = entry.getKey();
        ColumnPartitionConfig columnPartitionConfig = entry.getValue();
        String partitionFunctionName = columnPartitionConfig.getFunctionName();

        // NOTE: Here we compare the number of partitions from the config and the stream, and log a warning and emit a
        //       metric when they don't match, but use the one from the stream. The mismatch could happen when the
        //       stream partitions are changed, but the table config has not been updated to reflect the change.
        //       In such case, picking the number of partitions from the stream can keep the segment properly
        //       partitioned as long as the partition function is not changed.
        int numPartitions = columnPartitionConfig.getNumPartitions();
        try {
          // TODO: currentPartitionGroupConsumptionStatus should be fetched from idealState + segmentZkMetadata,
          //  so that we get back accurate partitionGroups info
          //  However this is not an issue for Kafka, since partitionGroups never expire and every partitionGroup has
          //  a single partition
          //  Fix this before opening support for partitioning in Kinesis
          int numPartitionGroups = _partitionMetadataProvider.computePartitionGroupMetadata(_clientId, _streamConfig,
              Collections.emptyList(), /*maxWaitTimeMs=*/15000).size();

          if (numPartitionGroups != numPartitions) {
            _segmentLogger.info(
                "Number of stream partitions: {} does not match number of partitions in the partition config: {}, "
                    + "using number of stream " + "partitions", numPartitionGroups, numPartitions);
            numPartitions = numPartitionGroups;
          }
        } catch (Exception e) {
          _segmentLogger.warn("Failed to get number of stream partitions in 5s, "
              + "using number of partitions in the partition config: {}", numPartitions, e);
          createPartitionMetadataProvider("Timeout getting number of stream partitions");
        }

        realtimeSegmentConfigBuilder.setPartitionColumn(partitionColumn);
        realtimeSegmentConfigBuilder.setPartitionFunction(
            PartitionFunctionFactory.getPartitionFunction(partitionFunctionName, numPartitions, null));
        realtimeSegmentConfigBuilder.setPartitionId(_partitionGroupId);
      } else {
        _segmentLogger.warn("Cannot partition on multiple columns: {}", columnPartitionMap.keySet());
      }
    }
  }

  /**
   * Creates a new stream consumer
   */
  private void makeStreamConsumer(String reason) {
    if (_partitionGroupConsumer != null) {
      closePartitionGroupConsumer();
    }
    _segmentLogger.info("Creating new stream consumer for topic partition {} , reason: {}", _clientId, reason);
    try {
      _partitionGroupConsumer =
          _streamConsumerFactory.createPartitionGroupConsumer(_clientId, _partitionGroupConsumptionStatus);
      _partitionGroupConsumer.start(_currentOffset);
    } catch (Exception e) {
      _segmentLogger.error("Faced exception while trying to recreate stream consumer for topic partition {} reason {}",
          _clientId, reason, e);
      _serverMetrics.addMeteredTableValue(_clientId, ServerMeter.STREAM_CONSUMER_CREATE_EXCEPTIONS, 1L);
      throw e;
    }
  }

  /**
   * Checkpoints existing consumer before creating a new consumer instance
   * Assumes there is a valid instance of {@link PartitionGroupConsumer}
   */
  private void recreateStreamConsumer(String reason) {
    _segmentLogger.info("Recreating stream consumer for topic partition {}, reason: {}", _clientId, reason);
    _currentOffset = _partitionGroupConsumer.checkpoint(_currentOffset);
    closePartitionGroupConsumer();
    try {
      _partitionGroupConsumer =
          _streamConsumerFactory.createPartitionGroupConsumer(_clientId, _partitionGroupConsumptionStatus);
      _partitionGroupConsumer.start(_currentOffset);
    } catch (Exception e) {
      _segmentLogger.error("Faced exception while trying to recreate stream consumer for topic partition {}", _clientId,
          e);
      _serverMetrics.addMeteredTableValue(_clientId, ServerMeter.STREAM_CONSUMER_CREATE_EXCEPTIONS, 1L);
      throw e;
    }
  }

  /**
   * Creates a new stream metadata provider
   */
  private void createPartitionMetadataProvider(String reason) {
    closePartitionMetadataProvider();
    _segmentLogger.info("Creating new partition metadata provider, reason: {}", reason);
    _partitionMetadataProvider = _streamConsumerFactory.createPartitionMetadataProvider(
        _clientId, _streamPatitionGroupId);
  }

  private void updateIngestionMetrics(RowMetadata metadata) {
    if (metadata != null) {
      try {
        StreamPartitionMsgOffset latestOffset = fetchLatestStreamOffset(5000, true);
        _realtimeTableDataManager.updateIngestionMetrics(_segmentNameStr, _partitionGroupId,
            metadata.getRecordIngestionTimeMs(), metadata.getFirstStreamRecordIngestionTimeMs(), metadata.getOffset(),
            latestOffset);
      } catch (Exception e) {
        _segmentLogger.warn("Failed to fetch latest offset for updating ingestion delay", e);
      }
    }
  }

  /**
   * Sets ingestion delay to zero in situations where we are caught up processing events.
   * TODO: Revisit if we should preserve the offset info.
   */
  private void setIngestionDelayToZero() {
    long currentTimeMs = System.currentTimeMillis();
    _realtimeTableDataManager.updateIngestionMetrics(_segmentNameStr, _partitionGroupId, currentTimeMs, currentTimeMs,
        null, null);
  }

  // This should be done during commit? We may not always commit when we build a segment....
  // TODO Call this method when we are loading the segment, which we do from table datamanager afaik
  private void updateCurrentDocumentCountMetrics() {

    // When updating of metrics is enabled, numRowsIndexed can be <= numRowsConsumed. This is because when in this
    // case when a new row with existing dimension combination comes in, we find the existing row and update metrics.

    // Number of rows indexed should be used for DOCUMENT_COUNT metric, and also for segment flush. Whereas,
    // Number of rows consumed should be used for consumption metric.
    long rowsIndexed = _numRowsIndexed - _lastUpdatedRowsIndexed.get();
    _serverMetrics.addValueToTableGauge(_tableNameWithType, ServerGauge.DOCUMENT_COUNT, rowsIndexed);
    _lastUpdatedRowsIndexed.set(_numRowsIndexed);
    final long now = now();
    final int rowsConsumed = _numRowsConsumed - _lastConsumedCount;
    final long prevTime = _lastLogTime == 0 ? _consumeStartTime : _lastLogTime;
    // Log every minute or 100k events
    if (now - prevTime > TimeUnit.MINUTES.toMillis(TIME_THRESHOLD_FOR_LOG_MINUTES)
        || rowsConsumed >= MSG_COUNT_THRESHOLD_FOR_LOG) {
      // multiply by 1000 to get events/sec. now and prevTime are in milliseconds.
      float consumedRate = ((float) rowsConsumed) * 1000 / (now - prevTime);
      _segmentLogger.info(
          "Consumed {} events from (rate:{}/s), currentOffset={}, numRowsConsumedSoFar={}, numRowsIndexedSoFar={}",
          rowsConsumed, consumedRate, _currentOffset, _numRowsConsumed, _numRowsIndexed);
      if (_filteredMessageOffsets.size() > 0) {
        if (_trackFilteredMessageOffsets) {
          _segmentLogger.info("Filtered events with offsets: {}", _filteredMessageOffsets);
        }
        _filteredMessageOffsets.clear();
      }
      _lastConsumedCount = _numRowsConsumed;
      _lastLogTime = now;
    }
  }

  /**
   * Creates a {@link StreamMessageDecoder} using properties in {@link StreamConfig}.
   *
   * @param fieldsToRead The fields to read from the source stream
   * @return The initialized StreamMessageDecoder
   */
  private StreamMessageDecoder createMessageDecoder(Set<String> fieldsToRead) {
    String decoderClass = _streamConfig.getDecoderClass();
    try {
      StreamMessageDecoder decoder = PluginManager.get().createInstance(decoderClass);
      decoder.init(fieldsToRead, _streamConfig, _tableConfig, _schema);
      return decoder;
    } catch (Exception e) {
      throw new RuntimeException(
          "Caught exception while creating StreamMessageDecoder from stream config: " + _streamConfig, e);
    }
  }

  @Override
  public MutableSegment getSegment() {
    return _realtimeSegment;
  }

  @Override
  public String getSegmentName() {
    return _segmentNameStr;
  }

  public void forceCommit() {
    _forceCommitMessageReceived = true;
  }
}<|MERGE_RESOLUTION|>--- conflicted
+++ resolved
@@ -1653,9 +1653,6 @@
 
     // Acquire semaphore to create stream consumers
     try {
-<<<<<<< HEAD
-      _partitionGroupConsumerSemaphore.tryAcquire(5, TimeUnit.MINUTES);
-=======
       while (!_partitionGroupConsumerSemaphore.tryAcquire(5, TimeUnit.MINUTES)) {
         // reload segment metadata to get latest status
         segmentZKMetadata = _realtimeTableDataManager.fetchZKMetadata(_segmentNameStr);
@@ -1667,7 +1664,6 @@
           throw new SegmentAlreadyExistsException("segment: " + _segmentNameStr + " status must be in progress");
         }
       }
->>>>>>> 922f6e27
       _acquiredConsumerSemaphore.set(true);
     } catch (InterruptedException e) {
       String errorMsg = "InterruptedException when acquiring the partitionConsumerSemaphore";
