--- conflicted
+++ resolved
@@ -851,12 +851,7 @@
                 // 2. Creates ZK metadata for the new consuming segment
                 // 3. Updates the IdealState for committing and new consuming segment to ONLINE and CONSUMING
                 // respectively.
-<<<<<<< HEAD
-                // See design doc for the new commit protocol:
-                // https://docs.google.com/document/d/1d-xttk7sXFIOqfyZvYw5W_KeGS6Ztmi8eYevBcCrT_c
-=======
                 // Refer to the PR for the new commit protocol: https://github.com/apache/pinot/pull/14741
->>>>>>> b6904da8
                 if (PauselessConsumptionUtils.isPauselessEnabled(_tableConfig)) {
                   if (!startSegmentCommit()) {
                     // If for any reason commit failed, we don't want to be in COMMITTING state when we hold.
@@ -929,11 +924,7 @@
     }
   }
 
-<<<<<<< HEAD
-  boolean startSegmentCommit() {
-=======
   private boolean startSegmentCommit() {
->>>>>>> b6904da8
     SegmentCompletionProtocol.Request.Params params = new SegmentCompletionProtocol.Request.Params();
     params.withSegmentName(_segmentNameStr).withStreamPartitionMsgOffset(_currentOffset.toString())
         .withNumRows(_numRowsConsumed).withInstanceId(_instanceId).withReason(_stopReason);
