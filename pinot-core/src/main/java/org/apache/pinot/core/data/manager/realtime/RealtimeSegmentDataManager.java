/**
 * Licensed to the Apache Software Foundation (ASF) under one
 * or more contributor license agreements.  See the NOTICE file
 * distributed with this work for additional information
 * regarding copyright ownership.  The ASF licenses this file
 * to you under the Apache License, Version 2.0 (the
 * "License"); you may not use this file except in compliance
 * with the License.  You may obtain a copy of the License at
 *
 *   http://www.apache.org/licenses/LICENSE-2.0
 *
 * Unless required by applicable law or agreed to in writing,
 * software distributed under the License is distributed on an
 * "AS IS" BASIS, WITHOUT WARRANTIES OR CONDITIONS OF ANY
 * KIND, either express or implied.  See the License for the
 * specific language governing permissions and limitations
 * under the License.
 */
package org.apache.pinot.core.data.manager.realtime;

import com.google.common.annotations.VisibleForTesting;
import com.google.common.base.Preconditions;
import com.google.common.util.concurrent.Uninterruptibles;
import java.io.File;
import java.io.IOException;
import java.net.URISyntaxException;
import java.time.Duration;
import java.time.Instant;
import java.util.ArrayList;
import java.util.Collections;
import java.util.HashMap;
import java.util.List;
import java.util.Map;
import java.util.Set;
import java.util.concurrent.Semaphore;
import java.util.concurrent.TimeUnit;
import java.util.concurrent.atomic.AtomicBoolean;
import java.util.concurrent.atomic.AtomicLong;
import java.util.concurrent.atomic.AtomicReference;
import java.util.concurrent.locks.Lock;
import java.util.function.BooleanSupplier;
import javax.annotation.Nullable;
import org.apache.commons.io.FileUtils;
import org.apache.commons.lang3.StringUtils;
import org.apache.pinot.common.Utils;
import org.apache.pinot.common.metadata.segment.SegmentZKMetadata;
import org.apache.pinot.common.metrics.ServerGauge;
import org.apache.pinot.common.metrics.ServerMeter;
import org.apache.pinot.common.metrics.ServerMetrics;
import org.apache.pinot.common.protocols.SegmentCompletionProtocol;
import org.apache.pinot.common.restlet.resources.SegmentErrorInfo;
import org.apache.pinot.common.utils.LLCSegmentName;
import org.apache.pinot.common.utils.PauselessConsumptionUtils;
import org.apache.pinot.common.utils.TarCompressionUtils;
import org.apache.pinot.core.data.manager.realtime.RealtimeConsumptionRateManager.ConsumptionRateLimiter;
import org.apache.pinot.segment.local.data.manager.SegmentDataManager;
import org.apache.pinot.segment.local.dedup.PartitionDedupMetadataManager;
import org.apache.pinot.segment.local.indexsegment.mutable.MutableSegmentImpl;
import org.apache.pinot.segment.local.io.writer.impl.DirectMemoryManager;
import org.apache.pinot.segment.local.io.writer.impl.MmapMemoryManager;
import org.apache.pinot.segment.local.realtime.converter.RealtimeSegmentConverter;
import org.apache.pinot.segment.local.realtime.impl.RealtimeSegmentConfig;
import org.apache.pinot.segment.local.segment.creator.TransformPipeline;
import org.apache.pinot.segment.local.segment.index.loader.IndexLoadingConfig;
import org.apache.pinot.segment.local.upsert.PartitionUpsertMetadataManager;
import org.apache.pinot.segment.local.utils.IngestionUtils;
import org.apache.pinot.segment.spi.MutableSegment;
import org.apache.pinot.segment.spi.V1Constants;
import org.apache.pinot.segment.spi.creator.SegmentVersion;
import org.apache.pinot.segment.spi.memory.PinotDataBufferMemoryManager;
import org.apache.pinot.segment.spi.partition.PartitionFunctionFactory;
import org.apache.pinot.segment.spi.store.SegmentDirectoryPaths;
import org.apache.pinot.server.realtime.ServerSegmentCompletionProtocolHandler;
import org.apache.pinot.spi.config.instance.InstanceDataManagerConfig;
import org.apache.pinot.spi.config.table.ColumnPartitionConfig;
import org.apache.pinot.spi.config.table.CompletionConfig;
import org.apache.pinot.spi.config.table.DedupConfig;
import org.apache.pinot.spi.config.table.IndexingConfig;
import org.apache.pinot.spi.config.table.SegmentPartitionConfig;
import org.apache.pinot.spi.config.table.SegmentZKPropsConfig;
import org.apache.pinot.spi.config.table.TableConfig;
import org.apache.pinot.spi.config.table.UpsertConfig;
<<<<<<< HEAD
=======
import org.apache.pinot.spi.config.table.ingestion.IngestionConfig;
import org.apache.pinot.spi.config.table.ingestion.ParallelSegmentConsumptionPolicy;
>>>>>>> cf74f5ad
import org.apache.pinot.spi.data.Schema;
import org.apache.pinot.spi.data.readers.GenericRow;
import org.apache.pinot.spi.metrics.PinotMeter;
import org.apache.pinot.spi.plugin.PluginManager;
import org.apache.pinot.spi.stream.ConsumerPartitionState;
import org.apache.pinot.spi.stream.LongMsgOffset;
import org.apache.pinot.spi.stream.MessageBatch;
import org.apache.pinot.spi.stream.OffsetCriteria;
import org.apache.pinot.spi.stream.PartitionGroupConsumer;
import org.apache.pinot.spi.stream.PartitionGroupConsumptionStatus;
import org.apache.pinot.spi.stream.PartitionLagState;
import org.apache.pinot.spi.stream.PermanentConsumerException;
import org.apache.pinot.spi.stream.RowMetadata;
import org.apache.pinot.spi.stream.StreamConfig;
import org.apache.pinot.spi.stream.StreamConsumerFactory;
import org.apache.pinot.spi.stream.StreamConsumerFactoryProvider;
import org.apache.pinot.spi.stream.StreamDataDecoder;
import org.apache.pinot.spi.stream.StreamDataDecoderImpl;
import org.apache.pinot.spi.stream.StreamDataDecoderResult;
import org.apache.pinot.spi.stream.StreamMessage;
import org.apache.pinot.spi.stream.StreamMessageDecoder;
import org.apache.pinot.spi.stream.StreamMessageMetadata;
import org.apache.pinot.spi.stream.StreamMetadataProvider;
import org.apache.pinot.spi.stream.StreamPartitionMsgOffset;
import org.apache.pinot.spi.stream.StreamPartitionMsgOffsetFactory;
import org.apache.pinot.spi.utils.CommonConstants;
import org.apache.pinot.spi.utils.CommonConstants.ConsumerState;
import org.apache.pinot.spi.utils.CommonConstants.Segment.Realtime.CompletionMode;
import org.apache.pinot.spi.utils.IngestionConfigUtils;
import org.apache.pinot.spi.utils.retry.AttemptsExceededException;
import org.apache.pinot.spi.utils.retry.RetriableOperationException;
import org.apache.pinot.spi.utils.retry.RetryPolicies;
import org.apache.pinot.spi.utils.retry.RetryPolicy;
import org.joda.time.DateTime;
import org.joda.time.DateTimeZone;
import org.slf4j.Logger;
import org.slf4j.LoggerFactory;


/**
 * Segment data manager for low level consumer realtime segments, which manages consumption and segment completion.
 */
@SuppressWarnings("jol")
public class RealtimeSegmentDataManager extends SegmentDataManager {

  @VisibleForTesting
  public enum State {
    // The state machine starts off with this state. While in this state we consume stream events
    // and index them in memory. We continue to be in this state until the end criteria is satisfied
    // (time or number of rows)
    INITIAL_CONSUMING,

    // In this state, we consume from stream until we reach the _finalOffset (exclusive)
    CATCHING_UP,

    // In this state, we sleep for MAX_HOLDING_TIME_MS, and the make a segmentConsumed() call to the
    // controller.
    HOLDING,

    // We have been asked to go Online from Consuming state, and are trying a last attempt to catch up to the
    // target offset. In this state, we have a time constraint as well as a final offset constraint to look into
    // before we stop consuming.
    CONSUMING_TO_ONLINE,

    // We have been asked by the controller to retain the segment we have in memory at the current offset.
    // We should build the segment, and replace it with the in-memory segment.
    RETAINING,

    // We have been asked by the controller to commit the segment at the current offset. Build the segment
    // and make a segmentCommit() call to the controller.
    COMMITTING,

    // We have been asked to discard the in-memory segment we have. We will be serving queries, but not consuming
    // anymore rows from stream. We wait for a helix transition to go ONLINE, at which point, we can download the
    // segment from the controller and replace it with the in-memory segment.
    DISCARDED,

    // We have replaced our in-memory segment with the segment that has been built locally.
    RETAINED,

    // We have committed our segment to the controller, and also replaced it locally with the constructed segment.
    COMMITTED,

    // Something went wrong, we need to download the segment when we get the ONLINE transition.
    ERROR;

    public boolean shouldConsume() {
      return this.equals(INITIAL_CONSUMING) || this.equals(CATCHING_UP) || this.equals(CONSUMING_TO_ONLINE);
    }

    public boolean isFinal() {
      return this.equals(ERROR) || this.equals(COMMITTED) || this.equals(RETAINED) || this.equals(DISCARDED);
    }
  }

  @VisibleForTesting
  public class SegmentBuildDescriptor {
    final File _segmentTarFile;
    final Map<String, File> _metadataFileMap;
    final StreamPartitionMsgOffset _offset;
    final long _waitTimeMillis;
    final long _buildTimeMillis;
    final long _segmentSizeBytes;

    public SegmentBuildDescriptor(@Nullable File segmentTarFile, @Nullable Map<String, File> metadataFileMap,
        StreamPartitionMsgOffset offset, long buildTimeMillis, long waitTimeMillis, long segmentSizeBytes) {
      _segmentTarFile = segmentTarFile;
      _metadataFileMap = metadataFileMap;
      _offset = _streamPartitionMsgOffsetFactory.create(offset);
      _buildTimeMillis = buildTimeMillis;
      _waitTimeMillis = waitTimeMillis;
      _segmentSizeBytes = segmentSizeBytes;
    }

    public StreamPartitionMsgOffset getOffset() {
      return _offset;
    }

    public long getBuildTimeMillis() {
      return _buildTimeMillis;
    }

    public long getWaitTimeMillis() {
      return _waitTimeMillis;
    }

    @Nullable
    public File getSegmentTarFile() {
      return _segmentTarFile;
    }

    @Nullable
    public Map<String, File> getMetadataFiles() {
      return _metadataFileMap;
    }

    public long getSegmentSizeBytes() {
      return _segmentSizeBytes;
    }

    public void deleteSegmentFile() {
      if (_segmentTarFile != null) {
        FileUtils.deleteQuietly(_segmentTarFile);
      }
    }
  }

  public static final String RESOURCE_TEMP_DIR_NAME = "_tmp";

  private static final int MINIMUM_CONSUME_TIME_MINUTES = 10;
  private static final long TIME_THRESHOLD_FOR_LOG_MINUTES = 1;
  private static final long TIME_EXTENSION_ON_EMPTY_SEGMENT_HOURS = 1;
  private static final int MSG_COUNT_THRESHOLD_FOR_LOG = 100000;
  private static final int BUILD_TIME_LEASE_SECONDS = 30;
  private static final int MAX_CONSECUTIVE_ERROR_COUNT = 5;

  private final SegmentZKMetadata _segmentZKMetadata;
  private final TableConfig _tableConfig;
  private final RealtimeTableDataManager _realtimeTableDataManager;
  private final StreamDataDecoder _streamDataDecoder;
  private final int _segmentMaxRowCount;
  private final String _resourceDataDir;
  private final Schema _schema;
  // Semaphore for each partitionGroupId only, which is to prevent two different stream consumers
  // from consuming with the same partitionGroupId in parallel in the same host.
  // See the comments in {@link RealtimeTableDataManager}.
  private final ConsumerCoordinator _consumerCoordinator;
  // A boolean flag to check whether the current thread has acquired the semaphore.
  // This boolean is needed because the semaphore is shared by threads; every thread holding this semaphore can
  // modify the permit. This boolean make sure the semaphore gets released only once when the partition group stops
  // consuming.
  private final AtomicBoolean _acquiredConsumerSemaphore;
  private final ServerMetrics _serverMetrics;
  private final PartitionUpsertMetadataManager _partitionUpsertMetadataManager;
  private final PartitionDedupMetadataManager _partitionDedupMetadataManager;
  private final BooleanSupplier _isReadyToConsumeData;
  private final MutableSegmentImpl _realtimeSegment;
  private volatile StreamPartitionMsgOffset _currentOffset; // Next offset to be consumed
  private volatile State _state;
  private volatile int _numRowsConsumed = 0;
  private volatile int _numRowsIndexed = 0; // Can be different from _numRowsConsumed when metrics update is enabled.
  private volatile int _numRowsErrored = 0;
  private volatile long _numBytesDropped = 0;
  private volatile int _consecutiveErrorCount = 0;
  private long _startTimeMs = 0;
  private final IdleTimer _idleTimer = new IdleTimer();
  private final String _segmentNameStr;
  private final SegmentVersion _segmentVersion;
  private final SegmentBuildTimeLeaseExtender _leaseExtender;
  private SegmentBuildDescriptor _segmentBuildDescriptor;
  private boolean _segmentBuildFailedWithDeterministicError = false;
  private final StreamConsumerFactory _streamConsumerFactory;
  private final StreamPartitionMsgOffsetFactory _streamPartitionMsgOffsetFactory;

  // Segment end criteria
  private volatile long _consumeEndTime = 0;
  private volatile boolean _hasMessagesFetched = false;
  private volatile boolean _endOfPartitionGroup = false;
  private volatile boolean _forceCommitMessageReceived = false;
  private volatile StreamPartitionMsgOffset _finalOffset; // Exclusive, used when we want to catch up to this one
  private volatile boolean _shouldStop = false;

  // It takes 30s to locate controller leader, and more if there are multiple controller failures.
  // For now, we let 31s pass for this state transition.
  private static final int MAX_TIME_FOR_CONSUMING_TO_ONLINE_IN_SECONDS = 31;

  private Thread _consumerThread;
  // _partitionGroupId represents the Pinot's internal partition number which will eventually be used as part of
  // segment name.
  // _streamPatitionGroupId represents the partition number in the stream topic, which could be derived from the
  // _partitionGroupId and identify which partition of the stream topic this consumer is consuming from.
  // Note that in traditional single topic ingestion mode, those two concepts were identical which got separated
  // in multi-topic ingestion mode.
  private final int _partitionGroupId;
  private final int _streamPatitionGroupId;
  private final PartitionGroupConsumptionStatus _partitionGroupConsumptionStatus;
  final String _clientId;
  private final TransformPipeline _transformPipeline;
  private PartitionGroupConsumer _partitionGroupConsumer = null;
  private StreamMetadataProvider _partitionMetadataProvider = null;
  private final File _resourceTmpDir;
  private final String _tableNameWithType;
  private final Logger _segmentLogger;
  private final String _tableStreamName;
  private final PinotDataBufferMemoryManager _memoryManager;
  private final AtomicLong _lastUpdatedRowsIndexed = new AtomicLong(0);
  private final String _instanceId;
  private final ServerSegmentCompletionProtocolHandler _protocolHandler;
  private final long _consumeStartTime;
  private final StreamPartitionMsgOffset _startOffset;
  private final StreamConfig _streamConfig;

  private RowMetadata _lastRowMetadata;
  private long _lastConsumedTimestampMs = -1;

  private long _lastLogTime = 0;
  private int _lastConsumedCount = 0;
  private String _stopReason = null;
  private final Semaphore _segBuildSemaphore;
  private final boolean _isOffHeap;
  /**
   * Whether null handling is enabled by default. This value is only used if
   * {@link Schema#isEnableColumnBasedNullHandling()} is false.
   */
  private final boolean _defaultNullHandlingEnabled;
  private final SegmentCommitterFactory _segmentCommitterFactory;
  private final ConsumptionRateLimiter _partitionRateLimiter;
  private final ConsumptionRateLimiter _serverRateLimiter;

  private final StreamPartitionMsgOffset _latestStreamOffsetAtStartupTime;
  private final CompletionMode _segmentCompletionMode;
  private final List<String> _filteredMessageOffsets = new ArrayList<>();
  private final boolean _trackFilteredMessageOffsets;
  private final ParallelSegmentConsumptionPolicy _parallelSegmentConsumptionPolicy;

  // TODO each time this method is called, we print reason for stop. Good to print only once.
  private boolean endCriteriaReached() {
    Preconditions.checkState(_state.shouldConsume(), "Incorrect state %s", _state);
    long now = now();
    switch (_state) {
      case INITIAL_CONSUMING:
        // The segment has been created, and we have not posted a segmentConsumed() message on the controller yet.
        // We need to consume as much data as available, until we have encountered one of the following scenarios:
        //   - the max number of rows has been reached
        //   - the max time we are allowed to consume has passed;
        //   - partition group is ended
        //   - force commit message has been received
        if (now >= _consumeEndTime) {
          if (!_hasMessagesFetched) {
            _segmentLogger.info("No events came in, extending time by {} hours", TIME_EXTENSION_ON_EMPTY_SEGMENT_HOURS);
            _consumeEndTime += TimeUnit.HOURS.toMillis(TIME_EXTENSION_ON_EMPTY_SEGMENT_HOURS);
            return false;
          }
          _segmentLogger
              .info("Stopping consumption due to time limit start={} now={} numRowsConsumed={} numRowsIndexed={}",
                  _startTimeMs, now, _numRowsConsumed, _numRowsIndexed);
          _stopReason = SegmentCompletionProtocol.REASON_TIME_LIMIT;
          return true;
        } else if (_numRowsIndexed >= _segmentMaxRowCount) {
          _segmentLogger.info("Stopping consumption due to row limit nRows={} numRowsIndexed={}, numRowsConsumed={}",
              _segmentMaxRowCount, _numRowsIndexed, _numRowsConsumed);
          _stopReason = SegmentCompletionProtocol.REASON_ROW_LIMIT;
          return true;
        } else if (_endOfPartitionGroup) {
          _segmentLogger.info("Stopping consumption due to end of partitionGroup reached nRows={} numRowsIndexed={}, "
              + "numRowsConsumed={}", _segmentMaxRowCount, _numRowsIndexed, _numRowsConsumed);
          _stopReason = SegmentCompletionProtocol.REASON_END_OF_PARTITION_GROUP;
          return true;
        } else if (_forceCommitMessageReceived) {
          _segmentLogger.info("Stopping consumption due to force commit - numRowsConsumed={} numRowsIndexed={}",
              _numRowsConsumed, _numRowsIndexed);
          _stopReason = SegmentCompletionProtocol.REASON_FORCE_COMMIT_MESSAGE_RECEIVED;
          return true;
        } else if (!canAddMore()) {
          _segmentLogger.info(
              "Stopping consumption as mutable index cannot consume more rows - numRowsConsumed={} "
                  + "numRowsIndexed={}",
              _numRowsConsumed, _numRowsIndexed);
          _stopReason = SegmentCompletionProtocol.REASON_INDEX_CAPACITY_THRESHOLD_BREACHED;
          return true;
        }
        return false;

      case CATCHING_UP:
        _stopReason = null;
        // We have posted segmentConsumed() at least once, and the controller is asking us to catch up to a certain
        // offset.
        // There is no time limit here, so just check to see that we are still within the offset we need to reach.
        // Going past the offset is an exception.
        if (_currentOffset.compareTo(_finalOffset) == 0) {
          _segmentLogger.info("Caught up to offset={}, state={}", _finalOffset, _state.toString());
          return true;
        }
        if (_currentOffset.compareTo(_finalOffset) > 0) {
          _segmentLogger.error("Offset higher in state={}, current={}, final={}", _state.toString(), _currentOffset,
              _finalOffset);
          throw new RuntimeException("Past max offset");
        }
        return false;

      case CONSUMING_TO_ONLINE:
        // We are attempting to go from CONSUMING to ONLINE state. We are making a last attempt to catch up to the
        // target offset. We have a time constraint, and need to stop consuming if we cannot get to the target offset
        // within that time.
        if (_currentOffset.compareTo(_finalOffset) == 0) {
          _segmentLogger.info("Caught up to offset={}, state={}", _finalOffset, _state.toString());
          return true;
        } else if (now >= _consumeEndTime) {
          _segmentLogger.info("Past max time budget: offset={}, state={}", _currentOffset, _state.toString());
          return true;
        }
        if (_currentOffset.compareTo(_finalOffset) > 0) {
          _segmentLogger.error("Offset higher in state={}, current={}, final={}", _state.toString(), _currentOffset,
              _finalOffset);
          throw new RuntimeException("Past max offset");
        }
        return false;
      default:
        _segmentLogger.error("Illegal state: {}", _state);
        throw new RuntimeException("Illegal state to consume");
    }
  }

  private void handleTransientStreamErrors(Exception e)
      throws Exception {
    _consecutiveErrorCount++;
    _serverMetrics.addMeteredGlobalValue(ServerMeter.REALTIME_CONSUMPTION_EXCEPTIONS, 1L);
    _serverMetrics.addMeteredTableValue(_tableStreamName, ServerMeter.REALTIME_CONSUMPTION_EXCEPTIONS,
        1L);
    if (_consecutiveErrorCount > MAX_CONSECUTIVE_ERROR_COUNT) {
      _segmentLogger.warn("Stream transient exception when fetching messages, stopping consumption after {} attempts",
          _consecutiveErrorCount, e);
      throw e;
    } else {
      _segmentLogger.warn("Stream transient exception when fetching messages, retrying (count={})",
          _consecutiveErrorCount, e);
      Uninterruptibles.sleepUninterruptibly(1, TimeUnit.SECONDS);
      recreateStreamConsumer("Too many transient errors");
    }
  }

  protected boolean consumeLoop()
      throws Exception {
    // At this point, we know that we can potentially move the offset, so the old saved segment file is not valid
    // anymore. Remove the file if it exists.
    removeSegmentFile();

    _numRowsErrored = 0;
    _numBytesDropped = 0;
    long idlePipeSleepTimeMillis = 100;
    long idleTimeoutMillis = _streamConfig.getIdleTimeoutMillis();
    _idleTimer.init();

    StreamPartitionMsgOffset lastUpdatedOffset = _streamPartitionMsgOffsetFactory
        .create(_currentOffset);  // so that we always update the metric when we enter this method.

    _segmentLogger.info("Starting consumption loop start offset {}, finalOffset {}", _currentOffset, _finalOffset);
    while (!_shouldStop && !endCriteriaReached()) {
      _serverMetrics.setValueOfTableGauge(_clientId, ServerGauge.LLC_PARTITION_CONSUMING, 1);
      // Consume for the next readTime ms, or we get to final offset, whichever happens earlier,
      // Update _currentOffset upon return from this method
      MessageBatch messageBatch;
      try {
        messageBatch = _partitionGroupConsumer.fetchMessages(_currentOffset, _streamConfig.getFetchTimeoutMillis());
        //track realtime rows fetched on a table level. This included valid + invalid rows
        _serverMetrics.addMeteredTableValue(_clientId, ServerMeter.REALTIME_ROWS_FETCHED,
            messageBatch.getUnfilteredMessageCount());
        if (_segmentLogger.isDebugEnabled()) {
          _segmentLogger.debug("message batch received. filtered={} unfiltered={} endOfPartitionGroup={}",
              messageBatch.getMessageCount(), messageBatch.getUnfilteredMessageCount(),
              messageBatch.isEndOfPartitionGroup());
        }
        _endOfPartitionGroup = messageBatch.isEndOfPartitionGroup();
        _consecutiveErrorCount = 0;
      } catch (PermanentConsumerException e) {
        _serverMetrics.addMeteredGlobalValue(ServerMeter.REALTIME_CONSUMPTION_EXCEPTIONS, 1L);
        _serverMetrics.addMeteredTableValue(_tableStreamName, ServerMeter.REALTIME_CONSUMPTION_EXCEPTIONS, 1L);
        _segmentLogger.warn("Permanent exception from stream when fetching messages, stopping consumption", e);
        throw e;
      } catch (Exception e) {
        //track realtime rows fetched on a table level. This included valid + invalid rows
        // all exceptions but PermanentConsumerException are handled the same way
        // can be a TimeoutException or TransientConsumerException routinely
        // Unknown exception from stream. Treat as a transient exception.
        // One such exception seen so far is java.net.SocketTimeoutException
        handleTransientStreamErrors(e);
        continue;
      } catch (Throwable t) {
        //track realtime rows fetched on a table level. This included valid + invalid rows
        _segmentLogger.warn("Stream error when fetching messages, stopping consumption", t);
        throw t;
      }

      reportDataLoss(messageBatch);

      boolean endCriteriaReached = processStreamEvents(messageBatch, idlePipeSleepTimeMillis);

      if (_currentOffset.compareTo(lastUpdatedOffset) != 0) {
        _idleTimer.markEventConsumed();
        // We consumed something. Update the highest stream offset as well as partition-consuming metric.
        // TODO Issue 5359 Need to find a way to bump metrics without getting actual offset value.
        if (_currentOffset instanceof LongMsgOffset) {
          // TODO: only LongMsgOffset supplies long offset value.
          _serverMetrics.setValueOfTableGauge(_clientId, ServerGauge.HIGHEST_STREAM_OFFSET_CONSUMED,
              ((LongMsgOffset) _currentOffset).getOffset());
        }
        lastUpdatedOffset = _streamPartitionMsgOffsetFactory.create(_currentOffset);
      } else if (endCriteriaReached) {
        // At this point current offset has not moved because processStreamEvents() has exited before processing a
        // single message
        if (_segmentLogger.isDebugEnabled()) {
          _segmentLogger.debug("No messages processed before end criteria was reached. Staying at offset {}",
              _currentOffset);
        }
        // We check this flag again further down
      } else if (messageBatch.getUnfilteredMessageCount() > 0) {
        _idleTimer.markEventConsumed();
        // we consumed something from the stream but filtered all the content out,
        // so we need to advance the offsets to avoid getting stuck
        StreamPartitionMsgOffset nextOffset = messageBatch.getOffsetOfNextBatch();
        if (_segmentLogger.isDebugEnabled()) {
          _segmentLogger.debug("Skipped empty batch. Advancing from {} to {}", _currentOffset, nextOffset);
        }
        _currentOffset = nextOffset;
        lastUpdatedOffset = _streamPartitionMsgOffsetFactory.create(nextOffset);
      } else {
        // We did not consume any rows.
        long timeSinceStreamLastCreatedOrConsumedMs = _idleTimer.getTimeSinceStreamLastCreatedOrConsumedMs();

        if (idleTimeoutMillis >= 0 && (timeSinceStreamLastCreatedOrConsumedMs > idleTimeoutMillis)) {
          // Create a new stream consumer wrapper, in case we are stuck on something.
          recreateStreamConsumer("Total idle time: " + timeSinceStreamLastCreatedOrConsumedMs
              + " ms exceeded idle timeout: " + idleTimeoutMillis + " ms");
          _idleTimer.markStreamCreated();
        }
      }

      if (endCriteriaReached) {
        // check this flag to avoid calling endCriteriaReached() at the beginning of the loop
        break;
      }
    }

    if (_numRowsErrored > 0) {
      _serverMetrics.addMeteredTableValue(_clientId, ServerMeter.ROWS_WITH_ERRORS, _numRowsErrored);
      _serverMetrics.addMeteredTableValue(_tableStreamName, ServerMeter.ROWS_WITH_ERRORS, _numRowsErrored);
      // TODO Although the metric is called real-time, updating it at this point is not really real-time. The choice of
      // name is partly to avoid a more convoluted name and partly in anticipation of making it real-time.
      _serverMetrics.addMeteredTableValue(_clientId, ServerMeter.REALTIME_BYTES_DROPPED, _numBytesDropped);
    }
    return true;
  }

  /**
   * @param messageBatch batch of messages to process
   * @param idlePipeSleepTimeMillis wait time in case no messages were read
   * @return returns <code>true</code> if the process loop ended before processing the batch, <code>false</code>
   * otherwise
   */
  private boolean processStreamEvents(MessageBatch messageBatch, long idlePipeSleepTimeMillis) {
    int messageCount = messageBatch.getMessageCount();
    _partitionRateLimiter.throttle(messageCount);
    _serverRateLimiter.throttle(messageCount);

    PinotMeter realtimeBytesIngestedMeter = null;
    PinotMeter realtimeBytesDroppedMeter = null;
    PinotMeter realtimeRowsConsumedMeter = null;
    PinotMeter realtimeRowsDroppedMeter = null;
    PinotMeter realtimeIncompleteRowsConsumedMeter = null;
    PinotMeter realtimeRowsSanitizedMeter = null;

    int indexedMessageCount = 0;
    int streamMessageCount = 0;
    boolean canTakeMore = true;

    TransformPipeline.Result reusedResult = new TransformPipeline.Result();
    boolean prematureExit = false;

    for (int index = 0; index < messageCount; index++) {
      prematureExit = _shouldStop || endCriteriaReached();
      if (prematureExit) {
        if (_segmentLogger.isDebugEnabled()) {
          _segmentLogger.debug("stop processing message batch early shouldStop: {}", _shouldStop);
        }
        break;
      }
      if (!canTakeMore) {
        // The RealtimeSegmentImpl that we are pushing rows into has indicated that it cannot accept any more
        // rows. This can happen in one of two conditions:
        // 1. We are in INITIAL_CONSUMING state, and we somehow exceeded the max number of rows we are allowed to
        // consume
        //    for this row. Something is seriously wrong, because endCriteriaReached() should have returned true when
        //    we hit the row limit.
        //    Throw an exception.
        //
        // 2. We are in CATCHING_UP state, and we legally hit this error due to unclean leader election where
        //    offsets get changed with higher generation numbers for some pinot servers but not others. So, if another
        //    server (who got a larger stream offset) asked us to catch up to that offset, but we are connected to a
        //    broker who has smaller offsets, then we may try to push more rows into the buffer than maximum. This
        //    is a rare case, and we really don't know how to handle this at this time.
        //    Throw an exception.
        //
        _segmentLogger
            .error("Buffer full with {} rows consumed (row limit {}, indexed {})", _numRowsConsumed, _numRowsIndexed,
                _segmentMaxRowCount);
        throw new RuntimeException("Realtime segment full");
      }

      // Decode message
      StreamMessage streamMessage = messageBatch.getStreamMessage(index);
      StreamDataDecoderResult decodedRow = _streamDataDecoder.decode(streamMessage);
      StreamMessageMetadata metadata = streamMessage.getMetadata();
      StreamPartitionMsgOffset offset = null;
      StreamPartitionMsgOffset nextOffset = null;
      if (metadata != null) {
        offset = metadata.getOffset();
        nextOffset = metadata.getNextOffset();
      }
      // Backward compatible
      if (nextOffset == null) {
        nextOffset = messageBatch.getNextStreamPartitionMsgOffsetAtIndex(index);
      }
      int rowSizeInBytes = null == metadata ? 0 : metadata.getRecordSerializedSize();
      if (decodedRow.getException() != null) {
        // TODO: based on a config, decide whether the record should be silently dropped or stop further consumption on
        // decode error
        realtimeRowsDroppedMeter =
            _serverMetrics.addMeteredTableValue(_clientId, ServerMeter.INVALID_REALTIME_ROWS_DROPPED, 1,
                realtimeRowsDroppedMeter);
        _numRowsErrored++;
        _numBytesDropped += rowSizeInBytes;
      } else {
        try {
          _transformPipeline.processRow(decodedRow.getResult(), reusedResult);
        } catch (Exception e) {
          _numRowsErrored++;
          _numBytesDropped += rowSizeInBytes;
          // when exception happens we prefer abandoning the whole batch and not partially indexing some rows
          reusedResult.getTransformedRows().clear();
          String errorMessage = "Caught exception while transforming the record at offset: " + offset + " , row: "
              + decodedRow.getResult();
          _segmentLogger.error(errorMessage, e);
          _realtimeTableDataManager.addSegmentError(_segmentNameStr, new SegmentErrorInfo(now(), errorMessage, e));
        }
        if (reusedResult.getSkippedRowCount() > 0) {
          realtimeRowsDroppedMeter = _serverMetrics.addMeteredTableValue(_clientId, ServerMeter.REALTIME_ROWS_FILTERED,
              reusedResult.getSkippedRowCount(), realtimeRowsDroppedMeter);
          if (_trackFilteredMessageOffsets) {
            _filteredMessageOffsets.add(offset.toString());
          }
        }
        if (reusedResult.getIncompleteRowCount() > 0) {
          realtimeIncompleteRowsConsumedMeter =
              _serverMetrics.addMeteredTableValue(_clientId, ServerMeter.INCOMPLETE_REALTIME_ROWS_CONSUMED,
                  reusedResult.getIncompleteRowCount(), realtimeIncompleteRowsConsumedMeter);
        }
        if (reusedResult.getSanitizedRowCount() > 0) {
          realtimeRowsSanitizedMeter =
              _serverMetrics.addMeteredTableValue(_clientId, ServerMeter.REALTIME_ROWS_SANITIZED,
                  reusedResult.getSanitizedRowCount(), realtimeRowsSanitizedMeter);
        }
        List<GenericRow> transformedRows = reusedResult.getTransformedRows();
        for (GenericRow transformedRow : transformedRows) {
          try {
            canTakeMore = _realtimeSegment.index(transformedRow, metadata);
            indexedMessageCount++;
            _lastRowMetadata = metadata;
            _lastConsumedTimestampMs = System.currentTimeMillis();
            realtimeRowsConsumedMeter =
                _serverMetrics.addMeteredTableValue(_clientId, ServerMeter.REALTIME_ROWS_CONSUMED, 1,
                    realtimeRowsConsumedMeter);
            _serverMetrics.addMeteredGlobalValue(ServerMeter.REALTIME_ROWS_CONSUMED, 1L);

            int recordSerializedValueLength = _lastRowMetadata.getRecordSerializedSize();
            realtimeBytesIngestedMeter =
                _serverMetrics.addMeteredTableValue(_clientId, ServerMeter.REALTIME_BYTES_CONSUMED,
                    recordSerializedValueLength, realtimeBytesIngestedMeter);
          } catch (Exception e) {
            _numRowsErrored++;
            _numBytesDropped += rowSizeInBytes;
            String errorMessage = "Caught exception while indexing the record at offset: " + offset + " , row: "
                + transformedRow;
            _segmentLogger.error(errorMessage, e);
            _realtimeTableDataManager.addSegmentError(_segmentNameStr, new SegmentErrorInfo(now(), errorMessage, e));
          }
        }
      }
      _currentOffset = nextOffset;
      _numRowsIndexed = _realtimeSegment.getNumDocsIndexed();
      _numRowsConsumed++;
      streamMessageCount++;
    }

    updateCurrentDocumentCountMetrics();
    if (messageBatch.getUnfilteredMessageCount() > 0) {
      updateIngestionMetrics(messageBatch.getLastMessageMetadata());
      _hasMessagesFetched = true;
      if (streamMessageCount > 0 && _segmentLogger.isDebugEnabled()) {
        _segmentLogger.debug("Indexed {} messages ({} messages read from stream) current offset {}",
            indexedMessageCount, streamMessageCount, _currentOffset);
      }
    } else if (!prematureExit) {
      // Record Pinot ingestion delay as zero since we are up-to-date and no new events
      setIngestionDelayToZero();
      if (_segmentLogger.isDebugEnabled()) {
        _segmentLogger.debug("empty batch received - sleeping for {}ms", idlePipeSleepTimeMillis);
      }
      // If there were no messages to be fetched from stream, wait for a little bit as to avoid hammering the stream
      Uninterruptibles.sleepUninterruptibly(idlePipeSleepTimeMillis, TimeUnit.MILLISECONDS);
    }
    return prematureExit;
  }

  @VisibleForTesting
  boolean canAddMore() {
    return _realtimeSegment.canAddMore();
  }

  public class PartitionConsumer implements Runnable {
    public void run() {
      long initialConsumptionEnd = 0L;
      long lastCatchUpStart = 0L;
      long catchUpTimeMillis = 0L;
      _startTimeMs = now();
      try {
        if (!_isReadyToConsumeData.getAsBoolean()) {
          do {
            //noinspection BusyWait
            Thread.sleep(RealtimeTableDataManager.READY_TO_CONSUME_DATA_CHECK_INTERVAL_MS);
          } while (!_shouldStop && !_isReadyToConsumeData.getAsBoolean());
        }

        // TODO:
        //   When reaching here, the current consuming segment has already acquired the consumer semaphore, but there is
        //   no guarantee that the previous consuming segment is already persisted (replaced with immutable segment). It
        //   can potentially cause the following problems:
        //   1. The snapshot for the previous consuming segment might not be taken since it is not persisted yet
        //   2. If the previous consuming segment is dropped but immutable segment is not downloaded and replaced yet,
        //      it might cause inconsistency (especially for partial upsert because events are not consumed in sequence)
        //   To address this problem, we should consider releasing the consumer semaphore after the consuming segment is
        //   persisted.
        // Take upsert snapshot before starting consuming events
        if (_partitionUpsertMetadataManager != null) {
          if (_tableConfig.getUpsertMetadataTTL() > 0) {
            // If upsertMetadataTTL is enabled, we will remove expired primary keys from upsertMetadata
            // AFTER taking a snapshot. Taking the snapshot first is crucial to capture the final
            // state of each key before it exits the TTL window. Out-of-TTL segments are skipped in
            // the doAddSegment flow, and the snapshot is used to enableUpsert on the immutable out-of-TTL segment.
            // If no snapshot is found, the entire segment is marked as valid and queryable.
            _partitionUpsertMetadataManager.takeSnapshot();
            _partitionUpsertMetadataManager.removeExpiredPrimaryKeys();
          } else {
            // We should remove deleted-keys first and then take a snapshot. This is because the deletedKeysTTL
            // flow removes keys from the map and updates to remove valid doc IDs. By taking the snapshot immediately
            // after this process, we save one commit cycle, ensuring that the deletion of valid doc IDs is reflected
            // immediately
            _partitionUpsertMetadataManager.removeExpiredPrimaryKeys();
            _partitionUpsertMetadataManager.takeSnapshot();
          }
        }

        if (_partitionDedupMetadataManager != null && _tableConfig.getDedupMetadataTTL() > 0) {
          _partitionDedupMetadataManager.removeExpiredPrimaryKeys();
        }

        while (!_state.isFinal()) {
          if (_state.shouldConsume()) {
            consumeLoop();  // Consume until we reached the end criteria, or we are stopped.
          }
          _serverMetrics.setValueOfTableGauge(_clientId, ServerGauge.LLC_PARTITION_CONSUMING, 0);
          if (_shouldStop) {
            break;
          }

          if (_state == State.INITIAL_CONSUMING) {
            initialConsumptionEnd = now();
            _serverMetrics.setValueOfTableGauge(_clientId,
                ServerGauge.LAST_REALTIME_SEGMENT_INITIAL_CONSUMPTION_DURATION_SECONDS,
                TimeUnit.MILLISECONDS.toSeconds(initialConsumptionEnd - _startTimeMs));
          } else if (_state == State.CATCHING_UP) {
            catchUpTimeMillis += now() - lastCatchUpStart;
            _serverMetrics
                .setValueOfTableGauge(_clientId, ServerGauge.LAST_REALTIME_SEGMENT_CATCHUP_DURATION_SECONDS,
                    TimeUnit.MILLISECONDS.toSeconds(catchUpTimeMillis));
          }

          // If we are sending segmentConsumed() to the controller, we are in HOLDING state.
          _state = State.HOLDING;
          SegmentCompletionProtocol.Response response = postSegmentConsumedMsg();
          SegmentCompletionProtocol.ControllerResponseStatus status = response.getStatus();
          switch (status) {
            case NOT_LEADER:
              // Retain the same state
              _segmentLogger.warn("Got not leader response");
              hold();
              break;
            case CATCH_UP:
              StreamPartitionMsgOffset rspOffset = extractOffset(response);
              if (rspOffset.compareTo(_currentOffset) <= 0) {
                // Something wrong with the controller. Back off and try again.
                _segmentLogger.error("Invalid catchup offset {} in controller response, current offset {}", rspOffset,
                    _currentOffset);
                hold();
              } else {
                _state = State.CATCHING_UP;
                _finalOffset = rspOffset;
                lastCatchUpStart = now();
                // We will restart consumption when we loop back above.
              }
              break;
            case HOLD:
              hold();
              break;
            case DISCARD:
              // Keep this in memory, but wait for the online transition, and download when it comes in.
              _state = State.DISCARDED;
              break;
            case KEEP: {
              if (_segmentCompletionMode == CompletionMode.DOWNLOAD) {
                _state = State.DISCARDED;
                break;
              }
              _state = State.RETAINING;
              // Lock the segment to avoid multiple threads touching the same segment.
              Lock segmentLock = _realtimeTableDataManager.getSegmentLock(_segmentNameStr);
              // NOTE: We need to lock interruptibly because the lock might already be held by the Helix thread for the
              //       CONSUMING -> ONLINE state transition.
              segmentLock.lockInterruptibly();
              try {
                if (buildSegmentAndReplace()) {
                  _state = State.RETAINED;
                } else {
                  // Could not build segment for some reason. We can only download it.
                  _state = State.ERROR;
                  _segmentLogger.error("Could not build segment for {}", _segmentNameStr);
                }
              } finally {
                segmentLock.unlock();
              }
              break;
            }
            case COMMIT: {
              _state = State.COMMITTING;
              _currentOffset = _partitionGroupConsumer.checkpoint(_currentOffset);
              // Lock the segment to avoid multiple threads touching the same segment.
              Lock segmentLock = _realtimeTableDataManager.getSegmentLock(_segmentNameStr);
              // NOTE: We need to lock interruptibly because the lock might already be held by the Helix thread for the
              //       CONSUMING -> ONLINE state transition.
              segmentLock.lockInterruptibly();
              try {
                // For tables with pauseless consumption enabled we want to start the commit protocol that
                // 1. Updates the endOffset in the ZK metadata for the committing segment
                // 2. Creates ZK metadata for the new consuming segment
                // 3. Updates the IdealState for committing and new consuming segment to ONLINE and CONSUMING
                // respectively.
                // Refer to the PR for the new commit protocol: https://github.com/apache/pinot/pull/14741
                if (PauselessConsumptionUtils.isPauselessEnabled(_tableConfig)) {
                  if (!startSegmentCommit()) {
                    // If for any reason commit failed, we don't want to be in COMMITTING state when we hold.
                    // Change the state to HOLDING before looping around.
                    _state = State.HOLDING;
                    _segmentLogger.info("Could not commit segment: {}. Retrying after hold", _segmentNameStr);
                    hold();
                    break;
                  }
                }
                long buildTimeSeconds = response.getBuildTimeSeconds();
                buildSegmentForCommit(buildTimeSeconds * 1000L);
                if (_segmentBuildDescriptor == null) {
                  // We could not build the segment. Go into error state.
                  _state = State.ERROR;
                  _segmentLogger.error("Could not build segment for {}", _segmentNameStr);
                  if (_segmentBuildFailedWithDeterministicError
                      && _tableConfig.getIngestionConfig().isRetryOnSegmentBuildPrecheckFailure()) {
                    _segmentLogger.error(
                        "Found non-recoverable segment build error for {}, from offset {} to {},"
                            + "sending notifyCannotBuild event.",
                        _segmentNameStr, _startOffset, _currentOffset);
                    notifySegmentBuildFailedWithDeterministicError();
                  }
                  break;
                }
                if (commitSegment(response.getControllerVipUrl())) {
                  _state = State.COMMITTED;
                  break;
                }
              } finally {
                segmentLock.unlock();
              }
              // If for any reason commit failed, we don't want to be in COMMITTING state when we hold.
              // Change the state to HOLDING before looping around.
              _state = State.HOLDING;
              _segmentLogger.info("Could not commit segment. Retrying after hold");
              hold();
              break;
            }
            default:
              _segmentLogger.error("Holding after response from Controller: {}", response.toJsonString());
              hold();
              break;
          }
        }
      } catch (Throwable e) {
        if (_shouldStop) {
          if (_segmentLogger.isDebugEnabled()) {
            _segmentLogger.debug("Caught exception in consumer thread after stop() is invoked, ignoring the exception",
                e);
          } else {
            _segmentLogger.info(
                "Caught exception in consumer thread after stop() is invoked: {}, ignoring the exception",
                e.getMessage());
          }
        } else {
          String errorMessage = "Exception while in work";
          _segmentLogger.error(errorMessage, e);
          _state = State.ERROR;
          _realtimeTableDataManager.addSegmentError(_segmentNameStr, new SegmentErrorInfo(now(), errorMessage, e));
          _serverMetrics.setValueOfTableGauge(_clientId, ServerGauge.LLC_PARTITION_CONSUMING, 0);
          postStopConsumedMsg(e.getClass().getName());
          return;
        }
      }

      removeSegmentFile();

      if (initialConsumptionEnd != 0L) {
        _serverMetrics
            .setValueOfTableGauge(_clientId, ServerGauge.LAST_REALTIME_SEGMENT_COMPLETION_DURATION_SECONDS,
                TimeUnit.MILLISECONDS.toSeconds(now() - initialConsumptionEnd));
      }
      // There is a race condition that the destroy() method can be called which ends up calling stop on the consumer.
      // The destroy() method does not wait for the thread to terminate (and reasonably so, we dont want to wait
      // forever).
      // Since the _shouldStop variable is set to true only in stop() method, we know that the metric will be destroyed,
      // so it is ok not to mark it non-consuming, as the main thread will clean up this metric in destroy() method
      // as the final step.
      if (!_shouldStop) {
        _serverMetrics.setValueOfTableGauge(_clientId, ServerGauge.LLC_PARTITION_CONSUMING, 0);
      }
    }
  }

  private boolean startSegmentCommit() {
    SegmentCompletionProtocol.Request.Params params = new SegmentCompletionProtocol.Request.Params();
    params.withSegmentName(_segmentNameStr).withStreamPartitionMsgOffset(_currentOffset.toString())
        .withNumRows(_numRowsConsumed).withInstanceId(_instanceId).withReason(_stopReason);
    if (_isOffHeap) {
      params.withMemoryUsedBytes(_memoryManager.getTotalAllocatedBytes());
    }
    SegmentCompletionProtocol.Response segmentCommitStartResponse = _protocolHandler.segmentCommitStart(params);
    if (!segmentCommitStartResponse.getStatus()
        .equals(SegmentCompletionProtocol.ControllerResponseStatus.COMMIT_CONTINUE)) {
      _segmentLogger.warn("CommitStart failed  with response {}", segmentCommitStartResponse.toJsonString());
      return false;
    }
    return true;
  }

  @VisibleForTesting
  protected StreamPartitionMsgOffset extractOffset(SegmentCompletionProtocol.Response response) {
    return _streamPartitionMsgOffsetFactory.create(response.getStreamPartitionMsgOffset());
  }

  // Side effect: Modifies _segmentBuildDescriptor if we do not have a valid built segment file and we
  // built the segment successfully.
  protected void buildSegmentForCommit(long buildTimeLeaseMs) {
    try {
      if (_segmentBuildDescriptor != null && _segmentBuildDescriptor.getOffset().compareTo(_currentOffset) == 0) {
        // Double-check that we have the file, just in case.
        File segmentTarFile = _segmentBuildDescriptor.getSegmentTarFile();
        if (segmentTarFile != null && segmentTarFile.exists()) {
          return;
        }
      }
      removeSegmentFile();
      if (buildTimeLeaseMs <= 0) {
        if (_segBuildSemaphore == null) {
          buildTimeLeaseMs = SegmentCompletionProtocol.getDefaultMaxSegmentCommitTimeSeconds() * 1000L;
        } else {
          // We know we are going to use a semaphore to limit number of segment builds, and could be
          // blocked for a long time. The controller has not provided a lease time, so set one to
          // some reasonable guess here.
          buildTimeLeaseMs = BUILD_TIME_LEASE_SECONDS * 1000;
        }
      }
      _leaseExtender.addSegment(_segmentNameStr, buildTimeLeaseMs, _currentOffset);
      _segmentBuildDescriptor = buildSegmentInternal(true);
    } finally {
      _leaseExtender.removeSegment(_segmentNameStr);
    }
  }

  /**
   * Returns the current offset for the partition group.
   */
  public Map<String, String> getPartitionToCurrentOffset() {
    return Collections.singletonMap(String.valueOf(_partitionGroupId), _currentOffset.toString());
  }

  /**
   * Returns the state of the consumer.
   */
  public ConsumerState getConsumerState() {
    return _state == State.ERROR ? ConsumerState.NOT_CONSUMING : ConsumerState.CONSUMING;
  }

  /**
   * Returns the timestamp of the last consumed message.
   */
  public long getLastConsumedTimestamp() {
    return _lastConsumedTimestampMs;
  }

  /**
   * Returns the {@link ConsumerPartitionState} for the partition group.
   */
  public Map<String, ConsumerPartitionState> getConsumerPartitionState() {
    String partitionGroupId = String.valueOf(_partitionGroupId);
    return Collections.singletonMap(partitionGroupId, new ConsumerPartitionState(partitionGroupId, getCurrentOffset(),
        getLastConsumedTimestamp(), fetchLatestStreamOffset(5_000), _lastRowMetadata));
  }

  /**
   * Returns the {@link PartitionLagState} for the partition group.
   */
  public Map<String, PartitionLagState> getPartitionToLagState(
      Map<String, ConsumerPartitionState> consumerPartitionStateMap) {
    if (_partitionMetadataProvider == null) {
      createPartitionMetadataProvider("Get Partition Lag State");
    }
    return _partitionMetadataProvider.getCurrentPartitionLagState(consumerPartitionStateMap);
  }

  /**
   * Checks and reports if the consumer is going through data loss.
   *
   * @param messageBatch Message batch to validate
   */
  private void reportDataLoss(MessageBatch messageBatch) {
    if (messageBatch.hasDataLoss()) {
      _serverMetrics.setValueOfTableGauge(_tableStreamName, ServerGauge.STREAM_DATA_LOSS, 1L);
      String message = "Message loss detected in stream partition: " + _partitionGroupId + " for table: "
          + _tableNameWithType + " startOffset: " + _startOffset + " batchFirstOffset: "
          + messageBatch.getFirstMessageOffset();
      _segmentLogger.error(message);
      _realtimeTableDataManager.addSegmentError(_segmentNameStr, new SegmentErrorInfo(now(), message, null));
    }
  }

  public StreamPartitionMsgOffset getCurrentOffset() {
    return _currentOffset;
  }

  @Nullable
  public StreamPartitionMsgOffset getLatestStreamOffsetAtStartupTime() {
    return _latestStreamOffsetAtStartupTime;
  }

  @VisibleForTesting
  SegmentBuildDescriptor getSegmentBuildDescriptor() {
    return _segmentBuildDescriptor;
  }

  @VisibleForTesting
  Semaphore getPartitionGroupConsumerSemaphore() {
    return _consumerCoordinator.getSemaphore();
  }

  @VisibleForTesting
  AtomicBoolean getAcquiredConsumerSemaphore() {
    return _acquiredConsumerSemaphore;
  }

  @VisibleForTesting
  protected SegmentBuildDescriptor buildSegmentInternal(boolean forCommit) {
    if (_parallelSegmentConsumptionPolicy.isAllowedDuringBuild()) {
      closeStreamConsumers();
    }
    // Do not allow building segment when table data manager is already shut down
    if (_realtimeTableDataManager.isShutDown()) {
      _segmentLogger.warn("Table data manager is already shut down");
      return null;
    }
    final long startTimeMillis = now();
    try {
      if (_segBuildSemaphore != null) {
        _segmentLogger.info("Trying to acquire semaphore for building segment");
        Instant acquireStart = Instant.now();
        int timeoutSeconds = 5;
        while (!_segBuildSemaphore.tryAcquire(timeoutSeconds, TimeUnit.SECONDS)) {
          _segmentLogger.warn("Could not acquire semaphore for building segment in {}",
              Duration.between(acquireStart, Instant.now()));
          timeoutSeconds = Math.min(timeoutSeconds * 2, 300);
        }
        _segmentLogger.info("Acquired semaphore for building segment");
      }
    } catch (InterruptedException e) {
      String errorMessage = "Interrupted while waiting for semaphore";
      _segmentLogger.error(errorMessage, e);
      _realtimeTableDataManager.addSegmentError(_segmentNameStr, new SegmentErrorInfo(now(), errorMessage, e));
      return null;
    }
    try {
      // Increment llc simultaneous segment builds.
      _serverMetrics.addValueToGlobalGauge(ServerGauge.LLC_SIMULTANEOUS_SEGMENT_BUILDS, 1L);

      final long lockAcquireTimeMillis = now();
      // Build a segment from in-memory rows.
      // If build compressed archive is true, then build the tar.compressed file as well
      // TODO Use an auto-closeable object to delete temp resources.
      File tempSegmentFolder = new File(_resourceTmpDir, "tmp-" + _segmentNameStr + "-" + now());

      SegmentZKPropsConfig segmentZKPropsConfig = new SegmentZKPropsConfig();
      segmentZKPropsConfig.setStartOffset(_segmentZKMetadata.getStartOffset());
      segmentZKPropsConfig.setEndOffset(_currentOffset.toString());
      // let's convert the segment now
      RealtimeSegmentConverter converter =
          new RealtimeSegmentConverter(_realtimeSegment, segmentZKPropsConfig, tempSegmentFolder.getAbsolutePath(),
              _schema, _tableNameWithType, _tableConfig, _segmentZKMetadata.getSegmentName(),
              _defaultNullHandlingEnabled);
      _segmentLogger.info("Trying to build segment");
      try {
        converter.build(_segmentVersion, _serverMetrics);
      } catch (Exception e) {
        _segmentLogger.error("Could not build segment", e);
        FileUtils.deleteQuietly(tempSegmentFolder);
        _realtimeTableDataManager.addSegmentError(_segmentNameStr,
            new SegmentErrorInfo(now(), "Could not build segment", e));
        if (e instanceof IllegalStateException) {
          // Precondition checks fail, the segment build would fail consistently
          _segmentBuildFailedWithDeterministicError = true;
        }
        return null;
      }
      final long buildTimeMillis = now() - lockAcquireTimeMillis;
      final long waitTimeMillis = lockAcquireTimeMillis - startTimeMillis;
      _segmentLogger.info("Successfully built segment (Column Mode: {}) in {} ms, after lockWaitTime {} ms",
          converter.isColumnMajorEnabled(), buildTimeMillis, waitTimeMillis);

      File dataDir = new File(_resourceDataDir);
      File indexDir = new File(dataDir, _segmentNameStr);
      FileUtils.deleteQuietly(indexDir);

      File[] tempFiles = tempSegmentFolder.listFiles();
      assert tempFiles != null;
      File tempIndexDir = tempFiles[0];
      try {
        FileUtils.moveDirectory(tempIndexDir, indexDir);
      } catch (IOException e) {
        String errorMessage = "Caught exception while moving index directory from: " + tempIndexDir + " to: "
            + indexDir;
        _segmentLogger.error(errorMessage, e);
        _realtimeTableDataManager.addSegmentError(_segmentNameStr, new SegmentErrorInfo(now(), errorMessage, e));
        return null;
      } finally {
        FileUtils.deleteQuietly(tempSegmentFolder);
      }

      long segmentSizeBytes = FileUtils.sizeOfDirectory(indexDir);
      _serverMetrics.setValueOfTableGauge(_clientId, ServerGauge.LAST_REALTIME_SEGMENT_CREATION_DURATION_SECONDS,
          TimeUnit.MILLISECONDS.toSeconds(buildTimeMillis));
      _serverMetrics.setValueOfTableGauge(_clientId, ServerGauge.LAST_REALTIME_SEGMENT_CREATION_WAIT_TIME_SECONDS,
          TimeUnit.MILLISECONDS.toSeconds(waitTimeMillis));

      if (forCommit) {
        File segmentTarFile = new File(dataDir, _segmentNameStr + TarCompressionUtils.TAR_COMPRESSED_FILE_EXTENSION);
        try {
          TarCompressionUtils.createCompressedTarFile(indexDir, segmentTarFile);
        } catch (IOException e) {
          String errorMessage = "Caught exception while taring index directory from: " + indexDir + " to: "
              + segmentTarFile;
          _segmentLogger.error(errorMessage, e);
          _realtimeTableDataManager.addSegmentError(_segmentNameStr, new SegmentErrorInfo(now(), errorMessage, e));
          return null;
        }

        File metadataFile = SegmentDirectoryPaths.findMetadataFile(indexDir);
        if (metadataFile == null) {
          String errorMessage = "Failed to find file: " + V1Constants.MetadataKeys.METADATA_FILE_NAME
              + " under index directory: " + indexDir;
          _segmentLogger.error(errorMessage);
          _realtimeTableDataManager.addSegmentError(_segmentNameStr, new SegmentErrorInfo(now(), errorMessage, null));
          return null;
        }
        File creationMetaFile = SegmentDirectoryPaths.findCreationMetaFile(indexDir);
        if (creationMetaFile == null) {
          String errorMessage = "Failed to find file: " + V1Constants.SEGMENT_CREATION_META + " under index directory: "
              + indexDir;
          _segmentLogger.error(errorMessage);
          _realtimeTableDataManager.addSegmentError(_segmentNameStr, new SegmentErrorInfo(now(), errorMessage, null));
          return null;
        }
        Map<String, File> metadataFiles = new HashMap<>();
        metadataFiles.put(V1Constants.MetadataKeys.METADATA_FILE_NAME, metadataFile);
        metadataFiles.put(V1Constants.SEGMENT_CREATION_META, creationMetaFile);

        return new SegmentBuildDescriptor(segmentTarFile, metadataFiles, _currentOffset, buildTimeMillis,
            waitTimeMillis, segmentSizeBytes);
      } else {
        return new SegmentBuildDescriptor(null, null, _currentOffset, buildTimeMillis, waitTimeMillis,
            segmentSizeBytes);
      }
    } finally {
      if (_segBuildSemaphore != null) {
        _segmentLogger.info("Releasing semaphore for building segment");
        _segBuildSemaphore.release();
      }
      // Decrement llc simultaneous segment builds.
      _serverMetrics.addValueToGlobalGauge(ServerGauge.LLC_SIMULTANEOUS_SEGMENT_BUILDS, -1L);
    }
  }

  @VisibleForTesting
  boolean commitSegment(String controllerVipUrl)
      throws Exception {
    File segmentTarFile = _segmentBuildDescriptor.getSegmentTarFile();
    Preconditions.checkState(segmentTarFile != null && segmentTarFile.exists(), "Segment tar file: %s does not exist",
        segmentTarFile);
    SegmentCompletionProtocol.Response commitResponse = commit(controllerVipUrl);
    if (commitResponse.getStatus() != SegmentCompletionProtocol.ControllerResponseStatus.COMMIT_SUCCESS) {
      _segmentLogger.warn("Controller response was {} and not {}", commitResponse.getStatus(),
          SegmentCompletionProtocol.ControllerResponseStatus.COMMIT_SUCCESS);
      return false;
    }
    _realtimeTableDataManager.replaceConsumingSegment(_segmentNameStr);
    removeSegmentFile();
    return true;
  }

  @VisibleForTesting
  void notifySegmentBuildFailedWithDeterministicError() {
    SegmentCompletionProtocol.Request.Params params = new SegmentCompletionProtocol.Request.Params();

    params.withSegmentName(_segmentNameStr).withStreamPartitionMsgOffset(_currentOffset.toString())
        .withNumRows(_numRowsConsumed).withInstanceId(_instanceId);
    if (_isOffHeap) {
      params.withMemoryUsedBytes(_memoryManager.getTotalAllocatedBytes());
    }

    _protocolHandler.segmentCannotBuild(params);
  }

  @VisibleForTesting
  SegmentCompletionProtocol.Response commit(String controllerVipUrl) {
    SegmentCompletionProtocol.Request.Params params = new SegmentCompletionProtocol.Request.Params();

    params.withSegmentName(_segmentNameStr).withStreamPartitionMsgOffset(_currentOffset.toString())
        .withNumRows(_numRowsConsumed).withInstanceId(_instanceId).withReason(_stopReason)
        .withBuildTimeMillis(_segmentBuildDescriptor.getBuildTimeMillis())
        .withSegmentSizeBytes(_segmentBuildDescriptor.getSegmentSizeBytes())
        .withWaitTimeMillis(_segmentBuildDescriptor.getWaitTimeMillis());
    if (_isOffHeap) {
      params.withMemoryUsedBytes(_memoryManager.getTotalAllocatedBytes());
    }

    SegmentCommitter segmentCommitter;
    try {
      segmentCommitter = _segmentCommitterFactory.createSegmentCommitter(params, controllerVipUrl);
    } catch (URISyntaxException e) {
      _segmentLogger.error("Failed to create a segment committer: ", e);
      return SegmentCompletionProtocol.RESP_NOT_SENT;
    }
    return segmentCommitter.commit(_segmentBuildDescriptor);
  }

  protected boolean buildSegmentAndReplace()
      throws Exception {
    SegmentBuildDescriptor descriptor = buildSegmentInternal(false);
    if (descriptor == null) {
      return false;
    }
    _realtimeTableDataManager.replaceConsumingSegment(_segmentNameStr);
    return true;
  }

  private void closeStreamConsumers() {
    closePartitionGroupConsumer();
    closePartitionMetadataProvider();
    if (_acquiredConsumerSemaphore.compareAndSet(true, false)) {
      _segmentLogger.info("Releasing the consumer semaphore");
      _consumerCoordinator.release();
    }
  }

  private void closePartitionGroupConsumer() {
    try {
      _partitionGroupConsumer.close();
    } catch (Exception e) {
      _segmentLogger.warn("Could not close stream consumer", e);
    }
  }

  private void closePartitionMetadataProvider() {
    if (_partitionMetadataProvider != null) {
      try {
        _partitionMetadataProvider.close();
      } catch (Exception e) {
        _segmentLogger.warn("Could not close stream metadata provider", e);
      }
    }
  }

  /**
   * Cleans up the metrics that reflects the state of the realtime segment.
   * This step is essential as the instance may not be the target location for some of the partitions.
   * E.g. if the number of partitions increases, or a host swap is needed, the target location for some partitions
   * may change,
   * and the current host remains to run. In this case, the current server would still keep the state of the old
   * partitions,
   * which no longer resides in this host any more, thus causes false positive information to the metric system.
   */
  private void cleanupMetrics() {
    _serverMetrics.removeTableGauge(_clientId, ServerGauge.LLC_PARTITION_CONSUMING);
    _serverMetrics.removeTableGauge(_clientId, ServerGauge.STREAM_DATA_LOSS);
  }

  protected void hold()
      throws InterruptedException {
    Thread.sleep(SegmentCompletionProtocol.MAX_HOLD_TIME_MS);
  }

  private static class ConsumptionStopIndicator {
    final StreamPartitionMsgOffset _offset;
    final String _segmentName;
    final String _instanceId;
    final Logger _logger;
    final ServerSegmentCompletionProtocolHandler _protocolHandler;
    final String _reason;
    private ConsumptionStopIndicator(StreamPartitionMsgOffset offset, String segmentName, String instanceId,
        ServerSegmentCompletionProtocolHandler protocolHandler, String reason, Logger logger) {
      _offset = offset;
      _segmentName = segmentName;
      _instanceId = instanceId;
      _protocolHandler = protocolHandler;
      _logger = logger;
      _reason = reason;
    }

    SegmentCompletionProtocol.Response postSegmentStoppedConsuming() {
      SegmentCompletionProtocol.Request.Params params = new SegmentCompletionProtocol.Request.Params();
      params.withStreamPartitionMsgOffset(_offset.toString()).withReason(_reason).withSegmentName(_segmentName)
          .withInstanceId(_instanceId);

      SegmentCompletionProtocol.Response response = _protocolHandler.segmentStoppedConsuming(params);
      _logger.info("Got response {}", response.toJsonString());
      return response;
    }
  }

  // Inform the controller that the server had to stop consuming due to an error.
  protected void postStopConsumedMsg(String reason) {
    ConsumptionStopIndicator indicator = new ConsumptionStopIndicator(_currentOffset,
        _segmentNameStr, _instanceId, _protocolHandler, reason, _segmentLogger);
    do {
      SegmentCompletionProtocol.Response response = indicator.postSegmentStoppedConsuming();
      if (response.getStatus() == SegmentCompletionProtocol.ControllerResponseStatus.PROCESSED) {
        break;
      }
      Uninterruptibles.sleepUninterruptibly(10, TimeUnit.SECONDS);
      _segmentLogger.info("Retrying after response {}", response.toJsonString());
    } while (!_shouldStop);
  }

  protected SegmentCompletionProtocol.Response postSegmentConsumedMsg() {
    // Post segmentConsumed to current leader.
    // Retry maybe once if leader is not found.
    SegmentCompletionProtocol.Request.Params params = new SegmentCompletionProtocol.Request.Params();
    params.withStreamPartitionMsgOffset(_currentOffset.toString()).withSegmentName(_segmentNameStr)
        .withReason(_stopReason).withNumRows(_numRowsConsumed).withInstanceId(_instanceId);
    if (_isOffHeap) {
      params.withMemoryUsedBytes(_memoryManager.getTotalAllocatedBytes());
    }
    return _protocolHandler.segmentConsumed(params);
  }

  private void removeSegmentFile() {
    if (_segmentBuildDescriptor != null) {
      _segmentBuildDescriptor.deleteSegmentFile();
      _segmentBuildDescriptor = null;
    }
  }

  public void goOnlineFromConsuming(SegmentZKMetadata segmentZKMetadata)
      throws InterruptedException {
    _serverMetrics.setValueOfTableGauge(_clientId, ServerGauge.LLC_PARTITION_CONSUMING, 0);
    try {
      // Remove the segment file before we do anything else.
      removeSegmentFile();
      _leaseExtender.removeSegment(_segmentNameStr);
      StreamPartitionMsgOffset endOffset = _streamPartitionMsgOffsetFactory.create(segmentZKMetadata.getEndOffset());
      _segmentLogger.info("State: {}, transitioning from CONSUMING to ONLINE (startOffset: {}, endOffset: {})", _state,
          _startOffset, endOffset);
      stop();
      _segmentLogger.info("Consumer thread stopped in state {}", _state);

      switch (_state) {
        case COMMITTED:
        case RETAINED:
          // Nothing to do. we already built local segment and swapped it with in-memory data.
          _segmentLogger.info("State {}. Nothing to do", _state.toString());
          break;
        case DISCARDED:
        case ERROR:
          _segmentLogger.info("State {}. Downloading to replace", _state.toString());
          downloadSegmentAndReplace(segmentZKMetadata);
          break;
        case CATCHING_UP:
        case HOLDING:
        case INITIAL_CONSUMING:
          switch (_segmentCompletionMode) {
            case DOWNLOAD:
              _segmentLogger.info("State {}. CompletionMode {}. Downloading to replace", _state.toString(),
                  _segmentCompletionMode);
              downloadSegmentAndReplace(segmentZKMetadata);
              break;
            case DEFAULT:
              // Allow to catch up upto final offset, and then replace.
              if (_currentOffset.compareTo(endOffset) > 0) {
                // We moved ahead of the offset that is committed in ZK.
                _segmentLogger
                    .warn("Current offset {} ahead of the offset in zk {}. Downloading to replace", _currentOffset,
                        endOffset);
                downloadSegmentAndReplace(segmentZKMetadata);
              } else if (_currentOffset.compareTo(endOffset) == 0) {
                _segmentLogger
                    .info("Current offset {} matches offset in zk {}. Replacing segment", _currentOffset, endOffset);
                buildSegmentAndReplace();
              } else {
                _segmentLogger.info("Attempting to catch up from offset {} to {} ", _currentOffset, endOffset);
                boolean success = catchupToFinalOffset(endOffset,
                    TimeUnit.MILLISECONDS.convert(MAX_TIME_FOR_CONSUMING_TO_ONLINE_IN_SECONDS, TimeUnit.SECONDS));
                if (success) {
                  _segmentLogger.info("Caught up to offset {}", _currentOffset);
                  buildSegmentAndReplace();
                } else {
                  _segmentLogger
                      .info("Could not catch up to offset (current = {}). Downloading to replace", _currentOffset);
                  downloadSegmentAndReplace(segmentZKMetadata);
                }
              }
              break;
            default:
              break;
          }
          break;
        default:
          _segmentLogger.info("Downloading to replace segment while in state {}", _state.toString());
          downloadSegmentAndReplace(segmentZKMetadata);
          break;
      }
    } catch (Exception e) {
      Utils.rethrowException(e);
    } finally {
      _serverMetrics.setValueOfTableGauge(_clientId, ServerGauge.LLC_PARTITION_CONSUMING, 0);
    }
  }

  protected void downloadSegmentAndReplace(SegmentZKMetadata segmentZKMetadata)
      throws Exception {
    if (_parallelSegmentConsumptionPolicy.isAllowedDuringDownload()) {
      closeStreamConsumers();
    }
    _realtimeTableDataManager.downloadAndReplaceConsumingSegment(segmentZKMetadata);
  }

  protected long now() {
    return System.currentTimeMillis();
  }

  private boolean catchupToFinalOffset(StreamPartitionMsgOffset endOffset, long timeoutMs) {
    _finalOffset = endOffset;
    _consumeEndTime = now() + timeoutMs;
    _state = State.CONSUMING_TO_ONLINE;
    _shouldStop = false;
    try {
      consumeLoop();
    } catch (Exception e) {
      // We will end up downloading the segment, so this is not a serious problem
      _segmentLogger.warn("Exception when catching up to final offset", e);
      return false;
    } finally {
      _serverMetrics.setValueOfTableGauge(_clientId, ServerGauge.LLC_PARTITION_CONSUMING, 0);
    }
    if (_currentOffset.compareTo(endOffset) != 0) {
      // Timeout?
      _segmentLogger.warn("Could not consume up to {} (current offset {})", endOffset, _currentOffset);
      return false;
    }

    return true;
  }

  @Override
  public void doOffload() {
    try {
      stop();
    } catch (Exception e) {
      _segmentLogger.error("Caught exception while stopping the consumer thread", e);
    }
    closeStreamConsumers();
    cleanupMetrics();
    _realtimeSegment.offload();
  }

  @Override
  protected void doDestroy() {
    _realtimeSegment.destroy();
  }

  public void startConsumption() {
    _consumerThread = new Thread(new PartitionConsumer(), _segmentNameStr);
    _segmentLogger.info("Created new consumer thread {} for {}", _consumerThread, this);
    _consumerThread.start();
  }

  /**
   * Stop the consuming thread.
   *
   * This method is invoked in 2 places:
   * 1. By the Helix thread when handling the segment state transition from CONSUMING to ONLINE. When this method is
   *    invoked, Helix thread should already hold the segment lock, and the consumer thread is not building the segment.
   *    We can safely interrupt the consumer thread and wait for it to join.
   * 2. By either the Helix thread or consumer thread to offload the segment. In this case, we can also safely interrupt
   *    the consumer thread because there is no need to build the segment.
   */
  public void stop()
      throws InterruptedException {
    _shouldStop = true;
    if (Thread.currentThread() != _consumerThread && _consumerThread.isAlive()) {
      // Interrupt the consumer thread and wait for it to join.
      _consumerThread.interrupt();
      _consumerThread.join();
    }
  }

  // Assume that this is called only on OFFLINE to CONSUMING transition.
  // If the transition is OFFLINE to ONLINE, the caller should have downloaded the segment and we don't reach here.
  public RealtimeSegmentDataManager(SegmentZKMetadata segmentZKMetadata, TableConfig tableConfig,
      RealtimeTableDataManager realtimeTableDataManager, String resourceDataDir, IndexLoadingConfig indexLoadingConfig,
      Schema schema, LLCSegmentName llcSegmentName, ConsumerCoordinator consumerCoordinator,
      ServerMetrics serverMetrics, @Nullable PartitionUpsertMetadataManager partitionUpsertMetadataManager,
      @Nullable PartitionDedupMetadataManager partitionDedupMetadataManager, BooleanSupplier isReadyToConsumeData)
      throws AttemptsExceededException, RetriableOperationException {
    _segBuildSemaphore = realtimeTableDataManager.getSegmentBuildSemaphore();
    _segmentZKMetadata = segmentZKMetadata;
    _tableConfig = tableConfig;
    _tableNameWithType = _tableConfig.getTableName();
    _realtimeTableDataManager = realtimeTableDataManager;
    _resourceDataDir = resourceDataDir;
    _schema = schema;
    _serverMetrics = serverMetrics;
    _partitionUpsertMetadataManager = partitionUpsertMetadataManager;
    _partitionDedupMetadataManager = partitionDedupMetadataManager;
    _isReadyToConsumeData = isReadyToConsumeData;
    _segmentVersion = indexLoadingConfig.getSegmentVersion();
    _instanceId = _realtimeTableDataManager.getInstanceId();
    _leaseExtender = SegmentBuildTimeLeaseExtender.getLeaseExtender(_tableNameWithType);
    _protocolHandler = new ServerSegmentCompletionProtocolHandler(_serverMetrics, _tableNameWithType);
    CompletionConfig completionConfig = _tableConfig.getValidationConfig().getCompletionConfig();
    _segmentCompletionMode = completionConfig != null
        && CompletionMode.DOWNLOAD.toString().equalsIgnoreCase(completionConfig.getCompletionMode())
        ? CompletionMode.DOWNLOAD : CompletionMode.DEFAULT;
    IngestionConfig ingestionConfig = tableConfig.getIngestionConfig();
    _trackFilteredMessageOffsets = ingestionConfig != null && ingestionConfig.getStreamIngestionConfig() != null
        && ingestionConfig.getStreamIngestionConfig().isTrackFilteredMessageOffsets();
    _parallelSegmentConsumptionPolicy = getParallelConsumptionPolicy();

    String timeColumnName = tableConfig.getValidationConfig().getTimeColumnName();
    // TODO Validate configs
    IndexingConfig indexingConfig = _tableConfig.getIndexingConfig();
    _partitionGroupId = llcSegmentName.getPartitionGroupId();
    _streamPatitionGroupId = IngestionConfigUtils.getStreamPartitionIdFromPinotPartitionId(_partitionGroupId);
    _streamConfig = new StreamConfig(_tableNameWithType, IngestionConfigUtils.getStreamConfigMaps(_tableConfig)
        .get(IngestionConfigUtils.getStreamConfigIndexFromPinotPartitionId(_partitionGroupId)));
    _streamConsumerFactory = StreamConsumerFactoryProvider.create(_streamConfig);
    _streamPartitionMsgOffsetFactory = _streamConsumerFactory.createStreamMsgOffsetFactory();
    String streamTopic = _streamConfig.getTopicName();
    _segmentNameStr = _segmentZKMetadata.getSegmentName();
    _partitionGroupConsumptionStatus =
        new PartitionGroupConsumptionStatus(_partitionGroupId, llcSegmentName.getSequenceNumber(),
            _streamPartitionMsgOffsetFactory.create(_segmentZKMetadata.getStartOffset()),
            _segmentZKMetadata.getEndOffset() == null ? null
                : _streamPartitionMsgOffsetFactory.create(_segmentZKMetadata.getEndOffset()),
            _segmentZKMetadata.getStatus().toString());
    _consumerCoordinator = consumerCoordinator;
    _acquiredConsumerSemaphore = new AtomicBoolean(false);
    InstanceDataManagerConfig instanceDataManagerConfig = indexLoadingConfig.getInstanceDataManagerConfig();
    String clientIdSuffix =
        instanceDataManagerConfig != null ? instanceDataManagerConfig.getConsumerClientIdSuffix() : null;
    if (StringUtils.isNotBlank(clientIdSuffix)) {
      _clientId = _tableNameWithType + "-" + streamTopic + "-" + _streamPatitionGroupId + "-" + clientIdSuffix;
    } else {
      _clientId = _tableNameWithType + "-" + streamTopic + "-" + _streamPatitionGroupId;
    }
    _segmentLogger = LoggerFactory.getLogger(RealtimeSegmentDataManager.class.getName() + "_" + _segmentNameStr);
    _tableStreamName = _tableNameWithType + "_" + streamTopic;
    if (indexLoadingConfig.isRealtimeOffHeapAllocation() && !indexLoadingConfig.isDirectRealtimeOffHeapAllocation()) {
      _memoryManager =
          new MmapMemoryManager(_realtimeTableDataManager.getConsumerDir(), _segmentNameStr, _serverMetrics);
    } else {
      // For on-heap allocation, we still need a memory manager for forward index.
      // Dictionary will be allocated on heap.
      _memoryManager = new DirectMemoryManager(_segmentNameStr, _serverMetrics);
    }

    _partitionRateLimiter = RealtimeConsumptionRateManager.getInstance()
        .createRateLimiter(_streamConfig, _tableNameWithType, _serverMetrics, _clientId);
    _serverRateLimiter = RealtimeConsumptionRateManager.getInstance().getServerRateLimiter();

    // Read the max number of rows
    int segmentMaxRowCount = segmentZKMetadata.getSizeThresholdToFlushSegment();
    if (segmentMaxRowCount <= 0) {
      segmentMaxRowCount = _streamConfig.getFlushThresholdRows();
    }
    if (segmentMaxRowCount <= 0) {
      segmentMaxRowCount = StreamConfig.DEFAULT_FLUSH_THRESHOLD_ROWS;
    }
    _segmentMaxRowCount = segmentMaxRowCount;

    _isOffHeap = indexLoadingConfig.isRealtimeOffHeapAllocation();
    _defaultNullHandlingEnabled = indexingConfig.isNullHandlingEnabled();

    // Start new realtime segment
    String consumerDir = realtimeTableDataManager.getConsumerDir();
    RealtimeSegmentConfig.Builder realtimeSegmentConfigBuilder =
        new RealtimeSegmentConfig.Builder(indexLoadingConfig).setTableNameWithType(_tableNameWithType)
            .setSegmentName(_segmentNameStr)
            .setStreamName(streamTopic).setSchema(_schema).setTimeColumnName(timeColumnName)
            .setCapacity(_segmentMaxRowCount).setAvgNumMultiValues(indexLoadingConfig.getRealtimeAvgMultiValueCount())
            .setSegmentZKMetadata(segmentZKMetadata)
            .setOffHeap(_isOffHeap).setMemoryManager(_memoryManager)
            .setStatsHistory(realtimeTableDataManager.getStatsHistory())
            .setAggregateMetrics(indexingConfig.isAggregateMetrics())
            .setIngestionAggregationConfigs(IngestionConfigUtils.getAggregationConfigs(tableConfig))
            .setDefaultNullHandlingEnabled(_defaultNullHandlingEnabled)
            .setConsumerDir(consumerDir).setUpsertMode(tableConfig.getUpsertMode())
            .setUpsertConsistencyMode(tableConfig.getUpsertConsistencyMode())
            .setPartitionUpsertMetadataManager(partitionUpsertMetadataManager)
            .setUpsertComparisonColumns(tableConfig.getUpsertComparisonColumns())
            .setUpsertDeleteRecordColumn(tableConfig.getUpsertDeleteRecordColumn())
            .setUpsertOutOfOrderRecordColumn(tableConfig.getOutOfOrderRecordColumn())
            .setUpsertDropOutOfOrderRecord(tableConfig.isDropOutOfOrderRecord())
            .setPartitionDedupMetadataManager(partitionDedupMetadataManager)
            .setDedupTimeColumn(tableConfig.getDedupTimeColumn())
            .setFieldConfigList(tableConfig.getFieldConfigList());

    // Create message decoder
    Set<String> fieldsToRead = IngestionUtils.getFieldsForRecordExtractor(_tableConfig, _schema);
    RetryPolicy retryPolicy = RetryPolicies.exponentialBackoffRetryPolicy(5, 1000L, 1.2f);
    AtomicReference<StreamDataDecoder> localStreamDataDecoder = new AtomicReference<>();
    try {
      retryPolicy.attempt(() -> {
        try {
          StreamMessageDecoder streamMessageDecoder = createMessageDecoder(fieldsToRead);
          localStreamDataDecoder.set(new StreamDataDecoderImpl(streamMessageDecoder));
          return true;
        } catch (Exception e) {
          _segmentLogger.warn("Failed to initialize the StreamMessageDecoder: ", e);
          return false;
        }
      });
    } catch (Exception e) {
      _realtimeTableDataManager.addSegmentError(_segmentNameStr,
          new SegmentErrorInfo(now(), "Failed to initialize the StreamMessageDecoder", e));
      throw e;
    }
    _streamDataDecoder = localStreamDataDecoder.get();

    try {
      _transformPipeline = new TransformPipeline(tableConfig, schema);
    } catch (Exception e) {
      _realtimeTableDataManager.addSegmentError(_segmentNameStr,
          new SegmentErrorInfo(now(), "Failed to initialize the TransformPipeline", e));
      throw e;
    }

    _allowConsumptionDuringCommit = allowConsumptionDuringCommit();

    // Acquire semaphore to create stream consumers
    try {
<<<<<<< HEAD
      long startTimeMs = System.currentTimeMillis();
      while (!_partitionGroupConsumerSemaphore.tryAcquire(5, TimeUnit.MINUTES)) {
        _segmentLogger.warn("Failed to acquire partitionGroupConsumerSemaphore in: {} ms. Retrying.",
            System.currentTimeMillis() - startTimeMs);

        if (_allowConsumptionDuringCommit) {
          if (!isSegmentInProgress()) {
            // if segment is online, no need to wait.
            throw new SegmentAlreadyExistsException("segment: " + _segmentNameStr + " status must be in progress");
          }
        }
      }
=======
      _consumerCoordinator.acquire(llcSegmentName);
>>>>>>> cf74f5ad
      _acquiredConsumerSemaphore.set(true);
    } catch (InterruptedException e) {
      String errorMsg = "InterruptedException when acquiring the partitionConsumerSemaphore";
      _segmentLogger.error(errorMsg);
      throw new RuntimeException(errorMsg + " for segment: " + _segmentNameStr);
    }

    try {
      _startOffset = _partitionGroupConsumptionStatus.getStartOffset();
      _currentOffset = _streamPartitionMsgOffsetFactory.create(_startOffset);
      makeStreamConsumer("Starting");
      createPartitionMetadataProvider("Starting");
      setPartitionParameters(realtimeSegmentConfigBuilder, indexingConfig.getSegmentPartitionConfig());
      _realtimeSegment = new MutableSegmentImpl(realtimeSegmentConfigBuilder.build(), serverMetrics);
      _resourceTmpDir = new File(resourceDataDir, RESOURCE_TEMP_DIR_NAME);
      if (!_resourceTmpDir.exists()) {
        _resourceTmpDir.mkdirs();
      }
      _state = State.INITIAL_CONSUMING;
      _latestStreamOffsetAtStartupTime = fetchLatestStreamOffset(5000);
      _consumeStartTime = now();
      setConsumeEndTime(segmentZKMetadata, _consumeStartTime);
      _segmentCommitterFactory =
          new SegmentCommitterFactory(_segmentLogger, _protocolHandler, tableConfig, indexLoadingConfig, serverMetrics);
<<<<<<< HEAD
      _segmentLogger
          .info("Starting consumption on realtime consuming segment {} maxRowCount {} maxEndTime {}", llcSegmentName,
              _segmentMaxRowCount, new DateTime(_consumeEndTime, DateTimeZone.UTC));
=======
      _segmentLogger.info("Starting consumption on realtime consuming segment {} maxRowCount {} maxEndTime {}",
          llcSegmentName, _segmentMaxRowCount, new DateTime(_consumeEndTime, DateTimeZone.UTC));
>>>>>>> cf74f5ad
    } catch (Throwable t) {
      // In case of exception thrown here, segment goes to ERROR state. Then any attempt to reset the segment from
      // ERROR -> OFFLINE -> CONSUMING via Helix Admin fails because the semaphore is acquired, but not released.
      // Hence releasing the semaphore here to unblock reset operation via Helix Admin.
      _segmentLogger.info("Releasing the consumer semaphore");
      _consumerCoordinator.release();
      _acquiredConsumerSemaphore.set(false);
      _realtimeTableDataManager.addSegmentError(_segmentNameStr, new SegmentErrorInfo(now(),
          "Failed to initialize segment data manager", t));
      _segmentLogger.warn(
          "Scheduling task to call controller to mark the segment as OFFLINE in Ideal State due"
           + " to initialization error: '{}'",
          t.getMessage());
      // Since we are going to throw exception from this thread (helix execution thread), the externalview
      // entry for this segment will be ERROR. We allow time for Helix to make this transition, and then
      // invoke controller API mark it OFFLINE in the idealstate.
      new Thread(() -> {
        ConsumptionStopIndicator indicator = new ConsumptionStopIndicator(_currentOffset, _segmentNameStr, _instanceId,
            _protocolHandler, "Consuming segment initialization error", _segmentLogger);
        try {
          // Allow 30s for Helix to mark currentstate and externalview to ERROR, because
          // we are about to receive an ERROR->OFFLINE state transition once we call
          // postSegmentStoppedConsuming() method.
          Thread.sleep(30_000);
          indicator.postSegmentStoppedConsuming();
        } catch (InterruptedException ie) {
          // We got interrupted trying to post stop-consumed message. Give up at this point
          return;
        }
      }).start();
      throw t;
    }
  }

<<<<<<< HEAD
  private boolean allowConsumptionDuringCommit() {
    if (_realtimeTableDataManager.isDedupEnabled()) {
      return false;
    }

    if (!_realtimeTableDataManager.isPartialUpsertEnabled()) {
      return true;
    }

    UpsertConfig upsertConfig = _tableConfig.getUpsertConfig();
    if (upsertConfig != null) {
      return upsertConfig.isAllowPartialUpsertConsumptionDuringCommit();
    }

    return true;
  }

  private boolean isSegmentInProgress() {
    SegmentZKMetadata segmentZKMetadata = _realtimeTableDataManager.fetchZKMetadata(_segmentNameStr);

    if (segmentZKMetadata == null) {
      _segmentLogger.error("segmentZKMetadata does not exists for segment: {}", _segmentNameStr);
      throw new RuntimeException("segmentZKMetadata does not exists.");
    }

    if (segmentZKMetadata.getStatus() != CommonConstants.Segment.Realtime.Status.IN_PROGRESS) {
      // it's certain at this point that there is a pending consuming -> online/offline transition message.
      // hence return from here and handle pending message instead.
      _segmentLogger.warn("segment: {} status must be {}. Skipping creation of RealtimeSegmentDataManager",
          _segmentNameStr, CommonConstants.Segment.Realtime.Status.IN_PROGRESS);
      return false;
    }

    return true;
=======
  @VisibleForTesting
  ParallelSegmentConsumptionPolicy getParallelConsumptionPolicy() {
    IngestionConfig ingestionConfig = _tableConfig.getIngestionConfig();
    ParallelSegmentConsumptionPolicy parallelSegmentConsumptionPolicy = null;
    boolean pauseless = false;
    if (ingestionConfig != null && ingestionConfig.getStreamIngestionConfig() != null) {
      parallelSegmentConsumptionPolicy =
          ingestionConfig.getStreamIngestionConfig().getParallelSegmentConsumptionPolicy();
      pauseless = ingestionConfig.getStreamIngestionConfig().isPauselessConsumptionEnabled();
    }
    if (parallelSegmentConsumptionPolicy != null) {
      return parallelSegmentConsumptionPolicy;
    }
    // When the policy is not set:
    // - Without dedup or partial upsert, allow consumption during build and download
    // - With dedup or partial upsert, in order to get consistent behavior we need to ensure the metadata contains all
    //   previous records before starting consumption:
    //   - If the table config allows consumption during commit, allow consumption during build and download
    //   - For pauseless tables, allow consumption during build, but disallow consumption during download
    //   - For non-pauseless tables, disallow consumption during build and download
    //     TODO: Revisit the non-pauseless handling
    if (_realtimeTableDataManager.isDedupEnabled()) {
      DedupConfig dedupConfig = _tableConfig.getDedupConfig();
      assert dedupConfig != null;
      if (dedupConfig.isAllowDedupConsumptionDuringCommit()) {
        return ParallelSegmentConsumptionPolicy.ALLOW_ALWAYS;
      }
      return pauseless ? ParallelSegmentConsumptionPolicy.ALLOW_DURING_BUILD_ONLY
          : ParallelSegmentConsumptionPolicy.DISALLOW_ALWAYS;
    }
    if (_realtimeTableDataManager.isPartialUpsertEnabled()) {
      UpsertConfig upsertConfig = _tableConfig.getUpsertConfig();
      assert upsertConfig != null;
      if (upsertConfig.isAllowPartialUpsertConsumptionDuringCommit()) {
        return ParallelSegmentConsumptionPolicy.ALLOW_ALWAYS;
      }
      return pauseless ? ParallelSegmentConsumptionPolicy.ALLOW_DURING_BUILD_ONLY
          : ParallelSegmentConsumptionPolicy.DISALLOW_ALWAYS;
    }
    return ParallelSegmentConsumptionPolicy.ALLOW_ALWAYS;
>>>>>>> cf74f5ad
  }

  private void setConsumeEndTime(SegmentZKMetadata segmentZKMetadata, long now) {
    long maxConsumeTimeMillis = _streamConfig.getFlushThresholdTimeMillis();
    _consumeEndTime = segmentZKMetadata.getCreationTime() + maxConsumeTimeMillis;

    // When we restart a server, the consuming segments retain their creationTime (derived from segment
    // metadata), but a couple of corner cases can happen:
    // (1) The server was down for a very long time, and the consuming segment is not yet completed.
    // (2) The consuming segment was just about to be completed, but the server went down.
    // In either of these two cases, if a different replica could not complete the segment, it is possible
    // that we get a value for _consumeEndTime that is in the very near future, or even in the past. In such
    // cases, we let some minimum consumption happen before we attempt to complete the segment (unless, of course
    // the max consumption time has been configured to be less than the minimum time we use in this class).
    long minConsumeTimeMillis =
        Math.min(maxConsumeTimeMillis, TimeUnit.MILLISECONDS.convert(MINIMUM_CONSUME_TIME_MINUTES, TimeUnit.MINUTES));
    if (_consumeEndTime - now < minConsumeTimeMillis) {
      _consumeEndTime = now + minConsumeTimeMillis;
    }
  }

  public long getTimeSinceEventLastConsumedMs() {
    return _idleTimer.getTimeSinceEventLastConsumedMs();
  }

  @Nullable
  public StreamPartitionMsgOffset fetchLatestStreamOffset(long maxWaitTimeMs, boolean useDebugLog) {
    return fetchStreamOffset(OffsetCriteria.LARGEST_OFFSET_CRITERIA, maxWaitTimeMs, useDebugLog);
  }

  @Nullable
  public StreamPartitionMsgOffset fetchLatestStreamOffset(long maxWaitTimeMs) {
    return fetchLatestStreamOffset(maxWaitTimeMs, false);
  }

  @Nullable
  public StreamPartitionMsgOffset fetchEarliestStreamOffset(long maxWaitTimeMs, boolean useDebugLog) {
    return fetchStreamOffset(OffsetCriteria.SMALLEST_OFFSET_CRITERIA, maxWaitTimeMs, useDebugLog);
  }

  @Nullable
  public StreamPartitionMsgOffset fetchEarliestStreamOffset(long maxWaitTimeMs) {
    return fetchEarliestStreamOffset(maxWaitTimeMs, false);
  }

  @Nullable
  private StreamPartitionMsgOffset fetchStreamOffset(OffsetCriteria offsetCriteria, long maxWaitTimeMs,
      boolean useDebugLog) {
    if (_partitionMetadataProvider == null) {
      createPartitionMetadataProvider("Fetch latest stream offset");
    }
    try {
      return _partitionMetadataProvider.fetchStreamPartitionOffset(offsetCriteria, maxWaitTimeMs);
    } catch (Exception e) {
      String logMessage = "Cannot fetch stream offset with criteria " + offsetCriteria + " for clientId " + _clientId
          + " and partitionGroupId " + _partitionGroupId + " with maxWaitTime " + maxWaitTimeMs;
      if (!useDebugLog) {
        _segmentLogger.warn(logMessage, e);
      } else {
        _segmentLogger.debug(logMessage, e);
      }
    }
    return null;
  }

  /*
   * set the following partition parameters in RT segment config builder:
   *  - partition column
   *  - partition function
   *  - partition group id
   */
  private void setPartitionParameters(RealtimeSegmentConfig.Builder realtimeSegmentConfigBuilder,
      SegmentPartitionConfig segmentPartitionConfig) {
    if (segmentPartitionConfig != null) {
      Map<String, ColumnPartitionConfig> columnPartitionMap = segmentPartitionConfig.getColumnPartitionMap();
      if (columnPartitionMap.size() == 1) {
        Map.Entry<String, ColumnPartitionConfig> entry = columnPartitionMap.entrySet().iterator().next();
        String partitionColumn = entry.getKey();
        ColumnPartitionConfig columnPartitionConfig = entry.getValue();
        String partitionFunctionName = columnPartitionConfig.getFunctionName();

        // NOTE: Here we compare the number of partitions from the config and the stream, and log a warning and emit a
        //       metric when they don't match, but use the one from the stream. The mismatch could happen when the
        //       stream partitions are changed, but the table config has not been updated to reflect the change.
        //       In such case, picking the number of partitions from the stream can keep the segment properly
        //       partitioned as long as the partition function is not changed.
        int numPartitions = columnPartitionConfig.getNumPartitions();
        try {
          // TODO: currentPartitionGroupConsumptionStatus should be fetched from idealState + segmentZkMetadata,
          //  so that we get back accurate partitionGroups info
          //  However this is not an issue for Kafka, since partitionGroups never expire and every partitionGroup has
          //  a single partition
          //  Fix this before opening support for partitioning in Kinesis
          int numPartitionGroups = _partitionMetadataProvider.computePartitionGroupMetadata(_clientId, _streamConfig,
              Collections.emptyList(), /*maxWaitTimeMs=*/15000).size();

          if (numPartitionGroups != numPartitions) {
            _segmentLogger.info(
                "Number of stream partitions: {} does not match number of partitions in the partition config: {}, "
                    + "using number of stream " + "partitions", numPartitionGroups, numPartitions);
            numPartitions = numPartitionGroups;
          }
        } catch (Exception e) {
          _segmentLogger.warn("Failed to get number of stream partitions in 5s, "
              + "using number of partitions in the partition config: {}", numPartitions, e);
          createPartitionMetadataProvider("Timeout getting number of stream partitions");
        }

        realtimeSegmentConfigBuilder.setPartitionColumn(partitionColumn);
        realtimeSegmentConfigBuilder.setPartitionFunction(
            PartitionFunctionFactory.getPartitionFunction(partitionFunctionName, numPartitions, null));
        realtimeSegmentConfigBuilder.setPartitionId(_partitionGroupId);
      } else {
        _segmentLogger.warn("Cannot partition on multiple columns: {}", columnPartitionMap.keySet());
      }
    }
  }

  /**
   * Creates a new stream consumer
   */
  private void makeStreamConsumer(String reason) {
    if (_partitionGroupConsumer != null) {
      closePartitionGroupConsumer();
    }
    _segmentLogger.info("Creating new stream consumer for topic partition {} , reason: {}", _clientId, reason);
    try {
      _partitionGroupConsumer =
          _streamConsumerFactory.createPartitionGroupConsumer(_clientId, _partitionGroupConsumptionStatus);
      _partitionGroupConsumer.start(_currentOffset);
    } catch (Exception e) {
      _segmentLogger.error("Faced exception while trying to recreate stream consumer for topic partition {} reason {}",
          _clientId, reason, e);
      _serverMetrics.addMeteredTableValue(_clientId, ServerMeter.STREAM_CONSUMER_CREATE_EXCEPTIONS, 1L);
      throw e;
    }
  }

  /**
   * Checkpoints existing consumer before creating a new consumer instance
   * Assumes there is a valid instance of {@link PartitionGroupConsumer}
   */
  private void recreateStreamConsumer(String reason) {
    _segmentLogger.info("Recreating stream consumer for topic partition {}, reason: {}", _clientId, reason);
    _currentOffset = _partitionGroupConsumer.checkpoint(_currentOffset);
    closePartitionGroupConsumer();
    try {
      _partitionGroupConsumer =
          _streamConsumerFactory.createPartitionGroupConsumer(_clientId, _partitionGroupConsumptionStatus);
      _partitionGroupConsumer.start(_currentOffset);
    } catch (Exception e) {
      _segmentLogger.error("Faced exception while trying to recreate stream consumer for topic partition {}", _clientId,
          e);
      _serverMetrics.addMeteredTableValue(_clientId, ServerMeter.STREAM_CONSUMER_CREATE_EXCEPTIONS, 1L);
      throw e;
    }
  }

  /**
   * Creates a new stream metadata provider
   */
  private void createPartitionMetadataProvider(String reason) {
    closePartitionMetadataProvider();
    _segmentLogger.info("Creating new partition metadata provider, reason: {}", reason);
    _partitionMetadataProvider = _streamConsumerFactory.createPartitionMetadataProvider(
        _clientId, _streamPatitionGroupId);
  }

  private void updateIngestionMetrics(RowMetadata metadata) {
    if (metadata != null) {
      try {
        StreamPartitionMsgOffset latestOffset = fetchLatestStreamOffset(5000, true);
        _realtimeTableDataManager.updateIngestionMetrics(_segmentNameStr, _partitionGroupId,
            metadata.getRecordIngestionTimeMs(), metadata.getFirstStreamRecordIngestionTimeMs(), metadata.getOffset(),
            latestOffset);
      } catch (Exception e) {
        _segmentLogger.warn("Failed to fetch latest offset for updating ingestion delay", e);
      }
    }
  }

  /**
   * Sets ingestion delay to zero in situations where we are caught up processing events.
   * TODO: Revisit if we should preserve the offset info.
   */
  private void setIngestionDelayToZero() {
    long currentTimeMs = System.currentTimeMillis();
    _realtimeTableDataManager.updateIngestionMetrics(_segmentNameStr, _partitionGroupId, currentTimeMs, currentTimeMs,
        null, null);
  }

  // This should be done during commit? We may not always commit when we build a segment....
  // TODO Call this method when we are loading the segment, which we do from table datamanager afaik
  private void updateCurrentDocumentCountMetrics() {

    // When updating of metrics is enabled, numRowsIndexed can be <= numRowsConsumed. This is because when in this
    // case when a new row with existing dimension combination comes in, we find the existing row and update metrics.

    // Number of rows indexed should be used for DOCUMENT_COUNT metric, and also for segment flush. Whereas,
    // Number of rows consumed should be used for consumption metric.
    long rowsIndexed = _numRowsIndexed - _lastUpdatedRowsIndexed.get();
    _serverMetrics.addValueToTableGauge(_tableNameWithType, ServerGauge.DOCUMENT_COUNT, rowsIndexed);
    _lastUpdatedRowsIndexed.set(_numRowsIndexed);
    final long now = now();
    final int rowsConsumed = _numRowsConsumed - _lastConsumedCount;
    final long prevTime = _lastLogTime == 0 ? _consumeStartTime : _lastLogTime;
    // Log every minute or 100k events
    if (now - prevTime > TimeUnit.MINUTES.toMillis(TIME_THRESHOLD_FOR_LOG_MINUTES)
        || rowsConsumed >= MSG_COUNT_THRESHOLD_FOR_LOG) {
      // multiply by 1000 to get events/sec. now and prevTime are in milliseconds.
      float consumedRate = ((float) rowsConsumed) * 1000 / (now - prevTime);
      _segmentLogger.info(
          "Consumed {} events from (rate:{}/s), currentOffset={}, numRowsConsumedSoFar={}, numRowsIndexedSoFar={}",
          rowsConsumed, consumedRate, _currentOffset, _numRowsConsumed, _numRowsIndexed);
      if (_filteredMessageOffsets.size() > 0) {
        if (_trackFilteredMessageOffsets) {
          _segmentLogger.info("Filtered events with offsets: {}", _filteredMessageOffsets);
        }
        _filteredMessageOffsets.clear();
      }
      _lastConsumedCount = _numRowsConsumed;
      _lastLogTime = now;
    }
  }

  /**
   * Creates a {@link StreamMessageDecoder} using properties in {@link StreamConfig}.
   *
   * @param fieldsToRead The fields to read from the source stream
   * @return The initialized StreamMessageDecoder
   */
  private StreamMessageDecoder createMessageDecoder(Set<String> fieldsToRead) {
    String decoderClass = _streamConfig.getDecoderClass();
    try {
      StreamMessageDecoder decoder = PluginManager.get().createInstance(decoderClass);
      decoder.init(fieldsToRead, _streamConfig, _tableConfig, _schema);
      return decoder;
    } catch (Exception e) {
      throw new RuntimeException(
          "Caught exception while creating StreamMessageDecoder from stream config: " + _streamConfig, e);
    }
  }

  @Override
  public MutableSegment getSegment() {
    return _realtimeSegment;
  }

  @Override
  public String getSegmentName() {
    return _segmentNameStr;
  }

  public void forceCommit() {
    _forceCommitMessageReceived = true;
  }
}<|MERGE_RESOLUTION|>--- conflicted
+++ resolved
@@ -80,11 +80,8 @@
 import org.apache.pinot.spi.config.table.SegmentZKPropsConfig;
 import org.apache.pinot.spi.config.table.TableConfig;
 import org.apache.pinot.spi.config.table.UpsertConfig;
-<<<<<<< HEAD
-=======
 import org.apache.pinot.spi.config.table.ingestion.IngestionConfig;
 import org.apache.pinot.spi.config.table.ingestion.ParallelSegmentConsumptionPolicy;
->>>>>>> cf74f5ad
 import org.apache.pinot.spi.data.Schema;
 import org.apache.pinot.spi.data.readers.GenericRow;
 import org.apache.pinot.spi.metrics.PinotMeter;
@@ -1681,26 +1678,9 @@
       throw e;
     }
 
-    _allowConsumptionDuringCommit = allowConsumptionDuringCommit();
-
     // Acquire semaphore to create stream consumers
     try {
-<<<<<<< HEAD
-      long startTimeMs = System.currentTimeMillis();
-      while (!_partitionGroupConsumerSemaphore.tryAcquire(5, TimeUnit.MINUTES)) {
-        _segmentLogger.warn("Failed to acquire partitionGroupConsumerSemaphore in: {} ms. Retrying.",
-            System.currentTimeMillis() - startTimeMs);
-
-        if (_allowConsumptionDuringCommit) {
-          if (!isSegmentInProgress()) {
-            // if segment is online, no need to wait.
-            throw new SegmentAlreadyExistsException("segment: " + _segmentNameStr + " status must be in progress");
-          }
-        }
-      }
-=======
       _consumerCoordinator.acquire(llcSegmentName);
->>>>>>> cf74f5ad
       _acquiredConsumerSemaphore.set(true);
     } catch (InterruptedException e) {
       String errorMsg = "InterruptedException when acquiring the partitionConsumerSemaphore";
@@ -1725,14 +1705,8 @@
       setConsumeEndTime(segmentZKMetadata, _consumeStartTime);
       _segmentCommitterFactory =
           new SegmentCommitterFactory(_segmentLogger, _protocolHandler, tableConfig, indexLoadingConfig, serverMetrics);
-<<<<<<< HEAD
-      _segmentLogger
-          .info("Starting consumption on realtime consuming segment {} maxRowCount {} maxEndTime {}", llcSegmentName,
-              _segmentMaxRowCount, new DateTime(_consumeEndTime, DateTimeZone.UTC));
-=======
       _segmentLogger.info("Starting consumption on realtime consuming segment {} maxRowCount {} maxEndTime {}",
           llcSegmentName, _segmentMaxRowCount, new DateTime(_consumeEndTime, DateTimeZone.UTC));
->>>>>>> cf74f5ad
     } catch (Throwable t) {
       // In case of exception thrown here, segment goes to ERROR state. Then any attempt to reset the segment from
       // ERROR -> OFFLINE -> CONSUMING via Helix Admin fails because the semaphore is acquired, but not released.
@@ -1767,42 +1741,6 @@
     }
   }
 
-<<<<<<< HEAD
-  private boolean allowConsumptionDuringCommit() {
-    if (_realtimeTableDataManager.isDedupEnabled()) {
-      return false;
-    }
-
-    if (!_realtimeTableDataManager.isPartialUpsertEnabled()) {
-      return true;
-    }
-
-    UpsertConfig upsertConfig = _tableConfig.getUpsertConfig();
-    if (upsertConfig != null) {
-      return upsertConfig.isAllowPartialUpsertConsumptionDuringCommit();
-    }
-
-    return true;
-  }
-
-  private boolean isSegmentInProgress() {
-    SegmentZKMetadata segmentZKMetadata = _realtimeTableDataManager.fetchZKMetadata(_segmentNameStr);
-
-    if (segmentZKMetadata == null) {
-      _segmentLogger.error("segmentZKMetadata does not exists for segment: {}", _segmentNameStr);
-      throw new RuntimeException("segmentZKMetadata does not exists.");
-    }
-
-    if (segmentZKMetadata.getStatus() != CommonConstants.Segment.Realtime.Status.IN_PROGRESS) {
-      // it's certain at this point that there is a pending consuming -> online/offline transition message.
-      // hence return from here and handle pending message instead.
-      _segmentLogger.warn("segment: {} status must be {}. Skipping creation of RealtimeSegmentDataManager",
-          _segmentNameStr, CommonConstants.Segment.Realtime.Status.IN_PROGRESS);
-      return false;
-    }
-
-    return true;
-=======
   @VisibleForTesting
   ParallelSegmentConsumptionPolicy getParallelConsumptionPolicy() {
     IngestionConfig ingestionConfig = _tableConfig.getIngestionConfig();
@@ -1843,7 +1781,6 @@
           : ParallelSegmentConsumptionPolicy.DISALLOW_ALWAYS;
     }
     return ParallelSegmentConsumptionPolicy.ALLOW_ALWAYS;
->>>>>>> cf74f5ad
   }
 
   private void setConsumeEndTime(SegmentZKMetadata segmentZKMetadata, long now) {
