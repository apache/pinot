/**
 * Licensed to the Apache Software Foundation (ASF) under one
 * or more contributor license agreements.  See the NOTICE file
 * distributed with this work for additional information
 * regarding copyright ownership.  The ASF licenses this file
 * to you under the Apache License, Version 2.0 (the
 * "License"); you may not use this file except in compliance
 * with the License.  You may obtain a copy of the License at
 *
 *   http://www.apache.org/licenses/LICENSE-2.0
 *
 * Unless required by applicable law or agreed to in writing,
 * software distributed under the License is distributed on an
 * "AS IS" BASIS, WITHOUT WARRANTIES OR CONDITIONS OF ANY
 * KIND, either express or implied.  See the License for the
 * specific language governing permissions and limitations
 * under the License.
 */
package org.apache.pinot.core.operator.filter.predicate;

import java.math.BigDecimal;
import java.util.Arrays;
import java.util.Objects;
import org.apache.pinot.common.request.context.predicate.EqPredicate;
import org.apache.pinot.segment.spi.index.reader.Dictionary;
import org.apache.pinot.spi.data.FieldSpec.DataType;
import org.apache.pinot.spi.utils.BooleanUtils;
import org.apache.pinot.spi.utils.BytesUtils;
import org.apache.pinot.spi.utils.TimestampUtils;


/**
 * Factory for EQ predicate evaluators.
 */
public class EqualsPredicateEvaluatorFactory {
  private EqualsPredicateEvaluatorFactory() {
  }

  /**
   * Create a new instance of dictionary based EQ predicate evaluator.
   *
   * @param eqPredicate EQ predicate to evaluate
   * @param dictionary Dictionary for the column
   * @param dataType Data type for the column
   * @return Dictionary based EQ predicate evaluator
   */
  public static BaseDictionaryBasedPredicateEvaluator newDictionaryBasedEvaluator(EqPredicate eqPredicate,
      Dictionary dictionary, DataType dataType) {
    return new DictionaryBasedEqPredicateEvaluator(eqPredicate, dictionary, dataType);
  }

  /**
   * Create a new instance of raw value based EQ predicate evaluator.
   *
   * @param eqPredicate EQ predicate to evaluate
   * @param dataType Data type for the column
   * @return Raw value based EQ predicate evaluator
   */
  public static BaseRawValueBasedPredicateEvaluator newRawValueBasedEvaluator(EqPredicate eqPredicate,
      DataType dataType) {
    String value = eqPredicate.getValue();
    switch (dataType) {
      case INT:
        return new IntRawValueBasedEqPredicateEvaluator(eqPredicate, Integer.parseInt(value));
      case LONG:
        return new LongRawValueBasedEqPredicateEvaluator(eqPredicate, Long.parseLong(value));
      case FLOAT:
        return new FloatRawValueBasedEqPredicateEvaluator(eqPredicate, Float.parseFloat(value));
      case DOUBLE:
        return new DoubleRawValueBasedEqPredicateEvaluator(eqPredicate, Double.parseDouble(value));
      case BIG_DECIMAL:
        return new BigDecimalRawValueBasedEqPredicateEvaluator(eqPredicate, new BigDecimal(value));
      case BOOLEAN:
        return new IntRawValueBasedEqPredicateEvaluator(eqPredicate, BooleanUtils.toInt(value));
      case TIMESTAMP:
        return new LongRawValueBasedEqPredicateEvaluator(eqPredicate, TimestampUtils.toMillisSinceEpoch(value));
      case STRING:
        return new StringRawValueBasedEqPredicateEvaluator(eqPredicate, value);
      case BYTES:
        return new BytesRawValueBasedEqPredicateEvaluator(eqPredicate, BytesUtils.toBytes(value));
      default:
        throw new IllegalStateException("Unsupported data type: " + dataType);
    }
  }

  private static final class DictionaryBasedEqPredicateEvaluator extends BaseDictionaryBasedPredicateEvaluator {
    final int _matchingDictId;
    final int[] _matchingDictIds;

    DictionaryBasedEqPredicateEvaluator(EqPredicate eqPredicate, Dictionary dictionary, DataType dataType) {
      super(eqPredicate);
      String predicateValue = PredicateUtils.getStoredValue(eqPredicate.getValue(), dataType);
      _matchingDictId = dictionary.indexOf(predicateValue);
      if (_matchingDictId >= 0) {
        _matchingDictIds = new int[]{_matchingDictId};
        if (dictionary.length() == 1) {
          _alwaysTrue = true;
        }
      } else {
        _matchingDictIds = new int[0];
        _alwaysFalse = true;
      }
    }

    @Override
    public boolean applySV(int dictId) {
      return _matchingDictId == dictId;
    }

    @Override
    public int applySV(int limit, int[] docIds, int[] values) {
      // reimplemented here to ensure applySV can be inlined
      int matches = 0;
      for (int i = 0; i < limit; i++) {
        int value = values[i];
        if (applySV(value)) {
          docIds[matches++] = docIds[i];
        }
      }
      return matches;
    }

    @Override
    public int[] getMatchingDictIds() {
      return _matchingDictIds;
    }
  }

  private static final class IntRawValueBasedEqPredicateEvaluator extends BaseRawValueBasedPredicateEvaluator {
    final int _matchingValue;

    IntRawValueBasedEqPredicateEvaluator(EqPredicate eqPredicate, int matchingValue) {
      super(eqPredicate);
      _matchingValue = matchingValue;
    }

    @Override
    public DataType getDataType() {
      return DataType.INT;
    }

    @Override
    public boolean applySV(int value) {
      return _matchingValue == value;
    }

    @Override
<<<<<<< HEAD
    public boolean applySV(Integer value) {
      // todo(nhejazi): handle and test other data types.
      return Objects.equals(_matchingValue, value);
=======
    public int applySV(int limit, int[] docIds, int[] values) {
      // reimplemented here to ensure applySV can be inlined
      int matches = 0;
      for (int i = 0; i < limit; i++) {
        int value = values[i];
        if (applySV(value)) {
          docIds[matches++] = docIds[i];
        }
      }
      return matches;
>>>>>>> 73316a6c
    }
  }

  private static final class LongRawValueBasedEqPredicateEvaluator extends BaseRawValueBasedPredicateEvaluator {
    final long _matchingValue;

    LongRawValueBasedEqPredicateEvaluator(EqPredicate eqPredicate, long matchingValue) {
      super(eqPredicate);
      _matchingValue = matchingValue;
    }

    @Override
    public DataType getDataType() {
      return DataType.LONG;
    }

    @Override
    public boolean applySV(long value) {
      return (_matchingValue == value);
    }

    @Override
    public int applySV(int limit, int[] docIds, long[] values) {
      // reimplemented here to ensure applySV can be inlined
      int matches = 0;
      for (int i = 0; i < limit; i++) {
        long value = values[i];
        if (applySV(value)) {
          docIds[matches++] = docIds[i];
        }
      }
      return matches;
    }
  }

  private static final class FloatRawValueBasedEqPredicateEvaluator extends BaseRawValueBasedPredicateEvaluator {
    final float _matchingValue;

    FloatRawValueBasedEqPredicateEvaluator(EqPredicate eqPredicate, float matchingValue) {
      super(eqPredicate);
      _matchingValue = matchingValue;
    }

    @Override
    public DataType getDataType() {
      return DataType.FLOAT;
    }

    @Override
    public boolean applySV(float value) {
      return _matchingValue == value;
    }

    @Override
    public int applySV(int limit, int[] docIds, float[] values) {
      // reimplemented here to ensure applySV can be inlined
      int matches = 0;
      for (int i = 0; i < limit; i++) {
        float value = values[i];
        if (applySV(value)) {
          docIds[matches++] = docIds[i];
        }
      }
      return matches;
    }
  }

  private static final class DoubleRawValueBasedEqPredicateEvaluator extends BaseRawValueBasedPredicateEvaluator {
    final double _matchingValue;

    DoubleRawValueBasedEqPredicateEvaluator(EqPredicate eqPredicate, double matchingValue) {
      super(eqPredicate);
      _matchingValue = matchingValue;
    }

    @Override
    public DataType getDataType() {
      return DataType.DOUBLE;
    }

    @Override
    public boolean applySV(double value) {
      return _matchingValue == value;
    }

    @Override
    public int applySV(int limit, int[] docIds, double[] values) {
      // reimplemented here to ensure applySV can be inlined
      int matches = 0;
      for (int i = 0; i < limit; i++) {
        double value = values[i];
        if (applySV(value)) {
          docIds[matches++] = docIds[i];
        }
      }
      return matches;
    }
  }

  private static final class BigDecimalRawValueBasedEqPredicateEvaluator extends BaseRawValueBasedPredicateEvaluator {
    final BigDecimal _matchingValue;

    BigDecimalRawValueBasedEqPredicateEvaluator(EqPredicate eqPredicate, BigDecimal matchingValue) {
      super(eqPredicate);
      _matchingValue = matchingValue;
    }

    @Override
    public DataType getDataType() {
      return DataType.BIG_DECIMAL;
    }

    @Override
    public boolean applySV(BigDecimal value) {
      return Objects.equals(_matchingValue, value);
    }
  }

  private static final class StringRawValueBasedEqPredicateEvaluator extends BaseRawValueBasedPredicateEvaluator {
    final String _matchingValue;

    StringRawValueBasedEqPredicateEvaluator(EqPredicate eqPredicate, String matchingValue) {
      super(eqPredicate);
      _matchingValue = matchingValue;
    }

    @Override
    public DataType getDataType() {
      return DataType.STRING;
    }

    @Override
    public boolean applySV(String value) {
      return _matchingValue.equals(value);
    }
  }

  private static final class BytesRawValueBasedEqPredicateEvaluator extends BaseRawValueBasedPredicateEvaluator {
    final byte[] _matchingValue;

    BytesRawValueBasedEqPredicateEvaluator(EqPredicate eqPredicate, byte[] matchingValue) {
      super(eqPredicate);
      _matchingValue = matchingValue;
    }

    @Override
    public DataType getDataType() {
      return DataType.BYTES;
    }

    @Override
    public boolean applySV(byte[] value) {
      return Arrays.equals(_matchingValue, value);
    }
  }
}<|MERGE_RESOLUTION|>--- conflicted
+++ resolved
@@ -141,15 +141,11 @@
 
     @Override
     public boolean applySV(int value) {
-      return _matchingValue == value;
-    }
-
-    @Override
-<<<<<<< HEAD
-    public boolean applySV(Integer value) {
       // todo(nhejazi): handle and test other data types.
       return Objects.equals(_matchingValue, value);
-=======
+    }
+
+    @Override
     public int applySV(int limit, int[] docIds, int[] values) {
       // reimplemented here to ensure applySV can be inlined
       int matches = 0;
@@ -160,7 +156,6 @@
         }
       }
       return matches;
->>>>>>> 73316a6c
     }
   }
 
