/**
 * Licensed to the Apache Software Foundation (ASF) under one
 * or more contributor license agreements.  See the NOTICE file
 * distributed with this work for additional information
 * regarding copyright ownership.  The ASF licenses this file
 * to you under the Apache License, Version 2.0 (the
 * "License"); you may not use this file except in compliance
 * with the License.  You may obtain a copy of the License at
 *
 *   http://www.apache.org/licenses/LICENSE-2.0
 *
 * Unless required by applicable law or agreed to in writing,
 * software distributed under the License is distributed on an
 * "AS IS" BASIS, WITHOUT WARRANTIES OR CONDITIONS OF ANY
 * KIND, either express or implied.  See the License for the
 * specific language governing permissions and limitations
 * under the License.
 */
package org.apache.pinot.core.operator.filter.predicate;

import java.math.BigDecimal;
import org.apache.pinot.common.request.context.predicate.Predicate;
import org.apache.pinot.spi.data.FieldSpec.DataType;


public interface PredicateEvaluator {

  /**
   * APIs for both dictionary based and raw value based predicate evaluator
   */

  /**
   * Get the predicate.
   */
  Predicate getPredicate();

  /**
   * Get the predicate type.
   */
  Predicate.Type getPredicateType();

  /**
   * Return whether the predicate evaluator is dictionary based or raw value based.
   */
  boolean isDictionaryBased();

  /**
   * Returns the data type expected by the PredicateEvaluator. Returns INT for dictionary-based PredicateEvaluator.
   */
  DataType getDataType();

  /**
   * Return whether the predicate is exclusive (e.g. NEQ, NOT_IN).
   */
  boolean isExclusive();

  /**
   * Return whether the predicate will always be evaluated as true.
   */
  boolean isAlwaysTrue();

  /**
   * Return whether the predicate will always be evaluated as false.
   */
  boolean isAlwaysFalse();

  /**
   * Apply a single-value entry to the predicate.
   *
   * @param value Dictionary id or raw value
   * @return Whether the entry matches the predicate
   */
  boolean applySV(int value);

  /**
<<<<<<< HEAD
   * Apply a single-value entry to the predicate.
   *
   * @param value Dictionary id or raw value
   * @return Whether the entry matches the predicate
   */
  boolean applySV(Integer value);
=======
   * Apply the predicate to a batch of single-value entries.
   * Compact matching entries into the prefix of the docIds array.
   *
   * @param limit How much of the input to consume.
   * @param docIds The docIds associated with the values - may be modified by invocation.
   * @param values Batch of dictionary ids or raw values.
   * @return the index of the first non-matching entry.
   */
  default int applySV(int limit, int[] docIds, int[] values) {
    int matches = 0;
    for (int i = 0; i < limit; i++) {
      int value = values[i];
      if (applySV(value)) {
        docIds[matches++] = docIds[i];
      }
    }
    return matches;
  }
>>>>>>> 73316a6c

  /**
   * Apply a multi-value entry to the predicate.
   *
   * @param values Array of dictionary ids or raw values
   * @param length Number of values in the entry
   * @return Whether the entry matches the predicate
   */
  boolean applyMV(int[] values, int length);

  /**
   * APIs for dictionary based predicate evaluator
   */

  /**
   * Get the number of matching dictionary ids.
   */
  int getNumMatchingDictIds();

  /**
   * Get the matching dictionary ids.
   */
  int[] getMatchingDictIds();

  /**
   * Get the number of non-matching dictionary ids.
   */
  int getNumNonMatchingDictIds();

  /**
   * Get the non-matching dictionary ids.
   */
  int[] getNonMatchingDictIds();

  /**
   * APIs for raw value based predicate evaluator.
   */

  /**
   * Apply a single-value entry to the predicate.
   *
   * @param value Raw value
   * @return Whether the entry matches the predicate
   */
  boolean applySV(long value);

  /**
   * Apply the predicate to a batch of single-value entries.
   * Compact matching entries into the prefix of the docIds array.
   *
   * @param limit How much of the input to consume.
   * @param docIds The docIds associated with the values - may be modified by invocation.
   * @param values Batch of raw values - may be modified by invocation.
   * @return the index of the first non-matching entry.
   */
  default int applySV(int limit, int[] docIds, long[] values) {
    int matches = 0;
    for (int i = 0; i < limit; i++) {
      long value = values[i];
      if (applySV(value)) {
        docIds[matches++] = docIds[i];
      }
    }
    return matches;
  }

  /**
   * Apply a multi-value entry to the predicate.
   *
   * @param values Array of raw values
   * @param length Number of values in the entry
   * @return Whether the entry matches the predicate
   */
  boolean applyMV(long[] values, int length);

  /**
   * Apply a single-value entry to the predicate.
   *
   * @param value Raw value
   * @return Whether the entry matches the predicate
   */
  boolean applySV(float value);

  /**
   * Apply the predicate to a batch of single-value entries.
   * Compact matching entries into the prefix of the docIds array.
   *
   * @param limit How much of the input to consume.
   * @param docIds The docIds associated with the values - may be modified by invocation.
   * @param values Batch of raw values - may be modified by invocation.
   * @return the index of the first non-matching entry.
   */
  default int applySV(int limit, int[] docIds, float[] values) {
    int matches = 0;
    for (int i = 0; i < limit; i++) {
      float value = values[i];
      if (applySV(value)) {
        docIds[matches++] = docIds[i];
      }
    }
    return matches;
  }

  /**
   * Apply a multi-value entry to the predicate.
   *
   * @param values Array of raw values
   * @param length Number of values in the entry
   * @return Whether the entry matches the predicate
   */
  boolean applyMV(float[] values, int length);

  /**
   * Apply a single-value entry to the predicate.
   *
   * @param value Raw value
   * @return Whether the entry matches the predicate
   */
  boolean applySV(double value);

  /**
   * Apply the predicate to a batch of single-value entries.
   * Compact matching entries into the prefix of the docIds array.
   *
   * @param limit How much of the input to consume.
   * @param docIds The docIds associated with the values - may be modified by invocation.
   * @param values Batch of raw values - may be modified by invocation.
   * @return the index of the first non-matching entry.
   */
  default int applySV(int limit, int[] docIds, double[] values) {
    int matches = 0;
    for (int i = 0; i < limit; i++) {
      double value = values[i];
      if (applySV(value)) {
        docIds[matches++] = docIds[i];
      }
    }
    return matches;
  }

  /**
   * Apply a multi-value entry to the predicate.
   *
   * @param values Array of raw values
   * @param length Number of values in the entry
   * @return Whether the entry matches the predicate
   */
  boolean applyMV(double[] values, int length);

  /**
   * Apply a single-value entry to the predicate.
   *
   * @param value Raw value
   * @return Whether the entry matches the predicate
   */
  boolean applySV(BigDecimal value);

  /**
   * Apply a single-value entry to the predicate.
   *
   * @param value Raw value
   * @return Whether the entry matches the predicate
   */
  boolean applySV(String value);

  /**
   * Apply a multi-value entry to the predicate.
   *
   * @param values Array of raw values
   * @param length Number of values in the entry
   * @return Whether the entry matches the predicate
   */
  boolean applyMV(String[] values, int length);

  /**
   * Apply a single-value entry to the predicate.
   *
   * @param value Raw value
   * @return Whether the entry matches the predicate
   */
  boolean applySV(byte[] value);

  /**
   * Apply a multi-value entry to the predicate.
   *
   * @param values Array of raw values
   * @param length Number of values in the entry
   * @return Whether the entry matches the predicate
   */
  boolean applyMV(byte[][] values, int length);
}<|MERGE_RESOLUTION|>--- conflicted
+++ resolved
@@ -73,14 +73,14 @@
   boolean applySV(int value);
 
   /**
-<<<<<<< HEAD
    * Apply a single-value entry to the predicate.
    *
    * @param value Dictionary id or raw value
    * @return Whether the entry matches the predicate
    */
   boolean applySV(Integer value);
-=======
+
+  /**
    * Apply the predicate to a batch of single-value entries.
    * Compact matching entries into the prefix of the docIds array.
    *
@@ -99,7 +99,6 @@
     }
     return matches;
   }
->>>>>>> 73316a6c
 
   /**
    * Apply a multi-value entry to the predicate.
