/**
 * Licensed to the Apache Software Foundation (ASF) under one
 * or more contributor license agreements.  See the NOTICE file
 * distributed with this work for additional information
 * regarding copyright ownership.  The ASF licenses this file
 * to you under the Apache License, Version 2.0 (the
 * "License"); you may not use this file except in compliance
 * with the License.  You may obtain a copy of the License at
 *
 *   http://www.apache.org/licenses/LICENSE-2.0
 *
 * Unless required by applicable law or agreed to in writing,
 * software distributed under the License is distributed on an
 * "AS IS" BASIS, WITHOUT WARRANTIES OR CONDITIONS OF ANY
 * KIND, either express or implied.  See the License for the
 * specific language governing permissions and limitations
 * under the License.
 */
package org.apache.pinot.core.accounting;

import com.fasterxml.jackson.annotation.JsonIgnore;
import java.util.concurrent.atomic.AtomicReference;
import javax.annotation.Nullable;
import org.apache.pinot.spi.accounting.ThreadExecutionContext;
import org.apache.pinot.spi.accounting.ThreadResourceSnapshot;
import org.apache.pinot.spi.accounting.ThreadResourceTracker;
import org.apache.pinot.spi.utils.CommonConstants;


/**
 * Entries for thread level stats and task info collection used on server/broker
 */
public class CPUMemThreadLevelAccountingObjects {

  /**
   * Entry to track the task execution status and usage stats of a Thread
   * (including but not limited to server worker thread, runner thread, broker jetty thread, or broker netty thread)
   */
  public static class ThreadEntry implements ThreadResourceTracker {
    // current query_id, task_id of the thread; this field is accessed by the thread itself and the accountant
    AtomicReference<TaskEntry> _currentThreadTaskStatus = new AtomicReference<>();
    // current sample of thread memory usage/cputime ; this field is accessed by the thread itself and the accountant
    volatile long _currentThreadCPUTimeSampleMS = 0;
    volatile long _currentThreadMemoryAllocationSampleBytes = 0;

    // reference point for start time/bytes
    private final ThreadResourceSnapshot _threadResourceSnapshot = new ThreadResourceSnapshot();

    // previous query_id, task_id of the thread, this field should only be accessed by the accountant
    TaskEntry _previousThreadTaskStatus = null;
    // previous cpu time and memory allocation of the thread
    // these fields should only be accessed by the accountant
    long _previousThreadCPUTimeSampleMS = 0;
    long _previousThreadMemoryAllocationSampleBytes = 0;

    // error message store per runner/worker thread,
    // will put preemption reasons in this for the killed thread to pickup
    AtomicReference<Exception> _errorStatus = new AtomicReference<>();

    @Override
    public String toString() {
      TaskEntry taskEntry = _currentThreadTaskStatus.get();
      return "ThreadEntry{"
          + "_currentThreadTaskStatus=" + (taskEntry == null ? "idle" : taskEntry.toString())
          + ", _errorStatus=" + _errorStatus
          + '}';
    }

    /**
     * set the thread tracking info to null and usage samples to zero
     */
    public void setToIdle() {
      // clear task info
      _currentThreadTaskStatus.set(null);
      // clear CPU time
      _currentThreadCPUTimeSampleMS = 0;
      // clear memory usage
      _currentThreadMemoryAllocationSampleBytes = 0;
    }

    /**
     *
     * @return the current query id on the thread, {@code null} if idle
     */
    @JsonIgnore
    @Nullable
    public TaskEntry getCurrentThreadTaskStatus() {
      return _currentThreadTaskStatus.get();
    }

    public long getCPUTimeMS() {
      return _currentThreadCPUTimeSampleMS;
    }

    public long getAllocatedBytes() {
      return _currentThreadMemoryAllocationSampleBytes;
    }

    @Nullable
    public String getQueryId() {
      TaskEntry taskEntry = _currentThreadTaskStatus.get();
      return taskEntry == null ? null : taskEntry.getQueryId();
    }

    public int getTaskId() {
      TaskEntry taskEntry = _currentThreadTaskStatus.get();
      return taskEntry == null ? -1 : taskEntry.getTaskId();
    }

    @Override
    public ThreadExecutionContext.TaskType getTaskType() {
      TaskEntry taskEntry = _currentThreadTaskStatus.get();
      return taskEntry == null ? ThreadExecutionContext.TaskType.UNKNOWN : taskEntry.getTaskType();
    }

<<<<<<< HEAD
    public void setThreadTaskStatus(@Nullable String queryId, int taskId, ThreadExecutionContext.TaskType taskType,
        @Nonnull Thread anchorThread, @Nullable String workloadName) {
      _currentThreadTaskStatus.set(new TaskEntry(queryId, taskId, taskType, anchorThread, workloadName));
=======
    public void setThreadTaskStatus(String queryId, int taskId, ThreadExecutionContext.TaskType taskType,
        Thread anchorThread, String workloadName) {
      _currentThreadTaskStatus.set(new TaskEntry(queryId, taskId, taskType, anchorThread, workloadName));
      _threadResourceSnapshot.reset();
    }

    /**
     * Note that the precision does not match the name of the variable.
     * _currentThreadCPUTimeSampleMS is in nanoseconds, but the variable name suggests milliseconds.
     * This is to maintain backward compatibility. It replaces code that set the value in nanoseconds.
     */
    public void updateCpuSnapshot() {
      _currentThreadCPUTimeSampleMS = _threadResourceSnapshot.getCpuTimeNs();
    }

    public void updateMemorySnapshot() {
      _currentThreadMemoryAllocationSampleBytes = _threadResourceSnapshot.getAllocatedBytes();
>>>>>>> f21dcf2c
    }
  }

  /**
   * Class to track the execution status of a thread. query_id is an instance level unique query_id,
   * taskId is the worker thread id when we have a runner-worker thread model
   * anchor thread refers to the runner in runner-worker thread model
   */
  public static class TaskEntry implements ThreadExecutionContext {
    private final String _queryId;
    private final int _taskId;
    private final Thread _anchorThread;
    private final TaskType _taskType;

    private final String _workloadName;

    public boolean isAnchorThread() {
      return _taskId == CommonConstants.Accounting.ANCHOR_TASK_ID;
    }

<<<<<<< HEAD
    public TaskEntry(String queryId, int taskId, TaskType taskType, Thread anchorThread,
        @Nullable String workloadName) {
=======
    public TaskEntry(String queryId, int taskId, TaskType taskType, Thread anchorThread, String workloadName) {
>>>>>>> f21dcf2c
      _queryId = queryId;
      _taskId = taskId;
      _anchorThread = anchorThread;
      _taskType = taskType;
      _workloadName = workloadName;
    }

    public String getQueryId() {
      return _queryId;
    }

    public int getTaskId() {
      return _taskId;
    }

    public Thread getAnchorThread() {
      return _anchorThread;
    }

    @Override
    public TaskType getTaskType() {
      return _taskType;
    }


    public String getWorkloadName() {
      return _workloadName;
    }

    @Override
    public String toString() {
      return "TaskEntry{" + "_queryId='" + _queryId + '\'' + ", _taskId=" + _taskId + ", _rootThread=" + _anchorThread
          + ", _taskType=" + _taskType + ", _workloadName=" + _workloadName + '}';
    }
  }
}<|MERGE_RESOLUTION|>--- conflicted
+++ resolved
@@ -113,11 +113,6 @@
       return taskEntry == null ? ThreadExecutionContext.TaskType.UNKNOWN : taskEntry.getTaskType();
     }
 
-<<<<<<< HEAD
-    public void setThreadTaskStatus(@Nullable String queryId, int taskId, ThreadExecutionContext.TaskType taskType,
-        @Nonnull Thread anchorThread, @Nullable String workloadName) {
-      _currentThreadTaskStatus.set(new TaskEntry(queryId, taskId, taskType, anchorThread, workloadName));
-=======
     public void setThreadTaskStatus(String queryId, int taskId, ThreadExecutionContext.TaskType taskType,
         Thread anchorThread, String workloadName) {
       _currentThreadTaskStatus.set(new TaskEntry(queryId, taskId, taskType, anchorThread, workloadName));
@@ -135,7 +130,6 @@
 
     public void updateMemorySnapshot() {
       _currentThreadMemoryAllocationSampleBytes = _threadResourceSnapshot.getAllocatedBytes();
->>>>>>> f21dcf2c
     }
   }
 
@@ -156,12 +150,7 @@
       return _taskId == CommonConstants.Accounting.ANCHOR_TASK_ID;
     }
 
-<<<<<<< HEAD
-    public TaskEntry(String queryId, int taskId, TaskType taskType, Thread anchorThread,
-        @Nullable String workloadName) {
-=======
     public TaskEntry(String queryId, int taskId, TaskType taskType, Thread anchorThread, String workloadName) {
->>>>>>> f21dcf2c
       _queryId = queryId;
       _taskId = taskId;
       _anchorThread = anchorThread;
