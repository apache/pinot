/**
 * Licensed to the Apache Software Foundation (ASF) under one
 * or more contributor license agreements.  See the NOTICE file
 * distributed with this work for additional information
 * regarding copyright ownership.  The ASF licenses this file
 * to you under the Apache License, Version 2.0 (the
 * "License"); you may not use this file except in compliance
 * with the License.  You may obtain a copy of the License at
 *
 *   http://www.apache.org/licenses/LICENSE-2.0
 *
 * Unless required by applicable law or agreed to in writing,
 * software distributed under the License is distributed on an
 * "AS IS" BASIS, WITHOUT WARRANTIES OR CONDITIONS OF ANY
 * KIND, either express or implied.  See the License for the
 * specific language governing permissions and limitations
 * under the License.
 */
package org.apache.pinot.core.accounting;

import com.fasterxml.jackson.annotation.JsonIgnore;
import java.util.concurrent.atomic.AtomicReference;
import javax.annotation.Nullable;
import org.apache.pinot.spi.accounting.ThreadExecutionContext;
import org.apache.pinot.spi.accounting.ThreadResourceSnapshot;
import org.apache.pinot.spi.accounting.ThreadResourceTracker;
import org.apache.pinot.spi.utils.CommonConstants;


/**
 * Entries for thread level stats and task info collection used on server/broker
 */
public class CPUMemThreadLevelAccountingObjects {

  /**
   * Entry to track the task execution status and usage stats of a Thread
   * (including but not limited to server worker thread, runner thread, broker jetty thread, or broker netty thread)
   */
  public static class ThreadEntry implements ThreadResourceTracker {
    // current query_id, task_id of the thread; this field is accessed by the thread itself and the accountant
    AtomicReference<TaskEntry> _currentThreadTaskStatus = new AtomicReference<>();
    // current sample of thread memory usage/cputime ; this field is accessed by the thread itself and the accountant
    volatile long _currentThreadCPUTimeSampleMS = 0;
    volatile long _currentThreadMemoryAllocationSampleBytes = 0;

    // reference point for start time/bytes
    private final ThreadResourceSnapshot _threadResourceSnapshot = new ThreadResourceSnapshot();

    // previous query_id, task_id of the thread, this field should only be accessed by the accountant
    TaskEntry _previousThreadTaskStatus = null;
    // previous cpu time and memory allocation of the thread
    // these fields should only be accessed by the accountant
    long _previousThreadCPUTimeSampleMS = 0;
    long _previousThreadMemoryAllocationSampleBytes = 0;

    // error message store per runner/worker thread,
    // will put preemption reasons in this for the killed thread to pickup
    AtomicReference<Exception> _errorStatus = new AtomicReference<>();

    @Override
    public String toString() {
      TaskEntry taskEntry = _currentThreadTaskStatus.get();
      return "ThreadEntry{"
          + "_currentThreadTaskStatus=" + (taskEntry == null ? "idle" : taskEntry.toString())
          + ", _errorStatus=" + _errorStatus
          + '}';
    }

    /**
     * set the thread tracking info to null and usage samples to zero
     */
    public void setToIdle() {
      // clear task info
      _currentThreadTaskStatus.set(null);
      // clear CPU time
      _currentThreadCPUTimeSampleMS = 0;
      // clear memory usage
      _currentThreadMemoryAllocationSampleBytes = 0;
    }

    /**
     *
     * @return the current query id on the thread, {@code null} if idle
     */
    @JsonIgnore
    @Nullable
    public TaskEntry getCurrentThreadTaskStatus() {
      return _currentThreadTaskStatus.get();
    }

    public long getCPUTimeMS() {
      return _currentThreadCPUTimeSampleMS;
    }

    public long getAllocatedBytes() {
      return _currentThreadMemoryAllocationSampleBytes;
    }

    @Nullable
    public String getQueryId() {
      TaskEntry taskEntry = _currentThreadTaskStatus.get();
      return taskEntry == null ? null : taskEntry.getQueryId();
    }

    public int getTaskId() {
      TaskEntry taskEntry = _currentThreadTaskStatus.get();
      return taskEntry == null ? -1 : taskEntry.getTaskId();
    }

    @Override
    public ThreadExecutionContext.TaskType getTaskType() {
      TaskEntry taskEntry = _currentThreadTaskStatus.get();
      return taskEntry == null ? ThreadExecutionContext.TaskType.UNKNOWN : taskEntry.getTaskType();
    }

    public void setThreadTaskStatus(String queryId, int taskId, ThreadExecutionContext.TaskType taskType,
<<<<<<< HEAD
        @Nonnull Thread anchorThread, @Nullable String workloadName) {
      _currentThreadTaskStatus.set(new TaskEntry(queryId, taskId, taskType, anchorThread, workloadName));
=======
        Thread anchorThread) {
      _currentThreadTaskStatus.set(new TaskEntry(queryId, taskId, taskType, anchorThread));
>>>>>>> aa6a6738
      _threadResourceSnapshot.reset();
    }

    /**
     * Note that the precision does not match the name of the variable.
     * _currentThreadCPUTimeSampleMS is in nanoseconds, but the variable name suggests milliseconds.
     * This is to maintain backward compatibility. It replaces code that set the value in nanoseconds.
     */
    public void updateCpuSnapshot() {
      _currentThreadCPUTimeSampleMS = _threadResourceSnapshot.getCpuTimeNs();
    }

    public void updateMemorySnapshot() {
      _currentThreadMemoryAllocationSampleBytes = _threadResourceSnapshot.getAllocatedBytes();
    }
  }

  /**
   * Class to track the execution status of a thread. query_id is an instance level unique query_id,
   * taskId is the worker thread id when we have a runner-worker thread model
   * anchor thread refers to the runner in runner-worker thread model
   */
  public static class TaskEntry implements ThreadExecutionContext {
    private final String _queryId;
    private final int _taskId;
    private final Thread _anchorThread;
    private final TaskType _taskType;

    private final String _workloadName;

    public boolean isAnchorThread() {
      return _taskId == CommonConstants.Accounting.ANCHOR_TASK_ID;
    }

    public TaskEntry(String queryId, int taskId, TaskType taskType, Thread anchorThread,
        @Nullable String workloadName) {
      _queryId = queryId;
      _taskId = taskId;
      _anchorThread = anchorThread;
      _taskType = taskType;
      _workloadName = workloadName;
    }

    public String getQueryId() {
      return _queryId;
    }

    public int getTaskId() {
      return _taskId;
    }

    public Thread getAnchorThread() {
      return _anchorThread;
    }

    @Override
    public TaskType getTaskType() {
      return _taskType;
    }


    public String getWorkloadName() {
      return _workloadName;
    }

    @Override
    public String toString() {
      return "TaskEntry{" + "_queryId='" + _queryId + '\'' + ", _taskId=" + _taskId + ", _rootThread=" + _anchorThread
          + ", _taskType=" + _taskType + ", _workloadName=" + _workloadName + '}';
    }
  }
}<|MERGE_RESOLUTION|>--- conflicted
+++ resolved
@@ -114,13 +114,8 @@
     }
 
     public void setThreadTaskStatus(String queryId, int taskId, ThreadExecutionContext.TaskType taskType,
-<<<<<<< HEAD
-        @Nonnull Thread anchorThread, @Nullable String workloadName) {
+        Thread anchorThread, @Nullable String workloadName) {
       _currentThreadTaskStatus.set(new TaskEntry(queryId, taskId, taskType, anchorThread, workloadName));
-=======
-        Thread anchorThread) {
-      _currentThreadTaskStatus.set(new TaskEntry(queryId, taskId, taskType, anchorThread));
->>>>>>> aa6a6738
       _threadResourceSnapshot.reset();
     }
 
