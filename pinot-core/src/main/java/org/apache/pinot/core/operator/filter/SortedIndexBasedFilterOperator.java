/**
 * Licensed to the Apache Software Foundation (ASF) under one
 * or more contributor license agreements.  See the NOTICE file
 * distributed with this work for additional information
 * regarding copyright ownership.  The ASF licenses this file
 * to you under the Apache License, Version 2.0 (the
 * "License"); you may not use this file except in compliance
 * with the License.  You may obtain a copy of the License at
 *
 *   http://www.apache.org/licenses/LICENSE-2.0
 *
 * Unless required by applicable law or agreed to in writing,
 * software distributed under the License is distributed on an
 * "AS IS" BASIS, WITHOUT WARRANTIES OR CONDITIONS OF ANY
 * KIND, either express or implied.  See the License for the
 * specific language governing permissions and limitations
 * under the License.
 */
package org.apache.pinot.core.operator.filter;

import com.google.common.base.Preconditions;
import java.util.ArrayList;
import java.util.Arrays;
import java.util.Collections;
import java.util.List;
import org.apache.pinot.core.common.BlockDocIdSet;
import org.apache.pinot.core.common.Operator;
import org.apache.pinot.core.operator.docidsets.SortedDocIdSet;
import org.apache.pinot.core.operator.filter.predicate.PredicateEvaluator;
import org.apache.pinot.core.operator.filter.predicate.RangePredicateEvaluatorFactory.SortedDictionaryBasedRangePredicateEvaluator;
import org.apache.pinot.core.query.request.context.QueryContext;
import org.apache.pinot.segment.spi.datasource.DataSource;
import org.apache.pinot.segment.spi.index.reader.SortedIndexReader;
import org.apache.pinot.spi.utils.Pairs.IntPair;
import org.roaringbitmap.buffer.MutableRoaringBitmap;


public class SortedIndexBasedFilterOperator extends NullHandlingSupportedSingleColumnLeafFilterOperator {
  private static final String EXPLAIN_NAME = "FILTER_SORTED_INDEX";

  private final PredicateEvaluator _predicateEvaluator;
  private final SortedIndexReader<?> _sortedIndexReader;

<<<<<<< HEAD
  SortedIndexBasedFilterOperator(QueryContext queryContext, PredicateEvaluator predicateEvaluator,
      DataSource dataSource, int numDocs) {
    super(queryContext, dataSource, numDocs);
=======
  SortedIndexBasedFilterOperator(PredicateEvaluator predicateEvaluator, DataSource dataSource, int numDocs,
      boolean nullHandlingEnabled) {
    super(numDocs, nullHandlingEnabled);
>>>>>>> d83d1e87
    _predicateEvaluator = predicateEvaluator;
    _sortedIndexReader = (SortedIndexReader<?>) dataSource.getInvertedIndex();
  }

  @Override
<<<<<<< HEAD
  protected BlockDocIdSet getNextBlockWithoutNullHandling() {
=======
  protected BlockDocIdSet getTrues() {
>>>>>>> d83d1e87
    // At this point, we need to create a list of matching docIdRanges.
    //
    // There are two kinds of operators:
    // - "Additive" operators (EQ, IN, RANGE): Build up a list of matching docIdRanges with adjacent ones merged.
    // - "Subtractive" operators (NEQ, NOT IN): Build up a list of non-matching docIdRanges with adjacent ones merged,
    //   then subtract them from the range of [0, numDocs) to get a list of matching docIdRanges.

    if (_predicateEvaluator instanceof SortedDictionaryBasedRangePredicateEvaluator) {
      // For RANGE predicate, use start/end document id to construct a new document id range
      SortedDictionaryBasedRangePredicateEvaluator rangePredicateEvaluator =
          (SortedDictionaryBasedRangePredicateEvaluator) _predicateEvaluator;
      int startDocId = _sortedIndexReader.getDocIds(rangePredicateEvaluator.getStartDictId()).getLeft();
      // NOTE: End dictionary id is exclusive in OfflineDictionaryBasedRangePredicateEvaluator.
      int endDocId = _sortedIndexReader.getDocIds(rangePredicateEvaluator.getEndDictId() - 1).getRight();
      return new SortedDocIdSet(Collections.singletonList(new IntPair(startDocId, endDocId)));
    } else {
      boolean exclusive = _predicateEvaluator.isExclusive();
      int[] dictIds =
          exclusive ? _predicateEvaluator.getNonMatchingDictIds() : _predicateEvaluator.getMatchingDictIds();
      int numDictIds = dictIds.length;
      // NOTE: PredicateEvaluator without matching/non-matching dictionary ids should not reach here.
      Preconditions.checkState(numDictIds > 0);
      if (numDictIds == 1) {
        IntPair docIdRange = _sortedIndexReader.getDocIds(dictIds[0]);
        if (exclusive) {
          // NOTE: docIdRange has inclusive start and end.
          List<IntPair> docIdRanges = new ArrayList<>(2);
          int firstDocId = docIdRange.getLeft();
          if (firstDocId > 0) {
            docIdRanges.add(new IntPair(0, firstDocId - 1));
          }
          int lastDocId = docIdRange.getRight();
          if (lastDocId < _numDocs - 1) {
            docIdRanges.add(new IntPair(lastDocId + 1, _numDocs - 1));
          }
          return new SortedDocIdSet(docIdRanges);
        } else {
          return new SortedDocIdSet(Collections.singletonList(docIdRange));
        }
      } else {
        // Sort the dictIds in ascending order so that their respective docIdRanges are adjacent if they are adjacent
        Arrays.sort(dictIds);

        // Merge adjacent docIdRanges
        List<IntPair> docIdRanges = new ArrayList<>();
        IntPair lastDocIdRange = _sortedIndexReader.getDocIds(dictIds[0]);
        for (int i = 1; i < numDictIds; i++) {
          IntPair docIdRange = _sortedIndexReader.getDocIds(dictIds[i]);
          // NOTE: docIdRange has inclusive start and end.
          if (docIdRange.getLeft() == lastDocIdRange.getRight() + 1) {
            lastDocIdRange.setRight(docIdRange.getRight());
          } else {
            docIdRanges.add(lastDocIdRange);
            lastDocIdRange = docIdRange;
          }
        }
        docIdRanges.add(lastDocIdRange);

        if (exclusive) {
          // Invert the docIdRanges
          int numDocIdRanges = docIdRanges.size();
          List<IntPair> invertedDocIdRanges = new ArrayList<>(numDocIdRanges + 1);
          // NOTE: docIdRange has inclusive start and end.
          int firstDocId = docIdRanges.get(0).getLeft();
          if (firstDocId > 0) {
            invertedDocIdRanges.add(new IntPair(0, firstDocId - 1));
          }
          for (int i = 0; i < numDocIdRanges - 1; i++) {
            invertedDocIdRanges
                .add(new IntPair(docIdRanges.get(i).getRight() + 1, docIdRanges.get(i + 1).getLeft() - 1));
          }
          int lastDocId = docIdRanges.get(numDocIdRanges - 1).getRight();
          if (lastDocId < _numDocs - 1) {
            invertedDocIdRanges.add(new IntPair(lastDocId + 1, _numDocs - 1));
          }
          docIdRanges = invertedDocIdRanges;
        }

        return new SortedDocIdSet(docIdRanges);
      }
    }
  }

  @Override
  public boolean canOptimizeCount() {
    return true;
  }

  @Override
  public int getNumMatchingDocs() {
    int count = 0;
    boolean exclusive = _predicateEvaluator.isExclusive();
    if (_predicateEvaluator instanceof SortedDictionaryBasedRangePredicateEvaluator) {
      // For RANGE predicate, use start/end document id to construct a new document id range
      SortedDictionaryBasedRangePredicateEvaluator rangePredicateEvaluator =
          (SortedDictionaryBasedRangePredicateEvaluator) _predicateEvaluator;
      int startDocId = _sortedIndexReader.getDocIds(rangePredicateEvaluator.getStartDictId()).getLeft();
      // NOTE: End dictionary id is exclusive in OfflineDictionaryBasedRangePredicateEvaluator.
      int endDocId = _sortedIndexReader.getDocIds(rangePredicateEvaluator.getEndDictId() - 1).getRight();
      count = endDocId - startDocId + 1;
    } else {
      int[] dictIds =
          exclusive ? _predicateEvaluator.getNonMatchingDictIds() : _predicateEvaluator.getMatchingDictIds();
      int numDictIds = dictIds.length;
      // NOTE: PredicateEvaluator without matching/non-matching dictionary ids should not reach here.
      Preconditions.checkState(numDictIds > 0);
      if (numDictIds == 1) {
        IntPair docIdRange = _sortedIndexReader.getDocIds(dictIds[0]);
        count = docIdRange.getRight() - docIdRange.getLeft() + 1;
      } else {
        IntPair lastDocIdRange = _sortedIndexReader.getDocIds(dictIds[0]);
        for (int i = 1; i < numDictIds; i++) {
          IntPair docIdRange = _sortedIndexReader.getDocIds(dictIds[i]);
          if (docIdRange.getLeft() == lastDocIdRange.getRight() + 1) {
            lastDocIdRange.setRight(docIdRange.getRight());
          } else {
            count += lastDocIdRange.getRight() - lastDocIdRange.getLeft() + 1;
            lastDocIdRange = docIdRange;
          }
        }
        count += lastDocIdRange.getRight() - lastDocIdRange.getLeft() + 1;
      }
    }
    return exclusive ? _numDocs - count : count;
  }

  @Override
  public boolean canProduceBitmaps() {
    return true;
  }

  @Override
  public BitmapCollection getBitmaps() {
    MutableRoaringBitmap bitmap = new MutableRoaringBitmap();
    boolean exclusive = _predicateEvaluator.isExclusive();
    if (_predicateEvaluator instanceof SortedDictionaryBasedRangePredicateEvaluator) {
      // For RANGE predicate, use start/end document id to construct a new document id range
      SortedDictionaryBasedRangePredicateEvaluator rangePredicateEvaluator =
          (SortedDictionaryBasedRangePredicateEvaluator) _predicateEvaluator;
      int startDocId = _sortedIndexReader.getDocIds(rangePredicateEvaluator.getStartDictId()).getLeft();
      // NOTE: End dictionary id is exclusive in OfflineDictionaryBasedRangePredicateEvaluator.
      int endDocId = _sortedIndexReader.getDocIds(rangePredicateEvaluator.getEndDictId() - 1).getRight();
      bitmap.add(startDocId, endDocId + 1L);
    } else {
      int[] dictIds =
          exclusive ? _predicateEvaluator.getNonMatchingDictIds() : _predicateEvaluator.getMatchingDictIds();
      int numDictIds = dictIds.length;
      // NOTE: PredicateEvaluator without matching/non-matching dictionary ids should not reach here.
      Preconditions.checkState(numDictIds > 0);
      if (numDictIds == 1) {
        IntPair docIdRange = _sortedIndexReader.getDocIds(dictIds[0]);
        bitmap.add(docIdRange.getLeft(), docIdRange.getRight() + 1L);
      } else {
        IntPair lastDocIdRange = _sortedIndexReader.getDocIds(dictIds[0]);
        for (int i = 1; i < numDictIds; i++) {
          IntPair docIdRange = _sortedIndexReader.getDocIds(dictIds[i]);
          if (docIdRange.getLeft() == lastDocIdRange.getRight() + 1) {
            lastDocIdRange.setRight(docIdRange.getRight());
          } else {
            bitmap.add(lastDocIdRange.getLeft(), lastDocIdRange.getRight() + 1L);
            lastDocIdRange = docIdRange;
          }
        }
        bitmap.add(lastDocIdRange.getLeft(), lastDocIdRange.getRight() + 1L);
      }
    }
    return new BitmapCollection(_numDocs, exclusive, bitmap);
  }


  @Override
  public List<Operator> getChildOperators() {
    return Collections.emptyList();
  }

  @Override
  public String toExplainString() {
    StringBuilder stringBuilder = new StringBuilder(EXPLAIN_NAME).append("(indexLookUp:sorted_index");
    stringBuilder.append(",operator:").append(_predicateEvaluator.getPredicateType());
    stringBuilder.append(",predicate:").append(_predicateEvaluator.getPredicate().toString());
    return stringBuilder.append(')').toString();
  }
}<|MERGE_RESOLUTION|>--- conflicted
+++ resolved
@@ -35,31 +35,21 @@
 import org.roaringbitmap.buffer.MutableRoaringBitmap;
 
 
-public class SortedIndexBasedFilterOperator extends NullHandlingSupportedSingleColumnLeafFilterOperator {
+public class SortedIndexBasedFilterOperator extends BaseColumnFilterOperator {
   private static final String EXPLAIN_NAME = "FILTER_SORTED_INDEX";
 
   private final PredicateEvaluator _predicateEvaluator;
   private final SortedIndexReader<?> _sortedIndexReader;
 
-<<<<<<< HEAD
   SortedIndexBasedFilterOperator(QueryContext queryContext, PredicateEvaluator predicateEvaluator,
       DataSource dataSource, int numDocs) {
     super(queryContext, dataSource, numDocs);
-=======
-  SortedIndexBasedFilterOperator(PredicateEvaluator predicateEvaluator, DataSource dataSource, int numDocs,
-      boolean nullHandlingEnabled) {
-    super(numDocs, nullHandlingEnabled);
->>>>>>> d83d1e87
     _predicateEvaluator = predicateEvaluator;
     _sortedIndexReader = (SortedIndexReader<?>) dataSource.getInvertedIndex();
   }
 
   @Override
-<<<<<<< HEAD
   protected BlockDocIdSet getNextBlockWithoutNullHandling() {
-=======
-  protected BlockDocIdSet getTrues() {
->>>>>>> d83d1e87
     // At this point, we need to create a list of matching docIdRanges.
     //
     // There are two kinds of operators:
