--- conflicted
+++ resolved
@@ -111,8 +111,8 @@
         }
         return new NonScanBasedAggregationOperator(_queryContext, dataSources, numTotalDocs);
       }
+    }
 
-<<<<<<< HEAD
     Pair<BaseProjectOperator<?>, Boolean> projectOperatorStPair =
         AggregationFunctionUtils.createProjectOperatorStPair(_indexSegment, _queryContext,
             _queryContext.getFilter(), aggregationFunctions,
@@ -120,39 +120,6 @@
 
     return new AggregationOperator(_queryContext, projectOperatorStPair.getLeft(), numTotalDocs,
         projectOperatorStPair.getRight());
-=======
-      // Use star-tree to solve the query if possible
-      List<StarTreeV2> starTrees = _indexSegment.getStarTrees();
-      if (!filterOperator.isResultEmpty() && starTrees != null && !_queryContext.isSkipStarTree()) {
-        AggregationFunctionColumnPair[] aggregationFunctionColumnPairs =
-            StarTreeUtils.extractAggregationFunctionPairs(aggregationFunctions);
-        if (aggregationFunctionColumnPairs != null) {
-          Map<String, List<CompositePredicateEvaluator>> predicateEvaluatorsMap =
-              StarTreeUtils.extractPredicateEvaluatorsMap(_indexSegment, _queryContext.getFilter(),
-                  filterPlanNode.getPredicateEvaluators());
-          if (predicateEvaluatorsMap != null) {
-            for (StarTreeV2 starTreeV2 : starTrees) {
-              if (StarTreeUtils.isFitForStarTree(starTreeV2.getMetadata(), aggregationFunctionColumnPairs, null,
-                  predicateEvaluatorsMap.keySet())) {
-                BaseProjectOperator<?> projectOperator =
-                    new StarTreeProjectPlanNode(_queryContext, starTreeV2, aggregationFunctionColumnPairs, null,
-                        predicateEvaluatorsMap).run();
-                return new AggregationOperator(_queryContext, projectOperator, numTotalDocs, true);
-              }
-            }
-          }
-        }
-      }
-    }
-
-    // TODO: Do not create ProjectOperator when filter result is empty
-    Set<ExpressionContext> expressionsToTransform =
-        AggregationFunctionUtils.collectExpressionsToTransform(aggregationFunctions, null);
-    BaseProjectOperator<?> projectOperator =
-        new ProjectPlanNode(_indexSegment, _queryContext, expressionsToTransform, DocIdSetPlanNode.MAX_DOC_PER_CALL,
-            filterOperator).run();
-    return new AggregationOperator(_queryContext, projectOperator, numTotalDocs, false);
->>>>>>> 41d1a121
   }
 
   /**
