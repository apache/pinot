--- conflicted
+++ resolved
@@ -24,6 +24,7 @@
 import java.util.Map;
 import org.apache.pinot.core.operator.blocks.ProjectionBlock;
 import org.apache.pinot.core.operator.transform.TransformResultMetadata;
+import org.apache.pinot.core.plan.DocIdSetPlanNode;
 import org.apache.pinot.segment.spi.datasource.DataSource;
 import org.apache.pinot.spi.data.FieldSpec.DataType;
 import org.apache.pinot.spi.utils.ArrayCopyUtils;
@@ -93,25 +94,14 @@
   @SuppressWarnings("Duplicates")
   @Override
   public double[] transformToDoubleValuesSV(ProjectionBlock projectionBlock) {
-<<<<<<< HEAD
-    if (_doubleDifferences == null) {
+    int length = projectionBlock.getNumDocs();
+    if (_doubleDifferences == null || _doubleDifferences.length < length) {
       _doubleDifferences = new double[DocIdSetPlanNode.MAX_DOC_PER_CALL];
     }
 
-    int length = projectionBlock.getNumDocs();
     if (_resultDataType == DataType.BIG_DECIMAL) {
       BigDecimal[] values = transformToBigDecimalValuesSV(projectionBlock);
       ArrayCopyUtils.copy(values, _doubleDifferences, length);
-=======
-    int length = projectionBlock.getNumDocs();
-
-    if (_differences == null || _differences.length < length) {
-      _differences = new double[length];
-    }
-
-    if (_firstTransformFunction == null) {
-      Arrays.fill(_differences, 0, length, _firstLiteral);
->>>>>>> 2d22c6d1
     } else {
       if (_firstTransformFunction == null) {
         Arrays.fill(_doubleDifferences, 0, length, _doubleLiterals[0]);
@@ -137,11 +127,11 @@
 
   @Override
   public BigDecimal[] transformToBigDecimalValuesSV(ProjectionBlock projectionBlock) {
-    if (_bigDecimalDifferences == null) {
+    int length = projectionBlock.getNumDocs();
+    if (_bigDecimalDifferences == null || _bigDecimalDifferences.length < length) {
       _bigDecimalDifferences = new BigDecimal[DocIdSetPlanNode.MAX_DOC_PER_CALL];
     }
 
-    int length = projectionBlock.getNumDocs();
     if (_resultDataType == DataType.DOUBLE) {
       double[] values = transformToDoubleValuesSV(projectionBlock);
       ArrayCopyUtils.copy(values, _bigDecimalDifferences, length);
