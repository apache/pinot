/**
 * Copyright (C) 2014-2016 LinkedIn Corp. (pinot-core@linkedin.com)
 *
 * Licensed under the Apache License, Version 2.0 (the "License");
 * you may not use this file except in compliance with the License.
 * You may obtain a copy of the License at
 *
 *         http://www.apache.org/licenses/LICENSE-2.0
 *
 * Unless required by applicable law or agreed to in writing, software
 * distributed under the License is distributed on an "AS IS" BASIS,
 * WITHOUT WARRANTIES OR CONDITIONS OF ANY KIND, either express or implied.
 * See the License for the specific language governing permissions and
 * limitations under the License.
 */
package com.linkedin.pinot.transport.scattergather;

<<<<<<< HEAD
import java.util.ArrayList;
import java.util.HashMap;
import java.util.List;
import java.util.Map;
import java.util.concurrent.ExecutorService;
import java.util.concurrent.LinkedBlockingDeque;
import java.util.concurrent.ScheduledExecutorService;
import java.util.concurrent.ScheduledThreadPoolExecutor;
import java.util.concurrent.ThreadPoolExecutor;
import java.util.concurrent.TimeUnit;
import java.util.concurrent.atomic.AtomicInteger;

import com.linkedin.pinot.common.restlet.resources.ServerLatencyMetric;
import com.linkedin.pinot.transport.metrics.NettyServerWorkload;
import org.slf4j.Logger;
import org.slf4j.LoggerFactory;
import org.testng.Assert;
import org.testng.annotations.Test;
=======
>>>>>>> 4982bf14
import com.google.common.util.concurrent.Futures;
import com.google.common.util.concurrent.ListenableFuture;
import com.google.common.util.concurrent.MoreExecutors;
import com.google.common.util.concurrent.Uninterruptibles;
import com.linkedin.pinot.common.metrics.BrokerMetrics;
import com.linkedin.pinot.common.request.BrokerRequest;
import com.linkedin.pinot.common.response.ServerInstance;
import com.linkedin.pinot.common.utils.CommonConstants;
import com.linkedin.pinot.transport.common.CompositeFuture;
import com.linkedin.pinot.transport.metrics.NettyClientMetrics;
import com.linkedin.pinot.transport.netty.NettyServer;
import com.linkedin.pinot.transport.netty.NettyServer.RequestHandler;
import com.linkedin.pinot.transport.netty.NettyServer.RequestHandlerFactory;
import com.linkedin.pinot.transport.netty.NettyTCPServer;
import com.linkedin.pinot.transport.netty.PooledNettyClientResourceManager;
import com.linkedin.pinot.transport.pool.KeyedPoolImpl;
import com.yammer.metrics.core.MetricsRegistry;
import io.netty.buffer.ByteBuf;
import io.netty.channel.ChannelHandlerContext;
import io.netty.channel.EventLoopGroup;
import io.netty.channel.nio.NioEventLoopGroup;
import io.netty.util.HashedWheelTimer;
import io.netty.util.ResourceLeakDetector;
import java.util.Collections;
import java.util.HashMap;
import java.util.List;
import java.util.Map;
import java.util.concurrent.ExecutorService;
import java.util.concurrent.Executors;
import java.util.concurrent.ScheduledExecutorService;
import java.util.concurrent.ScheduledThreadPoolExecutor;
import java.util.concurrent.TimeUnit;
import org.testng.Assert;
import org.testng.annotations.Test;


public class ScatterGatherTest {
  private static final String LOCAL_HOST = "localhost";
  private static final int BASE_SERVER_PORT = 7071;
  private static final int NUM_SERVERS = 4;

  static {
    ResourceLeakDetector.setLevel(ResourceLeakDetector.Level.PARANOID);
  }

  @Test
  public void testNormal() throws Exception {
    NettyServer[] nettyServers = new NettyServer[NUM_SERVERS];
    String[] serverNames = new String[NUM_SERVERS];
    ServerInstance[] serverInstances = new ServerInstance[NUM_SERVERS];
    Map<String, List<String>> routingTable = new HashMap<>(NUM_SERVERS);

    for (int i = 0; i < NUM_SERVERS; i++) {
      int serverPort = BASE_SERVER_PORT + i;
      nettyServers[i] = new NettyTCPServer(serverPort, new TestRequestHandlerFactory(0L, false), null);
      new Thread(nettyServers[i]).start();

      String serverName = CommonConstants.Helix.PREFIX_OF_SERVER_INSTANCE + LOCAL_HOST
          + ServerInstance.NAME_PORT_DELIMITER_FOR_INSTANCE_NAME + serverPort;
      serverNames[i] = serverName;
      serverInstances[i] = ServerInstance.forInstanceName(serverName);
      routingTable.put(serverName, Collections.singletonList("segment_" + i));
    }

    // Setup client
    MetricsRegistry metricsRegistry = new MetricsRegistry();
    EventLoopGroup eventLoopGroup = new NioEventLoopGroup();
    KeyedPoolImpl<PooledNettyClientResourceManager.PooledClientConnection> connectionPool =
        setUpConnectionPool(metricsRegistry, eventLoopGroup);
    ExecutorService executorService = Executors.newCachedThreadPool();
    ScatterGather scatterGather = new ScatterGatherImpl(connectionPool, executorService);
    ScatterGatherStats scatterGatherStats = new ScatterGatherStats();
    BrokerMetrics brokerMetrics = new BrokerMetrics(metricsRegistry);

    // Send the request
    ScatterGatherRequest scatterGatherRequest = new TestScatterGatherRequest(routingTable, 10_000L);
    CompositeFuture<byte[]> future =
        scatterGather.scatterGather(scatterGatherRequest, scatterGatherStats, brokerMetrics);

    // Should have response from all servers
    Map<ServerInstance, byte[]> serverToResponseMap = future.get();
    Assert.assertEquals(serverToResponseMap.size(), NUM_SERVERS);
    for (int i = 0; i < NUM_SERVERS; i++) {
      Assert.assertEquals(new String(serverToResponseMap.get(serverInstances[i])),
          routingTable.get(serverNames[i]).get(0));
    }

    // Should get empty error map
    Map<ServerInstance, Throwable> serverToErrorMap = future.getError();
    Assert.assertTrue(serverToErrorMap.isEmpty());

    connectionPool.shutdown();
    executorService.shutdown();
    eventLoopGroup.shutdownGracefully();

    for (int i = 0; i < NUM_SERVERS; i++) {
      nettyServers[i].shutdownGracefully();
    }
  }

  @Test
  public void testTimeout() throws Exception {
    NettyServer[] nettyServers = new NettyServer[NUM_SERVERS];
    String[] serverNames = new String[NUM_SERVERS];
    ServerInstance[] serverInstances = new ServerInstance[NUM_SERVERS];
    Map<String, List<String>> routingTable = new HashMap<>(NUM_SERVERS);

    for (int i = 0; i < NUM_SERVERS; i++) {
      int serverPort = BASE_SERVER_PORT + i;

      // Set first server as timeout server
      if (i == 0) {
        nettyServers[i] = new NettyTCPServer(serverPort, new TestRequestHandlerFactory(10_000L, false), null);
      } else {
        nettyServers[i] = new NettyTCPServer(serverPort, new TestRequestHandlerFactory(0L, false), null);
      }
      new Thread(nettyServers[i]).start();

      String serverName = CommonConstants.Helix.PREFIX_OF_SERVER_INSTANCE + LOCAL_HOST
          + ServerInstance.NAME_PORT_DELIMITER_FOR_INSTANCE_NAME + serverPort;
      serverNames[i] = serverName;
      serverInstances[i] = ServerInstance.forInstanceName(serverName);
      routingTable.put(serverName, Collections.singletonList("segment_" + i));
    }

    // Setup client
    MetricsRegistry metricsRegistry = new MetricsRegistry();
    EventLoopGroup eventLoopGroup = new NioEventLoopGroup();
    KeyedPoolImpl<PooledNettyClientResourceManager.PooledClientConnection> connectionPool =
        setUpConnectionPool(metricsRegistry, eventLoopGroup);
    ExecutorService executorService = Executors.newCachedThreadPool();
    ScatterGather scatterGather = new ScatterGatherImpl(connectionPool, executorService);
    ScatterGatherStats scatterGatherStats = new ScatterGatherStats();
    BrokerMetrics brokerMetrics = new BrokerMetrics(metricsRegistry);

    // Send the request
    ScatterGatherRequest scatterGatherRequest = new TestScatterGatherRequest(routingTable, 1000L);
    CompositeFuture<byte[]> future =
        scatterGather.scatterGather(scatterGatherRequest, scatterGatherStats, brokerMetrics);

    // Should have no response from the error server
    Map<ServerInstance, byte[]> serverToResponseMap = future.get();
    Assert.assertEquals(serverToResponseMap.size(), NUM_SERVERS - 1);
    for (int i = 1; i < NUM_SERVERS; i++) {
      Assert.assertEquals(new String(serverToResponseMap.get(serverInstances[i])),
          routingTable.get(serverNames[i]).get(0));
    }

    // Should get error from the timeout server
    Map<ServerInstance, Throwable> serverToErrorMap = future.getError();
    Assert.assertEquals(serverToErrorMap.size(), 1);
    Assert.assertTrue(serverToErrorMap.containsKey(serverInstances[0]));

    connectionPool.shutdown();
    executorService.shutdown();
    eventLoopGroup.shutdownGracefully();

    for (int i = 0; i < NUM_SERVERS; i++) {
      nettyServers[i].shutdownGracefully();
    }
  }

  @Test
  public void testError() throws Exception {
    NettyServer[] nettyServers = new NettyServer[NUM_SERVERS];
    String[] serverNames = new String[NUM_SERVERS];
    ServerInstance[] serverInstances = new ServerInstance[NUM_SERVERS];
    Map<String, List<String>> routingTable = new HashMap<>(NUM_SERVERS);

    for (int i = 0; i < NUM_SERVERS; i++) {
      int serverPort = BASE_SERVER_PORT + i;

      // Set first server as error server
      if (i == 0) {
        // Must add a delay to prevent other requests getting shortcut
        nettyServers[i] = new NettyTCPServer(serverPort, new TestRequestHandlerFactory(1000L, true), null);
      } else {
        nettyServers[i] = new NettyTCPServer(serverPort, new TestRequestHandlerFactory(0L, false), null);
      }
      new Thread(nettyServers[i]).start();

      String serverName = CommonConstants.Helix.PREFIX_OF_SERVER_INSTANCE + LOCAL_HOST
          + ServerInstance.NAME_PORT_DELIMITER_FOR_INSTANCE_NAME + serverPort;
      serverNames[i] = serverName;
      serverInstances[i] = ServerInstance.forInstanceName(serverName);
      routingTable.put(serverName, Collections.singletonList("segment_" + i));
    }

<<<<<<< HEAD
    public ListenableFuture<byte[]> processRequest(ChannelHandlerContext channelHandlerContext, ByteBuf request, ServerLatencyMetric metric) {
      return this.processRequest(channelHandlerContext, request);
    }
    public List<String> getRequest() {
      return _request;
    }
  }

  public static class TestScatterGatherRequest implements ScatterGatherRequest {
    private final Map<ServerInstance, SegmentIdSet> _partitionServicesMap;
    private final Map<SegmentIdSet, String> _responsesMap;
    private final ReplicaSelection _replicaSelection;
    private final ReplicaSelectionGranularity _granularity;
    private final int _numSpeculativeRequests;
    private final int _timeoutMS;

    public TestScatterGatherRequest(Map<ServerInstance, SegmentIdSet> partitionServicesMap,
        Map<SegmentIdSet, String> responsesMap) {
      _partitionServicesMap = partitionServicesMap;
      _responsesMap = responsesMap;
      _replicaSelection = new MyReplicaSelection();
      _granularity = ReplicaSelectionGranularity.SEGMENT_ID_SET;
      _numSpeculativeRequests = 0;
      _timeoutMS = 10000;
    }

    public TestScatterGatherRequest(Map<ServerInstance, SegmentIdSet> partitionServicesMap,
        Map<SegmentIdSet, String> responsesMap, ReplicaSelection replicaSelection,
        ReplicaSelectionGranularity granularity, int numSpeculativeRequests, int timeoutMS) {
      _partitionServicesMap = partitionServicesMap;
      _responsesMap = responsesMap;
      _replicaSelection = replicaSelection;
      _granularity = granularity;
      _numSpeculativeRequests = numSpeculativeRequests;
      _timeoutMS = timeoutMS;
=======
    // Setup client
    MetricsRegistry metricsRegistry = new MetricsRegistry();
    EventLoopGroup eventLoopGroup = new NioEventLoopGroup();
    KeyedPoolImpl<PooledNettyClientResourceManager.PooledClientConnection> connectionPool =
        setUpConnectionPool(metricsRegistry, eventLoopGroup);
    ExecutorService executorService = Executors.newCachedThreadPool();
    ScatterGather scatterGather = new ScatterGatherImpl(connectionPool, executorService);
    ScatterGatherStats scatterGatherStats = new ScatterGatherStats();
    BrokerMetrics brokerMetrics = new BrokerMetrics(metricsRegistry);

    // Send the request
    ScatterGatherRequest scatterGatherRequest = new TestScatterGatherRequest(routingTable, 10_000L);
    CompositeFuture<byte[]> future =
        scatterGather.scatterGather(scatterGatherRequest, scatterGatherStats, brokerMetrics);

    // Should have no response from the error server
    Map<ServerInstance, byte[]> serverToResponseMap = future.get();
    Assert.assertEquals(serverToResponseMap.size(), NUM_SERVERS - 1);
    for (int i = 1; i < NUM_SERVERS; i++) {
      Assert.assertEquals(new String(serverToResponseMap.get(serverInstances[i])),
          routingTable.get(serverNames[i]).get(0));
>>>>>>> 4982bf14
    }

    // Should get error from the error server
    Map<ServerInstance, Throwable> serverToErrorMap = future.getError();
    Assert.assertEquals(serverToErrorMap.size(), 1);
    Assert.assertTrue(serverToErrorMap.containsKey(serverInstances[0]));

    connectionPool.shutdown();
    executorService.shutdown();
    eventLoopGroup.shutdownGracefully();

    for (int i = 0; i < NUM_SERVERS; i++) {
      nettyServers[i].shutdownGracefully();
    }
  }

  private KeyedPoolImpl<PooledNettyClientResourceManager.PooledClientConnection> setUpConnectionPool(
      MetricsRegistry metricsRegistry, EventLoopGroup eventLoopGroup) {
    ScheduledExecutorService timedExecutor = new ScheduledThreadPoolExecutor(1);
    ExecutorService poolExecutor = MoreExecutors.newDirectExecutorService();
    NettyClientMetrics clientMetrics = new NettyClientMetrics(metricsRegistry, "client_");
    PooledNettyClientResourceManager resourceManager =
        new PooledNettyClientResourceManager(eventLoopGroup, new HashedWheelTimer(), clientMetrics);
    KeyedPoolImpl<PooledNettyClientResourceManager.PooledClientConnection> connectionPool =
        new KeyedPoolImpl<>(1, 1, 300000, 1, resourceManager, timedExecutor, poolExecutor, metricsRegistry);
    resourceManager.setPool(connectionPool);
    return connectionPool;
  }

  private static class TestScatterGatherRequest implements ScatterGatherRequest {
    private final Map<String, List<String>> _routingTable;
    private final long _timeoutMs;

    public TestScatterGatherRequest(Map<String, List<String>> routingTable, long timeoutMs) {
      _routingTable = routingTable;
      _timeoutMs = timeoutMs;
    }

    @Override
    public Map<String, List<String>> getRoutingTable() {
      return _routingTable;
    }

    @Override
    public byte[] getRequestForService(List<String> segments) {
      return segments.get(0).getBytes();
    }

    @Override
    public long getRequestId() {
      return 1L;
    }

    @Override
    public long getRequestTimeoutMs() {
      return _timeoutMs;
    }

    @Override
    public BrokerRequest getBrokerRequest() {
      return null;
    }
  }

  private static class TestRequestHandlerFactory implements RequestHandlerFactory {
    private final long _delayMs;
    private final boolean _throwError;

    public TestRequestHandlerFactory(long delayMs, boolean throwError) {
      _delayMs = delayMs;
      _throwError = throwError;
    }

    @Override
    public RequestHandler createNewRequestHandler() {
      return new RequestHandler() {
        @Override
        public ListenableFuture<byte[]> processRequest(ChannelHandlerContext channelHandlerContext, ByteBuf request) {
          Uninterruptibles.sleepUninterruptibly(_delayMs, TimeUnit.MILLISECONDS);

          if (_throwError) {
            throw new RuntimeException();
          }

          // Return the request as response
          byte[] requestBytes = new byte[request.readableBytes()];
          request.readBytes(requestBytes);
          return Futures.immediateFuture(requestBytes);
        }
      };
    }
  }
}<|MERGE_RESOLUTION|>--- conflicted
+++ resolved
@@ -15,27 +15,6 @@
  */
 package com.linkedin.pinot.transport.scattergather;
 
-<<<<<<< HEAD
-import java.util.ArrayList;
-import java.util.HashMap;
-import java.util.List;
-import java.util.Map;
-import java.util.concurrent.ExecutorService;
-import java.util.concurrent.LinkedBlockingDeque;
-import java.util.concurrent.ScheduledExecutorService;
-import java.util.concurrent.ScheduledThreadPoolExecutor;
-import java.util.concurrent.ThreadPoolExecutor;
-import java.util.concurrent.TimeUnit;
-import java.util.concurrent.atomic.AtomicInteger;
-
-import com.linkedin.pinot.common.restlet.resources.ServerLatencyMetric;
-import com.linkedin.pinot.transport.metrics.NettyServerWorkload;
-import org.slf4j.Logger;
-import org.slf4j.LoggerFactory;
-import org.testng.Assert;
-import org.testng.annotations.Test;
-=======
->>>>>>> 4982bf14
 import com.google.common.util.concurrent.Futures;
 import com.google.common.util.concurrent.ListenableFuture;
 import com.google.common.util.concurrent.MoreExecutors;
@@ -43,6 +22,7 @@
 import com.linkedin.pinot.common.metrics.BrokerMetrics;
 import com.linkedin.pinot.common.request.BrokerRequest;
 import com.linkedin.pinot.common.response.ServerInstance;
+import com.linkedin.pinot.common.restlet.resources.ServerLatencyMetric;
 import com.linkedin.pinot.common.utils.CommonConstants;
 import com.linkedin.pinot.transport.common.CompositeFuture;
 import com.linkedin.pinot.transport.metrics.NettyClientMetrics;
@@ -94,7 +74,7 @@
       new Thread(nettyServers[i]).start();
 
       String serverName = CommonConstants.Helix.PREFIX_OF_SERVER_INSTANCE + LOCAL_HOST
-          + ServerInstance.NAME_PORT_DELIMITER_FOR_INSTANCE_NAME + serverPort;
+              + ServerInstance.NAME_PORT_DELIMITER_FOR_INSTANCE_NAME + serverPort;
       serverNames[i] = serverName;
       serverInstances[i] = ServerInstance.forInstanceName(serverName);
       routingTable.put(serverName, Collections.singletonList("segment_" + i));
@@ -104,7 +84,7 @@
     MetricsRegistry metricsRegistry = new MetricsRegistry();
     EventLoopGroup eventLoopGroup = new NioEventLoopGroup();
     KeyedPoolImpl<PooledNettyClientResourceManager.PooledClientConnection> connectionPool =
-        setUpConnectionPool(metricsRegistry, eventLoopGroup);
+            setUpConnectionPool(metricsRegistry, eventLoopGroup);
     ExecutorService executorService = Executors.newCachedThreadPool();
     ScatterGather scatterGather = new ScatterGatherImpl(connectionPool, executorService);
     ScatterGatherStats scatterGatherStats = new ScatterGatherStats();
@@ -113,14 +93,14 @@
     // Send the request
     ScatterGatherRequest scatterGatherRequest = new TestScatterGatherRequest(routingTable, 10_000L);
     CompositeFuture<byte[]> future =
-        scatterGather.scatterGather(scatterGatherRequest, scatterGatherStats, brokerMetrics);
+            scatterGather.scatterGather(scatterGatherRequest, scatterGatherStats, brokerMetrics);
 
     // Should have response from all servers
     Map<ServerInstance, byte[]> serverToResponseMap = future.get();
     Assert.assertEquals(serverToResponseMap.size(), NUM_SERVERS);
     for (int i = 0; i < NUM_SERVERS; i++) {
       Assert.assertEquals(new String(serverToResponseMap.get(serverInstances[i])),
-          routingTable.get(serverNames[i]).get(0));
+              routingTable.get(serverNames[i]).get(0));
     }
 
     // Should get empty error map
@@ -155,7 +135,7 @@
       new Thread(nettyServers[i]).start();
 
       String serverName = CommonConstants.Helix.PREFIX_OF_SERVER_INSTANCE + LOCAL_HOST
-          + ServerInstance.NAME_PORT_DELIMITER_FOR_INSTANCE_NAME + serverPort;
+              + ServerInstance.NAME_PORT_DELIMITER_FOR_INSTANCE_NAME + serverPort;
       serverNames[i] = serverName;
       serverInstances[i] = ServerInstance.forInstanceName(serverName);
       routingTable.put(serverName, Collections.singletonList("segment_" + i));
@@ -165,7 +145,7 @@
     MetricsRegistry metricsRegistry = new MetricsRegistry();
     EventLoopGroup eventLoopGroup = new NioEventLoopGroup();
     KeyedPoolImpl<PooledNettyClientResourceManager.PooledClientConnection> connectionPool =
-        setUpConnectionPool(metricsRegistry, eventLoopGroup);
+            setUpConnectionPool(metricsRegistry, eventLoopGroup);
     ExecutorService executorService = Executors.newCachedThreadPool();
     ScatterGather scatterGather = new ScatterGatherImpl(connectionPool, executorService);
     ScatterGatherStats scatterGatherStats = new ScatterGatherStats();
@@ -174,14 +154,14 @@
     // Send the request
     ScatterGatherRequest scatterGatherRequest = new TestScatterGatherRequest(routingTable, 1000L);
     CompositeFuture<byte[]> future =
-        scatterGather.scatterGather(scatterGatherRequest, scatterGatherStats, brokerMetrics);
+            scatterGather.scatterGather(scatterGatherRequest, scatterGatherStats, brokerMetrics);
 
     // Should have no response from the error server
     Map<ServerInstance, byte[]> serverToResponseMap = future.get();
     Assert.assertEquals(serverToResponseMap.size(), NUM_SERVERS - 1);
     for (int i = 1; i < NUM_SERVERS; i++) {
       Assert.assertEquals(new String(serverToResponseMap.get(serverInstances[i])),
-          routingTable.get(serverNames[i]).get(0));
+              routingTable.get(serverNames[i]).get(0));
     }
 
     // Should get error from the timeout server
@@ -218,54 +198,17 @@
       new Thread(nettyServers[i]).start();
 
       String serverName = CommonConstants.Helix.PREFIX_OF_SERVER_INSTANCE + LOCAL_HOST
-          + ServerInstance.NAME_PORT_DELIMITER_FOR_INSTANCE_NAME + serverPort;
+              + ServerInstance.NAME_PORT_DELIMITER_FOR_INSTANCE_NAME + serverPort;
       serverNames[i] = serverName;
       serverInstances[i] = ServerInstance.forInstanceName(serverName);
       routingTable.put(serverName, Collections.singletonList("segment_" + i));
     }
 
-<<<<<<< HEAD
-    public ListenableFuture<byte[]> processRequest(ChannelHandlerContext channelHandlerContext, ByteBuf request, ServerLatencyMetric metric) {
-      return this.processRequest(channelHandlerContext, request);
-    }
-    public List<String> getRequest() {
-      return _request;
-    }
-  }
-
-  public static class TestScatterGatherRequest implements ScatterGatherRequest {
-    private final Map<ServerInstance, SegmentIdSet> _partitionServicesMap;
-    private final Map<SegmentIdSet, String> _responsesMap;
-    private final ReplicaSelection _replicaSelection;
-    private final ReplicaSelectionGranularity _granularity;
-    private final int _numSpeculativeRequests;
-    private final int _timeoutMS;
-
-    public TestScatterGatherRequest(Map<ServerInstance, SegmentIdSet> partitionServicesMap,
-        Map<SegmentIdSet, String> responsesMap) {
-      _partitionServicesMap = partitionServicesMap;
-      _responsesMap = responsesMap;
-      _replicaSelection = new MyReplicaSelection();
-      _granularity = ReplicaSelectionGranularity.SEGMENT_ID_SET;
-      _numSpeculativeRequests = 0;
-      _timeoutMS = 10000;
-    }
-
-    public TestScatterGatherRequest(Map<ServerInstance, SegmentIdSet> partitionServicesMap,
-        Map<SegmentIdSet, String> responsesMap, ReplicaSelection replicaSelection,
-        ReplicaSelectionGranularity granularity, int numSpeculativeRequests, int timeoutMS) {
-      _partitionServicesMap = partitionServicesMap;
-      _responsesMap = responsesMap;
-      _replicaSelection = replicaSelection;
-      _granularity = granularity;
-      _numSpeculativeRequests = numSpeculativeRequests;
-      _timeoutMS = timeoutMS;
-=======
     // Setup client
     MetricsRegistry metricsRegistry = new MetricsRegistry();
     EventLoopGroup eventLoopGroup = new NioEventLoopGroup();
     KeyedPoolImpl<PooledNettyClientResourceManager.PooledClientConnection> connectionPool =
-        setUpConnectionPool(metricsRegistry, eventLoopGroup);
+            setUpConnectionPool(metricsRegistry, eventLoopGroup);
     ExecutorService executorService = Executors.newCachedThreadPool();
     ScatterGather scatterGather = new ScatterGatherImpl(connectionPool, executorService);
     ScatterGatherStats scatterGatherStats = new ScatterGatherStats();
@@ -274,15 +217,14 @@
     // Send the request
     ScatterGatherRequest scatterGatherRequest = new TestScatterGatherRequest(routingTable, 10_000L);
     CompositeFuture<byte[]> future =
-        scatterGather.scatterGather(scatterGatherRequest, scatterGatherStats, brokerMetrics);
+            scatterGather.scatterGather(scatterGatherRequest, scatterGatherStats, brokerMetrics);
 
     // Should have no response from the error server
     Map<ServerInstance, byte[]> serverToResponseMap = future.get();
     Assert.assertEquals(serverToResponseMap.size(), NUM_SERVERS - 1);
     for (int i = 1; i < NUM_SERVERS; i++) {
       Assert.assertEquals(new String(serverToResponseMap.get(serverInstances[i])),
-          routingTable.get(serverNames[i]).get(0));
->>>>>>> 4982bf14
+              routingTable.get(serverNames[i]).get(0));
     }
 
     // Should get error from the error server
@@ -300,14 +242,14 @@
   }
 
   private KeyedPoolImpl<PooledNettyClientResourceManager.PooledClientConnection> setUpConnectionPool(
-      MetricsRegistry metricsRegistry, EventLoopGroup eventLoopGroup) {
+          MetricsRegistry metricsRegistry, EventLoopGroup eventLoopGroup) {
     ScheduledExecutorService timedExecutor = new ScheduledThreadPoolExecutor(1);
     ExecutorService poolExecutor = MoreExecutors.newDirectExecutorService();
     NettyClientMetrics clientMetrics = new NettyClientMetrics(metricsRegistry, "client_");
     PooledNettyClientResourceManager resourceManager =
-        new PooledNettyClientResourceManager(eventLoopGroup, new HashedWheelTimer(), clientMetrics);
+            new PooledNettyClientResourceManager(eventLoopGroup, new HashedWheelTimer(), clientMetrics);
     KeyedPoolImpl<PooledNettyClientResourceManager.PooledClientConnection> connectionPool =
-        new KeyedPoolImpl<>(1, 1, 300000, 1, resourceManager, timedExecutor, poolExecutor, metricsRegistry);
+            new KeyedPoolImpl<>(1, 1, 300000, 1, resourceManager, timedExecutor, poolExecutor, metricsRegistry);
     resourceManager.setPool(connectionPool);
     return connectionPool;
   }
@@ -347,6 +289,7 @@
     }
   }
 
+
   private static class TestRequestHandlerFactory implements RequestHandlerFactory {
     private final long _delayMs;
     private final boolean _throwError;
@@ -355,6 +298,7 @@
       _delayMs = delayMs;
       _throwError = throwError;
     }
+
 
     @Override
     public RequestHandler createNewRequestHandler() {
@@ -372,7 +316,13 @@
           request.readBytes(requestBytes);
           return Futures.immediateFuture(requestBytes);
         }
+
+        @Override
+        public ListenableFuture<byte[]> processRequest(ChannelHandlerContext channelHandlerContext, ByteBuf request, ServerLatencyMetric metric) {
+          return null;
+        }
       };
     }
   }
+
 }