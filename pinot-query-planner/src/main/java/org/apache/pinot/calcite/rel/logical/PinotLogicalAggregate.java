--- conflicted
+++ resolved
@@ -36,11 +36,7 @@
   private final AggType _aggType;
   private final boolean _leafReturnFinalResult;
 
-<<<<<<< HEAD
-  // The following fields are for group trimming purpose, and are extracted from the Sort on top of this Aggregate.
-=======
   // The following fields are set when group trim is enabled, and are extracted from the Sort on top of this Aggregate.
->>>>>>> 9b960689
   private final List<RelFieldCollation> _collations;
   private final int _limit;
 
