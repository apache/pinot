--- conflicted
+++ resolved
@@ -120,10 +120,6 @@
 
     @Override
     public void onMatch(RelOptRuleCall call) {
-<<<<<<< HEAD
-      // Apply this rule for group-by queries with enable group trim hint.
-=======
->>>>>>> 9b960689
       LogicalAggregate aggRel = call.rel(2);
       if (aggRel.getGroupSet().isEmpty()) {
         return;
@@ -131,11 +127,7 @@
       Map<String, String> hintOptions =
           PinotHintStrategyTable.getHintOptions(aggRel.getHints(), PinotHintOptions.AGGREGATE_HINT_OPTIONS);
       if (hintOptions == null || !Boolean.parseBoolean(
-<<<<<<< HEAD
-          hintOptions.get(PinotHintOptions.AggregateOptions.ENABLE_GROUP_TRIM))) {
-=======
           hintOptions.get(PinotHintOptions.AggregateOptions.IS_ENABLE_GROUP_TRIM))) {
->>>>>>> 9b960689
         return;
       }
 
@@ -143,13 +135,6 @@
       Project projectRel = call.rel(1);
       List<RexNode> projects = projectRel.getProjects();
       List<RelFieldCollation> collations = sortRel.getCollation().getFieldCollations();
-<<<<<<< HEAD
-      if (collations.isEmpty()) {
-        // Cannot enable group trim without sort key.
-        return;
-      }
-=======
->>>>>>> 9b960689
       List<RelFieldCollation> newCollations = new ArrayList<>(collations.size());
       for (RelFieldCollation fieldCollation : collations) {
         RexNode project = projects.get(fieldCollation.getFieldIndex());
@@ -165,11 +150,7 @@
         limit = RexLiteral.intValue(sortRel.fetch);
       }
       if (limit <= 0) {
-<<<<<<< HEAD
-        // Cannot enable group trim without limit.
-=======
         // Cannot enable group trim when there is no limit.
->>>>>>> 9b960689
         return;
       }
 
@@ -190,10 +171,6 @@
 
     @Override
     public void onMatch(RelOptRuleCall call) {
-<<<<<<< HEAD
-      // Apply this rule for group-by queries with enable group trim hint.
-=======
->>>>>>> 9b960689
       LogicalAggregate aggRel = call.rel(1);
       if (aggRel.getGroupSet().isEmpty()) {
         return;
@@ -201,33 +178,18 @@
       Map<String, String> hintOptions =
           PinotHintStrategyTable.getHintOptions(aggRel.getHints(), PinotHintOptions.AGGREGATE_HINT_OPTIONS);
       if (hintOptions == null || !Boolean.parseBoolean(
-<<<<<<< HEAD
-          hintOptions.get(PinotHintOptions.AggregateOptions.ENABLE_GROUP_TRIM))) {
-=======
           hintOptions.get(PinotHintOptions.AggregateOptions.IS_ENABLE_GROUP_TRIM))) {
->>>>>>> 9b960689
         return;
       }
 
       Sort sortRel = call.rel(0);
       List<RelFieldCollation> collations = sortRel.getCollation().getFieldCollations();
-<<<<<<< HEAD
-      if (collations.isEmpty()) {
-        // Cannot enable group trim without sort key.
-        return;
-      }
-=======
->>>>>>> 9b960689
       int limit = 0;
       if (sortRel.fetch != null) {
         limit = RexLiteral.intValue(sortRel.fetch);
       }
       if (limit <= 0) {
-<<<<<<< HEAD
-        // Cannot enable group trim without limit.
-=======
         // Cannot enable group trim when there is no limit.
->>>>>>> 9b960689
         return;
       }
 
@@ -261,11 +223,7 @@
     // WITHIN GROUP collation is not supported in leaf stage aggregation.
     RelCollation withinGroupCollation = extractWithinGroupCollation(aggRel);
     if (withinGroupCollation != null || (hasGroupBy && Boolean.parseBoolean(
-<<<<<<< HEAD
-        hintOptions.get(PinotHintOptions.AggregateOptions.SKIP_LEAF_STAGE_GROUP_BY_AGGREGATION)))) {
-=======
         hintOptions.get(PinotHintOptions.AggregateOptions.IS_SKIP_LEAF_STAGE_GROUP_BY)))) {
->>>>>>> 9b960689
       return createPlanWithExchangeDirectAggregation(call, aggRel, withinGroupCollation, collations, limit);
     } else if (hasGroupBy && Boolean.parseBoolean(
         hintOptions.get(PinotHintOptions.AggregateOptions.IS_PARTITIONED_BY_GROUP_BY_KEYS))) {
