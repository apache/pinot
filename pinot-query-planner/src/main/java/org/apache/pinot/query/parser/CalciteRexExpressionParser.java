/**
 * Licensed to the Apache Software Foundation (ASF) under one
 * or more contributor license agreements.  See the NOTICE file
 * distributed with this work for additional information
 * regarding copyright ownership.  The ASF licenses this file
 * to you under the Apache License, Version 2.0 (the
 * "License"); you may not use this file except in compliance
 * with the License.  You may obtain a copy of the License at
 *
 *   http://www.apache.org/licenses/LICENSE-2.0
 *
 * Unless required by applicable law or agreed to in writing,
 * software distributed under the License is distributed on an
 * "AS IS" BASIS, WITHOUT WARRANTIES OR CONDITIONS OF ANY
 * KIND, either express or implied.  See the License for the
 * specific language governing permissions and limitations
 * under the License.
 */
package org.apache.pinot.query.parser;

import java.util.ArrayList;
import java.util.Iterator;
import java.util.List;
import org.apache.calcite.rel.RelFieldCollation;
import org.apache.calcite.sql.SqlKind;
import org.apache.pinot.common.request.Expression;
import org.apache.pinot.common.request.ExpressionType;
import org.apache.pinot.common.request.Function;
import org.apache.pinot.common.request.PinotQuery;
import org.apache.pinot.common.utils.request.RequestUtils;
import org.apache.pinot.query.planner.logical.RexExpression;
import org.apache.pinot.segment.spi.AggregationFunctionType;
import org.apache.pinot.sql.parsers.SqlCompilationException;
import org.slf4j.Logger;
import org.slf4j.LoggerFactory;


/**
 * Calcite parser to convert SQL expressions into {@link Expression}.
 *
 * <p>This class is extracted from {@link org.apache.pinot.sql.parsers.CalciteSqlParser}. It contains the logic
 * to parsed {@link org.apache.calcite.rex.RexNode}, in the format of {@link RexExpression} and convert them into
 * Thrift {@link Expression} format.
 */
public class CalciteRexExpressionParser {
  private static final Logger LOGGER = LoggerFactory.getLogger(CalciteRexExpressionParser.class);

  private CalciteRexExpressionParser() {
    // do not instantiate.
  }

  // --------------------------------------------------------------------------
  // Relational conversion Utils
  // --------------------------------------------------------------------------

  public static List<Expression> overwriteSelectList(List<RexExpression> rexNodeList, PinotQuery pinotQuery) {
    return addSelectList(new ArrayList<>(), rexNodeList, pinotQuery);
  }

  public static List<Expression> addSelectList(List<Expression> existingList, List<RexExpression> rexNodeList,
      PinotQuery pinotQuery) {
    List<Expression> selectExpr = new ArrayList<>(existingList);

    final Iterator<RexExpression> iterator = rexNodeList.iterator();
    while (iterator.hasNext()) {
      final RexExpression next = iterator.next();
      selectExpr.add(toExpression(next, pinotQuery));
    }

    return selectExpr;
  }

  public static List<Expression> convertGroupByList(List<RexExpression> rexNodeList, PinotQuery pinotQuery) {
    List<Expression> groupByExpr = new ArrayList<>();

    final Iterator<RexExpression> iterator = rexNodeList.iterator();
    while (iterator.hasNext()) {
      final RexExpression next = iterator.next();
      groupByExpr.add(toExpression(next, pinotQuery));
    }

    return groupByExpr;
  }

  private static List<Expression> convertDistinctSelectList(RexExpression.FunctionCall rexCall, PinotQuery pinotQuery) {
    List<Expression> selectExpr = new ArrayList<>();
    selectExpr.add(convertDistinctAndSelectListToFunctionExpression(rexCall, pinotQuery));
    return selectExpr;
  }

  public static List<Expression> convertOrderByList(List<RexExpression> rexInputRefs,
      List<RelFieldCollation.Direction> directions, PinotQuery pinotQuery) {
    List<Expression> orderByExpr = new ArrayList<>();

    for (int i = 0; i < rexInputRefs.size(); i++) {
      orderByExpr.add(convertOrderBy(rexInputRefs.get(i), directions.get(i), pinotQuery));
    }
    return orderByExpr;
  }

  private static Expression convertOrderBy(RexExpression rexNode, RelFieldCollation.Direction direction,
      PinotQuery pinotQuery) {
    Expression expression;
    switch (direction) {
      case DESCENDING:
        expression = RequestUtils.getFunctionExpression("DESC");
        expression.getFunctionCall().addToOperands(toExpression(rexNode, pinotQuery));
        break;
      case ASCENDING:
      default:
        expression = RequestUtils.getFunctionExpression("ASC");
        expression.getFunctionCall().addToOperands(toExpression(rexNode, pinotQuery));
        break;
    }
    return expression;
  }

  private static Expression convertDistinctAndSelectListToFunctionExpression(RexExpression.FunctionCall rexCall,
      PinotQuery pinotQuery) {
    String functionName = AggregationFunctionType.DISTINCT.getName();
    Expression functionExpression = RequestUtils.getFunctionExpression(functionName);
    for (RexExpression node : rexCall.getFunctionOperands()) {
      Expression columnExpression = toExpression(node, pinotQuery);
      if (columnExpression.getType() == ExpressionType.IDENTIFIER && columnExpression.getIdentifier().getName()
          .equals("*")) {
        throw new SqlCompilationException(
            "Syntax error: Pinot currently does not support DISTINCT with *. Please specify each column name after "
                + "DISTINCT keyword");
      } else if (columnExpression.getType() == ExpressionType.FUNCTION) {
        Function functionCall = columnExpression.getFunctionCall();
        String function = functionCall.getOperator();
        if (AggregationFunctionType.isAggregationFunction(function)) {
          throw new SqlCompilationException(
              "Syntax error: Use of DISTINCT with aggregation functions is not supported");
        }
      }
      functionExpression.getFunctionCall().addToOperands(columnExpression);
    }
    return functionExpression;
  }

  public static Expression toExpression(RexExpression rexNode, PinotQuery pinotQuery) {
    LOGGER.debug("Current processing RexNode: {}, node.getKind(): {}", rexNode, rexNode.getKind());
    switch (rexNode.getKind()) {
      case INPUT_REF:
        return inputRefToIdentifier((RexExpression.InputRef) rexNode, pinotQuery);
      case LITERAL:
        return rexLiteralToExpression((RexExpression.Literal) rexNode);
      default:
        return compileFunctionExpression((RexExpression.FunctionCall) rexNode, pinotQuery);
    }
  }

  private static Expression rexLiteralToExpression(RexExpression.Literal rexLiteral) {
    return RequestUtils.getLiteralExpression(rexLiteral.getValue());
  }

  private static Expression inputRefToIdentifier(RexExpression.InputRef inputRef, PinotQuery pinotQuery) {
    List<Expression> selectList = pinotQuery.getSelectList();
    return selectList.get(inputRef.getIndex());
  }

  private static Expression compileFunctionExpression(RexExpression.FunctionCall rexCall, PinotQuery pinotQuery) {
    SqlKind functionKind = rexCall.getKind();
    String functionName;
    switch (functionKind) {
      case AND:
        return compileAndExpression(rexCall, pinotQuery);
      case OR:
        return compileOrExpression(rexCall, pinotQuery);
<<<<<<< HEAD
      case IN:
      case COUNT:
      case OTHER:
=======
>>>>>>> ff2a3331
      case OTHER_FUNCTION:
        functionName = rexCall.getFunctionName();
        break;
      default:
        functionName = functionKind.name();
        break;
    }
    // When there is no argument, set an empty list as the operands
    List<RexExpression> childNodes = rexCall.getFunctionOperands();
    List<Expression> operands = new ArrayList<>(childNodes.size());
    for (RexExpression childNode : childNodes) {
      operands.add(toExpression(childNode, pinotQuery));
    }
    ParserUtils.validateFunction(functionName, operands);
    Expression functionExpression = RequestUtils.getFunctionExpression(canonicalizeFunctionName(functionName));
    functionExpression.getFunctionCall().setOperands(operands);
    return functionExpression;
  }

  /**
   * Helper method to flatten the operands for the AND expression.
   */
  private static Expression compileAndExpression(RexExpression.FunctionCall andNode, PinotQuery pinotQuery) {
    List<Expression> operands = new ArrayList<>();
    for (RexExpression childNode : andNode.getFunctionOperands()) {
      if (childNode.getKind() == SqlKind.AND) {
        Expression childAndExpression = compileAndExpression((RexExpression.FunctionCall) childNode, pinotQuery);
        operands.addAll(childAndExpression.getFunctionCall().getOperands());
      } else {
        operands.add(toExpression(childNode, pinotQuery));
      }
    }
    Expression andExpression = RequestUtils.getFunctionExpression(SqlKind.AND.name());
    andExpression.getFunctionCall().setOperands(operands);
    return andExpression;
  }

  /**
   * Helper method to flatten the operands for the OR expression.
   */
  private static Expression compileOrExpression(RexExpression.FunctionCall orNode, PinotQuery pinotQuery) {
    List<Expression> operands = new ArrayList<>();
    for (RexExpression childNode : orNode.getFunctionOperands()) {
      if (childNode.getKind() == SqlKind.OR) {
        Expression childAndExpression = compileOrExpression((RexExpression.FunctionCall) childNode, pinotQuery);
        operands.addAll(childAndExpression.getFunctionCall().getOperands());
      } else {
        operands.add(toExpression(childNode, pinotQuery));
      }
    }
    Expression andExpression = RequestUtils.getFunctionExpression(SqlKind.OR.name());
    andExpression.getFunctionCall().setOperands(operands);
    return andExpression;
  }

  /**
   * Canonicalize Calcite generated Logical function names.
   */
  private static String canonicalizeFunctionName(String functionName) {
    if (functionName.endsWith("0")) {
      return functionName.substring(0, functionName.length() - 1);
    } else {
      return functionName;
    }
  }
}<|MERGE_RESOLUTION|>--- conflicted
+++ resolved
@@ -168,12 +168,6 @@
         return compileAndExpression(rexCall, pinotQuery);
       case OR:
         return compileOrExpression(rexCall, pinotQuery);
-<<<<<<< HEAD
-      case IN:
-      case COUNT:
-      case OTHER:
-=======
->>>>>>> ff2a3331
       case OTHER_FUNCTION:
         functionName = rexCall.getFunctionName();
         break;
