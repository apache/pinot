/**
 * Licensed to the Apache Software Foundation (ASF) under one
 * or more contributor license agreements.  See the NOTICE file
 * distributed with this work for additional information
 * regarding copyright ownership.  The ASF licenses this file
 * to you under the Apache License, Version 2.0 (the
 * "License"); you may not use this file except in compliance
 * with the License.  You may obtain a copy of the License at
 *
 *   http://www.apache.org/licenses/LICENSE-2.0
 *
 * Unless required by applicable law or agreed to in writing,
 * software distributed under the License is distributed on an
 * "AS IS" BASIS, WITHOUT WARRANTIES OR CONDITIONS OF ANY
 * KIND, either express or implied.  See the License for the
 * specific language governing permissions and limitations
 * under the License.
 */
package org.apache.pinot.query.planner.logical;

import com.google.common.base.Preconditions;
import com.google.common.collect.Iterators;
import it.unimi.dsi.fastutil.ints.Int2ObjectMap;
import it.unimi.dsi.fastutil.ints.Int2ObjectOpenHashMap;
import it.unimi.dsi.fastutil.ints.IntList;
import it.unimi.dsi.fastutil.ints.IntListIterator;
import java.util.ArrayList;
import java.util.Collections;
import java.util.Iterator;
import java.util.List;
import java.util.Map;
import java.util.Set;
import javax.annotation.Nullable;
import org.apache.calcite.rel.RelDistribution;
import org.apache.calcite.rel.RelNode;
import org.apache.calcite.rel.RelRoot;
import org.apache.commons.lang3.tuple.Pair;
import org.apache.pinot.calcite.rel.logical.PinotRelExchangeType;
import org.apache.pinot.query.context.PhysicalPlannerContext;
import org.apache.pinot.query.planner.PlanFragment;
import org.apache.pinot.query.planner.SubPlan;
import org.apache.pinot.query.planner.SubPlanMetadata;
import org.apache.pinot.query.planner.physical.v2.PRelNode;
import org.apache.pinot.query.planner.physical.v2.PRelNodeTreeValidator;
import org.apache.pinot.query.planner.physical.v2.PlanFragmentAndMailboxAssignment;
import org.apache.pinot.query.planner.plannode.BasePlanNode;
import org.apache.pinot.query.planner.plannode.ExchangeNode;
import org.apache.pinot.query.planner.plannode.MailboxReceiveNode;
import org.apache.pinot.query.planner.plannode.MailboxSendNode;
import org.apache.pinot.query.planner.plannode.PlanNode;


/**
 * PinotLogicalQueryPlanner walks top-down from {@link RelRoot} and construct a forest of trees with {@link PlanNode}.
 */
public class PinotLogicalQueryPlanner {
  private PinotLogicalQueryPlanner() {
  }

  /**
   * Converts a Calcite {@link RelRoot} into a Pinot {@link SubPlan}.
   */
  public static SubPlan makePlan(RelRoot relRoot,
<<<<<<< HEAD
      @Nullable TransformationTracker.Builder<PlanNode, RelNode> tracker, TableCache tableCache, boolean useSpools,
      Set<String> tableNames) {
    PlanNode rootNode = new RelToPlanNodeConverter(tracker, tableCache).toPlanNode(relRoot.rel);
=======
      @Nullable TransformationTracker.Builder<PlanNode, RelNode> tracker, boolean useSpools) {
    PlanNode rootNode = new RelToPlanNodeConverter(tracker).toPlanNode(relRoot.rel);
>>>>>>> 3253aabe

    PlanFragment rootFragment = planNodeToPlanFragment(rootNode, tracker, useSpools);
    return new SubPlan(rootFragment, new SubPlanMetadata(tableNames, relRoot.fields), List.of());

    // TODO: Currently we don't support multiple sub-plans. Revisit the following logic when we add the support.
    // Fragment the stage tree into multiple SubPlans.
//    SubPlanFragmenter.Context subPlanContext = new SubPlanFragmenter.Context();
//    subPlanContext._subPlanIdToRootNodeMap.put(0, rootNode);
//    subPlanContext._subPlanIdToMetadataMap.put(0,
//        new SubPlanMetadata(RelToPlanNodeConverter.getTableNamesFromRelRoot(relRoot.rel), relRoot.fields));
//    rootNode.visit(SubPlanFragmenter.INSTANCE, subPlanContext);
//
//    Map<Integer, SubPlan> subPlanMap = new HashMap<>();
//    for (Map.Entry<Integer, PlanNode> subPlanEntry : subPlanContext._subPlanIdToRootNodeMap.entrySet()) {
//      SubPlan subPlan =
//          new SubPlan(planNodeToPlanFragment(subPlanEntry.getValue()), subPlanContext._subPlanIdToMetadataMap.get(0),
//              new ArrayList<>());
//      subPlanMap.put(subPlanEntry.getKey(), subPlan);
//    }
//    for (Map.Entry<Integer, List<Integer>> subPlanToChildrenEntry : subPlanContext._subPlanIdToChildrenMap.entrySet
//    ()) {
//      int subPlanId = subPlanToChildrenEntry.getKey();
//      List<Integer> subPlanChildren = subPlanToChildrenEntry.getValue();
//      for (int subPlanChild : subPlanChildren) {
//        subPlanMap.get(subPlanId).getChildren().add(subPlanMap.get(subPlanChild));
//      }
//    }
//    return subPlanMap.get(0);
  }

  public static Pair<SubPlan, PlanFragmentAndMailboxAssignment.Result> makePlanV2(RelRoot relRoot,
      PhysicalPlannerContext physicalPlannerContext, Set<String> tableNames) {
    PRelNode pRelNode = (PRelNode) relRoot.rel;
    // TODO(mse-physical): Don't emit metrics for explain statements.
    PRelNodeTreeValidator.emitMetrics(pRelNode);
    PlanFragmentAndMailboxAssignment planFragmentAndMailboxAssignment = new PlanFragmentAndMailboxAssignment();
    PlanFragmentAndMailboxAssignment.Result result =
        planFragmentAndMailboxAssignment.compute(pRelNode, physicalPlannerContext);
    PlanFragment rootFragment = result._planFragmentMap.get(0);
    SubPlan subPlan = new SubPlan(rootFragment, new SubPlanMetadata(tableNames, relRoot.fields), List.of());
    return Pair.of(subPlan, result);
  }

  private static PlanFragment planNodeToPlanFragment(
      PlanNode node, @Nullable TransformationTracker.Builder<PlanNode, RelNode> tracker, boolean useSpools) {
    PlanFragmenter fragmenter = new PlanFragmenter();
    PlanFragmenter.Context fragmenterContext = fragmenter.createContext();
    node = node.visit(fragmenter, fragmenterContext);

    if (useSpools) {
      GroupedStages equivalentStages = EquivalentStagesFinder.findEquivalentStages(node);
      EquivalentStagesReplacer.replaceEquivalentStages(node, equivalentStages, fragmenter);
    }

    Int2ObjectOpenHashMap<PlanFragment> planFragmentMap = fragmenter.getPlanFragmentMap();
    Int2ObjectOpenHashMap<IntList> childPlanFragmentIdsMap = fragmenter.getChildPlanFragmentIdsMap();

    // Sub plan root needs to send final results back to the Broker
    // TODO: Should be SINGLETON (currently SINGLETON has to be local, so use BROADCAST_DISTRIBUTED instead)
    MailboxSendNode subPlanRootSenderNode =
        new MailboxSendNode(node.getStageId(), node.getDataSchema(), List.of(node), 0,
            PinotRelExchangeType.getDefaultExchangeType(), RelDistribution.Type.BROADCAST_DISTRIBUTED, null, false,
            null, false);
    PlanFragment planFragment1 = new PlanFragment(1, subPlanRootSenderNode, new ArrayList<>());
    planFragmentMap.put(1, planFragment1);
    for (Int2ObjectMap.Entry<IntList> entry : childPlanFragmentIdsMap.int2ObjectEntrySet()) {
      PlanFragment planFragment = planFragmentMap.get(entry.getIntKey());
      List<PlanFragment> childPlanFragments = planFragment.getChildren();
      IntListIterator childPlanFragmentIdIterator = entry.getValue().iterator();
      while (childPlanFragmentIdIterator.hasNext()) {
        childPlanFragments.add(planFragmentMap.get(childPlanFragmentIdIterator.nextInt()));
      }
    }
    MailboxReceiveNode rootReceiveNode = new MailboxReceiveNode(0, node.getDataSchema(), node.getStageId(),
        PinotRelExchangeType.getDefaultExchangeType(), RelDistribution.Type.BROADCAST_DISTRIBUTED, null, null, false,
        false, subPlanRootSenderNode);

    if (tracker != null) {
      RelNode rootRelNode = tracker.getCreatorOf(node);
      Preconditions.checkState(rootRelNode != null, "Root RelNode not found for PlanNode: %s", node);
      tracker.trackCreation(rootRelNode, subPlanRootSenderNode);
      Iterator<Map.Entry<? extends BasePlanNode, ExchangeNode>> it = Iterators.concat(
          fragmenter.getMailboxSendToExchangeNodeMap().entrySet().iterator(),
          fragmenter.getMailboxReceiveToExchangeNodeMap().entrySet().iterator()
      );
      while (it.hasNext()) {
        Map.Entry<? extends BasePlanNode, ExchangeNode> entry = it.next();
        ExchangeNode exchangeNode = entry.getValue();
        RelNode originalNode = tracker.getCreatorOf(exchangeNode);
        if (originalNode == null) {
          throw new IllegalStateException("Original node not found for exchange node: " + exchangeNode);
        }
        tracker.trackCreation(originalNode, entry.getKey());
      }
    }

    return new PlanFragment(0, rootReceiveNode, Collections.singletonList(planFragment1));
  }
}<|MERGE_RESOLUTION|>--- conflicted
+++ resolved
@@ -61,14 +61,9 @@
    * Converts a Calcite {@link RelRoot} into a Pinot {@link SubPlan}.
    */
   public static SubPlan makePlan(RelRoot relRoot,
-<<<<<<< HEAD
-      @Nullable TransformationTracker.Builder<PlanNode, RelNode> tracker, TableCache tableCache, boolean useSpools,
+      @Nullable TransformationTracker.Builder<PlanNode, RelNode> tracker, boolean useSpools,
       Set<String> tableNames) {
-    PlanNode rootNode = new RelToPlanNodeConverter(tracker, tableCache).toPlanNode(relRoot.rel);
-=======
-      @Nullable TransformationTracker.Builder<PlanNode, RelNode> tracker, boolean useSpools) {
     PlanNode rootNode = new RelToPlanNodeConverter(tracker).toPlanNode(relRoot.rel);
->>>>>>> 3253aabe
 
     PlanFragment rootFragment = planNodeToPlanFragment(rootNode, tracker, useSpools);
     return new SubPlan(rootFragment, new SubPlanMetadata(tableNames, relRoot.fields), List.of());
