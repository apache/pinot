/**
 * Licensed to the Apache Software Foundation (ASF) under one
 * or more contributor license agreements.  See the NOTICE file
 * distributed with this work for additional information
 * regarding copyright ownership.  The ASF licenses this file
 * to you under the Apache License, Version 2.0 (the
 * "License"); you may not use this file except in compliance
 * with the License.  You may obtain a copy of the License at
 *
 *   http://www.apache.org/licenses/LICENSE-2.0
 *
 * Unless required by applicable law or agreed to in writing,
 * software distributed under the License is distributed on an
 * "AS IS" BASIS, WITHOUT WARRANTIES OR CONDITIONS OF ANY
 * KIND, either express or implied.  See the License for the
 * specific language governing permissions and limitations
 * under the License.
 */
package org.apache.pinot.query;

import com.google.common.annotations.VisibleForTesting;
import java.util.ArrayList;
import java.util.List;
<<<<<<< HEAD
import java.util.Objects;
=======
import java.util.Map;
>>>>>>> 852e4f3f
import java.util.Properties;
import java.util.Set;
import javax.annotation.Nullable;
import org.apache.calcite.config.CalciteConnectionConfig;
import org.apache.calcite.config.CalciteConnectionConfigImpl;
import org.apache.calcite.config.CalciteConnectionProperty;
import org.apache.calcite.jdbc.CalciteSchema;
import org.apache.calcite.plan.RelOptCluster;
import org.apache.calcite.plan.RelOptPlanner;
import org.apache.calcite.plan.RelOptRule;
import org.apache.calcite.plan.RelOptUtil;
import org.apache.calcite.plan.hep.HepMatchOrder;
import org.apache.calcite.plan.hep.HepProgram;
import org.apache.calcite.plan.hep.HepProgramBuilder;
import org.apache.calcite.prepare.CalciteCatalogReader;
import org.apache.calcite.rel.RelNode;
import org.apache.calcite.rel.RelRoot;
import org.apache.calcite.rex.RexBuilder;
import org.apache.calcite.runtime.CalciteContextException;
import org.apache.calcite.sql.SqlExplain;
import org.apache.calcite.sql.SqlExplainFormat;
import org.apache.calcite.sql.SqlExplainLevel;
import org.apache.calcite.sql.SqlKind;
import org.apache.calcite.sql.SqlNode;
import org.apache.calcite.sql2rel.RelDecorrelator;
import org.apache.calcite.sql2rel.SqlToRelConverter;
import org.apache.calcite.tools.FrameworkConfig;
import org.apache.calcite.tools.Frameworks;
import org.apache.calcite.tools.RelBuilder;
import org.apache.pinot.calcite.rel.rules.PinotImplicitTableHintRule;
import org.apache.pinot.calcite.rel.rules.PinotQueryRuleSets;
import org.apache.pinot.calcite.rel.rules.PinotRelDistributionTraitRule;
import org.apache.pinot.calcite.rel.rules.PinotRuleUtils;
import org.apache.pinot.calcite.sql.fun.PinotOperatorTable;
import org.apache.pinot.calcite.sql2rel.PinotConvertletTable;
import org.apache.pinot.common.config.provider.TableCache;
import org.apache.pinot.common.utils.config.QueryOptionsUtils;
import org.apache.pinot.query.catalog.PinotCatalog;
import org.apache.pinot.query.context.PlannerContext;
import org.apache.pinot.query.planner.PlannerUtils;
import org.apache.pinot.query.planner.SubPlan;
import org.apache.pinot.query.planner.explain.AskingServerStageExplainer;
import org.apache.pinot.query.planner.explain.MultiStageExplainAskingServersUtils;
import org.apache.pinot.query.planner.explain.PhysicalExplainPlanVisitor;
import org.apache.pinot.query.planner.logical.PinotLogicalQueryPlanner;
import org.apache.pinot.query.planner.logical.RelToPlanNodeConverter;
import org.apache.pinot.query.planner.logical.TransformationTracker;
import org.apache.pinot.query.planner.physical.DispatchableSubPlan;
import org.apache.pinot.query.planner.physical.PinotDispatchPlanner;
import org.apache.pinot.query.planner.plannode.PlanNode;
import org.apache.pinot.query.routing.WorkerManager;
import org.apache.pinot.query.type.TypeFactory;
import org.apache.pinot.query.validate.BytesCastVisitor;
import org.apache.pinot.spi.utils.CommonConstants;
import org.apache.pinot.sql.parsers.CalciteSqlParser;
import org.apache.pinot.sql.parsers.SqlNodeAndOptions;
import org.apache.pinot.sql.parsers.parser.SqlPhysicalExplain;
import org.immutables.value.Value;
import org.slf4j.Logger;
import org.slf4j.LoggerFactory;


/**
 * The {@code QueryEnvironment} contains the main entrypoint for query planning.
 *
 * <p>It provide the higher level entry interface to convert a SQL string into a {@link DispatchableSubPlan}.
 * It is also used to execute some static analysis on the query like to determine if it can be compiled or get the
 * tables involved in the query.
 */

 //TODO: We should consider splitting this class in two: One that is used for parsing and one that is used for
 // executing queries. This would allow us to remove the worker manager from the parsing environment and therefore
 // make sure there is a worker manager when executing queries.
@Value.Enclosing
public class QueryEnvironment {
  private static final Logger LOGGER = LoggerFactory.getLogger(QueryEnvironment.class);
  private static final CalciteConnectionConfig CONNECTION_CONFIG;

  static {
    Properties connectionConfigProperties = new Properties();
    connectionConfigProperties.setProperty(CalciteConnectionProperty.CASE_SENSITIVE.camelName(), "true");
    CONNECTION_CONFIG = new CalciteConnectionConfigImpl(connectionConfigProperties);
  }

  private final TypeFactory _typeFactory = new TypeFactory();
  private final FrameworkConfig _config;
  private final CalciteCatalogReader _catalogReader;
  private final HepProgram _optProgram;
  private final Config _envConfig;

  public QueryEnvironment(Config config) {
    _envConfig = config;
    String database = config.getDatabase();
    PinotCatalog catalog = new PinotCatalog(config.getTableCache(), database);
    CalciteSchema rootSchema = CalciteSchema.createRootSchema(false, false, database, catalog);
    _config = Frameworks.newConfigBuilder().traitDefs().operatorTable(PinotOperatorTable.instance())
        .defaultSchema(rootSchema.plus()).sqlToRelConverterConfig(PinotRuleUtils.PINOT_SQL_TO_REL_CONFIG).build();
    _catalogReader = new CalciteCatalogReader(rootSchema, List.of(database), _typeFactory, CONNECTION_CONFIG);
    _optProgram = getOptProgram();
  }

  public QueryEnvironment(String database, TableCache tableCache, @Nullable WorkerManager workerManager) {
    this(configBuilder()
        .database(database)
        .tableCache(tableCache)
        .workerManager(workerManager)
        .build());
  }

  /**
   * Returns a planner context that can be used to either parse, explain or execute a query.
   */
  private PlannerContext getPlannerContext(SqlNodeAndOptions sqlNodeAndOptions) {
    boolean useImplicitColocated;
    PinotImplicitTableHintRule.PartitionTableFinder ptf;
    String useImplicitColocatedOptionValue = sqlNodeAndOptions.getOptions()
        .get(CommonConstants.Broker.Request.QueryOptionKey.IMPLICIT_COLOCATE_JOIN);
    if (Boolean.parseBoolean(useImplicitColocatedOptionValue)) {
      useImplicitColocated = true;
      Objects.requireNonNull(_envConfig.getWorkerManager(), "WorkerManager is required for implicit colocated join");
      ptf = _envConfig.getWorkerManager()::getTablePartitionInfo;
    } else {
      useImplicitColocated = _envConfig.useImplicitColocatedByDefault();
      WorkerManager workerManager = _envConfig.getWorkerManager();
      if (useImplicitColocated && workerManager != null) {
        ptf = workerManager::getTablePartitionInfo;
      } else {
        ptf = PinotImplicitTableHintRule.PartitionTableFinder.disabled();
      }
    }
    HepProgram traitProgram = getTraitProgram(ptf, useImplicitColocated);
    return new PlannerContext(_config, _catalogReader, _typeFactory, _optProgram, traitProgram);
  }

  /**
   * Returns the planner context that should be used only for parsing queries.
   */
  private PlannerContext getParsingPlannerContext() {
    HepProgram traitProgram = getTraitProgram(PinotImplicitTableHintRule.PartitionTableFinder.disabled(), false);
    return new PlannerContext(_config, _catalogReader, _typeFactory, _optProgram, traitProgram);
  }

  /**
   * Plan a SQL query.
   *
   * This function is thread safe since we construct a new PlannerContext every time.
   *
   * TODO: follow benchmark and profile to measure whether it make sense for the latency-concurrency trade-off
   * between reusing plannerImpl vs. create a new planner for each query.
   *
   * @param sqlQuery SQL query string.
   * @param sqlNodeAndOptions parsed SQL query.
   * @return QueryPlannerResult containing the dispatchable query plan and the relRoot.
   */
  public QueryPlannerResult planQuery(String sqlQuery, SqlNodeAndOptions sqlNodeAndOptions, long requestId) {
    try (PlannerContext plannerContext = getPlannerContext(sqlNodeAndOptions)) {
      plannerContext.setOptions(sqlNodeAndOptions.getOptions());
      RelRoot relRoot = compileQuery(sqlNodeAndOptions.getSqlNode(), plannerContext);
      // TODO: current code only assume one SubPlan per query, but we should support multiple SubPlans per query.
      // Each SubPlan should be able to run independently from Broker then set the results into the dependent
      // SubPlan for further processing.
      DispatchableSubPlan dispatchableSubPlan = toDispatchableSubPlan(relRoot, plannerContext, requestId);
      return new QueryPlannerResult(dispatchableSubPlan, null, dispatchableSubPlan.getTableNames());
    } catch (CalciteContextException e) {
      throw new RuntimeException("Error composing query plan for '" + sqlQuery + "': " + e.getMessage() + "'", e);
    } catch (Throwable t) {
      throw new RuntimeException("Error composing query plan for: " + sqlQuery, t);
    }
  }

  @VisibleForTesting
  public DispatchableSubPlan planQuery(String sqlQuery) {
    return planQuery(sqlQuery, CalciteSqlParser.compileToSqlNodeAndOptions(sqlQuery), 0).getQueryPlan();
  }

  /**
   * Explain a SQL query.
   *
   * Similar to {@link QueryEnvironment#planQuery(String, SqlNodeAndOptions, long)}, this API runs the query
   * compilation. But it doesn't run the distributed {@link DispatchableSubPlan} generation, instead it only
   * returns the
   * explained logical plan.
   *
   * @param sqlQuery SQL query string.
   * @param sqlNodeAndOptions parsed SQL query.
   * @param onServerExplainer the callback to explain the query plan on the server side.
   * @return QueryPlannerResult containing the explained query plan and the relRoot.
   */
<<<<<<< HEAD
  public QueryPlannerResult explainQuery(String sqlQuery, SqlNodeAndOptions sqlNodeAndOptions, long requestId) {
    try (PlannerContext plannerContext = getPlannerContext(sqlNodeAndOptions)) {
=======
  public QueryPlannerResult explainQuery(String sqlQuery, SqlNodeAndOptions sqlNodeAndOptions, long requestId,
      @Nullable AskingServerStageExplainer.OnServerExplainer onServerExplainer) {
    try (PlannerContext plannerContext = getPlannerContext()) {
>>>>>>> 852e4f3f
      SqlExplain explain = (SqlExplain) sqlNodeAndOptions.getSqlNode();
      plannerContext.setOptions(sqlNodeAndOptions.getOptions());
      RelRoot relRoot = compileQuery(explain.getExplicandum(), plannerContext);
      if (explain instanceof SqlPhysicalExplain) {
        // get the physical plan for query.
        DispatchableSubPlan dispatchableSubPlan = toDispatchableSubPlan(relRoot, plannerContext, requestId);
        return new QueryPlannerResult(null, PhysicalExplainPlanVisitor.explain(dispatchableSubPlan),
            dispatchableSubPlan.getTableNames());
      } else {
        // get the logical plan for query.
        SqlExplainFormat format = explain.getFormat() == null ? SqlExplainFormat.DOT : explain.getFormat();
        SqlExplainLevel level =
            explain.getDetailLevel() == null ? SqlExplainLevel.DIGEST_ATTRIBUTES : explain.getDetailLevel();
        Set<String> tableNames = RelToPlanNodeConverter.getTableNamesFromRelRoot(relRoot.rel);
        if (!explain.withImplementation() || onServerExplainer == null) {
          return new QueryPlannerResult(null, PlannerUtils.explainPlan(relRoot.rel, format, level), tableNames);
        } else {
          Map<String, String> options = sqlNodeAndOptions.getOptions();
          boolean explainPlanVerbose = QueryOptionsUtils.isExplainPlanVerbose(options);

          // A map from the actual PlanNodes to the original RelNode in the logical rel tree
          TransformationTracker.ByIdentity.Builder<PlanNode, RelNode> nodeTracker =
              new TransformationTracker.ByIdentity.Builder<>();
          // Transform RelNodes into DispatchableSubPlan
          DispatchableSubPlan dispatchableSubPlan =
              toDispatchableSubPlan(relRoot, plannerContext, requestId, nodeTracker);

          AskingServerStageExplainer serversExplainer = new AskingServerStageExplainer(
              onServerExplainer, explainPlanVerbose, RelBuilder.create(_config));

          RelNode explainedNode = MultiStageExplainAskingServersUtils.modifyRel(relRoot.rel,
              dispatchableSubPlan.getQueryStageList(), nodeTracker, serversExplainer);

          String explainStr = PlannerUtils.explainPlan(explainedNode, format, level);

          return new QueryPlannerResult(null, explainStr, dispatchableSubPlan.getTableNames());
        }
      }
    } catch (Exception e) {
      throw new RuntimeException("Error explain query plan for: " + sqlQuery, e);
    }
  }

  @VisibleForTesting
  public String explainQuery(String sqlQuery, long requestId) {
    SqlNodeAndOptions sqlNodeAndOptions = CalciteSqlParser.compileToSqlNodeAndOptions(sqlQuery);
    QueryPlannerResult queryPlannerResult = explainQuery(sqlQuery, sqlNodeAndOptions, requestId, null);
    return queryPlannerResult.getExplainPlan();
  }

  public List<String> getTableNamesForQuery(String sqlQuery) {
    try (PlannerContext plannerContext = getParsingPlannerContext()) {
      SqlNode sqlNode = CalciteSqlParser.compileToSqlNodeAndOptions(sqlQuery).getSqlNode();
      if (sqlNode.getKind().equals(SqlKind.EXPLAIN)) {
        sqlNode = ((SqlExplain) sqlNode).getExplicandum();
      }
      RelRoot relRoot = compileQuery(sqlNode, plannerContext);
      Set<String> tableNames = RelToPlanNodeConverter.getTableNamesFromRelRoot(relRoot.rel);
      return new ArrayList<>(tableNames);
    } catch (Throwable t) {
      throw new RuntimeException("Error composing query plan for: " + sqlQuery, t);
    }
  }

  /**
   * Returns whether the query can be successfully compiled in this query environment
   */
  public boolean canCompileQuery(String query) {
    try (PlannerContext plannerContext = getParsingPlannerContext()) {
      SqlNode sqlNode = CalciteSqlParser.compileToSqlNodeAndOptions(query).getSqlNode();
      if (sqlNode.getKind().equals(SqlKind.EXPLAIN)) {
        sqlNode = ((SqlExplain) sqlNode).getExplicandum();
      }
      compileQuery(sqlNode, plannerContext);
      LOGGER.debug("Successfully compiled query using the multi-stage query engine: `{}`", query);
      return true;
    } catch (Exception e) {
      LOGGER.warn("Encountered an error while compiling query `{}` using the multi-stage query engine", query, e);
      return false;
    }
  }

  /**
   * Results of planning a query
   */
  public static class QueryPlannerResult {
    private final DispatchableSubPlan _dispatchableSubPlan;
    private final String _explainPlan;
    private final Set<String> _tableNames;

    QueryPlannerResult(@Nullable DispatchableSubPlan dispatchableSubPlan, @Nullable String explainPlan,
        Set<String> tableNames) {
      _dispatchableSubPlan = dispatchableSubPlan;
      _explainPlan = explainPlan;
      _tableNames = tableNames;
    }

    public String getExplainPlan() {
      return _explainPlan;
    }

    public DispatchableSubPlan getQueryPlan() {
      return _dispatchableSubPlan;
    }

    public Set<String> getTableNames() {
      return _tableNames;
    }
  }

  // --------------------------------------------------------------------------
  // steps
  // --------------------------------------------------------------------------

  private RelRoot compileQuery(SqlNode sqlNode, PlannerContext plannerContext) {
    SqlNode validated = validate(sqlNode, plannerContext);
    RelRoot relation = toRelation(validated, plannerContext);
    RelNode optimized = optimize(relation, plannerContext);
    return relation.withRel(optimized);
  }

  private SqlNode validate(SqlNode sqlNode, PlannerContext plannerContext) {
    SqlNode validated = plannerContext.getValidator().validate(sqlNode);
    if (!validated.getKind().belongsTo(SqlKind.QUERY)) {
      throw new IllegalArgumentException("Unsupported SQL query, failed to validate query:\n" + sqlNode);
    }
    validated.accept(new BytesCastVisitor(plannerContext.getValidator()));
    return validated;
  }

  private RelRoot toRelation(SqlNode sqlNode, PlannerContext plannerContext) {
    RexBuilder rexBuilder = new RexBuilder(_typeFactory);
    RelOptCluster cluster = RelOptCluster.create(plannerContext.getRelOptPlanner(), rexBuilder);
    SqlToRelConverter converter =
        new SqlToRelConverter(plannerContext.getPlanner(), plannerContext.getValidator(), _catalogReader, cluster,
            PinotConvertletTable.INSTANCE, _config.getSqlToRelConverterConfig());
    RelRoot relRoot;
    try {
      relRoot = converter.convertQuery(sqlNode, false, true);
    } catch (Throwable e) {
      throw new RuntimeException("Failed to convert query to relational expression:\n" + sqlNode, e);
    }
    RelNode rootNode = relRoot.rel;
    try {
      // NOTE: DO NOT use converter.decorrelate(sqlNode, rootNode) because the converted type check can fail. This is
      //       probably a bug in Calcite.
      RelBuilder relBuilder = PinotRuleUtils.PINOT_REL_FACTORY.create(cluster, null);
      rootNode = RelDecorrelator.decorrelateQuery(rootNode, relBuilder);
    } catch (Throwable e) {
      throw new RuntimeException("Failed to decorrelate query:\n" + RelOptUtil.toString(rootNode), e);
    }
    try {
      rootNode = converter.trimUnusedFields(false, rootNode);
    } catch (Throwable e) {
      throw new RuntimeException("Failed to trim unused fields from query:\n" + RelOptUtil.toString(rootNode), e);
    }
    return relRoot.withRel(rootNode);
  }

  private RelNode optimize(RelRoot relRoot, PlannerContext plannerContext) {
    // TODO: add support for cost factory
    try {
      RelOptPlanner optPlanner = plannerContext.getRelOptPlanner();
      optPlanner.setRoot(relRoot.rel);
      RelNode optimized = optPlanner.findBestExp();
      RelOptPlanner traitPlanner = plannerContext.getRelTraitPlanner();
      traitPlanner.setRoot(optimized);
      return traitPlanner.findBestExp();
    } catch (Throwable e) {
      throw new RuntimeException(
          "Failed to generate a valid execution plan for query:\n" + RelOptUtil.toString(relRoot.rel), e);
    }
  }

  private DispatchableSubPlan toDispatchableSubPlan(RelRoot relRoot, PlannerContext plannerContext, long requestId) {
    return toDispatchableSubPlan(relRoot, plannerContext, requestId, null);
  }

  private DispatchableSubPlan toDispatchableSubPlan(RelRoot relRoot, PlannerContext plannerContext, long requestId,
      @Nullable TransformationTracker.Builder<PlanNode, RelNode> tracker) {
    SubPlan plan = PinotLogicalQueryPlanner.makePlan(relRoot, tracker);
    PinotDispatchPlanner pinotDispatchPlanner =
        new PinotDispatchPlanner(plannerContext, _envConfig.getWorkerManager(), requestId, _envConfig.getTableCache());
    return pinotDispatchPlanner.createDispatchableSubPlan(plan);
  }

  // --------------------------------------------------------------------------
  // utils
  // --------------------------------------------------------------------------

  private static HepProgram getOptProgram() {
    HepProgramBuilder hepProgramBuilder = new HepProgramBuilder();
    // Set the match order as DEPTH_FIRST. The default is arbitrary which works the same as DEPTH_FIRST, but it's
    // best to be explicit.
    hepProgramBuilder.addMatchOrder(HepMatchOrder.DEPTH_FIRST);

    // ----
    // Run the Calcite CORE rules using 1 HepInstruction per rule. We use 1 HepInstruction per rule for simplicity:
    // the rules used here can rest assured that they are the only ones evaluated in a dedicated graph-traversal.
    for (RelOptRule relOptRule : PinotQueryRuleSets.BASIC_RULES) {
      hepProgramBuilder.addRuleInstance(relOptRule);
    }

    // ----
    // Pushdown filters using a single HepInstruction.
    hepProgramBuilder.addRuleCollection(PinotQueryRuleSets.FILTER_PUSHDOWN_RULES);

    // ----
    // Prune duplicate/unnecessary nodes using a single HepInstruction.
    // TODO: We can consider using HepMatchOrder.TOP_DOWN if we find cases where it would help.
    hepProgramBuilder.addRuleCollection(PinotQueryRuleSets.PRUNE_RULES);
    return hepProgramBuilder.build();
  }

  private static HepProgram getTraitProgram(
      PinotImplicitTableHintRule.PartitionTableFinder tablePartitionTableFinder, boolean useImplicitColocated) {
    HepProgramBuilder hepProgramBuilder = new HepProgramBuilder();

    // Set the match order as BOTTOM_UP.
    hepProgramBuilder.addMatchOrder(HepMatchOrder.BOTTOM_UP);

    // ----
    // Run pinot specific rules that should run after all other rules, using 1 HepInstruction per rule.
    for (RelOptRule relOptRule : PinotQueryRuleSets.PINOT_POST_RULES) {
      hepProgramBuilder.addRuleInstance(relOptRule);
    }

    // apply RelDistribution trait to all nodes
    if (useImplicitColocated) {
      hepProgramBuilder.addRuleInstance(PinotImplicitTableHintRule.withPartitionTableFinder(tablePartitionTableFinder));
    }
    hepProgramBuilder.addRuleInstance(PinotRelDistributionTraitRule.INSTANCE);

    return hepProgramBuilder.build();
  }

  public static ImmutableQueryEnvironment.Config.Builder configBuilder() {
    return ImmutableQueryEnvironment.Config.builder();
  }

  @Value.Immutable
  public interface Config {
    String getDatabase();

    @Nullable // In theory only in tests. We should fix LiteralOnlyBrokerRequestTest to not need this.
    TableCache getTableCache();

    /**
     * Whether to use implicit colocated join by default.
     *
     * This is treated as the default value for the broker and it is expected to be obtained from a Pinot configuration.
     * This default value can be always overridden at query level by the query option
     * {@link CommonConstants.Broker.Request.QueryOptionKey#IMPLICIT_COLOCATE_JOIN}.
     */
    @Value.Default
    default boolean useImplicitColocatedByDefault() {
      return CommonConstants.Broker.DEFAULT_IMPLICIT_COLOCATE_JOIN;
    }

    /**
     * Returns the worker manager.
     *
     * This is used whenever the query needs to be executed, but can be null when the QueryEnvironment will be used
     * just to execute some static analysis on the query like parsing it or getting the tables involved in the query.
     */
    @Nullable
    WorkerManager getWorkerManager();
  }
}<|MERGE_RESOLUTION|>--- conflicted
+++ resolved
@@ -21,11 +21,8 @@
 import com.google.common.annotations.VisibleForTesting;
 import java.util.ArrayList;
 import java.util.List;
-<<<<<<< HEAD
+import java.util.Map;
 import java.util.Objects;
-=======
-import java.util.Map;
->>>>>>> 852e4f3f
 import java.util.Properties;
 import java.util.Set;
 import javax.annotation.Nullable;
@@ -214,14 +211,9 @@
    * @param onServerExplainer the callback to explain the query plan on the server side.
    * @return QueryPlannerResult containing the explained query plan and the relRoot.
    */
-<<<<<<< HEAD
-  public QueryPlannerResult explainQuery(String sqlQuery, SqlNodeAndOptions sqlNodeAndOptions, long requestId) {
-    try (PlannerContext plannerContext = getPlannerContext(sqlNodeAndOptions)) {
-=======
   public QueryPlannerResult explainQuery(String sqlQuery, SqlNodeAndOptions sqlNodeAndOptions, long requestId,
       @Nullable AskingServerStageExplainer.OnServerExplainer onServerExplainer) {
-    try (PlannerContext plannerContext = getPlannerContext()) {
->>>>>>> 852e4f3f
+    try (PlannerContext plannerContext = getPlannerContext(sqlNodeAndOptions)) {
       SqlExplain explain = (SqlExplain) sqlNodeAndOptions.getSqlNode();
       plannerContext.setOptions(sqlNodeAndOptions.getOptions());
       RelRoot relRoot = compileQuery(explain.getExplicandum(), plannerContext);
