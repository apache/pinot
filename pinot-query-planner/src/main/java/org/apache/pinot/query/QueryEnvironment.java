/**
 * Licensed to the Apache Software Foundation (ASF) under one
 * or more contributor license agreements.  See the NOTICE file
 * distributed with this work for additional information
 * regarding copyright ownership.  The ASF licenses this file
 * to you under the Apache License, Version 2.0 (the
 * "License"); you may not use this file except in compliance
 * with the License.  You may obtain a copy of the License at
 *
 *   http://www.apache.org/licenses/LICENSE-2.0
 *
 * Unless required by applicable law or agreed to in writing,
 * software distributed under the License is distributed on an
 * "AS IS" BASIS, WITHOUT WARRANTIES OR CONDITIONS OF ANY
 * KIND, either express or implied.  See the License for the
 * specific language governing permissions and limitations
 * under the License.
 */
package org.apache.pinot.query;

import com.google.common.annotations.VisibleForTesting;
import java.util.ArrayList;
import java.util.List;
import java.util.Objects;
import java.util.Properties;
import java.util.Set;
import javax.annotation.Nullable;
import org.apache.calcite.config.CalciteConnectionConfig;
import org.apache.calcite.config.CalciteConnectionConfigImpl;
import org.apache.calcite.config.CalciteConnectionProperty;
import org.apache.calcite.jdbc.CalciteSchema;
import org.apache.calcite.plan.RelOptCluster;
import org.apache.calcite.plan.RelOptPlanner;
import org.apache.calcite.plan.RelOptRule;
import org.apache.calcite.plan.RelOptUtil;
import org.apache.calcite.plan.hep.HepMatchOrder;
import org.apache.calcite.plan.hep.HepProgram;
import org.apache.calcite.plan.hep.HepProgramBuilder;
import org.apache.calcite.prepare.CalciteCatalogReader;
import org.apache.calcite.rel.RelNode;
import org.apache.calcite.rel.RelRoot;
import org.apache.calcite.rex.RexBuilder;
import org.apache.calcite.runtime.CalciteContextException;
import org.apache.calcite.sql.SqlExplain;
import org.apache.calcite.sql.SqlExplainFormat;
import org.apache.calcite.sql.SqlExplainLevel;
import org.apache.calcite.sql.SqlKind;
import org.apache.calcite.sql.SqlNode;
import org.apache.calcite.sql2rel.RelDecorrelator;
import org.apache.calcite.sql2rel.SqlToRelConverter;
import org.apache.calcite.tools.FrameworkConfig;
import org.apache.calcite.tools.Frameworks;
import org.apache.calcite.tools.RelBuilder;
import org.apache.pinot.calcite.rel.rules.PinotImplicitTableHintRule;
import org.apache.pinot.calcite.rel.rules.PinotQueryRuleSets;
import org.apache.pinot.calcite.rel.rules.PinotRelDistributionTraitRule;
import org.apache.pinot.calcite.rel.rules.PinotRuleUtils;
import org.apache.pinot.calcite.sql.fun.PinotOperatorTable;
import org.apache.pinot.calcite.sql2rel.PinotConvertletTable;
import org.apache.pinot.common.config.provider.TableCache;
import org.apache.pinot.query.catalog.PinotCatalog;
import org.apache.pinot.query.context.PlannerContext;
import org.apache.pinot.query.planner.PlannerUtils;
import org.apache.pinot.query.planner.SubPlan;
import org.apache.pinot.query.planner.explain.PhysicalExplainPlanVisitor;
import org.apache.pinot.query.planner.logical.PinotLogicalQueryPlanner;
import org.apache.pinot.query.planner.logical.RelToPlanNodeConverter;
import org.apache.pinot.query.planner.physical.DispatchableSubPlan;
import org.apache.pinot.query.planner.physical.PinotDispatchPlanner;
import org.apache.pinot.query.routing.WorkerManager;
import org.apache.pinot.query.type.TypeFactory;
import org.apache.pinot.query.validate.BytesCastVisitor;
import org.apache.pinot.spi.utils.CommonConstants;
import org.apache.pinot.sql.parsers.CalciteSqlParser;
import org.apache.pinot.sql.parsers.SqlNodeAndOptions;
import org.apache.pinot.sql.parsers.parser.SqlPhysicalExplain;
import org.immutables.value.Value;
import org.slf4j.Logger;
import org.slf4j.LoggerFactory;


/**
 * The {@code QueryEnvironment} contains the main entrypoint for query planning.
 *
 * <p>It provide the higher level entry interface to convert a SQL string into a {@link DispatchableSubPlan}.
 * It is also used to execute some static analysis on the query like to determine if it can be compiled or get the
 * tables involved in the query.
 */

 //TODO: We should consider splitting this class in two: One that is used for parsing and one that is used for
 // executing queries. This would allow us to remove the worker manager from the parsing environment and therefore
 // make sure there is a worker manager when executing queries.
@Value.Enclosing
public class QueryEnvironment {
  private static final Logger LOGGER = LoggerFactory.getLogger(QueryEnvironment.class);
  private static final CalciteConnectionConfig CONNECTION_CONFIG;

  static {
    Properties connectionConfigProperties = new Properties();
    connectionConfigProperties.setProperty(CalciteConnectionProperty.CASE_SENSITIVE.camelName(), "true");
    CONNECTION_CONFIG = new CalciteConnectionConfigImpl(connectionConfigProperties);
  }

  private final TypeFactory _typeFactory = new TypeFactory();
  private final FrameworkConfig _config;
  private final CalciteCatalogReader _catalogReader;
  private final HepProgram _optProgram;
  private final Config _envConfig;

<<<<<<< HEAD
  public QueryEnvironment(Config config) {
    _envConfig = config;
    String database = config.getDatabase();
    PinotCatalog catalog = new PinotCatalog(database, config.getTableCache());
=======
  public QueryEnvironment(String database, TableCache tableCache, @Nullable WorkerManager workerManager) {
    PinotCatalog catalog = new PinotCatalog(tableCache, database);
>>>>>>> c395d09c
    CalciteSchema rootSchema = CalciteSchema.createRootSchema(false, false, database, catalog);
    _config = Frameworks.newConfigBuilder().traitDefs().operatorTable(PinotOperatorTable.instance())
        .defaultSchema(rootSchema.plus()).sqlToRelConverterConfig(PinotRuleUtils.PINOT_SQL_TO_REL_CONFIG).build();
    _catalogReader = new CalciteCatalogReader(rootSchema, List.of(database), _typeFactory, CONNECTION_CONFIG);
    _optProgram = getOptProgram();
  }

  public QueryEnvironment(String database, TableCache tableCache, @Nullable WorkerManager workerManager) {
    this(configBuilder()
        .database(database)
        .tableCache(tableCache)
        .workerManager(workerManager)
        .build());
  }

  /**
   * Returns a planner context that can be used to either parse, explain or execute a query.
   */
  private PlannerContext getPlannerContext(SqlNodeAndOptions sqlNodeAndOptions) {
    boolean useImplicitColocated;
    PinotImplicitTableHintRule.PartitionTableFinder ptf;
    String useImplicitColocatedOptionValue = sqlNodeAndOptions.getOptions()
        .get(CommonConstants.Broker.Request.QueryOptionKey.IMPLICIT_COLOCATE_JOIN);
    if (Boolean.parseBoolean(useImplicitColocatedOptionValue)) {
      useImplicitColocated = true;
      Objects.requireNonNull(_envConfig.getWorkerManager(), "WorkerManager is required for implicit colocated join");
      ptf = _envConfig.getWorkerManager()::getTablePartitionInfo;
    } else {
      useImplicitColocated = _envConfig.useImplicitColocatedByDefault();
      WorkerManager workerManager = _envConfig.getWorkerManager();
      if (useImplicitColocated && workerManager != null) {
        ptf = workerManager::getTablePartitionInfo;
      } else {
        ptf = PinotImplicitTableHintRule.PartitionTableFinder.disabled();
      }
    }
    HepProgram traitProgram = getTraitProgram(ptf, useImplicitColocated);
    return new PlannerContext(_config, _catalogReader, _typeFactory, _optProgram, traitProgram);
  }

  /**
   * Returns the planner context that should be used only for parsing queries.
   */
  private PlannerContext getParsingPlannerContext() {
    HepProgram traitProgram = getTraitProgram(PinotImplicitTableHintRule.PartitionTableFinder.disabled(), false);
    return new PlannerContext(_config, _catalogReader, _typeFactory, _optProgram, traitProgram);
  }

  /**
   * Plan a SQL query.
   *
   * This function is thread safe since we construct a new PlannerContext every time.
   *
   * TODO: follow benchmark and profile to measure whether it make sense for the latency-concurrency trade-off
   * between reusing plannerImpl vs. create a new planner for each query.
   *
   * @param sqlQuery SQL query string.
   * @param sqlNodeAndOptions parsed SQL query.
   * @return QueryPlannerResult containing the dispatchable query plan and the relRoot.
   */
  public QueryPlannerResult planQuery(String sqlQuery, SqlNodeAndOptions sqlNodeAndOptions, long requestId) {
    try (PlannerContext plannerContext = getPlannerContext(sqlNodeAndOptions)) {
      plannerContext.setOptions(sqlNodeAndOptions.getOptions());
      RelRoot relRoot = compileQuery(sqlNodeAndOptions.getSqlNode(), plannerContext);
      // TODO: current code only assume one SubPlan per query, but we should support multiple SubPlans per query.
      // Each SubPlan should be able to run independently from Broker then set the results into the dependent
      // SubPlan for further processing.
      DispatchableSubPlan dispatchableSubPlan = toDispatchableSubPlan(relRoot, plannerContext, requestId);
      return new QueryPlannerResult(dispatchableSubPlan, null, dispatchableSubPlan.getTableNames());
    } catch (CalciteContextException e) {
      throw new RuntimeException("Error composing query plan for '" + sqlQuery + "': " + e.getMessage() + "'", e);
    } catch (Throwable t) {
      throw new RuntimeException("Error composing query plan for: " + sqlQuery, t);
    }
  }

  @VisibleForTesting
  public DispatchableSubPlan planQuery(String sqlQuery) {
    return planQuery(sqlQuery, CalciteSqlParser.compileToSqlNodeAndOptions(sqlQuery), 0).getQueryPlan();
  }

  /**
   * Explain a SQL query.
   *
   * Similar to {@link QueryEnvironment#planQuery(String, SqlNodeAndOptions, long)}, this API runs the query
   * compilation. But it doesn't run the distributed {@link DispatchableSubPlan} generation, instead it only
   * returns the
   * explained logical plan.
   *
   * @param sqlQuery SQL query string.
   * @param sqlNodeAndOptions parsed SQL query.
   * @return QueryPlannerResult containing the explained query plan and the relRoot.
   */
  public QueryPlannerResult explainQuery(String sqlQuery, SqlNodeAndOptions sqlNodeAndOptions, long requestId) {
    try (PlannerContext plannerContext = getPlannerContext(sqlNodeAndOptions)) {
      SqlExplain explain = (SqlExplain) sqlNodeAndOptions.getSqlNode();
      plannerContext.setOptions(sqlNodeAndOptions.getOptions());
      RelRoot relRoot = compileQuery(explain.getExplicandum(), plannerContext);
      if (explain instanceof SqlPhysicalExplain) {
        // get the physical plan for query.
        DispatchableSubPlan dispatchableSubPlan = toDispatchableSubPlan(relRoot, plannerContext, requestId);
        return new QueryPlannerResult(null, PhysicalExplainPlanVisitor.explain(dispatchableSubPlan),
            dispatchableSubPlan.getTableNames());
      } else {
        // get the logical plan for query.
        SqlExplainFormat format = explain.getFormat() == null ? SqlExplainFormat.DOT : explain.getFormat();
        SqlExplainLevel level =
            explain.getDetailLevel() == null ? SqlExplainLevel.DIGEST_ATTRIBUTES : explain.getDetailLevel();
        Set<String> tableNames = RelToPlanNodeConverter.getTableNamesFromRelRoot(relRoot.rel);
        return new QueryPlannerResult(null, PlannerUtils.explainPlan(relRoot.rel, format, level), tableNames);
      }
    } catch (Exception e) {
      throw new RuntimeException("Error explain query plan for: " + sqlQuery, e);
    }
  }

  @VisibleForTesting
  public String explainQuery(String sqlQuery, long requestId) {
    return explainQuery(sqlQuery, CalciteSqlParser.compileToSqlNodeAndOptions(sqlQuery), requestId).getExplainPlan();
  }

  public List<String> getTableNamesForQuery(String sqlQuery) {
    try (PlannerContext plannerContext = getParsingPlannerContext()) {
      SqlNode sqlNode = CalciteSqlParser.compileToSqlNodeAndOptions(sqlQuery).getSqlNode();
      if (sqlNode.getKind().equals(SqlKind.EXPLAIN)) {
        sqlNode = ((SqlExplain) sqlNode).getExplicandum();
      }
      RelRoot relRoot = compileQuery(sqlNode, plannerContext);
      Set<String> tableNames = RelToPlanNodeConverter.getTableNamesFromRelRoot(relRoot.rel);
      return new ArrayList<>(tableNames);
    } catch (Throwable t) {
      throw new RuntimeException("Error composing query plan for: " + sqlQuery, t);
    }
  }

  /**
   * Returns whether the query can be successfully compiled in this query environment
   */
  public boolean canCompileQuery(String query) {
    try (PlannerContext plannerContext = getParsingPlannerContext()) {
      SqlNode sqlNode = CalciteSqlParser.compileToSqlNodeAndOptions(query).getSqlNode();
      if (sqlNode.getKind().equals(SqlKind.EXPLAIN)) {
        sqlNode = ((SqlExplain) sqlNode).getExplicandum();
      }
      compileQuery(sqlNode, plannerContext);
      LOGGER.debug("Successfully compiled query using the multi-stage query engine: `{}`", query);
      return true;
    } catch (Exception e) {
      LOGGER.warn("Encountered an error while compiling query `{}` using the multi-stage query engine", query, e);
      return false;
    }
  }

  /**
   * Results of planning a query
   */
  public static class QueryPlannerResult {
    private final DispatchableSubPlan _dispatchableSubPlan;
    private final String _explainPlan;
    private final Set<String> _tableNames;

    QueryPlannerResult(@Nullable DispatchableSubPlan dispatchableSubPlan, @Nullable String explainPlan,
        Set<String> tableNames) {
      _dispatchableSubPlan = dispatchableSubPlan;
      _explainPlan = explainPlan;
      _tableNames = tableNames;
    }

    public String getExplainPlan() {
      return _explainPlan;
    }

    public DispatchableSubPlan getQueryPlan() {
      return _dispatchableSubPlan;
    }

    public Set<String> getTableNames() {
      return _tableNames;
    }
  }

  // --------------------------------------------------------------------------
  // steps
  // --------------------------------------------------------------------------

  private RelRoot compileQuery(SqlNode sqlNode, PlannerContext plannerContext) {
    SqlNode validated = validate(sqlNode, plannerContext);
    RelRoot relation = toRelation(validated, plannerContext);
    RelNode optimized = optimize(relation, plannerContext);
    return relation.withRel(optimized);
  }

  private SqlNode validate(SqlNode sqlNode, PlannerContext plannerContext) {
    SqlNode validated = plannerContext.getValidator().validate(sqlNode);
    if (!validated.getKind().belongsTo(SqlKind.QUERY)) {
      throw new IllegalArgumentException("Unsupported SQL query, failed to validate query:\n" + sqlNode);
    }
    validated.accept(new BytesCastVisitor(plannerContext.getValidator()));
    return validated;
  }

  private RelRoot toRelation(SqlNode sqlNode, PlannerContext plannerContext) {
    RexBuilder rexBuilder = new RexBuilder(_typeFactory);
    RelOptCluster cluster = RelOptCluster.create(plannerContext.getRelOptPlanner(), rexBuilder);
    SqlToRelConverter converter =
        new SqlToRelConverter(plannerContext.getPlanner(), plannerContext.getValidator(), _catalogReader, cluster,
            PinotConvertletTable.INSTANCE, _config.getSqlToRelConverterConfig());
    RelRoot relRoot;
    try {
      relRoot = converter.convertQuery(sqlNode, false, true);
    } catch (Throwable e) {
      throw new RuntimeException("Failed to convert query to relational expression:\n" + sqlNode, e);
    }
    RelNode rootNode = relRoot.rel;
    try {
      // NOTE: DO NOT use converter.decorrelate(sqlNode, rootNode) because the converted type check can fail. This is
      //       probably a bug in Calcite.
      RelBuilder relBuilder = PinotRuleUtils.PINOT_REL_FACTORY.create(cluster, null);
      rootNode = RelDecorrelator.decorrelateQuery(rootNode, relBuilder);
    } catch (Throwable e) {
      throw new RuntimeException("Failed to decorrelate query:\n" + RelOptUtil.toString(rootNode), e);
    }
    try {
      rootNode = converter.trimUnusedFields(false, rootNode);
    } catch (Throwable e) {
      throw new RuntimeException("Failed to trim unused fields from query:\n" + RelOptUtil.toString(rootNode), e);
    }
    return relRoot.withRel(rootNode);
  }

  private RelNode optimize(RelRoot relRoot, PlannerContext plannerContext) {
    // TODO: add support for cost factory
    try {
      RelOptPlanner optPlanner = plannerContext.getRelOptPlanner();
      optPlanner.setRoot(relRoot.rel);
      RelNode optimized = optPlanner.findBestExp();
      RelOptPlanner traitPlanner = plannerContext.getRelTraitPlanner();
      traitPlanner.setRoot(optimized);
      return traitPlanner.findBestExp();
    } catch (Throwable e) {
      throw new RuntimeException(
          "Failed to generate a valid execution plan for query:\n" + RelOptUtil.toString(relRoot.rel), e);
    }
  }

  private DispatchableSubPlan toDispatchableSubPlan(RelRoot relRoot, PlannerContext plannerContext, long requestId) {
    SubPlan plan = PinotLogicalQueryPlanner.makePlan(relRoot);
    PinotDispatchPlanner pinotDispatchPlanner =
        new PinotDispatchPlanner(plannerContext, _envConfig.getWorkerManager(), requestId, _envConfig.getTableCache());
    return pinotDispatchPlanner.createDispatchableSubPlan(plan);
  }

  // --------------------------------------------------------------------------
  // utils
  // --------------------------------------------------------------------------

  private static HepProgram getOptProgram() {
    HepProgramBuilder hepProgramBuilder = new HepProgramBuilder();
    // Set the match order as DEPTH_FIRST. The default is arbitrary which works the same as DEPTH_FIRST, but it's
    // best to be explicit.
    hepProgramBuilder.addMatchOrder(HepMatchOrder.DEPTH_FIRST);

    // ----
    // Run the Calcite CORE rules using 1 HepInstruction per rule. We use 1 HepInstruction per rule for simplicity:
    // the rules used here can rest assured that they are the only ones evaluated in a dedicated graph-traversal.
    for (RelOptRule relOptRule : PinotQueryRuleSets.BASIC_RULES) {
      hepProgramBuilder.addRuleInstance(relOptRule);
    }

    // ----
    // Pushdown filters using a single HepInstruction.
    hepProgramBuilder.addRuleCollection(PinotQueryRuleSets.FILTER_PUSHDOWN_RULES);

    // ----
    // Prune duplicate/unnecessary nodes using a single HepInstruction.
    // TODO: We can consider using HepMatchOrder.TOP_DOWN if we find cases where it would help.
    hepProgramBuilder.addRuleCollection(PinotQueryRuleSets.PRUNE_RULES);
    return hepProgramBuilder.build();
  }

  private static HepProgram getTraitProgram(
      PinotImplicitTableHintRule.PartitionTableFinder tablePartitionTableFinder, boolean useImplicitColocated) {
    HepProgramBuilder hepProgramBuilder = new HepProgramBuilder();

    // Set the match order as BOTTOM_UP.
    hepProgramBuilder.addMatchOrder(HepMatchOrder.BOTTOM_UP);

    // ----
    // Run pinot specific rules that should run after all other rules, using 1 HepInstruction per rule.
    for (RelOptRule relOptRule : PinotQueryRuleSets.PINOT_POST_RULES) {
      hepProgramBuilder.addRuleInstance(relOptRule);
    }

    // apply RelDistribution trait to all nodes
    if (useImplicitColocated) {
      hepProgramBuilder.addRuleInstance(PinotImplicitTableHintRule.withPartitionTableFinder(tablePartitionTableFinder));
    }
    hepProgramBuilder.addRuleInstance(PinotRelDistributionTraitRule.INSTANCE);

    return hepProgramBuilder.build();
  }

  public static ImmutableQueryEnvironment.Config.Builder configBuilder() {
    return ImmutableQueryEnvironment.Config.builder();
  }

  @Value.Immutable
  public interface Config {
    String getDatabase();

    @Nullable // In theory only in tests. We should fix LiteralOnlyBrokerRequestTest to not need this.
    TableCache getTableCache();

    /**
     * Whether to use implicit colocated join by default.
     *
     * This is treated as the default value for the broker and it is expected to be obtained from a Pinot configuration.
     * This default value can be always overridden at query level by the query option
     * {@link CommonConstants.Broker.Request.QueryOptionKey#IMPLICIT_COLOCATE_JOIN}.
     */
    @Value.Default
    default boolean useImplicitColocatedByDefault() {
      return CommonConstants.Broker.DEFAULT_IMPLICIT_COLOCATE_JOIN;
    }

    /**
     * Returns the worker manager.
     *
     * This is used whenever the query needs to be executed, but can be null when the QueryEnvironment will be used
     * just to execute some static analysis on the query like parsing it or getting the tables involved in the query.
     */
    @Nullable
    WorkerManager getWorkerManager();
  }
}<|MERGE_RESOLUTION|>--- conflicted
+++ resolved
@@ -107,15 +107,10 @@
   private final HepProgram _optProgram;
   private final Config _envConfig;
 
-<<<<<<< HEAD
   public QueryEnvironment(Config config) {
     _envConfig = config;
     String database = config.getDatabase();
-    PinotCatalog catalog = new PinotCatalog(database, config.getTableCache());
-=======
-  public QueryEnvironment(String database, TableCache tableCache, @Nullable WorkerManager workerManager) {
-    PinotCatalog catalog = new PinotCatalog(tableCache, database);
->>>>>>> c395d09c
+    PinotCatalog catalog = new PinotCatalog(config.getTableCache(), database);
     CalciteSchema rootSchema = CalciteSchema.createRootSchema(false, false, database, catalog);
     _config = Frameworks.newConfigBuilder().traitDefs().operatorTable(PinotOperatorTable.instance())
         .defaultSchema(rootSchema.plus()).sqlToRelConverterConfig(PinotRuleUtils.PINOT_SQL_TO_REL_CONFIG).build();
