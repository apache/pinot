--- conflicted
+++ resolved
@@ -19,12 +19,8 @@
 package org.apache.pinot.query;
 
 import com.google.common.annotations.VisibleForTesting;
-<<<<<<< HEAD
+import com.google.common.base.Preconditions;
 import com.google.common.collect.Sets;
-=======
-import com.google.common.base.Preconditions;
-import java.io.Closeable;
->>>>>>> 08769d2d
 import java.util.ArrayList;
 import java.util.HashMap;
 import java.util.List;
@@ -323,25 +319,6 @@
     }
   }
 
-<<<<<<< HEAD
-=======
-  // --------------------------------------------------------------------------
-  // steps
-  // --------------------------------------------------------------------------
-
-  private RelRoot compileQuery(SqlNode sqlNode, PlannerContext plannerContext) {
-    SqlNode validated = validate(sqlNode, plannerContext);
-    RelRoot relation = toRelation(validated, plannerContext);
-    RelNode optimized = optimize(relation, plannerContext);
-    if (plannerContext.isUsePhysicalOptimizer()) {
-      Preconditions.checkNotNull(plannerContext.getPhysicalPlannerContext(), "Physical planner context is null");
-      optimized = RelToPRelConverter.toPRelNode(optimized, plannerContext.getPhysicalPlannerContext(),
-          _envConfig.getTableCache()).unwrap();
-    }
-    return relation.withRel(optimized);
-  }
-
->>>>>>> 08769d2d
   /// Query validation is a transformation from SqlNode to SqlNode where each node is validated.
   ///
   /// In Calcite a SqlNode is a tree of nodes where each node is a part of the SQL query. These nodes are the output of
@@ -445,25 +422,17 @@
     }
   }
 
-<<<<<<< HEAD
-  private DispatchableSubPlan toDispatchableSubPlan(RelRoot relRoot, PlannerContext plannerContext, long requestId,
-      @Nullable TransformationTracker.Builder<PlanNode, RelNode> tracker, Set<String> tableNames) {
-=======
-  private DispatchableSubPlan toDispatchableSubPlan(RelRoot relRoot, PlannerContext plannerContext) {
-    return toDispatchableSubPlan(relRoot, plannerContext, null);
-  }
-
   private DispatchableSubPlan toDispatchableSubPlan(RelRoot relRoot, PlannerContext plannerContext,
+      Set<String> tableNames,
       @Nullable TransformationTracker.Builder<PlanNode, RelNode> tracker) {
     long requestId = _envConfig.getRequestId();
     if (plannerContext.isUsePhysicalOptimizer()) {
       Pair<SubPlan, PlanFragmentAndMailboxAssignment.Result> plan = PinotLogicalQueryPlanner.makePlanV2(relRoot,
-          plannerContext.getPhysicalPlannerContext());
+          plannerContext.getPhysicalPlannerContext(), tableNames);
       PinotDispatchPlanner pinotDispatchPlanner = new PinotDispatchPlanner(plannerContext,
           _envConfig.getWorkerManager(), requestId, _envConfig.getTableCache());
       return pinotDispatchPlanner.createDispatchableSubPlanV2(plan.getLeft(), plan.getRight());
     }
->>>>>>> 08769d2d
     SubPlan plan = PinotLogicalQueryPlanner.makePlan(relRoot, tracker,
         _envConfig.getTableCache(), useSpools(plannerContext.getOptions()), tableNames);
     PinotDispatchPlanner pinotDispatchPlanner =
@@ -717,6 +686,13 @@
       if (_optimizedRelRoot == null) {
         RelRoot unoptimizedRelRoot = getUnoptimizedRelRoot();
         RelNode optimized = QueryEnvironment.this.optimize(unoptimizedRelRoot, _plannerContext);
+
+        if (_plannerContext.isUsePhysicalOptimizer()) {
+          Preconditions.checkNotNull(_plannerContext.getPhysicalPlannerContext(), "Physical planner context is null");
+          optimized = RelToPRelConverter.toPRelNode(optimized, _plannerContext.getPhysicalPlannerContext(),
+              _envConfig.getTableCache()).unwrap();
+        }
+
         _optimizedRelRoot = unoptimizedRelRoot.withRel(optimized);
       }
     }
@@ -734,12 +710,7 @@
         Set<String> tableNames = getTableNames();
         if (explain instanceof SqlPhysicalExplain) {
           // get the physical plan for query.
-<<<<<<< HEAD
-          DispatchableSubPlan dispatchableSubPlan = toDispatchableSubPlan(relRoot, _plannerContext, requestId, null,
-              tableNames);
-=======
-          DispatchableSubPlan dispatchableSubPlan = toDispatchableSubPlan(_relRoot, _plannerContext);
->>>>>>> 08769d2d
+          DispatchableSubPlan dispatchableSubPlan = toDispatchableSubPlan(relRoot, _plannerContext, tableNames, null);
           return getQueryPlannerResult(_plannerContext, dispatchableSubPlan,
               PhysicalExplainPlanVisitor.explain(dispatchableSubPlan), dispatchableSubPlan.getTableNames());
         } else {
@@ -758,11 +729,7 @@
                 new TransformationTracker.ByIdentity.Builder<>();
             // Transform RelNodes into DispatchableSubPlan
             DispatchableSubPlan dispatchableSubPlan =
-<<<<<<< HEAD
-                toDispatchableSubPlan(relRoot, _plannerContext, requestId, nodeTracker, tableNames);
-=======
-                toDispatchableSubPlan(_relRoot, _plannerContext, nodeTracker);
->>>>>>> 08769d2d
+                toDispatchableSubPlan(relRoot, _plannerContext, tableNames, nodeTracker);
 
             AskingServerStageExplainer serversExplainer = new AskingServerStageExplainer(
                 onServerExplainer, explainPlanVerbose, RelBuilder.create(_config));
@@ -785,16 +752,10 @@
         // TODO: current code only assume one SubPlan per query, but we should support multiple SubPlans per query.
         // Each SubPlan should be able to run independently from Broker then set the results into the dependent
         // SubPlan for further processing.
-<<<<<<< HEAD
         RelRoot relRoot = getOptimizedRelRoot();
         Set<String> tableNames = getTableNames();
-        DispatchableSubPlan dispatchableSubPlan = toDispatchableSubPlan(relRoot, _plannerContext, requestId, null,
-            tableNames);
+        DispatchableSubPlan dispatchableSubPlan = toDispatchableSubPlan(relRoot, _plannerContext, tableNames, null);
         return getQueryPlannerResult(_plannerContext, dispatchableSubPlan, null, tableNames);
-=======
-        DispatchableSubPlan dispatchableSubPlan = toDispatchableSubPlan(_relRoot, _plannerContext);
-        return getQueryPlannerResult(_plannerContext, dispatchableSubPlan, null, dispatchableSubPlan.getTableNames());
->>>>>>> 08769d2d
       } catch (QueryException e) {
         throw e;
       } catch (Throwable t) {
