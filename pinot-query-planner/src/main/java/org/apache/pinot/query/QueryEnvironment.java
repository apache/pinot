/**
 * Licensed to the Apache Software Foundation (ASF) under one
 * or more contributor license agreements.  See the NOTICE file
 * distributed with this work for additional information
 * regarding copyright ownership.  The ASF licenses this file
 * to you under the Apache License, Version 2.0 (the
 * "License"); you may not use this file except in compliance
 * with the License.  You may obtain a copy of the License at
 *
 *   http://www.apache.org/licenses/LICENSE-2.0
 *
 * Unless required by applicable law or agreed to in writing,
 * software distributed under the License is distributed on an
 * "AS IS" BASIS, WITHOUT WARRANTIES OR CONDITIONS OF ANY
 * KIND, either express or implied.  See the License for the
 * specific language governing permissions and limitations
 * under the License.
 */
package org.apache.pinot.query;

import com.google.common.annotations.VisibleForTesting;
import com.google.common.base.Preconditions;
import java.io.Closeable;
import java.util.ArrayList;
import java.util.HashMap;
import java.util.List;
import java.util.Map;
import java.util.Properties;
import java.util.Set;
import javax.annotation.Nullable;
import org.apache.calcite.config.CalciteConnectionConfig;
import org.apache.calcite.config.CalciteConnectionConfigImpl;
import org.apache.calcite.config.CalciteConnectionProperty;
import org.apache.calcite.jdbc.CalciteSchema;
import org.apache.calcite.plan.RelOptCluster;
import org.apache.calcite.plan.RelOptPlanner;
import org.apache.calcite.plan.RelOptRule;
import org.apache.calcite.plan.RelOptUtil;
import org.apache.calcite.plan.hep.HepMatchOrder;
import org.apache.calcite.plan.hep.HepProgram;
import org.apache.calcite.plan.hep.HepProgramBuilder;
import org.apache.calcite.prepare.CalciteCatalogReader;
import org.apache.calcite.rel.RelNode;
import org.apache.calcite.rel.RelRoot;
import org.apache.calcite.rex.RexBuilder;
import org.apache.calcite.runtime.CalciteContextException;
import org.apache.calcite.sql.SqlExplain;
import org.apache.calcite.sql.SqlExplainFormat;
import org.apache.calcite.sql.SqlExplainLevel;
import org.apache.calcite.sql.SqlKind;
import org.apache.calcite.sql.SqlNode;
import org.apache.calcite.sql2rel.RelDecorrelator;
import org.apache.calcite.sql2rel.SqlToRelConverter;
import org.apache.calcite.tools.FrameworkConfig;
import org.apache.calcite.tools.Frameworks;
import org.apache.calcite.tools.RelBuilder;
import org.apache.commons.lang3.tuple.Pair;
import org.apache.pinot.calcite.rel.rules.PinotImplicitTableHintRule;
import org.apache.pinot.calcite.rel.rules.PinotJoinToDynamicBroadcastRule;
import org.apache.pinot.calcite.rel.rules.PinotQueryRuleSets;
import org.apache.pinot.calcite.rel.rules.PinotRelDistributionTraitRule;
import org.apache.pinot.calcite.rel.rules.PinotRuleUtils;
import org.apache.pinot.calcite.sql.fun.PinotOperatorTable;
import org.apache.pinot.calcite.sql2rel.PinotConvertletTable;
import org.apache.pinot.common.catalog.PinotCatalogReader;
import org.apache.pinot.common.config.provider.TableCache;
import org.apache.pinot.common.utils.config.QueryOptionsUtils;
import org.apache.pinot.query.catalog.PinotCatalog;
import org.apache.pinot.query.context.PhysicalPlannerContext;
import org.apache.pinot.query.context.PlannerContext;
import org.apache.pinot.query.context.RuleTimingPlannerListener;
import org.apache.pinot.query.planner.PlannerUtils;
import org.apache.pinot.query.planner.SubPlan;
import org.apache.pinot.query.planner.explain.AskingServerStageExplainer;
import org.apache.pinot.query.planner.explain.MultiStageExplainAskingServersUtils;
import org.apache.pinot.query.planner.explain.PhysicalExplainPlanVisitor;
import org.apache.pinot.query.planner.logical.PinotLogicalQueryPlanner;
import org.apache.pinot.query.planner.logical.RelToPlanNodeConverter;
import org.apache.pinot.query.planner.logical.TransformationTracker;
import org.apache.pinot.query.planner.physical.DispatchableSubPlan;
import org.apache.pinot.query.planner.physical.PinotDispatchPlanner;
import org.apache.pinot.query.planner.physical.v2.PlanFragmentAndMailboxAssignment;
import org.apache.pinot.query.planner.physical.v2.RelToPRelConverter;
import org.apache.pinot.query.planner.plannode.PlanNode;
import org.apache.pinot.query.routing.WorkerManager;
import org.apache.pinot.query.type.TypeFactory;
import org.apache.pinot.query.validate.BytesCastVisitor;
import org.apache.pinot.spi.exception.QueryErrorCode;
import org.apache.pinot.spi.exception.QueryException;
import org.apache.pinot.spi.utils.CommonConstants;
import org.apache.pinot.sql.parsers.CalciteSqlParser;
import org.apache.pinot.sql.parsers.SqlNodeAndOptions;
import org.apache.pinot.sql.parsers.parser.SqlPhysicalExplain;
import org.immutables.value.Value;
import org.slf4j.Logger;
import org.slf4j.LoggerFactory;


/**
 * The {@code QueryEnvironment} contains the main entrypoint for query planning.
 *
 * <p>It provide the higher level entry interface to convert a SQL string into a {@link DispatchableSubPlan}.
 * It is also used to execute some static analysis on the query like to determine if it can be compiled or get the
 * tables involved in the query.
 *
 * Queries are first compiled with Calcite into {@link CompiledQuery} objects, which can then be used to plan, explain
 * or get the tables involved in the query. These later processes are Pinot specific. They include for example how to
 * distribute the query to the workers, which is not a Calcite native concept.
 *
 * To learn more about Calcite compilation process, read
 * <a href="https://www.querifylabs.com/blog/relational-operators-in-apache-calcite">this Querify Labs post</a>.
 */

//TODO: We should consider splitting this class in two: One that is used for parsing and one that is used for
// executing queries. This would allow us to remove the worker manager from the parsing environment and therefore
// make sure there is a worker manager when executing queries.
@Value.Enclosing
public class QueryEnvironment {
  private static final Logger LOGGER = LoggerFactory.getLogger(QueryEnvironment.class);
  private static final CalciteConnectionConfig CONNECTION_CONFIG;

  static {
    Properties connectionConfigProperties = new Properties();
    connectionConfigProperties.setProperty(CalciteConnectionProperty.CASE_SENSITIVE.camelName(), "true");
    CONNECTION_CONFIG = new CalciteConnectionConfigImpl(connectionConfigProperties);
  }

  private final TypeFactory _typeFactory = new TypeFactory();
  private final FrameworkConfig _config;
  private final CalciteCatalogReader _catalogReader;
  private final HepProgram _optProgram;
  private final Config _envConfig;
  private final PinotCatalog _catalog;

  public QueryEnvironment(Config config) {
    _envConfig = config;
    String database = config.getDatabase();
    _catalog = new PinotCatalog(config.getTableCache(), database);
    CalciteSchema rootSchema = CalciteSchema.createRootSchema(false, false, database, _catalog);
    _config = Frameworks.newConfigBuilder().traitDefs().operatorTable(PinotOperatorTable.instance())
        .defaultSchema(rootSchema.plus()).sqlToRelConverterConfig(PinotRuleUtils.PINOT_SQL_TO_REL_CONFIG).build();
    _catalogReader = new PinotCatalogReader(
        rootSchema, List.of(database), _typeFactory, CONNECTION_CONFIG, config.isCaseSensitive());
    _optProgram = getOptProgram();
  }

  public QueryEnvironment(String database, TableCache tableCache, @Nullable WorkerManager workerManager) {
    this(configBuilder()
        .requestId(-1L)
        .database(database)
        .tableCache(tableCache)
        .workerManager(workerManager)
        .build());
  }

  /**
   * Returns a planner context that can be used to either parse, explain or execute a query.
   */
  private PlannerContext getPlannerContext(SqlNodeAndOptions sqlNodeAndOptions) {
    WorkerManager workerManager = getWorkerManager(sqlNodeAndOptions);
    boolean usePhysicalOptimizer = PhysicalPlannerContext.isUsePhysicalOptimizer(sqlNodeAndOptions.getOptions());
    HepProgram traitProgram = getTraitProgram(workerManager, _envConfig, usePhysicalOptimizer);
    SqlExplainFormat format = SqlExplainFormat.DOT;
    if (sqlNodeAndOptions.getSqlNode().getKind().equals(SqlKind.EXPLAIN)) {
      SqlExplain explain = (SqlExplain) sqlNodeAndOptions.getSqlNode();
      if (explain.getFormat() != null) {
        format = explain.getFormat();
      }
    }
    PhysicalPlannerContext physicalPlannerContext = null;
    if (usePhysicalOptimizer && _envConfig.getWorkerManager() != null) {
      workerManager = _envConfig.getWorkerManager();
      physicalPlannerContext = new PhysicalPlannerContext(workerManager.getRoutingManager(),
          workerManager.getHostName(), workerManager.getPort(), _envConfig.getRequestId(),
          workerManager.getInstanceId());
    }
    return new PlannerContext(_config, _catalogReader, _typeFactory, _optProgram, traitProgram,
        sqlNodeAndOptions.getOptions(), _envConfig, format, physicalPlannerContext);
  }

  /// @deprecated Use [#compile] and then [plan][CompiledQuery#planQuery(long)] the returned query instead
  @VisibleForTesting
  @Deprecated
  public DispatchableSubPlan planQuery(String sqlQuery) {
    try (CompiledQuery compiledQuery = compile(sqlQuery)) {
      return compiledQuery.planQuery(0).getQueryPlan();
    }
  }

  @Nullable
  private WorkerManager getWorkerManager(SqlNodeAndOptions sqlNodeAndOptions) {
    String inferPartitionHint = sqlNodeAndOptions.getOptions()
        .get(CommonConstants.Broker.Request.QueryOptionKey.INFER_PARTITION_HINT);
    WorkerManager workerManager = _envConfig.getWorkerManager();

    if (inferPartitionHint == null) {
      return _envConfig.defaultInferPartitionHint() ? workerManager : null;
    }
    switch (inferPartitionHint.toLowerCase()) {
      case "true":
        return workerManager;
      case "false":
        return null;
      default:
        throw new RuntimeException("Invalid value for query option '"
            + CommonConstants.Broker.Request.QueryOptionKey.INFER_PARTITION_HINT + "': "
            + inferPartitionHint);
    }
  }

  private QueryEnvironment.QueryPlannerResult getQueryPlannerResult(PlannerContext plannerContext,
      DispatchableSubPlan dispatchableSubPlan, String explainStr, Set<String> tableNames) {
    Map<String, String> extraFields = new HashMap<>();
    if (plannerContext.getPlannerOutput().containsKey(RuleTimingPlannerListener.RULE_TIMINGS)) {
      extraFields.put(RuleTimingPlannerListener.RULE_TIMINGS,
          plannerContext.getPlannerOutput().get(RuleTimingPlannerListener.RULE_TIMINGS));
    }
    return new QueryPlannerResult(dispatchableSubPlan, explainStr, tableNames, extraFields);
  }

  /// @deprecated Use [#compile] and then [explain][CompiledQuery#explain(long) ] the returned query instead
  @VisibleForTesting
  @Deprecated
  public String explainQuery(String sqlQuery, long requestId) {
    SqlNodeAndOptions sqlNodeAndOptions = CalciteSqlParser.compileToSqlNodeAndOptions(sqlQuery);
    try (CompiledQuery compiledQuery = compile(sqlQuery, sqlNodeAndOptions)) {
      QueryPlannerResult queryPlannerResult = compiledQuery.explain(requestId, null);
      return queryPlannerResult.getExplainPlan();
    }
  }

  public CompiledQuery compile(String sqlQuery) {
    return compile(sqlQuery, CalciteSqlParser.compileToSqlNodeAndOptions(sqlQuery));
  }

  /// Given a query, parses, validates and optimizes the query into a [CompiledQuery].
  ///
  /// The returned query can then be planned, explained or used to get the tables involved in the query.
  ///
  /// @throws QueryException if the query cannot be compiled. Usual error types are QueryErrorCode.SQL_PARSING and
  /// QueryErrorCode.QUERY_VALIDATION. QueryErrorCode.QUERY_EXECUTION is also possible if there is an error when
  /// a function call is reduced into a constant.
  public CompiledQuery compile(String sqlQuery, SqlNodeAndOptions sqlNodeAndOptions) {
    PlannerContext plannerContext = null;
    try {
      plannerContext = getPlannerContext(sqlNodeAndOptions);

      SqlNode sqlNode = sqlNodeAndOptions.getSqlNode();
      SqlNode queryNode;
      if (sqlNode.getKind().equals(SqlKind.EXPLAIN)) {
        queryNode = ((SqlExplain) sqlNode).getExplicandum();
      } else {
        queryNode = sqlNode;
      }
      RelRoot relRoot = compileQuery(queryNode, plannerContext);
      return new CompiledQuery(_envConfig.getDatabase(), sqlQuery, relRoot, plannerContext, sqlNodeAndOptions);
    } catch (QueryException e) {
      throw e;
    } catch (Throwable t) {
      if (plannerContext != null) {
        plannerContext.close();
      }
      throw QueryErrorCode.SQL_PARSING.asException("Error composing query plan: " + t.getMessage(), t);
    }
  }

  /// @deprecated Use [#compile] and then [getTableNames][CompiledQuery#getTableNames()] the returned query instead
  @VisibleForTesting
  @Deprecated
  public List<String> getTableNamesForQuery(String sqlQuery) {
    try (CompiledQuery compiledQuery = compile(sqlQuery, CalciteSqlParser.compileToSqlNodeAndOptions(sqlQuery))) {
      return new ArrayList<>(compiledQuery.getTableNames());
    }
  }

  /**
   * Returns whether the query can be successfully compiled in this query environment
   */
  public boolean canCompileQuery(String query) {
    try (CompiledQuery compiledQuery = compile(query)) {
      return true;
    } catch (QueryException e) {
      return false;
    }
  }

  /**
   * Results of planning a query
   */
  public static class QueryPlannerResult {
    private final DispatchableSubPlan _dispatchableSubPlan;
    private final String _explainPlan;
    private final Set<String> _tableNames;
    private final Map<String, String> _extraFields;

    QueryPlannerResult(@Nullable DispatchableSubPlan dispatchableSubPlan, @Nullable String explainPlan,
        Set<String> tableNames, Map<String, String> extraFields) {
      _dispatchableSubPlan = dispatchableSubPlan;
      _explainPlan = explainPlan;
      _tableNames = tableNames;
      _extraFields = extraFields;
    }

    public String getExplainPlan() {
      return _explainPlan;
    }

    public DispatchableSubPlan getQueryPlan() {
      return _dispatchableSubPlan;
    }

    public Set<String> getTableNames() {
      return _tableNames;
    }

    public Map<String, String> getExtraFields() {
      return _extraFields;
    }
  }

  // --------------------------------------------------------------------------
  // steps
  // --------------------------------------------------------------------------

  private RelRoot compileQuery(SqlNode sqlNode, PlannerContext plannerContext) {
    SqlNode validated = validate(sqlNode, plannerContext);
    RelRoot relation = toRelation(validated, plannerContext);
    RelNode optimized = optimize(relation, plannerContext);
    if (plannerContext.isUsePhysicalOptimizer()) {
      Preconditions.checkNotNull(plannerContext.getPhysicalPlannerContext(), "Physical planner context is null");
      optimized = RelToPRelConverter.toPRelNode(optimized, plannerContext.getPhysicalPlannerContext(),
          _envConfig.getTableCache()).unwrap();
    }
    return relation.withRel(optimized);
  }

  /// Query validation is a transformation from SqlNode to SqlNode where each node is validated.
  ///
  /// In Calcite a SqlNode is a tree of nodes where each node is a part of the SQL query. These nodes are the output of
  /// the parsing process and are actually bound to the SQL text being written (ie they include the line and column
  /// where each node starts and ends in the SQL text).
  ///
  /// The parser is responsible for creating these nodes, but doesn't validate their semantic. For example, they may
  /// be using tables that doesn't exist or calling functions with arguments of an incorrect type. The validation
  /// process is where these errors are caught.
  ///
  /// In case there is no error, the returned tree is semantically the same as the input tree, but it is now typed and
  /// may be slightly different. For example, a function call may have its arguments casted to the correct type (only
  /// in case it was legal to apply an automatic cast for these types!).
  private SqlNode validate(SqlNode sqlNode, PlannerContext plannerContext) {
    try {
      SqlNode validated = plannerContext.getValidator().validate(sqlNode);
      if (!validated.getKind().belongsTo(SqlKind.QUERY)) {
        throw new IllegalArgumentException("Unsupported SQL query, failed to validate query:\n" + sqlNode);
      }
      validated.accept(new BytesCastVisitor(plannerContext.getValidator()));
      return validated;
    } catch (QueryException e) {
      throw e;
    } catch (CalciteContextException e) {
      throw CalciteContextExceptionClassifier.classifyValidationException(e);
    } catch (Throwable e) {
      throw QueryErrorCode.QUERY_VALIDATION.asException(e.getMessage(), e);
    }
  }

  /// Converts a validated SqlNode into a relational expression formed by a [RelRoot] which contains a [RelNode].
  ///
  /// In Calcite a RelNode is a tree of nodes where each node is a part of the relational algebra. Contrary to
  /// SqlNode, RelNode is not bound to the SQL text being written and they are always typed.
  ///
  /// The tree returned here may have been slightly modifies. For example, function calls whose arguments are constants
  /// may have been reduced to a constant. Some other modifications may have also been applied.
  /// See [SqlToRelConverter.Config#isExpand()].
  ///
  /// It is important to notice that the returned tree is not yet [optimized][#optimize(RelRoot, PlannerContext)].
  private RelRoot toRelation(SqlNode sqlNode, PlannerContext plannerContext) {
    try {
      RexBuilder rexBuilder = new RexBuilder(_typeFactory);
      RelOptCluster cluster = RelOptCluster.create(plannerContext.getRelOptPlanner(), rexBuilder);
      SqlToRelConverter converter =
          new SqlToRelConverter(plannerContext.getPlanner(), plannerContext.getValidator(), _catalogReader, cluster,
              PinotConvertletTable.INSTANCE, _config.getSqlToRelConverterConfig());
      RelRoot relRoot;
      try {
        relRoot = converter.convertQuery(sqlNode, false, true);
      } catch (Throwable e) {
        throw new RuntimeException("Failed to convert query to relational expression:\n" + sqlNode, e);
      }
      RelNode rootNode = relRoot.rel;
      try {
        // NOTE: DO NOT use converter.decorrelate(sqlNode, rootNode) because the converted type check can fail. This is
        //       probably a bug in Calcite.
        RelBuilder relBuilder = PinotRuleUtils.PINOT_REL_FACTORY.create(cluster, null);
        rootNode = RelDecorrelator.decorrelateQuery(rootNode, relBuilder);
      } catch (Throwable e) {
        throw new RuntimeException("Failed to decorrelate query:\n" + RelOptUtil.toString(rootNode), e);
      }
      try {
        rootNode = converter.trimUnusedFields(false, rootNode);
      } catch (Throwable e) {
        throw new RuntimeException("Failed to trim unused fields from query:\n" + RelOptUtil.toString(rootNode), e);
      }
      return relRoot.withRel(rootNode);
    } catch (QueryException e) {
      throw e;
    } catch (Throwable e) {
      throw QueryErrorCode.QUERY_PLANNING.asException(
          "Error converting query to relational expression: " + e.getMessage(), e);
    }
  }

  /// Optimizes a relational expression formed by a [RelRoot], returning an equivalent optimized [RelNode].
  ///
  /// In order to optimize the query, we use different [programs][HepProgram] that are composed of a sequence of
  /// [rules][RelOptRule]. These rules are applied to the tree of nodes that form the relational expression and
  /// optionally generate new nodes.
  ///
  /// The result of the method is an optimized tree of nodes that is semantically equivalent to the input tree, but
  /// may be more efficient to execute. This doesn't mean that the query is ready to use. In fact, in fact it can be
  /// further optimized by applying Pinot specific. But this is the further we can go with Calcite.
  private RelNode optimize(RelRoot relRoot, PlannerContext plannerContext) {
    // TODO: add support for cost factory
    try {
      RelOptPlanner optPlanner = plannerContext.getRelOptPlanner();
      optPlanner.setRoot(relRoot.rel);
      RuleTimingPlannerListener listener = new RuleTimingPlannerListener(plannerContext);
      optPlanner.addListener(listener);
      RelNode optimized = optPlanner.findBestExp();
      listener.printRuleTimings();
      listener.populateRuleTimings();
      RelOptPlanner traitPlanner = plannerContext.getRelTraitPlanner();
      traitPlanner.setRoot(optimized);
      return traitPlanner.findBestExp();
    } catch (Throwable e) {
      throw QueryErrorCode.QUERY_PLANNING.asException("Error optimizing query: " + e.getMessage(), e);
    }
  }

  private DispatchableSubPlan toDispatchableSubPlan(RelRoot relRoot, PlannerContext plannerContext) {
    return toDispatchableSubPlan(relRoot, plannerContext, null);
  }

  private DispatchableSubPlan toDispatchableSubPlan(RelRoot relRoot, PlannerContext plannerContext,
      @Nullable TransformationTracker.Builder<PlanNode, RelNode> tracker) {
<<<<<<< HEAD
    SubPlan plan = PinotLogicalQueryPlanner.makePlan(relRoot, tracker, useSpools(plannerContext.getOptions()));
=======
    long requestId = _envConfig.getRequestId();
    if (plannerContext.isUsePhysicalOptimizer()) {
      Pair<SubPlan, PlanFragmentAndMailboxAssignment.Result> plan = PinotLogicalQueryPlanner.makePlanV2(relRoot,
          plannerContext.getPhysicalPlannerContext());
      PinotDispatchPlanner pinotDispatchPlanner = new PinotDispatchPlanner(plannerContext,
          _envConfig.getWorkerManager(), requestId, _envConfig.getTableCache());
      return pinotDispatchPlanner.createDispatchableSubPlanV2(plan.getLeft(), plan.getRight());
    }
    SubPlan plan = PinotLogicalQueryPlanner.makePlan(relRoot, tracker,
        _envConfig.getTableCache(), useSpools(plannerContext.getOptions()));
>>>>>>> debbb6df
    PinotDispatchPlanner pinotDispatchPlanner =
        new PinotDispatchPlanner(plannerContext, _envConfig.getWorkerManager(), _envConfig.getRequestId(),
            _envConfig.getTableCache());
    return pinotDispatchPlanner.createDispatchableSubPlan(plan);
  }

  // --------------------------------------------------------------------------
  // utils
  // --------------------------------------------------------------------------

  private static HepProgram getOptProgram() {
    HepProgramBuilder hepProgramBuilder = new HepProgramBuilder();
    // Set the match order as DEPTH_FIRST. The default is arbitrary which works the same as DEPTH_FIRST, but it's
    // best to be explicit.
    hepProgramBuilder.addMatchOrder(HepMatchOrder.DEPTH_FIRST);

    // ----
    // Run the Calcite CORE rules using 1 HepInstruction per rule. We use 1 HepInstruction per rule for simplicity:
    // the rules used here can rest assured that they are the only ones evaluated in a dedicated graph-traversal.
    for (RelOptRule relOptRule : PinotQueryRuleSets.BASIC_RULES) {
      hepProgramBuilder.addRuleInstance(relOptRule);
    }

    // ----
    // Pushdown filters using a single HepInstruction.
    hepProgramBuilder.addRuleCollection(PinotQueryRuleSets.FILTER_PUSHDOWN_RULES);

    // Pushdown projects after first filter pushdown to minimize projected columns.
    hepProgramBuilder.addRuleCollection(PinotQueryRuleSets.PROJECT_PUSHDOWN_RULES);

    // Pushdown filters again since filter should be pushed down at the lowest level, after project pushdown.
    hepProgramBuilder.addRuleCollection(PinotQueryRuleSets.FILTER_PUSHDOWN_RULES);

    // ----
    // Prune duplicate/unnecessary nodes using a single HepInstruction.
    // TODO: We can consider using HepMatchOrder.TOP_DOWN if we find cases where it would help.
    hepProgramBuilder.addRuleCollection(PinotQueryRuleSets.PRUNE_RULES);
    return hepProgramBuilder.build();
  }

  private static HepProgram getTraitProgram(@Nullable WorkerManager workerManager, Config config,
      boolean usePhysicalOptimizer) {
    HepProgramBuilder hepProgramBuilder = new HepProgramBuilder();

    // Set the match order as BOTTOM_UP.
    hepProgramBuilder.addMatchOrder(HepMatchOrder.BOTTOM_UP);

    // ----
    // Run pinot specific rules that should run after all other rules, using 1 HepInstruction per rule.
    if (!usePhysicalOptimizer) {
      for (RelOptRule relOptRule : PinotQueryRuleSets.PINOT_POST_RULES) {
        if (isEligibleQueryPostRule(relOptRule, config)) {
          hepProgramBuilder.addRuleInstance(relOptRule);
        }
      }
    } else {
      for (RelOptRule relOptRule : PinotQueryRuleSets.PINOT_POST_RULES_V2) {
        if (isEligibleQueryPostRule(relOptRule, config)) {
          hepProgramBuilder.addRuleInstance(relOptRule);
        }
      }
    }
    if (!usePhysicalOptimizer) {
      // apply RelDistribution trait to all nodes
      if (workerManager != null) {
        hepProgramBuilder.addRuleInstance(PinotImplicitTableHintRule.withWorkerManager(workerManager));
      }
      hepProgramBuilder.addRuleInstance(PinotRelDistributionTraitRule.INSTANCE);
    }
    return hepProgramBuilder.build();
  }

  // This method is used to filter out post rules that are not eligible to run based on the config.
  private static boolean isEligibleQueryPostRule(RelOptRule relOptRule, Config config) {
    if (relOptRule instanceof PinotJoinToDynamicBroadcastRule && !config.defaultEnableDynamicFilteringSemiJoin()) {
      return false;
    }
    return true;
  }

  public static ImmutableQueryEnvironment.Config.Builder configBuilder() {
    return ImmutableQueryEnvironment.Config.builder();
  }

  public boolean useSpools(Map<String, String> options) {
    String optionValue = options.get(CommonConstants.Broker.Request.QueryOptionKey.USE_SPOOLS);
    if (optionValue == null) {
      return _envConfig.defaultUseSpools();
    }
    return Boolean.parseBoolean(optionValue);
  }

  @Value.Immutable
  public interface Config {
    long getRequestId();

    String getDatabase();

    /**
     * In theory nullable only in tests. We should fix LiteralOnlyBrokerRequestTest to not need this.
     */
    @Nullable
    TableCache getTableCache();

    /**
     * Whether the schema should be considered case-insensitive.
     */
    @Value.Default
    default boolean isCaseSensitive() {
      return !CommonConstants.Helix.DEFAULT_ENABLE_CASE_INSENSITIVE;
    }

    /**
     * Whether to apply partition hint by default or not.
     *
     * This is treated as the default value for the broker and it is expected to be obtained from a Pinot configuration.
     * This default value can be always overridden at query level by the query option
     * {@link CommonConstants.Broker.Request.QueryOptionKey#INFER_PARTITION_HINT}.
     */
    @Value.Default
    default boolean defaultInferPartitionHint() {
      return CommonConstants.Broker.DEFAULT_INFER_PARTITION_HINT;
    }

    /**
     * Whether to use spools or not.
     *
     * This is treated as the default value for the broker and it is expected to be obtained from a Pinot configuration.
     * This default value can be always overridden at query level by the query option
     * {@link CommonConstants.Broker.Request.QueryOptionKey#USE_SPOOLS}.
     */
    @Value.Default
    default boolean defaultUseSpools() {
      return CommonConstants.Broker.DEFAULT_OF_SPOOLS;
    }


    @Value.Default
    default boolean defaultEnableGroupTrim() {
      return CommonConstants.Broker.DEFAULT_MSE_ENABLE_GROUP_TRIM;
    }

    @Value.Default
    default boolean defaultEnableDynamicFilteringSemiJoin() {
      return CommonConstants.Broker.DEFAULT_ENABLE_DYNAMIC_FILTERING_SEMI_JOIN;
    }

    /**
     * Returns the worker manager.
     *
     * This is used whenever the query needs to be executed, but can be null when the QueryEnvironment will be used
     * just to execute some static analysis on the query like parsing it or getting the tables involved in the query.
     */
    @Nullable
    WorkerManager getWorkerManager();
  }

  /// A query that have been parsed, validates, transformed into a [RelNode] and optimized with Calcite.
  ///
  /// This represents the last point where Calcite is being used. This object can then be:
  /// - Used to get the tables involved in the query (see [#getTableNames])
  /// - Used to explain the query plan (see [#explain])
  /// - Used to plan how to evaluate the query using Pinot Engine (see [#planQuery])
  ///
  /// Compiled queries are created by calling [QueryEnvironment#compile] and should be closed to release resources,
  /// including the [PlannerContext].
  /// They are also not static classes. Instead they are bound to the [QueryEnvironment] that created them.
  public class CompiledQuery implements Closeable {
    private final String _database;
    private final String _textQuery;
    private final RelRoot _relRoot;
    private final PlannerContext _plannerContext;
    private final SqlNodeAndOptions _sqlNodeAndOptions;
    private final Set<String> _tableNames;

    private CompiledQuery(String database, String textQuery, RelRoot relRoot, PlannerContext plannerContext,
        SqlNodeAndOptions sqlNodeAndOptions) {
      _database = database;
      _textQuery = textQuery;
      _relRoot = relRoot;
      _plannerContext = plannerContext;
      _sqlNodeAndOptions = sqlNodeAndOptions;
      // Important & tricky: RelToPlanNodeConverter uses thread local. Therefore we need to get the table names here
      // instead of lazily in getTableNames() method.
      _tableNames = RelToPlanNodeConverter.getTableNamesFromRelRoot(relRoot.rel);
    }

    public Set<String> getTableNames() {
      return _tableNames;
    }

    public boolean isExplain() {
      return _sqlNodeAndOptions.getSqlNode().getKind().equals(SqlKind.EXPLAIN);
    }

    /// Explain the query plan.
    /// The original query must be an EXPLAIN query and way it will be explained depends on the options of the EXPLAIN
    /// query and the [QueryEnvironment.Config] used to create the [QueryEnvironment] that compiled this query.
    public QueryEnvironment.QueryPlannerResult explain(long requestId,
        @Nullable AskingServerStageExplainer.OnServerExplainer onServerExplainer) {
      try {
        SqlExplain explain = (SqlExplain) _sqlNodeAndOptions.getSqlNode();

        SqlExplainFormat format = _plannerContext.getSqlExplainFormat();
        if (explain instanceof SqlPhysicalExplain) {
          // get the physical plan for query.
          DispatchableSubPlan dispatchableSubPlan = toDispatchableSubPlan(_relRoot, _plannerContext);
          return getQueryPlannerResult(_plannerContext, dispatchableSubPlan,
              PhysicalExplainPlanVisitor.explain(dispatchableSubPlan), dispatchableSubPlan.getTableNames());
        } else {
          // get the logical plan for query.
          SqlExplainLevel level =
              explain.getDetailLevel() == null ? SqlExplainLevel.DIGEST_ATTRIBUTES : explain.getDetailLevel();
          Set<String> tableNames = RelToPlanNodeConverter.getTableNamesFromRelRoot(_relRoot.rel);
          if (!explain.withImplementation() || onServerExplainer == null) {
            return getQueryPlannerResult(_plannerContext, null, PlannerUtils.explainPlan(_relRoot.rel, format, level),
                tableNames);
          } else {
            Map<String, String> options = _sqlNodeAndOptions.getOptions();
            boolean explainPlanVerbose = QueryOptionsUtils.isExplainPlanVerbose(options);

            // A map from the actual PlanNodes to the original RelNode in the logical rel tree
            TransformationTracker.ByIdentity.Builder<PlanNode, RelNode> nodeTracker =
                new TransformationTracker.ByIdentity.Builder<>();
            // Transform RelNodes into DispatchableSubPlan
            DispatchableSubPlan dispatchableSubPlan =
                toDispatchableSubPlan(_relRoot, _plannerContext, nodeTracker);

            AskingServerStageExplainer serversExplainer = new AskingServerStageExplainer(
                onServerExplainer, explainPlanVerbose, RelBuilder.create(_config));

            RelNode explainedNode = MultiStageExplainAskingServersUtils.modifyRel(_relRoot.rel,
                dispatchableSubPlan.getQueryStages(), nodeTracker, serversExplainer);

            return getQueryPlannerResult(_plannerContext, dispatchableSubPlan,
                PlannerUtils.explainPlan(explainedNode, format, level), dispatchableSubPlan.getTableNames());
          }
        }
      } catch (Exception e) {
        throw new RuntimeException("Error explain query plan for: " + _textQuery, e);
      }
    }

    /// Plan the query, returning a [QueryPlannerResult] that can be then sent to the workers to execute the query.
    public QueryPlannerResult planQuery(long requestId) {
      try {
        // TODO: current code only assume one SubPlan per query, but we should support multiple SubPlans per query.
        // Each SubPlan should be able to run independently from Broker then set the results into the dependent
        // SubPlan for further processing.
        DispatchableSubPlan dispatchableSubPlan = toDispatchableSubPlan(_relRoot, _plannerContext);
        return getQueryPlannerResult(_plannerContext, dispatchableSubPlan, null, dispatchableSubPlan.getTableNames());
      } catch (QueryException e) {
        throw e;
      } catch (Throwable t) {
        throw new RuntimeException("Error composing query plan for '" + _textQuery + "': " + t.getMessage() + "'", t);
      }
    }

    @Override
    public void close() {
      _plannerContext.close();
    }

    public String getTextQuery() {
      return _textQuery;
    }

    public SqlNodeAndOptions getSqlNodeAndOptions() {
      return _sqlNodeAndOptions;
    }

    public String getDatabase() {
      return _database;
    }

    public Map<String, String> getOptions() {
      return _sqlNodeAndOptions.getOptions();
    }

    public RelRoot getRelRoot() {
      return _relRoot;
    }

    public RelNode getRelNode() {
      return _relRoot.rel;
    }
  }
}<|MERGE_RESOLUTION|>--- conflicted
+++ resolved
@@ -443,9 +443,6 @@
 
   private DispatchableSubPlan toDispatchableSubPlan(RelRoot relRoot, PlannerContext plannerContext,
       @Nullable TransformationTracker.Builder<PlanNode, RelNode> tracker) {
-<<<<<<< HEAD
-    SubPlan plan = PinotLogicalQueryPlanner.makePlan(relRoot, tracker, useSpools(plannerContext.getOptions()));
-=======
     long requestId = _envConfig.getRequestId();
     if (plannerContext.isUsePhysicalOptimizer()) {
       Pair<SubPlan, PlanFragmentAndMailboxAssignment.Result> plan = PinotLogicalQueryPlanner.makePlanV2(relRoot,
@@ -454,9 +451,7 @@
           _envConfig.getWorkerManager(), requestId, _envConfig.getTableCache());
       return pinotDispatchPlanner.createDispatchableSubPlanV2(plan.getLeft(), plan.getRight());
     }
-    SubPlan plan = PinotLogicalQueryPlanner.makePlan(relRoot, tracker,
-        _envConfig.getTableCache(), useSpools(plannerContext.getOptions()));
->>>>>>> debbb6df
+    SubPlan plan = PinotLogicalQueryPlanner.makePlan(relRoot, tracker, useSpools(plannerContext.getOptions()));
     PinotDispatchPlanner pinotDispatchPlanner =
         new PinotDispatchPlanner(plannerContext, _envConfig.getWorkerManager(), _envConfig.getRequestId(),
             _envConfig.getTableCache());
