--- conflicted
+++ resolved
@@ -142,8 +142,6 @@
 
     @Override
     public Void visitMailboxSend(MailboxSendNode node, Plan.PlanNode.Builder builder) {
-<<<<<<< HEAD
-
       List<Integer> receiverStageIds = new ArrayList<>();
       for (Integer receiverStageId : node.getReceiverStageIds()) {
         receiverStageIds.add(receiverStageId);
@@ -154,13 +152,6 @@
           Plan.MailboxSendNode.newBuilder()
               .setReceiverStageId(receiverStageIds.get(0)) // to keep backward compatibility
               .addAllReceiverStageIds(receiverStageIds)
-              .setExchangeType(convertExchangeType(node.getExchangeType()))
-              .setDistributionType(convertDistributionType(node.getDistributionType())).addAllKeys(node.getKeys())
-              .setPrePartitioned(node.isPrePartitioned()).addAllCollations(convertCollations(node.getCollations()))
-              .setSort(node.isSort()).build();
-=======
-      Plan.MailboxSendNode mailboxSendNode = Plan.MailboxSendNode.newBuilder()
-          .setReceiverStageId(node.getReceiverStageId())
           .setExchangeType(convertExchangeType(node.getExchangeType()))
           .setDistributionType(convertDistributionType(node.getDistributionType()))
           .addAllKeys(node.getKeys())
@@ -168,7 +159,6 @@
           .addAllCollations(convertCollations(node.getCollations()))
           .setSort(node.isSort())
           .build();
->>>>>>> 0e6b9a97
       builder.setMailboxSendNode(mailboxSendNode);
       return null;
     }
