--- conflicted
+++ resolved
@@ -54,30 +54,8 @@
       int numPartitions = random.nextInt(MAX_NUM_PARTITIONS) + 1;
 
       String functionName = "MoDuLo";
-<<<<<<< HEAD
       PartitionFunction partitionFunction =
           PartitionFunctionFactory.getPartitionFunction(functionName, expectedNumPartitions, null);
-
-      testBasicProperties(partitionFunction, functionName, expectedNumPartitions);
-
-      // Test int values.
-      for (int j = 0; j < 1000; j++) {
-        int value = random.nextInt();
-        assertEquals(partitionFunction.getPartition(value), (value % expectedNumPartitions));
-      }
-
-      // Test long values.
-      for (int j = 0; j < 1000; j++) {
-        long value = random.nextLong();
-        assertEquals(partitionFunction.getPartition(value), (value % expectedNumPartitions));
-      }
-
-      // Test Integer represented as String.
-      for (int j = 0; j < 1000; j++) {
-        int value = random.nextInt();
-        assertEquals(partitionFunction.getPartition(Integer.toString(value)), (value % expectedNumPartitions));
-=======
-      PartitionFunction partitionFunction = PartitionFunctionFactory.getPartitionFunction(functionName, numPartitions);
 
       testBasicProperties(partitionFunction, functionName, numPartitions);
 
@@ -91,7 +69,6 @@
         assertEquals(partitionFunction.getPartition(value), expectedPartition);
         assertEquals(partitionFunction.getPartition((long) value), expectedPartition);
         assertEquals(partitionFunction.getPartition(Integer.toString(value)), expectedPartition);
->>>>>>> fa0db64f
       }
 
       // Test long values
@@ -123,12 +100,8 @@
       int numPartitions = random.nextInt(MAX_NUM_PARTITIONS) + 1;
 
       String functionName = "mUrmur";
-<<<<<<< HEAD
       PartitionFunction partitionFunction =
           PartitionFunctionFactory.getPartitionFunction(functionName, expectedNumPartitions, null);
-=======
-      PartitionFunction partitionFunction = PartitionFunctionFactory.getPartitionFunction(functionName, numPartitions);
->>>>>>> fa0db64f
 
       testBasicProperties(partitionFunction, functionName, numPartitions);
 
@@ -158,12 +131,8 @@
       int numPartitions = random.nextInt(MAX_NUM_PARTITIONS) + 1;
 
       String functionName = "bYteArray";
-<<<<<<< HEAD
       PartitionFunction partitionFunction =
           PartitionFunctionFactory.getPartitionFunction(functionName, expectedNumPartitions, null);
-=======
-      PartitionFunction partitionFunction = PartitionFunctionFactory.getPartitionFunction(functionName, numPartitions);
->>>>>>> fa0db64f
 
       testBasicProperties(partitionFunction, functionName, numPartitions);
 
@@ -186,12 +155,8 @@
       int numPartitions = random.nextInt(MAX_NUM_PARTITIONS) + 1;
 
       String functionName = "HaShCoDe";
-<<<<<<< HEAD
       PartitionFunction partitionFunction =
           PartitionFunctionFactory.getPartitionFunction(functionName, expectedNumPartitions, null);
-=======
-      PartitionFunction partitionFunction = PartitionFunctionFactory.getPartitionFunction(functionName, numPartitions);
->>>>>>> fa0db64f
 
       testBasicProperties(partitionFunction, functionName, numPartitions);
 
