/**
 * Licensed to the Apache Software Foundation (ASF) under one
 * or more contributor license agreements.  See the NOTICE file
 * distributed with this work for additional information
 * regarding copyright ownership.  The ASF licenses this file
 * to you under the Apache License, Version 2.0 (the
 * "License"); you may not use this file except in compliance
 * with the License.  You may obtain a copy of the License at
 *
 *   http://www.apache.org/licenses/LICENSE-2.0
 *
 * Unless required by applicable law or agreed to in writing,
 * software distributed under the License is distributed on an
 * "AS IS" BASIS, WITHOUT WARRANTIES OR CONDITIONS OF ANY
 * KIND, either express or implied.  See the License for the
 * specific language governing permissions and limitations
 * under the License.
 */
package org.apache.pinot.segment.spi.index.reader;

import java.util.Map;
import javax.annotation.Nullable;
import org.apache.pinot.segment.spi.index.IndexReader;
import org.roaringbitmap.RoaringBitmap;
import org.roaringbitmap.buffer.MutableRoaringBitmap;


/**
 * Reader for json index.
 */
public interface JsonIndexReader extends IndexReader {

  /**
   * Returns the matching document ids for the given filter.
   */
  MutableRoaringBitmap getMatchingDocIds(String filterString);

  /**
   * For an array of docIds and context specific to a JSON key, returns the corresponding sv value for each docId.
   * @param docIds array of docIds
   * @param length length of the array
   * @param matchingValueToDocs Map from each unique value for the jsonPathKey value to the flattened docId
   *                                     posting list
<<<<<<< HEAD
   * @return String[] where String[i] is the sv value for docIds[i]
   */
  String[] getValuesSv(int[] docIds, int length, Map<String, RoaringBitmap> matchingValueToDocs,
=======
   * @param isFlattenedDocIds whether the docIds are flattened or unflattened
   * @return String[] where String[i] is the sv value for docIds[i]
   */
  String[] getValuesSV(int[] docIds, int length, Map<String, RoaringBitmap> matchingValueToDocs,
>>>>>>> ddc3d0b1
      boolean isFlattenedDocIds);

  /**
   * For an array of docIds and context specific to a JSON key, returns the corresponding mv array for each docId.
   * @param docIds array of docIds
   * @param length length of the array
   * @param matchingValueToFlattenedDocs Map from each unique value for the jsonPathKey value to the flattened docId
   *                                     posting list
   * @return String[][] where String[i] is the mv array for docIds[i]
   */
<<<<<<< HEAD
  String[][] getValuesMv(int[] docIds, int length, Map<String, RoaringBitmap> matchingValueToFlattenedDocs);
=======
  String[][] getValuesMV(int[] docIds, int length, Map<String, RoaringBitmap> matchingValueToFlattenedDocs);
>>>>>>> ddc3d0b1

  /**
   * For a JSON key, returns a Map from each value to the flattened docId posting list. This map should be used to
   * avoid reading and converting the posting list of flattened docIds to real docIds
   */
<<<<<<< HEAD
  Map<String, RoaringBitmap> getMatchingFlattenedDocsMap(String key, @Nullable String filterJsonString);
=======
  Map<String, RoaringBitmap> getMatchingFlattenedDocsMap(String key);
>>>>>>> ddc3d0b1

  /**
   * Converts the flattened docIds to real docIds using the map returned by getMatchingFlattenedDocsMap
   */
<<<<<<< HEAD
  Map<String, RoaringBitmap> convertFlattenedDocIdsToDocIds(Map<String, RoaringBitmap> flattenedDocIdsMap);
=======
  void convertFlattenedDocIdsToDocIds(Map<String, RoaringBitmap> flattenedDocIdsMap);
>>>>>>> ddc3d0b1
}<|MERGE_RESOLUTION|>--- conflicted
+++ resolved
@@ -41,16 +41,10 @@
    * @param length length of the array
    * @param matchingValueToDocs Map from each unique value for the jsonPathKey value to the flattened docId
    *                                     posting list
-<<<<<<< HEAD
-   * @return String[] where String[i] is the sv value for docIds[i]
-   */
-  String[] getValuesSv(int[] docIds, int length, Map<String, RoaringBitmap> matchingValueToDocs,
-=======
    * @param isFlattenedDocIds whether the docIds are flattened or unflattened
    * @return String[] where String[i] is the sv value for docIds[i]
    */
   String[] getValuesSV(int[] docIds, int length, Map<String, RoaringBitmap> matchingValueToDocs,
->>>>>>> ddc3d0b1
       boolean isFlattenedDocIds);
 
   /**
@@ -61,28 +55,16 @@
    *                                     posting list
    * @return String[][] where String[i] is the mv array for docIds[i]
    */
-<<<<<<< HEAD
-  String[][] getValuesMv(int[] docIds, int length, Map<String, RoaringBitmap> matchingValueToFlattenedDocs);
-=======
   String[][] getValuesMV(int[] docIds, int length, Map<String, RoaringBitmap> matchingValueToFlattenedDocs);
->>>>>>> ddc3d0b1
 
   /**
    * For a JSON key, returns a Map from each value to the flattened docId posting list. This map should be used to
    * avoid reading and converting the posting list of flattened docIds to real docIds
    */
-<<<<<<< HEAD
   Map<String, RoaringBitmap> getMatchingFlattenedDocsMap(String key, @Nullable String filterJsonString);
-=======
-  Map<String, RoaringBitmap> getMatchingFlattenedDocsMap(String key);
->>>>>>> ddc3d0b1
 
   /**
    * Converts the flattened docIds to real docIds using the map returned by getMatchingFlattenedDocsMap
    */
-<<<<<<< HEAD
-  Map<String, RoaringBitmap> convertFlattenedDocIdsToDocIds(Map<String, RoaringBitmap> flattenedDocIdsMap);
-=======
   void convertFlattenedDocIdsToDocIds(Map<String, RoaringBitmap> flattenedDocIdsMap);
->>>>>>> ddc3d0b1
 }