--- conflicted
+++ resolved
@@ -92,8 +92,6 @@
     return _allIndexes;
   }
 
-<<<<<<< HEAD
-=======
   /**
    * Get the IndexType that is identified by the given index id.
    *
@@ -107,13 +105,10 @@
    * @param indexId the index id, as defined in {@link IndexType#getId()}.
    * @return An optional which will be empty in case there is no index identified by that id.
    */
->>>>>>> 06d2eb66
   public Optional<IndexType<?, ?, ?>> get(String indexId) {
     return getAllIndexes().stream().filter(indexType -> indexType.getId().equalsIgnoreCase(indexId)).findAny();
   }
 
-<<<<<<< HEAD
-=======
   /**
    * Get the IndexType that is identified by the given index id.
    *
@@ -128,7 +123,6 @@
    * @return The index type that is identified by the given id.
    * @throws IllegalArgumentException in case there is not index type identified by the given id.
    */
->>>>>>> 06d2eb66
   public IndexType<?, ?, ?> getOrThrow(String indexId) {
     return get(indexId)
         .orElseThrow(() -> new IllegalArgumentException("Unknown index id: " + indexId));
