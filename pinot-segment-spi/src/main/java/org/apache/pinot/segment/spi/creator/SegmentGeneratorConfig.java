--- conflicted
+++ resolved
@@ -18,15 +18,13 @@
  */
 package org.apache.pinot.segment.spi.creator;
 
+import com.google.common.annotations.VisibleForTesting;
 import com.google.common.base.Preconditions;
 import java.io.File;
 import java.io.Serializable;
 import java.util.ArrayList;
-<<<<<<< HEAD
 import java.util.Arrays;
-=======
 import java.util.Collection;
->>>>>>> b63320e6
 import java.util.Collections;
 import java.util.HashMap;
 import java.util.HashSet;
@@ -43,7 +41,10 @@
 import org.apache.pinot.segment.spi.creator.name.SimpleSegmentNameGenerator;
 import org.apache.pinot.segment.spi.index.FieldIndexConfigs;
 import org.apache.pinot.segment.spi.index.FieldIndexConfigsUtil;
+import org.apache.pinot.segment.spi.index.ForwardIndexConfig;
 import org.apache.pinot.segment.spi.index.IndexType;
+import org.apache.pinot.segment.spi.index.RangeIndexConfig;
+import org.apache.pinot.segment.spi.index.StandardIndexes;
 import org.apache.pinot.spi.config.table.FSTType;
 import org.apache.pinot.spi.config.table.FieldConfig;
 import org.apache.pinot.spi.config.table.IndexConfig;
@@ -224,141 +225,16 @@
     _indexConfigsByColName = FieldIndexConfigsUtil.createIndexConfigsByColName(tableConfig, schema);
   }
 
-  public Map<String, Map<String, String>> getColumnProperties() {
-    return Collections.unmodifiableMap(_columnProperties);
-  }
-
-  /**
-   * Set time column details using the given time column
-   */
-  private void setTime(@Nullable String timeColumnName, Schema schema) {
-    if (timeColumnName != null) {
-      DateTimeFieldSpec dateTimeFieldSpec = schema.getSpecForTimeColumn(timeColumnName);
-      if (dateTimeFieldSpec != null) {
-        _segmentTimeColumnDataType = dateTimeFieldSpec.getDataType();
-        setTimeColumnName(dateTimeFieldSpec.getName());
-        setDateTimeFormatSpec(dateTimeFieldSpec.getFormatSpec());
-      }
-    }
-  }
-
-  private void extractCompressionCodecConfigsFromTableConfig(TableConfig tableConfig) {
-    List<FieldConfig> fieldConfigList = tableConfig.getFieldConfigList();
-    if (fieldConfigList != null) {
-      for (FieldConfig fieldConfig : fieldConfigList) {
-        if (fieldConfig.getEncodingType() == FieldConfig.EncodingType.RAW
-            && fieldConfig.getCompressionCodec() != null) {
-          _rawIndexCreationColumns.add(fieldConfig.getName());
-          _rawIndexCompressionType.put(fieldConfig.getName(),
-              ChunkCompressionType.valueOf(fieldConfig.getCompressionCodec().name()));
-        }
-      }
-    }
-  }
-
-  public Map<String, String> getCustomProperties() {
-    return Collections.unmodifiableMap(_customProperties);
-  }
-
-  public void setCustomProperties(Map<String, String> properties) {
-    Preconditions.checkNotNull(properties);
-    _customProperties.putAll(properties);
-  }
-
-  public void setDateTimeFormatSpec(DateTimeFormatSpec formatSpec) {
-    _dateTimeFormatSpec = formatSpec;
-    if (formatSpec.getTimeFormat() == DateTimeFieldSpec.TimeFormat.SIMPLE_DATE_FORMAT) {
-      // timeUnit is only needed by EPOCH time format.
-      _timeColumnType = TimeColumnType.SIMPLE_DATE;
-    } else {
-      _segmentTimeUnit = formatSpec.getColumnUnit();
-      _timeColumnType = TimeColumnType.EPOCH;
-    }
-  }
-
-  public DateTimeFormatSpec getDateTimeFormatSpec() {
-    return _dateTimeFormatSpec;
-  }
-
-  public TimeColumnType getTimeColumnType() {
-    return _timeColumnType;
-  }
-
-  public boolean containsCustomProperty(String key) {
-    Preconditions.checkNotNull(key);
-    return _customProperties.containsKey(key);
-  }
-
-  public Set<String> getRawIndexCreationColumns() {
-    return Collections.unmodifiableSet(_rawIndexCreationColumns);
-  }
-
-  public List<String> getInvertedIndexCreationColumns() {
-    return Collections.unmodifiableList(_invertedIndexCreationColumns);
-  }
-
-  public void addInvertedIndexCreationColumns(Collection<String> newColumns) {
-    _invertedIndexCreationColumns.addAll(newColumns);
-  }
-
-<<<<<<< HEAD
-=======
-  public List<String> getBloomFilterCreationColumns() {
-    return Collections.unmodifiableList(_bloomFilterCreationColumns);
-  }
-
-  public List<String> getRangeIndexCreationColumns() {
-    return Collections.unmodifiableList(_rangeIndexCreationColumns);
-  }
-
-  /**
-   * Used by org.apache.pinot.core.segment.creator.impl.SegmentColumnarIndexCreator
-   * to get the list of text index columns.
-   * @return list of text index columns.
-   */
-  public List<String> getTextIndexCreationColumns() {
-    return Collections.unmodifiableList(_textIndexCreationColumns);
-  }
-
-  public List<String> getFSTIndexCreationColumns() {
-    return Collections.unmodifiableList(_fstIndexCreationColumns);
-  }
-
-  public Map<String, JsonIndexConfig> getJsonIndexConfigs() {
-    return Collections.unmodifiableMap(_jsonIndexConfigs);
-  }
-
-  public List<String> getForwardIndexDisabledColumns() {
-    return Collections.unmodifiableList(_forwardIndexDisabledColumns);
-  }
-
-  public Map<String, H3IndexConfig> getH3IndexConfigs() {
-    return Collections.unmodifiableMap(_h3IndexConfigs);
-  }
-
->>>>>>> b63320e6
-  public List<String> getColumnSortOrder() {
-    return Collections.unmodifiableList(_columnSortOrder);
-  }
-
-  /**
-   * Even when this method looks like a setter, it is in fact an adder.
-   */
-  public void setRawIndexCreationColumns(List<String> rawIndexCreationColumns) {
-    Preconditions.checkNotNull(rawIndexCreationColumns);
-    _rawIndexCreationColumns.addAll(rawIndexCreationColumns);
-  }
-
   public <C extends IndexConfig> void setIndexOn(IndexType<C, ?, ?> indexType, C config, String... columns) {
     setIndexOn(indexType, config, Arrays.asList(columns));
   }
 
+  @VisibleForTesting
   public <C extends IndexConfig> void setIndexOn(IndexType<C, ?, ?> indexType, C config,
       @Nullable Iterable<String> columns) {
     if (columns == null) {
       return;
     }
-<<<<<<< HEAD
     for (String column : columns) {
       _indexConfigsByColName.compute(column, (key, old) -> {
         FieldIndexConfigs.Builder builder;
@@ -370,22 +246,109 @@
         return builder.add(indexType, config)
             .build();
       });
-=======
+    }
+  }
+
+  public Map<String, Map<String, String>> getColumnProperties() {
+    return Collections.unmodifiableMap(_columnProperties);
+  }
+
+  /**
+   * Set time column details using the given time column
+   */
+  private void setTime(@Nullable String timeColumnName, Schema schema) {
+    if (timeColumnName != null) {
+      DateTimeFieldSpec dateTimeFieldSpec = schema.getSpecForTimeColumn(timeColumnName);
+      if (dateTimeFieldSpec != null) {
+        _segmentTimeColumnDataType = dateTimeFieldSpec.getDataType();
+        setTimeColumnName(dateTimeFieldSpec.getName());
+        setDateTimeFormatSpec(dateTimeFieldSpec.getFormatSpec());
+      }
+    }
+  }
+
+  private void extractCompressionCodecConfigsFromTableConfig(TableConfig tableConfig) {
+    List<FieldConfig> fieldConfigList = tableConfig.getFieldConfigList();
+    if (fieldConfigList != null) {
+      for (FieldConfig fieldConfig : fieldConfigList) {
+        if (fieldConfig.getEncodingType() == FieldConfig.EncodingType.RAW
+            && fieldConfig.getCompressionCodec() != null) {
+          _rawIndexCreationColumns.add(fieldConfig.getName());
+          _rawIndexCompressionType.put(fieldConfig.getName(),
+              ChunkCompressionType.valueOf(fieldConfig.getCompressionCodec().name()));
+        }
+      }
+    }
+  }
+
+  public Map<String, String> getCustomProperties() {
+    return Collections.unmodifiableMap(_customProperties);
+  }
+
+  public void setCustomProperties(Map<String, String> properties) {
+    Preconditions.checkNotNull(properties);
+    _customProperties.putAll(properties);
+  }
+
+  public void setDateTimeFormatSpec(DateTimeFormatSpec formatSpec) {
+    _dateTimeFormatSpec = formatSpec;
+    if (formatSpec.getTimeFormat() == DateTimeFieldSpec.TimeFormat.SIMPLE_DATE_FORMAT) {
+      // timeUnit is only needed by EPOCH time format.
+      _timeColumnType = TimeColumnType.SIMPLE_DATE;
+    } else {
+      _segmentTimeUnit = formatSpec.getColumnUnit();
+      _timeColumnType = TimeColumnType.EPOCH;
+    }
+  }
+
+  public DateTimeFormatSpec getDateTimeFormatSpec() {
+    return _dateTimeFormatSpec;
+  }
+
+  public TimeColumnType getTimeColumnType() {
+    return _timeColumnType;
+  }
+
+  public boolean containsCustomProperty(String key) {
+    Preconditions.checkNotNull(key);
+    return _customProperties.containsKey(key);
+  }
+
+  public Set<String> getRawIndexCreationColumns() {
+    return Collections.unmodifiableSet(_rawIndexCreationColumns);
+  }
+
+  public List<String> getInvertedIndexCreationColumns() {
+    return Collections.unmodifiableList(_invertedIndexCreationColumns);
+  }
+
+  public void addInvertedIndexCreationColumns(Collection<String> newColumns) {
+    _invertedIndexCreationColumns.addAll(newColumns);
+  }
+
+  public List<String> getColumnSortOrder() {
+    return Collections.unmodifiableList(_columnSortOrder);
+  }
+
+  /**
+   * Even when this method looks like a setter, it is in fact an adder.
+   */
+  public void setRawIndexCreationColumns(List<String> rawIndexCreationColumns) {
+    Preconditions.checkNotNull(rawIndexCreationColumns);
+    _rawIndexCreationColumns.addAll(rawIndexCreationColumns);
   }
 
   @VisibleForTesting
-  public void setColumnProperties(Map<String, Map<String, String>> columnProperties) {
-    _columnProperties = new HashMap<>();
-    for (Map.Entry<String, Map<String, String>> entry : columnProperties.entrySet()) {
-      String column = entry.getKey();
-      _columnProperties.put(column, Collections.unmodifiableMap(new HashMap<>(columnProperties.get(column))));
-    }
-  }
-
-  public void setFSTIndexCreationColumns(List<String> fstIndexCreationColumns) {
-    if (fstIndexCreationColumns != null) {
-      _fstIndexCreationColumns.addAll(fstIndexCreationColumns);
->>>>>>> b63320e6
+  public void setRangeIndexCreationColumns(List<String> rangeIndexCreationColumns) {
+    if (rangeIndexCreationColumns != null) {
+      setIndexOn(StandardIndexes.range(), new RangeIndexConfig(2), rangeIndexCreationColumns);
+    }
+  }
+
+  @VisibleForTesting
+  public void setForwardIndexDisabledColumns(List<String> forwardIndexDisabledColumns) {
+    if (forwardIndexDisabledColumns != null) {
+      setIndexOn(StandardIndexes.forward(), ForwardIndexConfig.DISABLED, forwardIndexDisabledColumns);
     }
   }
 
