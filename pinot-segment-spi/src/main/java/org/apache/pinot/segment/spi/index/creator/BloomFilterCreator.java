--- conflicted
+++ resolved
@@ -27,33 +27,6 @@
 
 
 public interface BloomFilterCreator extends IndexCreator {
-<<<<<<< HEAD
-
-  FieldSpec.DataType getDataType();
-
-  @Override
-  default void addSingleValueCell(@Nonnull Object value, int dictId) {
-    if (getDataType() == FieldSpec.DataType.BYTES) {
-      add(BytesUtils.toHexString((byte[]) value));
-    } else {
-      add(value.toString());
-    }
-  }
-
-  @Override
-  default void addMultiValueCell(@Nonnull Object[] values, @Nullable int[] dictIds) {
-    if (getDataType() == FieldSpec.DataType.BYTES) {
-      for (Object value : values) {
-        add(BytesUtils.toHexString((byte[]) value));
-      }
-    } else {
-      for (Object value : values) {
-        add(value.toString());
-      }
-    }
-  }
-=======
->>>>>>> 257e2b48
 
   FieldSpec.DataType getDataType();
 
