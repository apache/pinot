/**
 * Licensed to the Apache Software Foundation (ASF) under one
 * or more contributor license agreements.  See the NOTICE file
 * distributed with this work for additional information
 * regarding copyright ownership.  The ASF licenses this file
 * to you under the Apache License, Version 2.0 (the
 * "License"); you may not use this file except in compliance
 * with the License.  You may obtain a copy of the License at
 *
 *   http://www.apache.org/licenses/LICENSE-2.0
 *
 * Unless required by applicable law or agreed to in writing,
 * software distributed under the License is distributed on an
 * "AS IS" BASIS, WITHOUT WARRANTIES OR CONDITIONS OF ANY
 * KIND, either express or implied.  See the License for the
 * specific language governing permissions and limitations
 * under the License.
 */

package org.apache.pinot.segment.spi.index;

import com.fasterxml.jackson.annotation.JsonCreator;
import com.fasterxml.jackson.annotation.JsonIgnore;
import com.fasterxml.jackson.annotation.JsonProperty;
import com.google.common.base.Preconditions;
import java.util.Map;
import java.util.Objects;
import javax.annotation.Nullable;
import org.apache.pinot.segment.spi.compression.ChunkCompressionType;
import org.apache.pinot.segment.spi.compression.DictIdCompressionType;
import org.apache.pinot.spi.config.table.FieldConfig;
import org.apache.pinot.spi.config.table.FieldConfig.CompressionCodec;
import org.apache.pinot.spi.config.table.IndexConfig;


public class ForwardIndexConfig extends IndexConfig {
  public static final int DEFAULT_RAW_WRITER_VERSION = 2;
  public static final ForwardIndexConfig DISABLED = new ForwardIndexConfig(true, null, null, null, null, null);
  public static final ForwardIndexConfig DEFAULT = new Builder().build();

  @Nullable
  private final CompressionCodec _compressionCodec;
  private final boolean _deriveNumDocsPerChunk;
  private final int _rawIndexWriterVersion;

  @Nullable
  private final ChunkCompressionType _chunkCompressionType;
  @Nullable
  private final DictIdCompressionType _dictIdCompressionType;

  public ForwardIndexConfig(@Nullable Boolean disabled, @Nullable CompressionCodec compressionCodec,
      @Nullable Boolean deriveNumDocsPerChunk, @Nullable Integer rawIndexWriterVersion) {
    super(disabled);
    _deriveNumDocsPerChunk = Boolean.TRUE.equals(deriveNumDocsPerChunk);
    _rawIndexWriterVersion = rawIndexWriterVersion == null ? DEFAULT_RAW_WRITER_VERSION : rawIndexWriterVersion;
    _compressionCodec = compressionCodec;

    if (compressionCodec != null) {
      switch (compressionCodec) {
        case PASS_THROUGH:
          _chunkCompressionType = ChunkCompressionType.PASS_THROUGH;
          _dictIdCompressionType = null;
          break;
        case SNAPPY:
          _chunkCompressionType = ChunkCompressionType.SNAPPY;
          _dictIdCompressionType = null;
          break;
        case ZSTANDARD:
          _chunkCompressionType = ChunkCompressionType.ZSTANDARD;
          _dictIdCompressionType = null;
          break;
        case LZ4:
          _chunkCompressionType = ChunkCompressionType.LZ4;
          _dictIdCompressionType = null;
          break;
        case MV_ENTRY_DICT:
          _dictIdCompressionType = DictIdCompressionType.MV_ENTRY_DICT;
          _chunkCompressionType = null;
          break;
        default:
          throw new IllegalStateException("Unsupported compression codec: " + compressionCodec);
      }
    } else {
      _dictIdCompressionType = null;
      _chunkCompressionType = null;
    }
  }

  @JsonCreator
  public ForwardIndexConfig(@JsonProperty("disabled") @Nullable Boolean disabled,
      @JsonProperty("compressionCodec") @Nullable CompressionCodec compressionCodec,
      @Deprecated @JsonProperty("chunkCompressionType") @Nullable ChunkCompressionType chunkCompressionType,
      @Deprecated @JsonProperty("dictIdCompressionType") @Nullable DictIdCompressionType dictIdCompressionType,
      @JsonProperty("deriveNumDocsPerChunk") @Nullable Boolean deriveNumDocsPerChunk,
      @JsonProperty("rawIndexWriterVersion") @Nullable Integer rawIndexWriterVersion) {
    this(disabled, getActualCompressionCodec(compressionCodec, chunkCompressionType, dictIdCompressionType),
        deriveNumDocsPerChunk, rawIndexWriterVersion);
  }

  public static CompressionCodec getActualCompressionCodec(@Nullable CompressionCodec compressionCodec,
      @Nullable ChunkCompressionType chunkCompressionType, @Nullable DictIdCompressionType dictIdCompressionType) {
    if (compressionCodec != null) {
      return compressionCodec;
    }
    if (chunkCompressionType != null && dictIdCompressionType != null) {
      throw new IllegalArgumentException("chunkCompressionType and dictIdCompressionType should not be used together");
    }
    if (chunkCompressionType != null) {
      switch (chunkCompressionType) {
        case PASS_THROUGH:
          return CompressionCodec.PASS_THROUGH;
        case SNAPPY:
          return CompressionCodec.SNAPPY;
        case ZSTANDARD:
          return CompressionCodec.ZSTANDARD;
        case LZ4:
          return CompressionCodec.LZ4;
        default:
          throw new IllegalStateException("Unsupported chunk compression type: " + chunkCompressionType);
      }
    } else if (dictIdCompressionType != null) {
      switch (dictIdCompressionType) {
        case MV_ENTRY_DICT:
          return CompressionCodec.MV_ENTRY_DICT;
        default:
          throw new IllegalStateException("Unsupported dictionary compression type: " + dictIdCompressionType);
      }
    } else {
      return null;
    }
  }

  @Nullable
  public CompressionCodec getCompressionCodec() {
    return _compressionCodec;
  }

  public boolean isDeriveNumDocsPerChunk() {
    return _deriveNumDocsPerChunk;
  }

  public int getRawIndexWriterVersion() {
    return _rawIndexWriterVersion;
  }

  @JsonIgnore
  @Nullable
  public ChunkCompressionType getChunkCompressionType() {
    return _chunkCompressionType;
  }

  @JsonIgnore
  @Nullable
  public DictIdCompressionType getDictIdCompressionType() {
    return _dictIdCompressionType;
  }

  @Override
  public boolean equals(Object o) {
    if (this == o) {
      return true;
    }
    if (!(o instanceof ForwardIndexConfig)) {
      return false;
    }
    if (!super.equals(o)) {
      return false;
    }
    ForwardIndexConfig that = (ForwardIndexConfig) o;
    return _compressionCodec == that._compressionCodec && _deriveNumDocsPerChunk == that._deriveNumDocsPerChunk
        && _rawIndexWriterVersion == that._rawIndexWriterVersion;
  }

  @Override
  public int hashCode() {
    return Objects.hash(super.hashCode(), _compressionCodec, _deriveNumDocsPerChunk, _rawIndexWriterVersion);
  }

  public static class Builder {
    @Nullable
    private CompressionCodec _compressionCodec;
    private boolean _deriveNumDocsPerChunk = false;
    private int _rawIndexWriterVersion = DEFAULT_RAW_WRITER_VERSION;

    public Builder() {
    }

    public Builder(ForwardIndexConfig other) {
      _compressionCodec = other._compressionCodec;
      _deriveNumDocsPerChunk = other._deriveNumDocsPerChunk;
      _rawIndexWriterVersion = other._rawIndexWriterVersion;
    }

    public Builder withCompressionCodec(CompressionCodec compressionCodec) {
      _compressionCodec = compressionCodec;
      return this;
    }

    public Builder withDeriveNumDocsPerChunk(boolean deriveNumDocsPerChunk) {
      _deriveNumDocsPerChunk = deriveNumDocsPerChunk;
      return this;
    }

    public Builder withRawIndexWriterVersion(int rawIndexWriterVersion) {
      _rawIndexWriterVersion = rawIndexWriterVersion;
      return this;
    }

    @Deprecated
    public Builder withCompressionType(ChunkCompressionType chunkCompressionType) {
      if (chunkCompressionType == null) {
        return this;
      }
      switch (chunkCompressionType) {
        case LZ4:
        case LZ4_LENGTH_PREFIXED:
          _compressionCodec = CompressionCodec.LZ4;
          break;
        case PASS_THROUGH:
          _compressionCodec = CompressionCodec.PASS_THROUGH;
          break;
        case SNAPPY:
          _compressionCodec = CompressionCodec.SNAPPY;
          break;
        case ZSTANDARD:
<<<<<<< HEAD
          _chunkCompressionType = ChunkCompressionType.ZSTANDARD;
          break;
        case LZ4:
          _chunkCompressionType = ChunkCompressionType.LZ4;
          break;
        case CLP:
          _chunkCompressionType = ChunkCompressionType.CLP;
          break;
        case MV_ENTRY_DICT:
          _dictIdCompressionType = DictIdCompressionType.MV_ENTRY_DICT;
=======
          _compressionCodec = CompressionCodec.ZSTANDARD;
>>>>>>> 74989c01
          break;
        default:
          throw new IllegalArgumentException("Unsupported chunk compression type: " + chunkCompressionType);
      }
      return this;
    }

    @Deprecated
    public Builder withDictIdCompressionType(DictIdCompressionType dictIdCompressionType) {
      if (dictIdCompressionType == null) {
        return this;
      }
      Preconditions.checkArgument(dictIdCompressionType == DictIdCompressionType.MV_ENTRY_DICT,
          "Unsupported dictionary compression type: " + dictIdCompressionType);
      _compressionCodec = CompressionCodec.MV_ENTRY_DICT;
      return this;
    }

    public Builder withLegacyProperties(Map<String, Map<String, String>> propertiesByCol, String colName) {
      if (propertiesByCol != null) {
        Map<String, String> colProps = propertiesByCol.get(colName);
        if (colProps != null) {
          withLegacyProperties(colProps);
        }
      }
      return this;
    }

    public Builder withLegacyProperties(Map<String, String> properties) {
      String newDerive = properties.get(FieldConfig.DERIVE_NUM_DOCS_PER_CHUNK_RAW_INDEX_KEY);
      if (newDerive != null) {
        withDeriveNumDocsPerChunk(Boolean.parseBoolean(newDerive));
      }
      String newRawIndexVersion = properties.get(FieldConfig.RAW_INDEX_WRITER_VERSION);
      if (newRawIndexVersion != null) {
        withRawIndexWriterVersion(Integer.parseInt(newRawIndexVersion));
      }
      return this;
    }

    public ForwardIndexConfig build() {
      return new ForwardIndexConfig(false, _compressionCodec, _deriveNumDocsPerChunk, _rawIndexWriterVersion);
    }
  }
}<|MERGE_RESOLUTION|>--- conflicted
+++ resolved
@@ -77,6 +77,10 @@
           _dictIdCompressionType = DictIdCompressionType.MV_ENTRY_DICT;
           _chunkCompressionType = null;
           break;
+        case CLP:
+          _chunkCompressionType = ChunkCompressionType.CLP;
+          _dictIdCompressionType = null;
+          break;
         default:
           throw new IllegalStateException("Unsupported compression codec: " + compressionCodec);
       }
@@ -223,20 +227,7 @@
           _compressionCodec = CompressionCodec.SNAPPY;
           break;
         case ZSTANDARD:
-<<<<<<< HEAD
-          _chunkCompressionType = ChunkCompressionType.ZSTANDARD;
-          break;
-        case LZ4:
-          _chunkCompressionType = ChunkCompressionType.LZ4;
-          break;
-        case CLP:
-          _chunkCompressionType = ChunkCompressionType.CLP;
-          break;
-        case MV_ENTRY_DICT:
-          _dictIdCompressionType = DictIdCompressionType.MV_ENTRY_DICT;
-=======
           _compressionCodec = CompressionCodec.ZSTANDARD;
->>>>>>> 74989c01
           break;
         default:
           throw new IllegalArgumentException("Unsupported chunk compression type: " + chunkCompressionType);
