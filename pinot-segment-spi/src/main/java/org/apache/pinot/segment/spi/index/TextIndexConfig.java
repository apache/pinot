--- conflicted
+++ resolved
@@ -41,12 +41,9 @@
   private static final int LUCENE_INDEX_NRT_CACHING_DIRECTORY_MAX_BUFFER_SIZE_MB = 0;
   public static final TextIndexConfig DISABLED =
       new TextIndexConfig(true, null, null, false, false, Collections.emptyList(), Collections.emptyList(), false,
-<<<<<<< HEAD
-          LUCENE_INDEX_DEFAULT_MAX_BUFFER_SIZE_MB, null, null, null, null, false);
-  private static final boolean LUCENE_INDEX_ENABLE_PREFIX_SUFFIX_MATCH_IN_PHRASE_SEARCH = false;
-=======
-          LUCENE_INDEX_DEFAULT_MAX_BUFFER_SIZE_MB, null, false, false, 0);
->>>>>>> 835949b6
+         LUCENE_INDEX_DEFAULT_MAX_BUFFER_SIZE_MB, null, null, null, null, false, false, 0);
+    private static final boolean LUCENE_INDEX_ENABLE_PREFIX_SUFFIX_MATCH_IN_PHRASE_SEARCH = false;
+
   private final FSTType _fstType;
   @Nullable
   private final Object _rawValueForTextIndex;
@@ -74,16 +71,12 @@
       @JsonProperty("luceneUseCompoundFile") Boolean luceneUseCompoundFile,
       @JsonProperty("luceneMaxBufferSizeMB") Integer luceneMaxBufferSizeMB,
       @JsonProperty("luceneAnalyzerClass") String luceneAnalyzerClass,
-<<<<<<< HEAD
       @JsonProperty("luceneAnalyzerClassArgs") String luceneAnalyzerClassArgs,
       @JsonProperty("luceneAnalyzerClassArgTypes") String luceneAnalyzerClassArgTypes,
       @JsonProperty("luceneQueryParserClass") String luceneQueryParserClass,
-      @JsonProperty("enablePrefixSuffixMatchingInPhraseQueries") Boolean enablePrefixSuffixMatchingInPhraseQueries) {
-=======
       @JsonProperty("enablePrefixSuffixMatchingInPhraseQueries") Boolean enablePrefixSuffixMatchingInPhraseQueries,
       @JsonProperty("reuseMutableIndex") Boolean reuseMutableIndex,
       @JsonProperty("luceneNRTCachingDirectoryMaxBufferSizeMB") Integer luceneNRTCachingDirectoryMaxBufferSizeMB) {
->>>>>>> 835949b6
     super(disabled);
     _fstType = fstType;
     _rawValueForTextIndex = rawValueForTextIndex;
@@ -218,17 +211,13 @@
     protected boolean _luceneUseCompoundFile = LUCENE_INDEX_DEFAULT_USE_COMPOUND_FILE;
     protected int _luceneMaxBufferSizeMB = LUCENE_INDEX_DEFAULT_MAX_BUFFER_SIZE_MB;
     protected String _luceneAnalyzerClass = FieldConfig.TEXT_INDEX_DEFAULT_LUCENE_ANALYZER_CLASS;
-<<<<<<< HEAD
     protected List<String> _luceneAnalyzerClassArgs = new ArrayList<>();
     protected List<String> _luceneAnalyzerClassArgTypes = new ArrayList<>();
     protected String _luceneQueryParserClass = FieldConfig.TEXT_INDEX_DEFAULT_LUCENE_QUERY_PARSER_CLASS;
-    protected boolean _enablePrefixSuffixMatchingInPhraseQueries = false;
-=======
     protected boolean _enablePrefixSuffixMatchingInPhraseQueries =
         LUCENE_INDEX_ENABLE_PREFIX_SUFFIX_MATCH_IN_PHRASE_SEARCH;
     protected boolean _reuseMutableIndex = LUCENE_INDEX_REUSE_MUTABLE_INDEX;
     protected int _luceneNRTCachingDirectoryMaxBufferSizeMB = LUCENE_INDEX_NRT_CACHING_DIRECTORY_MAX_BUFFER_SIZE_MB;
->>>>>>> 835949b6
 
     public AbstractBuilder(@Nullable FSTType fstType) {
       _fstType = fstType;
@@ -254,13 +243,10 @@
     public TextIndexConfig build() {
       return new TextIndexConfig(false, _fstType, _rawValueForTextIndex, _enableQueryCache, _useANDForMultiTermQueries,
           _stopWordsInclude, _stopWordsExclude, _luceneUseCompoundFile, _luceneMaxBufferSizeMB, _luceneAnalyzerClass,
-<<<<<<< HEAD
           CsvParser.serialize(_luceneAnalyzerClassArgs, true, false),
           CsvParser.serialize(_luceneAnalyzerClassArgTypes, true, false),
-          _luceneQueryParserClass, _enablePrefixSuffixMatchingInPhraseQueries);
-=======
-          _enablePrefixSuffixMatchingInPhraseQueries, _reuseMutableIndex, _luceneNRTCachingDirectoryMaxBufferSizeMB);
->>>>>>> 835949b6
+          _luceneQueryParserClass, _enablePrefixSuffixMatchingInPhraseQueries, _reuseMutableIndex, 
+          _luceneNRTCachingDirectoryMaxBufferSizeMB);
     }
 
     public abstract AbstractBuilder withProperties(@Nullable Map<String, String> textIndexProperties);
@@ -362,28 +348,20 @@
         && _luceneNRTCachingDirectoryMaxBufferSizeMB == that._luceneNRTCachingDirectoryMaxBufferSizeMB
         && _fstType == that._fstType && Objects.equals(_rawValueForTextIndex, that._rawValueForTextIndex)
         && Objects.equals(_stopWordsInclude, that._stopWordsInclude) && Objects.equals(_stopWordsExclude,
-<<<<<<< HEAD
         that._stopWordsExclude) && _luceneUseCompoundFile == that._luceneUseCompoundFile
         && _luceneMaxBufferSizeMB == that._luceneMaxBufferSizeMB
         && Objects.equals(_luceneAnalyzerClass, that._luceneAnalyzerClass)
         && Objects.equals(_luceneAnalyzerClassArgs, that._luceneAnalyzerClassArgs)
         && Objects.equals(_luceneAnalyzerClassArgTypes, that._luceneAnalyzerClassArgTypes)
         && Objects.equals(_luceneQueryParserClass, that._luceneQueryParserClass);
-=======
-        that._stopWordsExclude) && Objects.equals(_luceneAnalyzerClass, that._luceneAnalyzerClass);
->>>>>>> 835949b6
   }
 
   @Override
   public int hashCode() {
     return Objects.hash(super.hashCode(), _fstType, _rawValueForTextIndex, _enableQueryCache,
         _useANDForMultiTermQueries, _stopWordsInclude, _stopWordsExclude, _luceneUseCompoundFile,
-<<<<<<< HEAD
         _luceneMaxBufferSizeMB, _luceneAnalyzerClass, _luceneAnalyzerClassArgs, _luceneAnalyzerClassArgTypes,
-        _luceneQueryParserClass);
-=======
-        _luceneMaxBufferSizeMB, _luceneAnalyzerClass, _enablePrefixSuffixMatchingInPhraseQueries, _reuseMutableIndex,
+        _luceneQueryParserClass, _enablePrefixSuffixMatchingInPhraseQueries, _reuseMutableIndex,
         _luceneNRTCachingDirectoryMaxBufferSizeMB);
->>>>>>> 835949b6
   }
 }