/**
 * Licensed to the Apache Software Foundation (ASF) under one
 * or more contributor license agreements.  See the NOTICE file
 * distributed with this work for additional information
 * regarding copyright ownership.  The ASF licenses this file
 * to you under the Apache License, Version 2.0 (the
 * "License"); you may not use this file except in compliance
 * with the License.  You may obtain a copy of the License at
 *
 *   http://www.apache.org/licenses/LICENSE-2.0
 *
 * Unless required by applicable law or agreed to in writing,
 * software distributed under the License is distributed on an
 * "AS IS" BASIS, WITHOUT WARRANTIES OR CONDITIONS OF ANY
 * KIND, either express or implied.  See the License for the
 * specific language governing permissions and limitations
 * under the License.
 */
package org.apache.pinot.segment.spi.creator;

import java.io.Serializable;
import java.util.Map;
import java.util.Set;
import org.apache.pinot.segment.spi.partition.PartitionFunction;


/**
 * An interface to read the column statistics from statistics collectors.
 */
public interface ColumnStatistics extends Serializable {
  /**
   * @return Minimum value of the column
   */
  Object getMinValue();

  /**
   * @return Maximum value of the column
   */
  Object getMaxValue();

  /**
   *
   * @return An array of elements that has the unique values for this column, sorted order.
   */
  Object getUniqueValuesSet();

  /**
   *
   * @return The number of unique values of this column.
   */
  int getCardinality();

  /**
   *
   * @return For variable length objects, returns the length of the shortest value. For others, returns -1.
   */
  int getLengthOfShortestElement();

  /**
   *
   * @return For variable length objects, returns the length of the longest value. For others, returns -1.
   */
  int getLengthOfLargestElement();

  default boolean isFixedLength() {
    return getLengthOfShortestElement() == getLengthOfLargestElement();
  }

  /**
   * Whether or not the data in this column is in ascending order.
   * @return true if the data is in ascending order.
   */
  boolean isSorted();

  /**
   * @return total number of entries
   */
  int getTotalNumberOfEntries();

  /**
   * @return For multi-valued columns, returns the max number of values in a single occurrence of the column,
   * otherwise 0.
   */
  int getMaxNumberOfMultiValues();

  /**
   * @return the length of the largest row in bytes for variable length types
   */
  default int getMaxRowLengthInBytes() {
    return -1;
  }

<<<<<<< HEAD
  /**
   * @return Returns if any of the values have nulls in the segments.
   */
  boolean hasNulls();

  void markHasNull();

=======
>>>>>>> 73316a6c
  PartitionFunction getPartitionFunction();

  int getNumPartitions();

  Map<String, String> getPartitionFunctionConfig();

  Set<Integer> getPartitions();
}<|MERGE_RESOLUTION|>--- conflicted
+++ resolved
@@ -90,16 +90,6 @@
     return -1;
   }
 
-<<<<<<< HEAD
-  /**
-   * @return Returns if any of the values have nulls in the segments.
-   */
-  boolean hasNulls();
-
-  void markHasNull();
-
-=======
->>>>>>> 73316a6c
   PartitionFunction getPartitionFunction();
 
   int getNumPartitions();
