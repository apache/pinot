--- conflicted
+++ resolved
@@ -77,95 +77,53 @@
   private StandardIndexes() {
   }
 
-<<<<<<< HEAD
   public static IndexType<ForwardIndexConfig, ForwardIndexReader, ForwardIndexCreator> forward() {
     return (IndexType<ForwardIndexConfig, ForwardIndexReader, ForwardIndexCreator>)
-        IndexService.getInstance().getOrThrow("forward_index");
+        IndexService.getInstance().get(FORWARD_ID);
   }
 
   public static IndexType<DictionaryIndexConfig, Dictionary, ?> dictionary() {
     return (IndexType<DictionaryIndexConfig, Dictionary, ?>)
-        IndexService.getInstance().getOrThrow("dictionary");
+        IndexService.getInstance().get(DICTIONARY_ID);
   }
 
   public static IndexType<IndexConfig, NullValueVectorReader, ?> nullValueVector() {
     return (IndexType<IndexConfig, NullValueVectorReader, ?>)
-        IndexService.getInstance().getOrThrow("nullvalue_vector");
+        IndexService.getInstance().get(NULL_VALUE_VECTOR_ID);
   }
 
   public static IndexType<BloomFilterConfig, BloomFilterReader, BloomFilterCreator> bloomFilter() {
     return (IndexType<BloomFilterConfig, BloomFilterReader, BloomFilterCreator>)
-        IndexService.getInstance().getOrThrow("bloom_filter");
+        IndexService.getInstance().get(BLOOM_FILTER_ID);
   }
 
   public static IndexType<FstIndexConfig, TextIndexReader, TextIndexCreator> fst() {
     return (IndexType<FstIndexConfig, TextIndexReader, TextIndexCreator>)
-        IndexService.getInstance().getOrThrow("fst_index");
+        IndexService.getInstance().get(FST_ID);
   }
 
   public static IndexType<IndexConfig, InvertedIndexReader, DictionaryBasedInvertedIndexCreator> inverted() {
     return (IndexType<IndexConfig, InvertedIndexReader, DictionaryBasedInvertedIndexCreator>)
-        IndexService.getInstance().getOrThrow("inverted_index");
+        IndexService.getInstance().get(INVERTED_ID);
   }
 
   public static IndexType<JsonIndexConfig, JsonIndexReader, JsonIndexCreator> json() {
     return (IndexType<JsonIndexConfig, JsonIndexReader, JsonIndexCreator>)
-        IndexService.getInstance().getOrThrow("json_index");
+        IndexService.getInstance().get(JSON_ID);
   }
 
   public static IndexType<RangeIndexConfig, RangeIndexReader, CombinedInvertedIndexCreator> range() {
     return (IndexType<RangeIndexConfig, RangeIndexReader, CombinedInvertedIndexCreator>)
-        IndexService.getInstance().getOrThrow("range_index");
+        IndexService.getInstance().get(RANGE_ID);
   }
 
   public static IndexType<TextIndexConfig, TextIndexReader, TextIndexCreator> text() {
     return (IndexType<TextIndexConfig, TextIndexReader, TextIndexCreator>)
-        IndexService.getInstance().getOrThrow("text_index");
+        IndexService.getInstance().get(TEXT_ID);
   }
 
   public static IndexType<H3IndexConfig, H3IndexReader, GeoSpatialIndexCreator> h3() {
     return (IndexType<H3IndexConfig, H3IndexReader, GeoSpatialIndexCreator>)
-        IndexService.getInstance().getOrThrow("h3_index");
-=======
-  public static IndexType<?, ?, ?> forward() {
-    return IndexService.getInstance().get(FORWARD_ID);
-  }
-
-  public static IndexType<?, ?, ?> dictionary() {
-    return IndexService.getInstance().get(DICTIONARY_ID);
-  }
-
-  public static IndexType<?, ?, ?> nullValueVector() {
-    return IndexService.getInstance().get(NULL_VALUE_VECTOR_ID);
-  }
-
-  public static IndexType<BloomFilterConfig, BloomFilterReader, IndexCreator> bloomFilter() {
-    return (IndexType<BloomFilterConfig, BloomFilterReader, IndexCreator>)
-        IndexService.getInstance().get(BLOOM_FILTER_ID);
-  }
-
-  public static IndexType<?, ?, ?> fst() {
-    return IndexService.getInstance().get(FST_ID);
-  }
-
-  public static IndexType<?, ?, ?> inverted() {
-    return IndexService.getInstance().get(INVERTED_ID);
-  }
-
-  public static IndexType<?, ?, ?> json() {
-    return IndexService.getInstance().get(JSON_ID);
-  }
-
-  public static IndexType<?, ?, ?> range() {
-    return IndexService.getInstance().get(RANGE_ID);
-  }
-
-  public static IndexType<?, ?, ?> text() {
-    return IndexService.getInstance().get(TEXT_ID);
-  }
-
-  public static IndexType<?, ?, ?> h3() {
-    return IndexService.getInstance().get(H3_ID);
->>>>>>> 93ce32c6
+        IndexService.getInstance().get(H3_ID);
   }
 }