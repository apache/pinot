/**
 * Licensed to the Apache Software Foundation (ASF) under one
 * or more contributor license agreements.  See the NOTICE file
 * distributed with this work for additional information
 * regarding copyright ownership.  The ASF licenses this file
 * to you under the Apache License, Version 2.0 (the
 * "License"); you may not use this file except in compliance
 * with the License.  You may obtain a copy of the License at
 *
 *   http://www.apache.org/licenses/LICENSE-2.0
 *
 * Unless required by applicable law or agreed to in writing,
 * software distributed under the License is distributed on an
 * "AS IS" BASIS, WITHOUT WARRANTIES OR CONDITIONS OF ANY
 * KIND, either express or implied.  See the License for the
 * specific language governing permissions and limitations
 * under the License.
 */

package org.apache.pinot.segment.spi.index;

<<<<<<< HEAD
import org.apache.pinot.segment.spi.index.creator.BloomFilterCreator;
import org.apache.pinot.segment.spi.index.creator.CombinedInvertedIndexCreator;
import org.apache.pinot.segment.spi.index.creator.DictionaryBasedInvertedIndexCreator;
import org.apache.pinot.segment.spi.index.creator.ForwardIndexCreator;
import org.apache.pinot.segment.spi.index.creator.GeoSpatialIndexCreator;
import org.apache.pinot.segment.spi.index.creator.H3IndexConfig;
import org.apache.pinot.segment.spi.index.creator.JsonIndexCreator;
import org.apache.pinot.segment.spi.index.creator.TextIndexCreator;
import org.apache.pinot.segment.spi.index.reader.BloomFilterReader;
import org.apache.pinot.segment.spi.index.reader.Dictionary;
import org.apache.pinot.segment.spi.index.reader.ForwardIndexReader;
import org.apache.pinot.segment.spi.index.reader.H3IndexReader;
import org.apache.pinot.segment.spi.index.reader.InvertedIndexReader;
import org.apache.pinot.segment.spi.index.reader.JsonIndexReader;
import org.apache.pinot.segment.spi.index.reader.NullValueVectorReader;
import org.apache.pinot.segment.spi.index.reader.RangeIndexReader;
import org.apache.pinot.segment.spi.index.reader.TextIndexReader;
import org.apache.pinot.spi.config.table.BloomFilterConfig;
import org.apache.pinot.spi.config.table.IndexConfig;
import org.apache.pinot.spi.config.table.JsonIndexConfig;


=======
import org.apache.pinot.segment.spi.index.reader.BloomFilterReader;
import org.apache.pinot.spi.config.table.BloomFilterConfig;


@SuppressWarnings("unchecked")
>>>>>>> 257e2b48
public class StandardIndexes {
  private StandardIndexes() {
  }

<<<<<<< HEAD
  public static IndexType<ForwardIndexConfig, ForwardIndexReader, ForwardIndexCreator> forward() {
    return (IndexType<ForwardIndexConfig, ForwardIndexReader, ForwardIndexCreator>)
        IndexService.getInstance().getIndexTypeByIdOrThrow("forward");
  }

  public static IndexType<DictionaryIndexConfig, Dictionary, ?> dictionary() {
    return (IndexType<DictionaryIndexConfig, Dictionary, ?>)
        IndexService.getInstance().getIndexTypeByIdOrThrow("dictionary");
  }

  public static IndexType<IndexConfig, NullValueVectorReader, ?> nullValueVector() {
    return (IndexType<IndexConfig, NullValueVectorReader, ?>)
        IndexService.getInstance().getIndexTypeByIdOrThrow("nullable");
  }

  public static IndexType<BloomFilterConfig, BloomFilterReader, BloomFilterCreator> bloomFilter() {
    return (IndexType<BloomFilterConfig, BloomFilterReader, BloomFilterCreator>)
        IndexService.getInstance().getIndexTypeByIdOrThrow("bloom");
  }

  public static IndexType<FstIndexConfig, TextIndexReader, TextIndexCreator> fst() {
    return (IndexType<FstIndexConfig, TextIndexReader, TextIndexCreator>)
        IndexService.getInstance().getIndexTypeByIdOrThrow("fst");
  }

  public static IndexType<IndexConfig, InvertedIndexReader, DictionaryBasedInvertedIndexCreator> inverted() {
    return (IndexType<IndexConfig, InvertedIndexReader, DictionaryBasedInvertedIndexCreator>)
        IndexService.getInstance().getIndexTypeByIdOrThrow("inverted");
  }

  public static IndexType<JsonIndexConfig, JsonIndexReader, JsonIndexCreator> json() {
    return (IndexType<JsonIndexConfig, JsonIndexReader, JsonIndexCreator>)
        IndexService.getInstance().getIndexTypeByIdOrThrow("json");
  }

  public static IndexType<RangeIndexConfig, RangeIndexReader, CombinedInvertedIndexCreator> range() {
    return (IndexType<RangeIndexConfig, RangeIndexReader, CombinedInvertedIndexCreator>)
        IndexService.getInstance().getIndexTypeByIdOrThrow("range");
  }

  public static IndexType<TextIndexConfig, TextIndexReader, TextIndexCreator> text() {
    return (IndexType<TextIndexConfig, TextIndexReader, TextIndexCreator>)
        IndexService.getInstance().getIndexTypeByIdOrThrow("text");
  }

  public static IndexType<H3IndexConfig, H3IndexReader, GeoSpatialIndexCreator> h3() {
    return (IndexType<H3IndexConfig, H3IndexReader, GeoSpatialIndexCreator>)
        IndexService.getInstance().getIndexTypeByIdOrThrow("h3");
=======
  public static IndexType<?, ?, ?> forward() {
    return IndexService.getInstance().getOrThrow("forward_index");
  }

  public static IndexType<?, ?, ?> dictionary() {
    return IndexService.getInstance().getOrThrow("dictionary");
  }

  public static IndexType<?, ?, ?> nullValueVector() {
    return IndexService.getInstance().getOrThrow("nullvalue_vector");
  }

  public static IndexType<BloomFilterConfig, BloomFilterReader, IndexCreator> bloomFilter() {
    return (IndexType<BloomFilterConfig, BloomFilterReader, IndexCreator>)
        IndexService.getInstance().getOrThrow("bloom_filter");
  }

  public static IndexType<?, ?, ?> fst() {
    return IndexService.getInstance().getOrThrow("fst_index");
  }

  public static IndexType<?, ?, ?> inverted() {
    return IndexService.getInstance().getOrThrow("inverted_index");
  }

  public static IndexType<?, ?, ?> json() {
    return IndexService.getInstance().getOrThrow("json_index");
  }

  public static IndexType<?, ?, ?> range() {
    return IndexService.getInstance().getOrThrow("range_index");
  }

  public static IndexType<?, ?, ?> text() {
    return IndexService.getInstance().getOrThrow("text_index");
  }

  public static IndexType<?, ?, ?> h3() {
    return IndexService.getInstance().getOrThrow("h3_index");
>>>>>>> 257e2b48
  }
}<|MERGE_RESOLUTION|>--- conflicted
+++ resolved
@@ -19,7 +19,6 @@
 
 package org.apache.pinot.segment.spi.index;
 
-<<<<<<< HEAD
 import org.apache.pinot.segment.spi.index.creator.BloomFilterCreator;
 import org.apache.pinot.segment.spi.index.creator.CombinedInvertedIndexCreator;
 import org.apache.pinot.segment.spi.index.creator.DictionaryBasedInvertedIndexCreator;
@@ -42,106 +41,58 @@
 import org.apache.pinot.spi.config.table.JsonIndexConfig;
 
 
-=======
-import org.apache.pinot.segment.spi.index.reader.BloomFilterReader;
-import org.apache.pinot.spi.config.table.BloomFilterConfig;
-
-
 @SuppressWarnings("unchecked")
->>>>>>> 257e2b48
 public class StandardIndexes {
   private StandardIndexes() {
   }
 
-<<<<<<< HEAD
   public static IndexType<ForwardIndexConfig, ForwardIndexReader, ForwardIndexCreator> forward() {
     return (IndexType<ForwardIndexConfig, ForwardIndexReader, ForwardIndexCreator>)
-        IndexService.getInstance().getIndexTypeByIdOrThrow("forward");
+        IndexService.getInstance().getOrThrow("forward_index");
   }
 
   public static IndexType<DictionaryIndexConfig, Dictionary, ?> dictionary() {
     return (IndexType<DictionaryIndexConfig, Dictionary, ?>)
-        IndexService.getInstance().getIndexTypeByIdOrThrow("dictionary");
+        IndexService.getInstance().getOrThrow("dictionary");
   }
 
   public static IndexType<IndexConfig, NullValueVectorReader, ?> nullValueVector() {
     return (IndexType<IndexConfig, NullValueVectorReader, ?>)
-        IndexService.getInstance().getIndexTypeByIdOrThrow("nullable");
+        IndexService.getInstance().getOrThrow("nullvalue_vector");
   }
 
   public static IndexType<BloomFilterConfig, BloomFilterReader, BloomFilterCreator> bloomFilter() {
     return (IndexType<BloomFilterConfig, BloomFilterReader, BloomFilterCreator>)
-        IndexService.getInstance().getIndexTypeByIdOrThrow("bloom");
+        IndexService.getInstance().getOrThrow("bloom_filter");
   }
 
   public static IndexType<FstIndexConfig, TextIndexReader, TextIndexCreator> fst() {
     return (IndexType<FstIndexConfig, TextIndexReader, TextIndexCreator>)
-        IndexService.getInstance().getIndexTypeByIdOrThrow("fst");
+        IndexService.getInstance().getOrThrow("fst_index");
   }
 
   public static IndexType<IndexConfig, InvertedIndexReader, DictionaryBasedInvertedIndexCreator> inverted() {
     return (IndexType<IndexConfig, InvertedIndexReader, DictionaryBasedInvertedIndexCreator>)
-        IndexService.getInstance().getIndexTypeByIdOrThrow("inverted");
+        IndexService.getInstance().getOrThrow("inverted_index");
   }
 
   public static IndexType<JsonIndexConfig, JsonIndexReader, JsonIndexCreator> json() {
     return (IndexType<JsonIndexConfig, JsonIndexReader, JsonIndexCreator>)
-        IndexService.getInstance().getIndexTypeByIdOrThrow("json");
+        IndexService.getInstance().getOrThrow("json_index");
   }
 
   public static IndexType<RangeIndexConfig, RangeIndexReader, CombinedInvertedIndexCreator> range() {
     return (IndexType<RangeIndexConfig, RangeIndexReader, CombinedInvertedIndexCreator>)
-        IndexService.getInstance().getIndexTypeByIdOrThrow("range");
+        IndexService.getInstance().getOrThrow("range_index");
   }
 
   public static IndexType<TextIndexConfig, TextIndexReader, TextIndexCreator> text() {
     return (IndexType<TextIndexConfig, TextIndexReader, TextIndexCreator>)
-        IndexService.getInstance().getIndexTypeByIdOrThrow("text");
+        IndexService.getInstance().getOrThrow("text_index");
   }
 
   public static IndexType<H3IndexConfig, H3IndexReader, GeoSpatialIndexCreator> h3() {
     return (IndexType<H3IndexConfig, H3IndexReader, GeoSpatialIndexCreator>)
-        IndexService.getInstance().getIndexTypeByIdOrThrow("h3");
-=======
-  public static IndexType<?, ?, ?> forward() {
-    return IndexService.getInstance().getOrThrow("forward_index");
-  }
-
-  public static IndexType<?, ?, ?> dictionary() {
-    return IndexService.getInstance().getOrThrow("dictionary");
-  }
-
-  public static IndexType<?, ?, ?> nullValueVector() {
-    return IndexService.getInstance().getOrThrow("nullvalue_vector");
-  }
-
-  public static IndexType<BloomFilterConfig, BloomFilterReader, IndexCreator> bloomFilter() {
-    return (IndexType<BloomFilterConfig, BloomFilterReader, IndexCreator>)
-        IndexService.getInstance().getOrThrow("bloom_filter");
-  }
-
-  public static IndexType<?, ?, ?> fst() {
-    return IndexService.getInstance().getOrThrow("fst_index");
-  }
-
-  public static IndexType<?, ?, ?> inverted() {
-    return IndexService.getInstance().getOrThrow("inverted_index");
-  }
-
-  public static IndexType<?, ?, ?> json() {
-    return IndexService.getInstance().getOrThrow("json_index");
-  }
-
-  public static IndexType<?, ?, ?> range() {
-    return IndexService.getInstance().getOrThrow("range_index");
-  }
-
-  public static IndexType<?, ?, ?> text() {
-    return IndexService.getInstance().getOrThrow("text_index");
-  }
-
-  public static IndexType<?, ?, ?> h3() {
-    return IndexService.getInstance().getOrThrow("h3_index");
->>>>>>> 257e2b48
+        IndexService.getInstance().getOrThrow("h3_index");
   }
 }