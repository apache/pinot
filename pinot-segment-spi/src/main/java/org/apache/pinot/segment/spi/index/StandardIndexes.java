--- conflicted
+++ resolved
@@ -19,53 +19,53 @@
 
 package org.apache.pinot.segment.spi.index;
 
+import org.apache.pinot.segment.spi.index.reader.BloomFilterReader;
+import org.apache.pinot.spi.config.table.BloomFilterConfig;
+
+
+@SuppressWarnings("unchecked")
 public class StandardIndexes {
   private StandardIndexes() {
   }
 
   public static IndexType<?, ?, ?> forward() {
-    return IndexService.getInstance().getIndexTypeByIdOrThrow("forward");
+    return IndexService.getInstance().getOrThrow("forward_index");
   }
 
   public static IndexType<?, ?, ?> dictionary() {
-    return IndexService.getInstance().getIndexTypeByIdOrThrow("dictionary");
+    return IndexService.getInstance().getOrThrow("dictionary");
   }
 
   public static IndexType<?, ?, ?> nullValueVector() {
-    return IndexService.getInstance().getIndexTypeByIdOrThrow("nullable");
+    return IndexService.getInstance().getOrThrow("nullvalue_vector");
   }
 
-  public static IndexType<?, ?, ?> bloomFilter() {
-    return IndexService.getInstance().getIndexTypeByIdOrThrow("bloom");
+  public static IndexType<BloomFilterConfig, BloomFilterReader, IndexCreator> bloomFilter() {
+    return (IndexType<BloomFilterConfig, BloomFilterReader, IndexCreator>)
+        IndexService.getInstance().getOrThrow("bloom_filter");
   }
 
   public static IndexType<?, ?, ?> fst() {
-    return IndexService.getInstance().getIndexTypeByIdOrThrow("fst");
+    return IndexService.getInstance().getOrThrow("fst_index");
   }
 
   public static IndexType<?, ?, ?> inverted() {
-    return IndexService.getInstance().getIndexTypeByIdOrThrow("inverted");
+    return IndexService.getInstance().getOrThrow("inverted_index");
   }
 
   public static IndexType<?, ?, ?> json() {
-    return IndexService.getInstance().getIndexTypeByIdOrThrow("json");
+    return IndexService.getInstance().getOrThrow("json_index");
   }
 
   public static IndexType<?, ?, ?> range() {
-    return IndexService.getInstance().getIndexTypeByIdOrThrow("range");
+    return IndexService.getInstance().getOrThrow("range_index");
   }
 
   public static IndexType<?, ?, ?> text() {
-    return IndexService.getInstance().getIndexTypeByIdOrThrow("text");
+    return IndexService.getInstance().getOrThrow("text_index");
   }
 
-<<<<<<< HEAD
   public static IndexType<?, ?, ?> h3() {
-    return IndexService.getInstance().getIndexTypeByIdOrThrow("h3");
-=======
-  public static IndexType<BloomFilterConfig, BloomFilterReader, IndexCreator> bloomFilter() {
-    return (IndexType<BloomFilterConfig, BloomFilterReader, IndexCreator>)
-        IndexService.getInstance().getIndexTypeByIdOrThrow("bloom_filter");
->>>>>>> 4019da7f
+    return IndexService.getInstance().getOrThrow("h3_index");
   }
 }