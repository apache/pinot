/**
 * Licensed to the Apache Software Foundation (ASF) under one
 * or more contributor license agreements.  See the NOTICE file
 * distributed with this work for additional information
 * regarding copyright ownership.  The ASF licenses this file
 * to you under the Apache License, Version 2.0 (the
 * "License"); you may not use this file except in compliance
 * with the License.  You may obtain a copy of the License at
 *
 *   http://www.apache.org/licenses/LICENSE-2.0
 *
 * Unless required by applicable law or agreed to in writing,
 * software distributed under the License is distributed on an
 * "AS IS" BASIS, WITHOUT WARRANTIES OR CONDITIONS OF ANY
 * KIND, either express or implied.  See the License for the
 * specific language governing permissions and limitations
 * under the License.
 */
package org.apache.pinot.segment.spi.index;

import java.util.List;
import java.util.Map;
import javax.annotation.Nullable;
import org.apache.pinot.segment.spi.ColumnMetadata;
import org.apache.pinot.segment.spi.creator.IndexCreationContext;
import org.apache.pinot.segment.spi.index.column.ColumnIndexContainer;
import org.apache.pinot.segment.spi.index.mutable.MutableIndex;
import org.apache.pinot.segment.spi.index.mutable.provider.MutableIndexContext;
import org.apache.pinot.segment.spi.store.SegmentDirectory;
import org.apache.pinot.spi.config.table.IndexConfig;
import org.apache.pinot.spi.config.table.TableConfig;
import org.apache.pinot.spi.data.Schema;


/**
 * @param <C> the class that represents how this object is configured.
 * @param <IR> the {@link IndexReader} subclass that should be used to read indexes of this type.
 * @param <IC> the {@link IndexCreator} subclass that should be used to create indexes of this type.
 */
public interface IndexType<C extends IndexConfig, IR extends IndexReader, IC extends IndexCreator> {
<<<<<<< HEAD
  enum IndexBuildLifecycle {
    DURING_SEGMENT_CREATION,
    POST_SEGMENT_CREATION,
    CUSTOM
=======
  /**
   * Returns the {@link BuildLifecycle} for this index type. This is used to determine when the index should be built.
   */
  default BuildLifecycle getIndexBuildLifecycle() {
    return BuildLifecycle.DURING_SEGMENT_CREATION;
>>>>>>> 873992f9
  }

  /**
   * The unique id that identifies this index type.
   * <p>The returned value for each index should be constant across different Pinot versions as it is used as:</p>
   *
   * <ul>
   *   <li>The key used when the index is registered in IndexService.</li>
   *   <li>The internal identification in v1 files and metadata persisted on disk.</li>
   *   <li>The default toString implementation.</li>
   *   <li>The key that identifies the index config in the indexes section inside
   *   {@link org.apache.pinot.spi.config.table.FieldConfig}, although specific index types may choose to read other
   *   names (for example, <code>inverted_index</code> may read <code>inverted</code> key.</li>
   * </ul>
   */
  String getId();

  Class<C> getIndexConfigClass();

  /**
   * The default config when it is not explicitly defined by the user.
   */
  C getDefaultConfig();

  Map<String, C> getConfig(TableConfig tableConfig, Schema schema);

  default String getPrettyName() {
    return getId();
  }

  /**
   * Returns the {@link IndexCreator} that can should be used to create an index of this type with the given context
   * and configuration.
   *
   * The caller has the ownership of the creator and therefore it has to close it.
   * @param context The object that stores all the contextual information related to the index creation. Like the
   *                cardinality or the total number of documents.
   * @param indexConfig The index specific configuration that should be used.
   */
  IC createIndexCreator(IndexCreationContext context, C indexConfig)
      throws Exception;

  /**
   * Returns the {@link IndexReaderFactory} that should be used to return readers for this type.
   */
  IndexReaderFactory<IR> getReaderFactory();

  /**
   * This method is used to extract a compatible reader from a given ColumnIndexContainer.
   *
   * Most implementations just return {@link ColumnIndexContainer#getIndex(IndexType)}, but some may try to reuse other
   * indexes. For example, InvertedIndexType delegates on the ForwardIndexReader when it is sorted.
   */
  @Nullable
  default IR getIndexReader(ColumnIndexContainer indexContainer) {
    return indexContainer.getIndex(this);
  }

  /**
   * Returns the possible file extensions for this index type.
   *
   * @param columnMetadata an optional filter. In case it is provided, the index type will do its best to try to filter
   *                      which extensions are valid. See ForwardIndexType.
   */
  List<String> getFileExtensions(@Nullable ColumnMetadata columnMetadata);

  IndexHandler createIndexHandler(SegmentDirectory segmentDirectory, Map<String, FieldIndexConfigs> configsByCol,
      @Nullable Schema schema, @Nullable TableConfig tableConfig);

  /**
   * This method is used to perform in place conversion of provided {@link TableConfig} to newer format
   * related to the IndexType that implements it.
   *
   * {@link AbstractIndexType#convertToNewFormat(TableConfig, Schema)} ensures all the index information from old format
   * is made available in the new format while it depends on the individual index types to handle the data cleanup from
   * old format.
   */
  void convertToNewFormat(TableConfig tableConfig, Schema schema);

  /**
   * Creates a mutable index.
   *
   * Implementations return null if the index type doesn't support mutable indexes. Some indexes may support mutable
   * index only in some conditions. For example, they may only be supported if there is a dictionary or if the column is
   * single-valued.
   */
  @Nullable
  default MutableIndex createMutableIndex(MutableIndexContext context, C config) {
    return null;
  }

<<<<<<< HEAD
  default IndexBuildLifecycle getIndexBuildLifecycle() {
    return IndexBuildLifecycle.DURING_SEGMENT_CREATION;
=======
  enum BuildLifecycle {
    /**
     * The index will be built during segment creation, using the {@link IndexCreator#add} call for each of the column
     * values being added.
     */
    DURING_SEGMENT_CREATION,

    /**
     * The index will be build post the segment file has been created, using the {@link IndexHandler#updateIndices} call
     * This is useful for indexes that may need the entire prebuilt segment to be available before they can be built.
     */
    POST_SEGMENT_CREATION,

    /**
     * The index's built lifecycle is managed in a custom manner.
     */
    CUSTOM
>>>>>>> 873992f9
  }
}<|MERGE_RESOLUTION|>--- conflicted
+++ resolved
@@ -38,18 +38,11 @@
  * @param <IC> the {@link IndexCreator} subclass that should be used to create indexes of this type.
  */
 public interface IndexType<C extends IndexConfig, IR extends IndexReader, IC extends IndexCreator> {
-<<<<<<< HEAD
-  enum IndexBuildLifecycle {
-    DURING_SEGMENT_CREATION,
-    POST_SEGMENT_CREATION,
-    CUSTOM
-=======
   /**
    * Returns the {@link BuildLifecycle} for this index type. This is used to determine when the index should be built.
    */
   default BuildLifecycle getIndexBuildLifecycle() {
     return BuildLifecycle.DURING_SEGMENT_CREATION;
->>>>>>> 873992f9
   }
 
   /**
@@ -141,10 +134,6 @@
     return null;
   }
 
-<<<<<<< HEAD
-  default IndexBuildLifecycle getIndexBuildLifecycle() {
-    return IndexBuildLifecycle.DURING_SEGMENT_CREATION;
-=======
   enum BuildLifecycle {
     /**
      * The index will be built during segment creation, using the {@link IndexCreator#add} call for each of the column
@@ -162,6 +151,5 @@
      * The index's built lifecycle is managed in a custom manner.
      */
     CUSTOM
->>>>>>> 873992f9
   }
 }