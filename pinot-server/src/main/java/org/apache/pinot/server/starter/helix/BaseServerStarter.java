--- conflicted
+++ resolved
@@ -645,54 +645,6 @@
     ServerSegmentCompletionProtocolHandler.init(
         _serverConf.subset(SegmentCompletionProtocol.PREFIX_OF_CONFIG_OF_SEGMENT_UPLOADER));
 
-<<<<<<< HEAD
-    int maxPreprocessConcurrency = Integer.parseInt(
-        _serverConf.getProperty(Helix.CONFIG_OF_MAX_SEGMENT_PREPROCESS_PARALLELISM,
-            Helix.DEFAULT_MAX_SEGMENT_PREPROCESS_PARALLELISM));
-    int maxPreprocessConcurrencyBeforeServingQueries = Integer.parseInt(
-        _serverConf.getProperty(Helix.CONFIG_OF_MAX_SEGMENT_PREPROCESS_PARALLELISM_BEFORE_SERVING_QUERIES,
-            Helix.DEFAULT_MAX_SEGMENT_PREPROCESS_PARALLELISM_BEFORE_SERVING_QUERIES));
-    // Relax throttling until the server is ready to serve queries
-    SegmentAllIndexPreprocessThrottler segmentAllIndexPreprocessThrottler =
-        new SegmentAllIndexPreprocessThrottler(maxPreprocessConcurrency, maxPreprocessConcurrencyBeforeServingQueries,
-            false);
-
-    int maxStarTreePreprocessConcurrency = Integer.parseInt(
-        _serverConf.getProperty(Helix.CONFIG_OF_MAX_SEGMENT_STARTREE_PREPROCESS_PARALLELISM,
-            Helix.DEFAULT_MAX_SEGMENT_STARTREE_PREPROCESS_PARALLELISM));
-    int maxStarTreePreprocessConcurrencyBeforeServingQueries = Integer.parseInt(
-        _serverConf.getProperty(Helix.CONFIG_OF_MAX_SEGMENT_STARTREE_PREPROCESS_PARALLELISM_BEFORE_SERVING_QUERIES,
-            Helix.DEFAULT_MAX_SEGMENT_STARTREE_PREPROCESS_PARALLELISM_BEFORE_SERVING_QUERIES));
-    // Relax throttling until the server is ready to serve queries
-    SegmentStarTreePreprocessThrottler segmentStarTreePreprocessThrottler =
-        new SegmentStarTreePreprocessThrottler(maxStarTreePreprocessConcurrency,
-            maxStarTreePreprocessConcurrencyBeforeServingQueries, false);
-
-    int maxMultiColTextIndexPreprocessConcurrency = Integer.parseInt(
-        _serverConf.getProperty(Helix.CONFIG_OF_MAX_SEGMENT_MULTICOL_TEXT_INDEX_PREPROCESS_PARALLELISM,
-            Helix.DEFAULT_MAX_SEGMENT_MULTICOL_TEXT_INDEX_PREPROCESS_PARALLELISM));
-    int maxMultiColTextIndexPreprocessConcurrencyBeforeServingQueries = Integer.parseInt(
-        _serverConf.getProperty(
-            Helix.CONFIG_OF_MAX_SEGMENT_MULTICOL_TEXT_INDEX_PREPROCESS_PARALLELISM_BEFORE_SERVING_QUERIES,
-            Helix.DEFAULT_MAX_SEGMENT_MULTICOL_TEXT_INDEX_PREPROCESS_PARALLELISM_BEFORE_SERVING_QUERIES));
-    // Relax throttling until the server is ready to serve queries
-    SegmentMultiColTextIndexPreprocessThrottler segmentMultiColTextIndexPreprocessThrottler =
-        new SegmentMultiColTextIndexPreprocessThrottler(maxMultiColTextIndexPreprocessConcurrency,
-            maxMultiColTextIndexPreprocessConcurrencyBeforeServingQueries, false);
-
-    int maxDownloadConcurrency = Integer.parseInt(
-        _serverConf.getProperty(Helix.CONFIG_OF_MAX_SEGMENT_DOWNLOAD_PARALLELISM,
-            Helix.DEFAULT_MAX_SEGMENT_DOWNLOAD_PARALLELISM));
-    int maxDownloadConcurrencyBeforeServingQueries = Integer.parseInt(
-        _serverConf.getProperty(Helix.CONFIG_OF_MAX_SEGMENT_DOWNLOAD_PARALLELISM_BEFORE_SERVING_QUERIES,
-            Helix.DEFAULT_MAX_SEGMENT_DOWNLOAD_PARALLELISM_BEFORE_SERVING_QUERIES));
-    // Relax throttling until the server is ready to serve queries
-    SegmentDownloadThrottler segmentDownloadThrottler =
-        new SegmentDownloadThrottler(maxDownloadConcurrency, maxDownloadConcurrencyBeforeServingQueries, false);
-    _segmentOperationsThrottler =
-        new SegmentOperationsThrottler(segmentAllIndexPreprocessThrottler, segmentStarTreePreprocessThrottler,
-            segmentDownloadThrottler, segmentMultiColTextIndexPreprocessThrottler);
-=======
     if (_segmentOperationsThrottler == null) {
       // Only create segment operation throttlers if null
       SegmentAllIndexPreprocessThrottler segmentAllIndexPreprocessThrottler =
@@ -700,11 +652,23 @@
       SegmentStarTreePreprocessThrottler segmentStarTreePreprocessThrottler =
           createSegmentStarTreePreprocessThrottler();
       SegmentDownloadThrottler segmentDownloadThrottler = createSegmentDownloadThrottler();
+
+      int maxMultiColTextIndexPreprocessConcurrency = Integer.parseInt(
+          _serverConf.getProperty(Helix.CONFIG_OF_MAX_SEGMENT_MULTICOL_TEXT_INDEX_PREPROCESS_PARALLELISM,
+              Helix.DEFAULT_MAX_SEGMENT_MULTICOL_TEXT_INDEX_PREPROCESS_PARALLELISM));
+      int maxMultiColTextIndexPreprocessConcurrencyBeforeServingQueries = Integer.parseInt(
+          _serverConf.getProperty(
+              Helix.CONFIG_OF_MAX_SEGMENT_MULTICOL_TEXT_INDEX_PREPROCESS_PARALLELISM_BEFORE_SERVING_QUERIES,
+              Helix.DEFAULT_MAX_SEGMENT_MULTICOL_TEXT_INDEX_PREPROCESS_PARALLELISM_BEFORE_SERVING_QUERIES));
+      // Relax throttling until the server is ready to serve queries
+      SegmentMultiColTextIndexPreprocessThrottler segmentMultiColTextIndexPreprocessThrottler =
+          new SegmentMultiColTextIndexPreprocessThrottler(maxMultiColTextIndexPreprocessConcurrency,
+              maxMultiColTextIndexPreprocessConcurrencyBeforeServingQueries, false);
+
       _segmentOperationsThrottler =
           new SegmentOperationsThrottler(segmentAllIndexPreprocessThrottler, segmentStarTreePreprocessThrottler,
-              segmentDownloadThrottler);
-    }
->>>>>>> a24090dd
+              segmentDownloadThrottler, segmentMultiColTextIndexPreprocessThrottler);
+    }
 
     SendStatsPredicate sendStatsPredicate = SendStatsPredicate.create(_serverConf, _helixManager);
     ServerConf serverConf = new ServerConf(_serverConf);
