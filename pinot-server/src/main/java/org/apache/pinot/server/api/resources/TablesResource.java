--- conflicted
+++ resolved
@@ -19,8 +19,6 @@
 package org.apache.pinot.server.api.resources;
 
 import com.fasterxml.jackson.core.JsonProcessingException;
-import com.fasterxml.jackson.databind.ObjectMapper;
-import com.fasterxml.jackson.core.type.TypeReference;
 import com.google.common.base.Preconditions;
 import io.swagger.annotations.Api;
 import io.swagger.annotations.ApiKeyAuthDefinition;
@@ -47,12 +45,9 @@
 import javax.annotation.Nullable;
 import javax.inject.Inject;
 import javax.inject.Named;
-<<<<<<< HEAD
 import javax.ws.rs.BadRequestException;
 import javax.ws.rs.Consumes;
-=======
 import javax.ws.rs.DELETE;
->>>>>>> 7203786e
 import javax.ws.rs.DefaultValue;
 import javax.ws.rs.Encoded;
 import javax.ws.rs.GET;
@@ -109,7 +104,7 @@
 import org.apache.pinot.server.access.AccessControlFactory;
 import org.apache.pinot.server.api.AdminApiApplication;
 import org.apache.pinot.server.starter.ServerInstance;
-import org.apache.pinot.spi.config.table.TablePageCacheWarmupRequest;
+import org.apache.pinot.spi.config.table.PageCacheWarmupRequest;
 import org.apache.pinot.spi.config.table.TableType;
 import org.apache.pinot.spi.data.FieldSpec;
 import org.apache.pinot.spi.data.FieldSpec.DataType;
@@ -150,8 +145,7 @@
   @Named(AdminApiApplication.SERVER_INSTANCE_ID)
   private String _instanceId;
 
-  private static final ObjectMapper OBJECT_MAPPER = new ObjectMapper();
-  private final Set<String> tablesWithWarmupInProgress = new HashSet<>();
+  private final Set<String> _tablesWithWarmupInProgress = new HashSet<>();
 
   @GET
   @Path("/tables")
@@ -1207,54 +1201,6 @@
     }
   }
 
-<<<<<<< HEAD
-  @POST
-  @Path("/tables/{tableNameWithType}/triggerWarmup")
-  @Consumes(MediaType.APPLICATION_JSON)
-  @Produces(MediaType.APPLICATION_JSON)
-  @ApiOperation(value = "Trigger page cache warmup ", notes = "Initiates a page cache warmup process for provided table and segments")
-  /**
-   * Triggers the page cache warmup process for the provided table and segments.
-   * Example:
-   * {
-   *  "queries": ["SELECT COUNT(*) FROM myTable", "SELECT SUM(column) FROM myTable"],
-   *  "segments": ["segment1", "segment2"]
-   *  }
-   */
-  public Response triggerPageCacheWarmup(
-      @ApiParam(required = true) @PathParam("tableNameWithType") String tableNameWithType, String requestString
-  ) {
-    try {
-      LOGGER.info("Received request to initiate page cache warmup with request: {}", requestString);
-      // Prevent concurrent warmup requests
-      if (tablesWithWarmupInProgress.contains(tableNameWithType)) {
-        String message = "Warmup is already in progress. Ignoring the request.";
-        LOGGER.warn(message);
-        return Response.status(Response.Status.CONFLICT).entity(message).build();
-      }
-      // Parse the input request
-      TablePageCacheWarmupRequest warmupRequest = OBJECT_MAPPER.readValue(requestString, TablePageCacheWarmupRequest.class);
-      // Validate the parsed request
-      ServerResourceUtils.validateRequest(warmupRequest);
-      // Trigger the warmup
-      tablesWithWarmupInProgress.add(tableNameWithType);
-      _serverInstance.getPageCacheWarmupQueryExecutor().startWarmupOnRefresh(tableNameWithType,
-          warmupRequest.getQueries(), warmupRequest.getSegments());
-      String responseString = String.format("Successfully triggered page cache warmup for table: %s", tableNameWithType);
-      LOGGER.info(responseString);
-      return Response.ok(responseString).build();
-    } catch (BadRequestException | JsonProcessingException e) {
-      String errorMessage = String.format("Invalid request: %s, error: %s", requestString, e.getMessage());
-      LOGGER.error(errorMessage, e);
-      return Response.status(Response.Status.BAD_REQUEST).entity(errorMessage).build();
-    } catch (Exception e) {
-      String errorMessage = String.format("Failed to trigger page cache error on refresh: %s", e);
-      LOGGER.error(errorMessage, e);
-      return Response.serverError().entity(errorMessage).build();
-    } finally {
-      // Release the lock to allow future warmups
-      tablesWithWarmupInProgress.remove(tableNameWithType);
-=======
   @DELETE
   @Path("/tables/{tableName}/ingestionMetrics")
   @Produces(MediaType.APPLICATION_JSON)
@@ -1291,7 +1237,80 @@
       }
     } catch (Exception e) {
       throw new WebApplicationException(e.getMessage(), Response.Status.INTERNAL_SERVER_ERROR);
->>>>>>> 7203786e
+    }
+  }
+
+  /**
+   * Initiates an on‑demand page‑cache warm‑up for the given table.
+   *
+   * <p><b>Request body</b> — JSON object containing:</p>
+   * <pre>{@code
+   * {
+   *   "queries":  ["SELECT COUNT(*) FROM myTable", "SELECT SUM(col) FROM myTable"],
+   *   "segments": ["myTable_0_99_OFFLINE", "myTable_100_199_OFFLINE"]
+   * }
+   * }</pre>
+   *
+   * <ul>
+   *   <li><code>queries</code> – List of queries execute. Each is prefixed with
+   *       <code>SET isSecondaryWorkload=true;</code> on the server so it runs on the secondary
+   *       workload queue, if that is configured</li>
+   *   <li><code>segments</code> – List of segment names to warm up. An empty list means all segments.</li>
+   * </ul>
+   *
+   * <h4>Concurrency</h4>
+   * Only <em>one</em> warm‑up per table can run at a time. If another warm‑up is already in progress,
+   * the endpoint returns <strong>409 CONFLICT</strong>.
+   *
+   * @param tableNameWithType Fully‑qualified table name (e.g. {@code myTable_OFFLINE})
+   * @param requestString     Raw JSON payload described above
+   * @return {@link Response} – 200 OK on success; 400 BAD REQUEST for malformed payload; 409 CONFLICT if
+   *         a warm‑up is already running; 500 INTERNAL_SERVER_ERROR for unexpected failures.
+   */
+  @POST
+  @Path("/tables/{tableNameWithType}/triggerWarmup")
+  @Consumes(MediaType.APPLICATION_JSON)
+  @Produces(MediaType.APPLICATION_JSON)
+  @ApiOperation(value = "Trigger page cache warmup",
+      notes = "Initiates page cache warmup process for provided table and segments by executing the provided queries.")
+  public Response triggerPageCacheWarmup(
+      @ApiParam(required = true) @PathParam("tableNameWithType") String tableNameWithType, String requestString
+  ) {
+    try {
+      LOGGER.info("Received request to initiate page cache warmup with request: {}", requestString);
+      // Prevent concurrent warmup requests
+      if (_tablesWithWarmupInProgress.contains(tableNameWithType)) {
+        String message = "Warmup is already in progress. Ignoring the request.";
+        LOGGER.warn(message);
+        return Response.status(Response.Status.CONFLICT).entity(message).build();
+      }
+      // Parse the input request
+      PageCacheWarmupRequest warmupRequest = JsonUtils.stringToObject(requestString,
+          PageCacheWarmupRequest.class);
+      // Validate the parsed request
+      if (warmupRequest.getQueries() == null || warmupRequest.getQueries().isEmpty()) {
+        throw new BadRequestException("Queries cannot be null or empty.");
+      } else if (warmupRequest.getSegments() == null || warmupRequest.getSegments().isEmpty()) {
+        throw new BadRequestException("Segments cannot be null or empty.");
+      }
+      // Trigger the warmup
+      _tablesWithWarmupInProgress.add(tableNameWithType);
+      _serverInstance.getPageCacheWarmupServerQueryExecutor().startWarmupOnRefresh(tableNameWithType,
+          warmupRequest.getQueries(), warmupRequest.getSegments());
+      String responseString = String.format("Successfully triggered page cache warmup for table: %s",
+          tableNameWithType);
+      LOGGER.info(responseString);
+      return Response.ok(responseString).build();
+    } catch (BadRequestException | JsonProcessingException e) {
+      String errorMessage = String.format("Invalid request: %s, error: %s", requestString, e.getMessage());
+      LOGGER.error(errorMessage, e);
+      return Response.status(Response.Status.BAD_REQUEST).entity(errorMessage).build();
+    } catch (Exception e) {
+      String errorMessage = String.format("Failed to trigger page cache error on refresh: %s", e);
+      LOGGER.error(errorMessage, e);
+      return Response.serverError().entity(errorMessage).build();
+    } finally {
+      _tablesWithWarmupInProgress.remove(tableNameWithType);
     }
   }
 }