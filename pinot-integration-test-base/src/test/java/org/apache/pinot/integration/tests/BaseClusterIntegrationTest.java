--- conflicted
+++ resolved
@@ -48,6 +48,7 @@
 import org.apache.pinot.spi.config.table.ColumnPartitionConfig;
 import org.apache.pinot.spi.config.table.DedupConfig;
 import org.apache.pinot.spi.config.table.FieldConfig;
+import org.apache.pinot.spi.config.table.HashFunction;
 import org.apache.pinot.spi.config.table.QueryConfig;
 import org.apache.pinot.spi.config.table.ReplicaGroupStrategyConfig;
 import org.apache.pinot.spi.config.table.RoutingConfig;
@@ -486,12 +487,8 @@
             new RoutingConfig(null, null, RoutingConfig.STRICT_REPLICA_GROUP_INSTANCE_SELECTOR_TYPE, false))
         .setSegmentPartitionConfig(new SegmentPartitionConfig(columnPartitionConfigMap))
         .setReplicaGroupStrategyConfig(new ReplicaGroupStrategyConfig(primaryKeyColumn, 1))
-<<<<<<< HEAD
         .setDedupConfig(new DedupConfig(true, HashFunction.NONE))
         .build();
-=======
-        .setDedupConfig(new DedupConfig()).build();
->>>>>>> 2d8d8c3a
   }
 
   /**
