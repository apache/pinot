--- conflicted
+++ resolved
@@ -346,11 +346,7 @@
         .setQueryConfig(getQueryConfig())
         .setNullHandlingEnabled(getNullHandlingEnabled())
         .setSegmentPartitionConfig(getSegmentPartitionConfig())
-<<<<<<< HEAD
-        .setOptimiseNoDictStatsCollection(true)
-=======
         .setOptimizeNoDictStatsCollection(true)
->>>>>>> c823f73a
         .build();
     // @formatter:on
   }
@@ -425,11 +421,7 @@
         .setStreamConfigs(getStreamConfigs())
         .setNullHandlingEnabled(getNullHandlingEnabled())
         .setSegmentPartitionConfig(getSegmentPartitionConfig())
-<<<<<<< HEAD
-        .setOptimiseNoDictStatsCollection(true)
-=======
         .setOptimizeNoDictStatsCollection(true)
->>>>>>> c823f73a
         .setReplicaGroupStrategyConfig(getReplicaGroupStrategyConfig());
   }
 
@@ -453,11 +445,7 @@
             new RoutingConfig(null, null, RoutingConfig.STRICT_REPLICA_GROUP_INSTANCE_SELECTOR_TYPE, false))
         .setSegmentPartitionConfig(new SegmentPartitionConfig(columnPartitionConfigMap))
         .setReplicaGroupStrategyConfig(new ReplicaGroupStrategyConfig(primaryKeyColumn, 1))
-<<<<<<< HEAD
-        .setOptimiseNoDictStatsCollection(true)
-=======
         .setOptimizeNoDictStatsCollection(true)
->>>>>>> c823f73a
         .setUpsertConfig(upsertConfig).build();
   }
 
@@ -510,11 +498,7 @@
             new RoutingConfig(null, null, RoutingConfig.STRICT_REPLICA_GROUP_INSTANCE_SELECTOR_TYPE, false))
         .setSegmentPartitionConfig(new SegmentPartitionConfig(columnPartitionConfigMap))
         .setReplicaGroupStrategyConfig(new ReplicaGroupStrategyConfig(primaryKeyColumn, 1))
-<<<<<<< HEAD
-        .setOptimiseNoDictStatsCollection(true)
-=======
         .setOptimizeNoDictStatsCollection(true)
->>>>>>> c823f73a
         .setUpsertConfig(upsertConfig).build();
   }
 
@@ -542,11 +526,7 @@
         .setSegmentPartitionConfig(new SegmentPartitionConfig(columnPartitionConfigMap))
         .setReplicaGroupStrategyConfig(new ReplicaGroupStrategyConfig(primaryKeyColumn, 1))
         .setDedupConfig(new DedupConfig())
-<<<<<<< HEAD
-        .setOptimiseNoDictStatsCollection(true)
-=======
         .setOptimizeNoDictStatsCollection(true)
->>>>>>> c823f73a
         .build();
   }
 
