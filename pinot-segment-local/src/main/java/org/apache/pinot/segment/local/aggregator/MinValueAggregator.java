--- conflicted
+++ resolved
@@ -46,25 +46,17 @@
     if (rawValue == null) {
       return Double.POSITIVE_INFINITY;
     }
-<<<<<<< HEAD
-    return ValueAggregatorUtils.toDouble(rawValue, sourceDataType);
+    return processRawValue(rawValue, sourceDataType);
   }
 
   @Override
   public Double applyRawValue(Double value, Object rawValue, @Nullable DataType sourceDataType) {
-    return Math.min(value, ValueAggregatorUtils.toDouble(rawValue, sourceDataType));
-=======
-    return processRawValue(rawValue);
->>>>>>> 2eeecc5b
+    return Math.min(value, processRawValue(rawValue, sourceDataType));
   }
 
   @Override
   public Double applyRawValue(Double value, Object rawValue) {
-<<<<<<< HEAD
     return applyRawValue(value, rawValue, null);
-=======
-    return Math.min(value, processRawValue(rawValue));
->>>>>>> 2eeecc5b
   }
 
   @Override
@@ -98,17 +90,21 @@
   }
 
   protected Double processRawValue(Object rawValue) {
+    return processRawValue(rawValue, null);
+  }
+
+  protected Double processRawValue(Object rawValue, @Nullable DataType sourceDataType) {
     if (rawValue instanceof Object[]) {
       Object[] values = (Object[]) rawValue;
       double min = Double.POSITIVE_INFINITY;
       for (Object value : values) {
         if (value != null) {
-          min = Math.min(min, ValueAggregatorUtils.toDouble(value));
+          min = Math.min(min, ValueAggregatorUtils.toDouble(value, sourceDataType));
         }
       }
       return min;
     } else {
-      return ValueAggregatorUtils.toDouble(rawValue);
+      return ValueAggregatorUtils.toDouble(rawValue, sourceDataType);
     }
   }
 }