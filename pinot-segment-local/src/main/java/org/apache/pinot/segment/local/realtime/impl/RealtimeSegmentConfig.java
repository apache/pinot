--- conflicted
+++ resolved
@@ -68,13 +68,8 @@
   @Nullable
   private final PartitionDedupMetadataManager _partitionDedupMetadataManager;
   private final String _consumerDir;
-<<<<<<< HEAD
-  private final List<FieldConfig> _fieldConfigList;
-  private final List<AggregationConfig> _ingestionAggregationConfigs;
   private final TableConfig _tableConfig;
   private final String _instanceId;
-=======
->>>>>>> a7c99db6
 
   // TODO: Clean up this constructor. Most of these things can be extracted from tableConfig.
 
@@ -87,22 +82,12 @@
   private RealtimeSegmentConfig(String tableNameWithType, String segmentName, String streamName, Schema schema,
       String timeColumnName, int capacity, int avgNumMultiValues, Map<String, FieldIndexConfigs> indexConfigByCol,
       SegmentZKMetadata segmentZKMetadata, boolean offHeap, PinotDataBufferMemoryManager memoryManager,
-<<<<<<< HEAD
-      RealtimeSegmentStatsHistory statsHistory, String partitionColumn, PartitionFunction partitionFunction,
-      int partitionId, boolean aggregateMetrics, boolean nullHandlingEnabled, String consumerDir,
-      UpsertConfig.Mode upsertMode, UpsertConfig.ConsistencyMode upsertConsistencyMode,
-      List<String> upsertComparisonColumns, String upsertDeleteRecordColumn, String upsertOutOfOrderRecordColumn,
-      boolean upsertDropOutOfOrderRecord, PartitionUpsertMetadataManager partitionUpsertMetadataManager,
-      String dedupTimeColumn, PartitionDedupMetadataManager partitionDedupMetadataManager,
-      List<FieldConfig> fieldConfigList, List<AggregationConfig> ingestionAggregationConfigs, TableConfig tableConfig,
-      String instanceId) {
-=======
       RealtimeSegmentStatsHistory statsHistory, @Nullable String partitionColumn,
       @Nullable PartitionFunction partitionFunction, int partitionId, boolean aggregateMetrics,
       @Nullable List<AggregationConfig> ingestionAggregationConfigs, boolean nullHandlingEnabled,
       @Nullable PartitionUpsertMetadataManager partitionUpsertMetadataManager,
-      @Nullable PartitionDedupMetadataManager partitionDedupMetadataManager, String consumerDir) {
->>>>>>> a7c99db6
+      @Nullable PartitionDedupMetadataManager partitionDedupMetadataManager, String consumerDir,
+      TableConfig tableConfig, String instanceId) {
     _tableNameWithType = tableNameWithType;
     _segmentName = segmentName;
     _streamName = streamName;
@@ -120,17 +105,12 @@
     _partitionId = partitionId;
     _aggregateMetrics = aggregateMetrics;
     _ingestionAggregationConfigs = ingestionAggregationConfigs;
+    _tableConfig = tableConfig;
+    _instanceId = instanceId;
     _nullHandlingEnabled = nullHandlingEnabled;
     _partitionUpsertMetadataManager = partitionUpsertMetadataManager;
     _partitionDedupMetadataManager = partitionDedupMetadataManager;
-<<<<<<< HEAD
-    _fieldConfigList = fieldConfigList;
-    _ingestionAggregationConfigs = ingestionAggregationConfigs;
-    _tableConfig = tableConfig;
-    _instanceId = instanceId;
-=======
     _consumerDir = consumerDir;
->>>>>>> a7c99db6
   }
 
   public String getTableNameWithType() {
@@ -255,14 +235,9 @@
     private boolean _defaultNullHandlingEnabled;
     private PartitionUpsertMetadataManager _partitionUpsertMetadataManager;
     private PartitionDedupMetadataManager _partitionDedupMetadataManager;
-<<<<<<< HEAD
-    private List<FieldConfig> _fieldConfigList;
-    private List<AggregationConfig> _ingestionAggregationConfigs;
     private TableConfig _tableConfig;
     private String _instanceId;
-=======
     private String _consumerDir;
->>>>>>> a7c99db6
 
     public Builder() {
       _indexConfigByCol = new HashMap<>();
@@ -442,15 +417,8 @@
       return new RealtimeSegmentConfig(_tableNameWithType, _segmentName, _streamName, _schema, _timeColumnName,
           _capacity, _avgNumMultiValues, Collections.unmodifiableMap(indexConfigByCol), _segmentZKMetadata, _offHeap,
           _memoryManager, _statsHistory, _partitionColumn, _partitionFunction, _partitionId, _aggregateMetrics,
-<<<<<<< HEAD
-          _defaultNullHandlingEnabled, _consumerDir, _upsertMode, _upsertConsistencyMode, _upsertComparisonColumns,
-          _upsertDeleteRecordColumn, _upsertOutOfOrderRecordColumn, _upsertDropOutOfOrderRecord,
-          _partitionUpsertMetadataManager, _dedupTimeColumn, _partitionDedupMetadataManager, _fieldConfigList,
-          _ingestionAggregationConfigs, _tableConfig, _instanceId);
-=======
           _ingestionAggregationConfigs, _defaultNullHandlingEnabled, _partitionUpsertMetadataManager,
-          _partitionDedupMetadataManager, _consumerDir);
->>>>>>> a7c99db6
+          _partitionDedupMetadataManager, _consumerDir, _tableConfig, _instanceId);
     }
   }
 }