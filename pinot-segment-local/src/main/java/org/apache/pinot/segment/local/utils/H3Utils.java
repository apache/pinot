/**
 * Licensed to the Apache Software Foundation (ASF) under one
 * or more contributor license agreements.  See the NOTICE file
 * distributed with this work for additional information
 * regarding copyright ownership.  The ASF licenses this file
 * to you under the Apache License, Version 2.0 (the
 * "License"); you may not use this file except in compliance
 * with the License.  You may obtain a copy of the License at
 *
 *   http://www.apache.org/licenses/LICENSE-2.0
 *
 * Unless required by applicable law or agreed to in writing,
 * software distributed under the License is distributed on an
 * "AS IS" BASIS, WITHOUT WARRANTIES OR CONDITIONS OF ANY
 * KIND, either express or implied.  See the License for the
 * specific language governing permissions and limitations
 * under the License.
 */
package org.apache.pinot.segment.local.utils;

import com.uber.h3core.H3Core;
<<<<<<< HEAD
import com.uber.h3core.H3CoreV3;
=======
>>>>>>> 45263975
import com.uber.h3core.util.LatLng;
import it.unimi.dsi.fastutil.longs.LongOpenHashSet;
import it.unimi.dsi.fastutil.longs.LongSet;
import it.unimi.dsi.fastutil.longs.LongSets;
import java.io.IOException;
import java.util.ArrayList;
import java.util.List;
import org.apache.commons.lang3.tuple.Pair;
import org.locationtech.jts.geom.Coordinate;
import org.locationtech.jts.geom.Geometry;
import org.locationtech.jts.geom.GeometryCollection;
import org.locationtech.jts.geom.LineString;
import org.locationtech.jts.geom.Point;
import org.locationtech.jts.geom.Polygon;


public class H3Utils {
  private H3Utils() {
  }

<<<<<<< HEAD
  public static final H3CoreV3 H3_CORE;
  public static final H3Core H3_CORE_INSTANCE;
=======
  public static final H3Core H3_CORE;
>>>>>>> 45263975

  static {
    try {
      H3_CORE = H3Core.newInstance();
    } catch (IOException e) {
      throw new RuntimeException("Failed to instantiate H3 V3 instance", e);
    }
    try {
      H3_CORE_INSTANCE = H3Core.newInstance();
    } catch (IOException e) {
      throw new RuntimeException("Failed to instantiate H3 instance", e);
    }
  }

  /**
   * Returns the H3 cells that is crossed by the line.
   */
  private static LongSet coverLineInH3(LineString lineString, int resolution) {
    Coordinate[] endPoints = lineString.getCoordinates();
    int numEndPoints = endPoints.length;
    if (numEndPoints == 0) {
      return LongSets.EMPTY_SET;
    }
    long previousCell = H3_CORE.latLngToCell(endPoints[0].y, endPoints[0].x, resolution);
    if (numEndPoints == 1) {
      return LongSets.singleton(previousCell);
    }
    LongSet coveringCells = new LongOpenHashSet();
    for (int i = 1; i < numEndPoints; i++) {
      long currentCell = H3_CORE.latLngToCell(endPoints[i].y, endPoints[i].x, resolution);
      coveringCells.addAll(H3_CORE.gridPathCells(previousCell, currentCell));
      previousCell = currentCell;
    }
    return coveringCells;
  }

  /**
   * Returns the H3 cells that is fully covered and potentially covered (excluding fully covered) by the polygon.
   */
  private static Pair<LongSet, LongSet> coverPolygonInH3(Polygon polygon, int resolution) {
    // TODO: this can be further optimized to use native H3 implementation. They have plan to support natively.
    // https://github.com/apache/pinot/issues/8547
    Coordinate[] coordinates = polygon.getExteriorRing().getCoordinates();
    List<LatLng> points = new ArrayList<>(coordinates.length);
    for (Coordinate coordinate : coordinates) {
      points.add(new LatLng(coordinate.y, coordinate.x));
    }
    List<Long> polyfillCells = H3_CORE.polygonToCells(points, List.of(), resolution);
    if (polyfillCells.isEmpty()) {
      // If the polyfill cells are empty, meaning the polygon might be smaller than a single cell in the H3 system.
      // So just get whatever one. here choose the first one. the follow up kRing(firstCell, 1) will cover the whole
      // polygon if there is potential not covered by the first point's belonging cell.
      // ref: https://github.com/uber/h3/issues/456#issuecomment-827760163
      Coordinate represent = polygon.getCoordinate();
      return Pair.of(LongSets.EMPTY_SET,
          new LongOpenHashSet(H3_CORE.gridDisk(H3_CORE.latLngToCell(represent.y, represent.x, resolution), 1)));
    }

    LongSet fullyCoveredCells = new LongOpenHashSet();
    LongSet potentiallyCoveredCells = new LongOpenHashSet(polyfillCells);
    for (long cell : polyfillCells) {
      if (polygon.contains(createPolygonFromH3Cell(cell))) {
        fullyCoveredCells.add(cell);
      }
      potentiallyCoveredCells.addAll(H3_CORE.gridDisk(cell, 1));
    }
    potentiallyCoveredCells.removeAll(fullyCoveredCells);
    return Pair.of(fullyCoveredCells, potentiallyCoveredCells);
  }

  private static Polygon createPolygonFromH3Cell(long h3Cell) {
    List<LatLng> boundary = H3_CORE.cellToBoundary(h3Cell);
    int numVertices = boundary.size();
    Coordinate[] coordinates = new Coordinate[numVertices + 1];
    for (int i = 0; i < numVertices; i++) {
      LatLng vertex = boundary.get(i);
      coordinates[i] = new Coordinate(vertex.lng, vertex.lat);
    }
    coordinates[numVertices] = coordinates[0];
    return GeometryUtils.GEOMETRY_FACTORY.createPolygon(coordinates);
  }

  /**
   * Returns the H3 cells that is fully covered and potentially covered (excluding fully covered) by the geometry.
   */
  public static Pair<LongSet, LongSet> coverGeometryInH3(Geometry geometry, int resolution) {
    if (geometry instanceof Point) {
      return Pair.of(LongSets.EMPTY_SET,
          LongSets.singleton(H3_CORE.latLngToCell(geometry.getCoordinate().y, geometry.getCoordinate().x, resolution)));
    } else if (geometry instanceof LineString) {
      return Pair.of(LongSets.EMPTY_SET, coverLineInH3(((LineString) geometry), resolution));
    } else if (geometry instanceof Polygon) {
      return coverPolygonInH3(((Polygon) geometry), resolution);
    } else if (geometry instanceof GeometryCollection) {
      LongOpenHashSet fullyCoveredCells = new LongOpenHashSet();
      LongOpenHashSet potentiallyCoveredCells = new LongOpenHashSet();
      int numGeometries = geometry.getNumGeometries();
      for (int i = 0; i < numGeometries; i++) {
        Pair<LongSet, LongSet> pair = coverGeometryInH3(geometry.getGeometryN(i), resolution);
        fullyCoveredCells.addAll(pair.getLeft());
        potentiallyCoveredCells.addAll(pair.getRight());
      }
      potentiallyCoveredCells.removeAll(fullyCoveredCells);
      return Pair.of(fullyCoveredCells, potentiallyCoveredCells);
    } else {
      throw new UnsupportedOperationException("Unexpected type: " + geometry.getGeometryType());
    }
  }
}<|MERGE_RESOLUTION|>--- conflicted
+++ resolved
@@ -19,10 +19,6 @@
 package org.apache.pinot.segment.local.utils;
 
 import com.uber.h3core.H3Core;
-<<<<<<< HEAD
-import com.uber.h3core.H3CoreV3;
-=======
->>>>>>> 45263975
 import com.uber.h3core.util.LatLng;
 import it.unimi.dsi.fastutil.longs.LongOpenHashSet;
 import it.unimi.dsi.fastutil.longs.LongSet;
@@ -43,12 +39,7 @@
   private H3Utils() {
   }
 
-<<<<<<< HEAD
-  public static final H3CoreV3 H3_CORE;
-  public static final H3Core H3_CORE_INSTANCE;
-=======
   public static final H3Core H3_CORE;
->>>>>>> 45263975
 
   static {
     try {
