--- conflicted
+++ resolved
@@ -41,7 +41,6 @@
 import org.apache.pinot.segment.spi.memory.PinotDataBuffer;
 import org.apache.pinot.segment.spi.store.SegmentDirectory;
 import org.apache.pinot.spi.config.table.BloomFilterConfig;
-import org.apache.pinot.spi.config.table.IndexingConfig;
 import org.apache.pinot.spi.config.table.TableConfig;
 import org.apache.pinot.spi.data.Schema;
 
@@ -72,24 +71,9 @@
   }
 
   @Override
-<<<<<<< HEAD
   public BloomFilterConfig getDefaultConfig() {
     return BloomFilterConfig.DISABLED;
   }
-=======
-  public IndexDeclaration<BloomFilterConfig> deserializeSpreadConf(TableConfig tableConfig, Schema schema,
-      String column) {
-    IndexingConfig indexingConfig = tableConfig.getIndexingConfig();
-    if (indexingConfig == null) {
-      return IndexDeclaration.notDeclared(this);
-    }
-    Map<String, BloomFilterConfig> bloomFilterConfigs = indexingConfig.getBloomFilterConfigs();
-    List<String> bloomFilterColumns = indexingConfig.getBloomFilterColumns();
-
-    if (bloomFilterColumns == null && bloomFilterConfigs == null) {
-      return IndexDeclaration.notDeclared(this);
-    }
->>>>>>> 193d6c26
 
   @Override
   public ColumnConfigDeserializer<BloomFilterConfig> getDeserializer() {
@@ -98,7 +82,7 @@
             IndexConfigDeserializer.ifIndexingConfig(
                     // reads tableConfig.indexingConfig.bloomFilterConfigs
                 IndexConfigDeserializer.fromMap(tableConfig -> tableConfig.getIndexingConfig().getBloomFilterConfigs())
-                  .withExclusiveAlternative(// reads tableConfig.indexingConfig.bloomFilterColumns
+                  .withFallbackAlternative(// reads tableConfig.indexingConfig.bloomFilterColumns
                       IndexConfigDeserializer.fromCollection(
                           tableConfig -> tableConfig.getIndexingConfig().getBloomFilterColumns(),
                           (accum, column) -> accum.put(column, BloomFilterConfig.createDefault())))
