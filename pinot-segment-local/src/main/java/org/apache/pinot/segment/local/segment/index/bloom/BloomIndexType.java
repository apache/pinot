/**
 * Licensed to the Apache Software Foundation (ASF) under one
 * or more contributor license agreements.  See the NOTICE file
 * distributed with this work for additional information
 * regarding copyright ownership.  The ASF licenses this file
 * to you under the Apache License, Version 2.0 (the
 * "License"); you may not use this file except in compliance
 * with the License.  You may obtain a copy of the License at
 *
 *   http://www.apache.org/licenses/LICENSE-2.0
 *
 * Unless required by applicable law or agreed to in writing,
 * software distributed under the License is distributed on an
 * "AS IS" BASIS, WITHOUT WARRANTIES OR CONDITIONS OF ANY
 * KIND, either express or implied.  See the License for the
 * specific language governing permissions and limitations
 * under the License.
 */

package org.apache.pinot.segment.local.segment.index.bloom;

import java.util.Map;
import javax.annotation.Nullable;
import org.apache.pinot.segment.local.segment.creator.impl.bloom.OnHeapGuavaBloomFilterCreator;
<<<<<<< HEAD
import org.apache.pinot.segment.local.segment.index.loader.ConfigurableFromIndexLoadingConfig;
import org.apache.pinot.segment.local.segment.index.loader.IndexLoadingConfig;
import org.apache.pinot.segment.local.segment.index.loader.bloomfilter.BloomFilterHandler;
=======
>>>>>>> 257e2b48
import org.apache.pinot.segment.local.segment.index.readers.bloom.BloomFilterReaderFactory;
import org.apache.pinot.segment.spi.ColumnMetadata;
import org.apache.pinot.segment.spi.Constants;
import org.apache.pinot.segment.spi.V1Constants;
import org.apache.pinot.segment.spi.creator.IndexCreationContext;
<<<<<<< HEAD
import org.apache.pinot.segment.spi.index.ColumnConfigDeserializer;
import org.apache.pinot.segment.spi.index.FieldIndexConfigs;
import org.apache.pinot.segment.spi.index.IndexConfigDeserializer;
=======
import org.apache.pinot.segment.spi.index.FieldIndexConfigs;
>>>>>>> 257e2b48
import org.apache.pinot.segment.spi.index.IndexHandler;
import org.apache.pinot.segment.spi.index.IndexReaderFactory;
import org.apache.pinot.segment.spi.index.IndexType;
import org.apache.pinot.segment.spi.index.creator.BloomFilterCreator;
import org.apache.pinot.segment.spi.index.reader.BloomFilterReader;
import org.apache.pinot.segment.spi.memory.PinotDataBuffer;
import org.apache.pinot.segment.spi.store.SegmentDirectory;
import org.apache.pinot.spi.config.table.BloomFilterConfig;
import org.apache.pinot.spi.config.table.TableConfig;
import org.apache.pinot.spi.data.Schema;

<<<<<<< HEAD

public class BloomIndexType
    implements IndexType<BloomFilterConfig, BloomFilterReader, BloomFilterCreator>,
               ConfigurableFromIndexLoadingConfig<BloomFilterConfig> {
=======
public class BloomIndexType implements IndexType<BloomFilterConfig, BloomFilterReader, BloomFilterCreator> {
>>>>>>> 257e2b48
  public static final BloomIndexType INSTANCE = new BloomIndexType();

  @Override
  public String getId() {
    return "bloom_filter";
  }

  @Override
  public Class<BloomFilterConfig> getIndexConfigClass() {
    return BloomFilterConfig.class;
  }

  @Override
  public BloomFilterConfig getDefaultConfig() {
    return BloomFilterConfig.DISABLED;
  }

  @Override
  public BloomFilterConfig getConfig(TableConfig tableConfig, Schema schema) {
    throw new UnsupportedOperationException("To be implemented in a future PR");
  }

  @Override
  public BloomFilterCreator createIndexCreator(IndexCreationContext context, BloomFilterConfig indexConfig) {
    int cardinality = context.getCardinality();
    if (cardinality == Constants.UNKNOWN_CARDINALITY) {
      // This is when we're creating bloom filters for non dictionary encoded cols where exact cardinality is not
      // known beforehand.
      // Since this field is only used for the estimate cardinality, using total # of entries instead
      // TODO (saurabh) Check if we can do a better estimate
      cardinality = context.getTotalNumberOfEntries();
    }
    return new OnHeapGuavaBloomFilterCreator(context.getIndexDir(), context.getFieldSpec().getName(), cardinality,
        indexConfig, context.getFieldSpec().getDataType());
  }

  @Override
  public IndexReaderFactory<BloomFilterReader> getReaderFactory() {
    return new IndexReaderFactory.Default<BloomFilterConfig, BloomFilterReader>() {
      @Override
      protected IndexType<BloomFilterConfig, BloomFilterReader, ?> getIndexType() {
        return BloomIndexType.INSTANCE;
      }

      @Override
      protected BloomFilterReader createIndexReader(PinotDataBuffer dataBuffer, ColumnMetadata metadata,
          BloomFilterConfig indexConfig) {
        return BloomFilterReaderFactory.getBloomFilterReader(dataBuffer, indexConfig.isLoadOnHeap());
      }
    };
  }

  @Override
  public IndexHandler createIndexHandler(SegmentDirectory segmentDirectory, Map<String, FieldIndexConfigs> configsByCol,
      @Nullable Schema schema, @Nullable TableConfig tableConfig) {
    throw new UnsupportedOperationException("To be implemented in a future PR");
  }

  @Override
  public Class<BloomFilterConfig> getIndexConfigClass() {
    return BloomFilterConfig.class;
  }

  @Override
  public Map<String, BloomFilterConfig> fromIndexLoadingConfig(IndexLoadingConfig indexLoadingConfig) {
    return indexLoadingConfig.getBloomFilterConfigs();
  }

  @Override
  public BloomFilterConfig getDefaultConfig() {
    return BloomFilterConfig.DISABLED;
  }

  @Override
  public ColumnConfigDeserializer<BloomFilterConfig> getDeserializer() {
    return IndexConfigDeserializer.fromIndexes(getId(), getIndexConfigClass())
        .withExclusiveAlternative(
            IndexConfigDeserializer.ifIndexingConfig(
                    // reads tableConfig.indexingConfig.bloomFilterConfigs
                IndexConfigDeserializer.fromMap(tableConfig -> tableConfig.getIndexingConfig().getBloomFilterConfigs())
                  .withFallbackAlternative(// reads tableConfig.indexingConfig.bloomFilterColumns
                      IndexConfigDeserializer.fromCollection(
                          tableConfig -> tableConfig.getIndexingConfig().getBloomFilterColumns(),
                          (accum, column) -> accum.put(column, BloomFilterConfig.createDefault())))
            )
        );
  }

  @Override
  public BloomFilterCreator createIndexCreator(IndexCreationContext context, BloomFilterConfig indexConfig) {
    int cardinality = context.getCardinality();
    if (cardinality == Constants.UNKNOWN_CARDINALITY) {
      // This is when we're creating bloom filters for non dictionary encoded cols where exact cardinality is not
      // known beforehand.
      // Since this field is only used for the estimate cardinality, using total # of entries instead
      // TODO (saurabh) Check if we can do a better estimate
      cardinality = context.getTotalNumberOfEntries();
    }
    return new OnHeapGuavaBloomFilterCreator(context.getIndexDir(), context.getFieldSpec().getName(), cardinality,
        indexConfig, context.getFieldSpec().getDataType());
  }

  @Override
  public IndexReaderFactory<BloomFilterReader> getReaderFactory() {
    return new IndexReaderFactory.Default<BloomFilterConfig, BloomFilterReader>() {
      @Override
      protected IndexType<BloomFilterConfig, BloomFilterReader, ?> getIndexType() {
        return BloomIndexType.INSTANCE;
      }

      @Override
      protected BloomFilterReader read(PinotDataBuffer dataBuffer, ColumnMetadata metadata,
          BloomFilterConfig indexConfig) {
        return BloomFilterReaderFactory.getBloomFilterReader(dataBuffer, indexConfig.isLoadOnHeap());
      }
    };
  }

  @Override
  public IndexHandler createIndexHandler(SegmentDirectory segmentDirectory, Map<String, FieldIndexConfigs> configsByCol,
      @Nullable Schema schema, @Nullable TableConfig tableConfig) {
    return new BloomFilterHandler(segmentDirectory, configsByCol, tableConfig);
  }

  @Override
  public String getFileExtension(ColumnMetadata columnMetadata) {
    return V1Constants.Indexes.BLOOM_FILTER_FILE_EXTENSION;
  }
  @Override
  public String toString() {
    return getId();
  }
}<|MERGE_RESOLUTION|>--- conflicted
+++ resolved
@@ -22,24 +22,18 @@
 import java.util.Map;
 import javax.annotation.Nullable;
 import org.apache.pinot.segment.local.segment.creator.impl.bloom.OnHeapGuavaBloomFilterCreator;
-<<<<<<< HEAD
 import org.apache.pinot.segment.local.segment.index.loader.ConfigurableFromIndexLoadingConfig;
 import org.apache.pinot.segment.local.segment.index.loader.IndexLoadingConfig;
 import org.apache.pinot.segment.local.segment.index.loader.bloomfilter.BloomFilterHandler;
-=======
->>>>>>> 257e2b48
 import org.apache.pinot.segment.local.segment.index.readers.bloom.BloomFilterReaderFactory;
 import org.apache.pinot.segment.spi.ColumnMetadata;
 import org.apache.pinot.segment.spi.Constants;
 import org.apache.pinot.segment.spi.V1Constants;
 import org.apache.pinot.segment.spi.creator.IndexCreationContext;
-<<<<<<< HEAD
+import org.apache.pinot.segment.spi.index.AbstractIndexType;
 import org.apache.pinot.segment.spi.index.ColumnConfigDeserializer;
 import org.apache.pinot.segment.spi.index.FieldIndexConfigs;
 import org.apache.pinot.segment.spi.index.IndexConfigDeserializer;
-=======
-import org.apache.pinot.segment.spi.index.FieldIndexConfigs;
->>>>>>> 257e2b48
 import org.apache.pinot.segment.spi.index.IndexHandler;
 import org.apache.pinot.segment.spi.index.IndexReaderFactory;
 import org.apache.pinot.segment.spi.index.IndexType;
@@ -51,70 +45,15 @@
 import org.apache.pinot.spi.config.table.TableConfig;
 import org.apache.pinot.spi.data.Schema;
 
-<<<<<<< HEAD
 
 public class BloomIndexType
-    implements IndexType<BloomFilterConfig, BloomFilterReader, BloomFilterCreator>,
-               ConfigurableFromIndexLoadingConfig<BloomFilterConfig> {
-=======
-public class BloomIndexType implements IndexType<BloomFilterConfig, BloomFilterReader, BloomFilterCreator> {
->>>>>>> 257e2b48
+    extends AbstractIndexType<BloomFilterConfig, BloomFilterReader, BloomFilterCreator>
+    implements ConfigurableFromIndexLoadingConfig<BloomFilterConfig> {
   public static final BloomIndexType INSTANCE = new BloomIndexType();
 
   @Override
   public String getId() {
     return "bloom_filter";
-  }
-
-  @Override
-  public Class<BloomFilterConfig> getIndexConfigClass() {
-    return BloomFilterConfig.class;
-  }
-
-  @Override
-  public BloomFilterConfig getDefaultConfig() {
-    return BloomFilterConfig.DISABLED;
-  }
-
-  @Override
-  public BloomFilterConfig getConfig(TableConfig tableConfig, Schema schema) {
-    throw new UnsupportedOperationException("To be implemented in a future PR");
-  }
-
-  @Override
-  public BloomFilterCreator createIndexCreator(IndexCreationContext context, BloomFilterConfig indexConfig) {
-    int cardinality = context.getCardinality();
-    if (cardinality == Constants.UNKNOWN_CARDINALITY) {
-      // This is when we're creating bloom filters for non dictionary encoded cols where exact cardinality is not
-      // known beforehand.
-      // Since this field is only used for the estimate cardinality, using total # of entries instead
-      // TODO (saurabh) Check if we can do a better estimate
-      cardinality = context.getTotalNumberOfEntries();
-    }
-    return new OnHeapGuavaBloomFilterCreator(context.getIndexDir(), context.getFieldSpec().getName(), cardinality,
-        indexConfig, context.getFieldSpec().getDataType());
-  }
-
-  @Override
-  public IndexReaderFactory<BloomFilterReader> getReaderFactory() {
-    return new IndexReaderFactory.Default<BloomFilterConfig, BloomFilterReader>() {
-      @Override
-      protected IndexType<BloomFilterConfig, BloomFilterReader, ?> getIndexType() {
-        return BloomIndexType.INSTANCE;
-      }
-
-      @Override
-      protected BloomFilterReader createIndexReader(PinotDataBuffer dataBuffer, ColumnMetadata metadata,
-          BloomFilterConfig indexConfig) {
-        return BloomFilterReaderFactory.getBloomFilterReader(dataBuffer, indexConfig.isLoadOnHeap());
-      }
-    };
-  }
-
-  @Override
-  public IndexHandler createIndexHandler(SegmentDirectory segmentDirectory, Map<String, FieldIndexConfigs> configsByCol,
-      @Nullable Schema schema, @Nullable TableConfig tableConfig) {
-    throw new UnsupportedOperationException("To be implemented in a future PR");
   }
 
   @Override
@@ -170,7 +109,7 @@
       }
 
       @Override
-      protected BloomFilterReader read(PinotDataBuffer dataBuffer, ColumnMetadata metadata,
+      protected BloomFilterReader createIndexReader(PinotDataBuffer dataBuffer, ColumnMetadata metadata,
           BloomFilterConfig indexConfig) {
         return BloomFilterReaderFactory.getBloomFilterReader(dataBuffer, indexConfig.isLoadOnHeap());
       }
@@ -187,6 +126,7 @@
   public String getFileExtension(ColumnMetadata columnMetadata) {
     return V1Constants.Indexes.BLOOM_FILTER_FILE_EXTENSION;
   }
+
   @Override
   public String toString() {
     return getId();
