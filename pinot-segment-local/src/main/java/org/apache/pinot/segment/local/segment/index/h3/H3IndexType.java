/**
 * Licensed to the Apache Software Foundation (ASF) under one
 * or more contributor license agreements.  See the NOTICE file
 * distributed with this work for additional information
 * regarding copyright ownership.  The ASF licenses this file
 * to you under the Apache License, Version 2.0 (the
 * "License"); you may not use this file except in compliance
 * with the License.  You may obtain a copy of the License at
 *
 *   http://www.apache.org/licenses/LICENSE-2.0
 *
 * Unless required by applicable law or agreed to in writing,
 * software distributed under the License is distributed on an
 * "AS IS" BASIS, WITHOUT WARRANTIES OR CONDITIONS OF ANY
 * KIND, either express or implied.  See the License for the
 * specific language governing permissions and limitations
 * under the License.
 */

package org.apache.pinot.segment.local.segment.index.h3;

<<<<<<< HEAD
import com.google.common.base.Preconditions;
import java.io.IOException;
import java.util.Map;
import java.util.Objects;
import javax.annotation.Nullable;
import org.apache.pinot.segment.local.segment.creator.impl.inv.geospatial.OffHeapH3IndexCreator;
import org.apache.pinot.segment.local.segment.creator.impl.inv.geospatial.OnHeapH3IndexCreator;
import org.apache.pinot.segment.local.segment.index.loader.ConfigurableFromIndexLoadingConfig;
import org.apache.pinot.segment.local.segment.index.loader.IndexLoadingConfig;
import org.apache.pinot.segment.local.segment.index.loader.invertedindex.H3IndexHandler;
import org.apache.pinot.segment.local.segment.index.readers.geospatial.ImmutableH3IndexReader;
import org.apache.pinot.segment.spi.ColumnMetadata;
import org.apache.pinot.segment.spi.V1Constants;
import org.apache.pinot.segment.spi.creator.IndexCreationContext;
import org.apache.pinot.segment.spi.index.ColumnConfigDeserializer;
import org.apache.pinot.segment.spi.index.FieldIndexConfigs;
import org.apache.pinot.segment.spi.index.IndexConfigDeserializer;
import org.apache.pinot.segment.spi.index.IndexHandler;
import org.apache.pinot.segment.spi.index.IndexReaderFactory;
import org.apache.pinot.segment.spi.index.IndexType;
import org.apache.pinot.segment.spi.index.creator.GeoSpatialIndexCreator;
import org.apache.pinot.segment.spi.index.creator.H3IndexConfig;
import org.apache.pinot.segment.spi.index.reader.H3IndexReader;
import org.apache.pinot.segment.spi.index.reader.H3IndexResolution;
import org.apache.pinot.segment.spi.memory.PinotDataBuffer;
import org.apache.pinot.segment.spi.store.SegmentDirectory;
import org.apache.pinot.spi.config.table.FieldConfig;
import org.apache.pinot.spi.config.table.TableConfig;
import org.apache.pinot.spi.data.FieldSpec;
import org.apache.pinot.spi.data.Schema;


public class H3IndexType implements IndexType<H3IndexConfig, H3IndexReader, GeoSpatialIndexCreator>,
                                    ConfigurableFromIndexLoadingConfig<H3IndexConfig> {
=======
import java.util.Map;
import javax.annotation.Nullable;
import org.apache.pinot.segment.spi.ColumnMetadata;
import org.apache.pinot.segment.spi.V1Constants;
import org.apache.pinot.segment.spi.creator.IndexCreationContext;
import org.apache.pinot.segment.spi.index.FieldIndexConfigs;
import org.apache.pinot.segment.spi.index.IndexCreator;
import org.apache.pinot.segment.spi.index.IndexHandler;
import org.apache.pinot.segment.spi.index.IndexReader;
import org.apache.pinot.segment.spi.index.IndexReaderFactory;
import org.apache.pinot.segment.spi.index.IndexType;
import org.apache.pinot.segment.spi.store.SegmentDirectory;
import org.apache.pinot.spi.config.table.IndexConfig;
import org.apache.pinot.spi.config.table.TableConfig;
import org.apache.pinot.spi.data.Schema;


public class H3IndexType implements IndexType<IndexConfig, IndexReader, IndexCreator> {
>>>>>>> 257e2b48

  public static final H3IndexType INSTANCE = new H3IndexType();

  private H3IndexType() {
  }

  @Override
  public String getId() {
    return "h3_index";
  }

  @Override
  public Class<IndexConfig> getIndexConfigClass() {
    return IndexConfig.class;
  }

  @Override
  public IndexConfig getDefaultConfig() {
    return IndexConfig.DISABLED;
  }

  @Override
  public IndexConfig getConfig(TableConfig tableConfig, Schema schema) {
    throw new UnsupportedOperationException();
  }

  @Override
  public IndexCreator createIndexCreator(IndexCreationContext context, IndexConfig indexConfig)
      throws Exception {
    throw new UnsupportedOperationException();
  }

  @Override
  public IndexReaderFactory<IndexReader> getReaderFactory() {
    throw new UnsupportedOperationException();
  }

  @Override
  public IndexHandler createIndexHandler(SegmentDirectory segmentDirectory, Map<String, FieldIndexConfigs> configsByCol,
      @Nullable Schema schema, @Nullable TableConfig tableConfig) {
    throw new UnsupportedOperationException();
  }

  @Override
  public Class<H3IndexConfig> getIndexConfigClass() {
    return H3IndexConfig.class;
  }

  @Override
  public Map<String, H3IndexConfig> fromIndexLoadingConfig(IndexLoadingConfig indexLoadingConfig) {
    return indexLoadingConfig.getH3IndexConfigs();
  }

  @Override
  public H3IndexConfig getDefaultConfig() {
    return H3IndexConfig.DISABLED;
  }

  @Override
  public ColumnConfigDeserializer<H3IndexConfig> getDeserializer() {
    return IndexConfigDeserializer.fromIndexes(getId(), getIndexConfigClass())
        .withExclusiveAlternative(IndexConfigDeserializer.fromIndexTypes(
            FieldConfig.IndexType.H3,
            ((tableConfig, fieldConfig) -> new H3IndexConfig(fieldConfig.getProperties()))));
  }

  @Override
  public GeoSpatialIndexCreator createIndexCreator(IndexCreationContext context, H3IndexConfig indexConfig)
      throws IOException {
    Preconditions.checkState(context.getFieldSpec().isSingleValueField(),
        "H3 index is currently only supported on single-value columns");
    Preconditions.checkState(context.getFieldSpec().getDataType().getStoredType() == FieldSpec.DataType.BYTES,
        "H3 index is currently only supported on BYTES columns");
    H3IndexResolution resolution = Objects.requireNonNull(indexConfig).getResolution();
    return context.isOnHeap()
        ? new OnHeapH3IndexCreator(context.getIndexDir(), context.getFieldSpec().getName(), resolution)
        : new OffHeapH3IndexCreator(context.getIndexDir(), context.getFieldSpec().getName(), resolution);
  }

  @Override
  public IndexReaderFactory<H3IndexReader> getReaderFactory() {
    return new IndexReaderFactory.Default<H3IndexConfig, H3IndexReader>() {
      @Override
      protected IndexType<H3IndexConfig, H3IndexReader, ?> getIndexType() {
        return H3IndexType.INSTANCE;
      }

      @Override
      protected H3IndexReader read(PinotDataBuffer dataBuffer, ColumnMetadata metadata, H3IndexConfig indexConfig) {
        return new ImmutableH3IndexReader(dataBuffer);
      }
    };
  }

  @Override
  public IndexHandler createIndexHandler(SegmentDirectory segmentDirectory, Map<String, FieldIndexConfigs> configsByCol,
      @Nullable Schema schema, @Nullable TableConfig tableConfig) {
    return new H3IndexHandler(segmentDirectory, configsByCol, tableConfig);
  }

  @Override
  public String getFileExtension(ColumnMetadata columnMetadata) {
    return V1Constants.Indexes.H3_INDEX_FILE_EXTENSION;
  }

  @Override
  public String toString() {
    return getId();
  }
}<|MERGE_RESOLUTION|>--- conflicted
+++ resolved
@@ -19,7 +19,6 @@
 
 package org.apache.pinot.segment.local.segment.index.h3;
 
-<<<<<<< HEAD
 import com.google.common.base.Preconditions;
 import java.io.IOException;
 import java.util.Map;
@@ -34,6 +33,7 @@
 import org.apache.pinot.segment.spi.ColumnMetadata;
 import org.apache.pinot.segment.spi.V1Constants;
 import org.apache.pinot.segment.spi.creator.IndexCreationContext;
+import org.apache.pinot.segment.spi.index.AbstractIndexType;
 import org.apache.pinot.segment.spi.index.ColumnConfigDeserializer;
 import org.apache.pinot.segment.spi.index.FieldIndexConfigs;
 import org.apache.pinot.segment.spi.index.IndexConfigDeserializer;
@@ -52,28 +52,8 @@
 import org.apache.pinot.spi.data.Schema;
 
 
-public class H3IndexType implements IndexType<H3IndexConfig, H3IndexReader, GeoSpatialIndexCreator>,
-                                    ConfigurableFromIndexLoadingConfig<H3IndexConfig> {
-=======
-import java.util.Map;
-import javax.annotation.Nullable;
-import org.apache.pinot.segment.spi.ColumnMetadata;
-import org.apache.pinot.segment.spi.V1Constants;
-import org.apache.pinot.segment.spi.creator.IndexCreationContext;
-import org.apache.pinot.segment.spi.index.FieldIndexConfigs;
-import org.apache.pinot.segment.spi.index.IndexCreator;
-import org.apache.pinot.segment.spi.index.IndexHandler;
-import org.apache.pinot.segment.spi.index.IndexReader;
-import org.apache.pinot.segment.spi.index.IndexReaderFactory;
-import org.apache.pinot.segment.spi.index.IndexType;
-import org.apache.pinot.segment.spi.store.SegmentDirectory;
-import org.apache.pinot.spi.config.table.IndexConfig;
-import org.apache.pinot.spi.config.table.TableConfig;
-import org.apache.pinot.spi.data.Schema;
-
-
-public class H3IndexType implements IndexType<IndexConfig, IndexReader, IndexCreator> {
->>>>>>> 257e2b48
+public class H3IndexType extends AbstractIndexType<H3IndexConfig, H3IndexReader, GeoSpatialIndexCreator>
+  implements ConfigurableFromIndexLoadingConfig<H3IndexConfig> {
 
   public static final H3IndexType INSTANCE = new H3IndexType();
 
@@ -83,38 +63,6 @@
   @Override
   public String getId() {
     return "h3_index";
-  }
-
-  @Override
-  public Class<IndexConfig> getIndexConfigClass() {
-    return IndexConfig.class;
-  }
-
-  @Override
-  public IndexConfig getDefaultConfig() {
-    return IndexConfig.DISABLED;
-  }
-
-  @Override
-  public IndexConfig getConfig(TableConfig tableConfig, Schema schema) {
-    throw new UnsupportedOperationException();
-  }
-
-  @Override
-  public IndexCreator createIndexCreator(IndexCreationContext context, IndexConfig indexConfig)
-      throws Exception {
-    throw new UnsupportedOperationException();
-  }
-
-  @Override
-  public IndexReaderFactory<IndexReader> getReaderFactory() {
-    throw new UnsupportedOperationException();
-  }
-
-  @Override
-  public IndexHandler createIndexHandler(SegmentDirectory segmentDirectory, Map<String, FieldIndexConfigs> configsByCol,
-      @Nullable Schema schema, @Nullable TableConfig tableConfig) {
-    throw new UnsupportedOperationException();
   }
 
   @Override
@@ -162,7 +110,8 @@
       }
 
       @Override
-      protected H3IndexReader read(PinotDataBuffer dataBuffer, ColumnMetadata metadata, H3IndexConfig indexConfig) {
+      protected H3IndexReader createIndexReader(PinotDataBuffer dataBuffer, ColumnMetadata metadata,
+          H3IndexConfig indexConfig) {
         return new ImmutableH3IndexReader(dataBuffer);
       }
     };
