/**
 * Licensed to the Apache Software Foundation (ASF) under one
 * or more contributor license agreements.  See the NOTICE file
 * distributed with this work for additional information
 * regarding copyright ownership.  The ASF licenses this file
 * to you under the Apache License, Version 2.0 (the
 * "License"); you may not use this file except in compliance
 * with the License.  You may obtain a copy of the License at
 *
 *   http://www.apache.org/licenses/LICENSE-2.0
 *
 * Unless required by applicable law or agreed to in writing,
 * software distributed under the License is distributed on an
 * "AS IS" BASIS, WITHOUT WARRANTIES OR CONDITIONS OF ANY
 * KIND, either express or implied.  See the License for the
 * specific language governing permissions and limitations
 * under the License.
 */

package org.apache.pinot.segment.local.segment.index.h3;

import com.google.common.base.Preconditions;
import java.io.IOException;
import java.util.Map;
import java.util.Objects;
import javax.annotation.Nullable;
import org.apache.pinot.segment.local.segment.creator.impl.inv.geospatial.OffHeapH3IndexCreator;
import org.apache.pinot.segment.local.segment.creator.impl.inv.geospatial.OnHeapH3IndexCreator;
import org.apache.pinot.segment.local.segment.index.loader.ConfigurableFromIndexLoadingConfig;
import org.apache.pinot.segment.local.segment.index.loader.IndexLoadingConfig;
import org.apache.pinot.segment.local.segment.index.loader.invertedindex.H3IndexHandler;
import org.apache.pinot.segment.local.segment.index.readers.geospatial.ImmutableH3IndexReader;
import org.apache.pinot.segment.spi.ColumnMetadata;
import org.apache.pinot.segment.spi.V1Constants;
import org.apache.pinot.segment.spi.creator.IndexCreationContext;
import org.apache.pinot.segment.spi.index.AbstractIndexType;
import org.apache.pinot.segment.spi.index.ColumnConfigDeserializer;
import org.apache.pinot.segment.spi.index.FieldIndexConfigs;
import org.apache.pinot.segment.spi.index.IndexConfigDeserializer;
import org.apache.pinot.segment.spi.index.IndexHandler;
import org.apache.pinot.segment.spi.index.IndexReaderFactory;
import org.apache.pinot.segment.spi.index.IndexType;
import org.apache.pinot.segment.spi.index.StandardIndexes;
import org.apache.pinot.segment.spi.index.creator.GeoSpatialIndexCreator;
import org.apache.pinot.segment.spi.index.creator.H3IndexConfig;
import org.apache.pinot.segment.spi.index.reader.H3IndexReader;
import org.apache.pinot.segment.spi.index.reader.H3IndexResolution;
import org.apache.pinot.segment.spi.memory.PinotDataBuffer;
import org.apache.pinot.segment.spi.store.SegmentDirectory;
import org.apache.pinot.spi.config.table.FieldConfig;
import org.apache.pinot.spi.config.table.TableConfig;
import org.apache.pinot.spi.data.FieldSpec;
import org.apache.pinot.spi.data.Schema;


public class H3IndexType extends AbstractIndexType<H3IndexConfig, H3IndexReader, GeoSpatialIndexCreator>
  implements ConfigurableFromIndexLoadingConfig<H3IndexConfig> {

  protected H3IndexType() {
    super(StandardIndexes.H3_ID);
  }

  @Override
  public Class<H3IndexConfig> getIndexConfigClass() {
    return H3IndexConfig.class;
  }

  @Override
  public Map<String, H3IndexConfig> fromIndexLoadingConfig(IndexLoadingConfig indexLoadingConfig) {
    return indexLoadingConfig.getH3IndexConfigs();
  }

  @Override
  public H3IndexConfig getDefaultConfig() {
    return H3IndexConfig.DISABLED;
  }

  @Override
  public ColumnConfigDeserializer<H3IndexConfig> createDeserializer() {
    return IndexConfigDeserializer.fromIndexes("h3", getIndexConfigClass())
        .withExclusiveAlternative(IndexConfigDeserializer.fromIndexTypes(
            FieldConfig.IndexType.H3,
            ((tableConfig, fieldConfig) -> new H3IndexConfig(fieldConfig.getProperties()))));
  }

  @Override
  public GeoSpatialIndexCreator createIndexCreator(IndexCreationContext context, H3IndexConfig indexConfig)
      throws IOException {
    Preconditions.checkState(context.getFieldSpec().isSingleValueField(),
        "H3 index is currently only supported on single-value columns");
    Preconditions.checkState(context.getFieldSpec().getDataType().getStoredType() == FieldSpec.DataType.BYTES,
        "H3 index is currently only supported on BYTES columns");
    H3IndexResolution resolution = Objects.requireNonNull(indexConfig).getResolution();
    return context.isOnHeap()
        ? new OnHeapH3IndexCreator(context.getIndexDir(), context.getFieldSpec().getName(), resolution)
        : new OffHeapH3IndexCreator(context.getIndexDir(), context.getFieldSpec().getName(), resolution);
  }

  @Override
<<<<<<< HEAD
  protected IndexReaderFactory<H3IndexReader> createReaderFactory() {
    return new IndexReaderFactory.Default<H3IndexConfig, H3IndexReader>() {
      @Override
      protected IndexType<H3IndexConfig, H3IndexReader, ?> getIndexType() {
        return H3IndexType.INSTANCE;
      }

      @Override
      protected H3IndexReader createIndexReader(PinotDataBuffer dataBuffer, ColumnMetadata metadata,
          H3IndexConfig indexConfig) {
        return new ImmutableH3IndexReader(dataBuffer);
      }
    };
=======
  public IndexReaderFactory<H3IndexReader> getReaderFactory() {
    return ReaderFactory.INSTANCE;
>>>>>>> b248f7f6
  }

  @Override
  public IndexHandler createIndexHandler(SegmentDirectory segmentDirectory, Map<String, FieldIndexConfigs> configsByCol,
      @Nullable Schema schema, @Nullable TableConfig tableConfig) {
    return new H3IndexHandler(segmentDirectory, configsByCol, tableConfig);
  }

  @Override
  public String getFileExtension(ColumnMetadata columnMetadata) {
    return V1Constants.Indexes.H3_INDEX_FILE_EXTENSION;
  }

  public static class ReaderFactory extends IndexReaderFactory.Default<H3IndexConfig, H3IndexReader> {

    public static final ReaderFactory INSTANCE = new ReaderFactory();

    private ReaderFactory() {
    }

    @Override
    protected IndexType<H3IndexConfig, H3IndexReader, ?> getIndexType() {
      return StandardIndexes.h3();
    }

    @Override
    protected H3IndexReader createIndexReader(PinotDataBuffer dataBuffer, ColumnMetadata metadata,
        H3IndexConfig indexConfig) {
      return new ImmutableH3IndexReader(dataBuffer);
    }
  }
}<|MERGE_RESOLUTION|>--- conflicted
+++ resolved
@@ -97,24 +97,8 @@
   }
 
   @Override
-<<<<<<< HEAD
   protected IndexReaderFactory<H3IndexReader> createReaderFactory() {
-    return new IndexReaderFactory.Default<H3IndexConfig, H3IndexReader>() {
-      @Override
-      protected IndexType<H3IndexConfig, H3IndexReader, ?> getIndexType() {
-        return H3IndexType.INSTANCE;
-      }
-
-      @Override
-      protected H3IndexReader createIndexReader(PinotDataBuffer dataBuffer, ColumnMetadata metadata,
-          H3IndexConfig indexConfig) {
-        return new ImmutableH3IndexReader(dataBuffer);
-      }
-    };
-=======
-  public IndexReaderFactory<H3IndexReader> getReaderFactory() {
     return ReaderFactory.INSTANCE;
->>>>>>> b248f7f6
   }
 
   @Override
