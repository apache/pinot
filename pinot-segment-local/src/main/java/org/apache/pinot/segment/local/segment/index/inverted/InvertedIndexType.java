/**
 * Licensed to the Apache Software Foundation (ASF) under one
 * or more contributor license agreements.  See the NOTICE file
 * distributed with this work for additional information
 * regarding copyright ownership.  The ASF licenses this file
 * to you under the Apache License, Version 2.0 (the
 * "License"); you may not use this file except in compliance
 * with the License.  You may obtain a copy of the License at
 *
 *   http://www.apache.org/licenses/LICENSE-2.0
 *
 * Unless required by applicable law or agreed to in writing,
 * software distributed under the License is distributed on an
 * "AS IS" BASIS, WITHOUT WARRANTIES OR CONDITIONS OF ANY
 * KIND, either express or implied.  See the License for the
 * specific language governing permissions and limitations
 * under the License.
 */

package org.apache.pinot.segment.local.segment.index.inverted;

import com.google.common.base.Preconditions;
import java.io.IOException;
import java.util.Map;
import java.util.function.Function;
import java.util.stream.Collectors;
import javax.annotation.Nullable;
import org.apache.pinot.segment.local.segment.creator.impl.inv.OffHeapBitmapInvertedIndexCreator;
import org.apache.pinot.segment.local.segment.creator.impl.inv.OnHeapBitmapInvertedIndexCreator;
import org.apache.pinot.segment.local.segment.index.loader.ConfigurableFromIndexLoadingConfig;
import org.apache.pinot.segment.local.segment.index.loader.IndexLoadingConfig;
import org.apache.pinot.segment.local.segment.index.loader.invertedindex.InvertedIndexHandler;
import org.apache.pinot.segment.local.segment.index.readers.BitmapInvertedIndexReader;
import org.apache.pinot.segment.spi.ColumnMetadata;
import org.apache.pinot.segment.spi.V1Constants;
import org.apache.pinot.segment.spi.creator.IndexCreationContext;
import org.apache.pinot.segment.spi.index.AbstractIndexType;
import org.apache.pinot.segment.spi.index.ColumnConfigDeserializer;
import org.apache.pinot.segment.spi.index.FieldIndexConfigs;
import org.apache.pinot.segment.spi.index.IndexConfigDeserializer;
import org.apache.pinot.segment.spi.index.IndexHandler;
import org.apache.pinot.segment.spi.index.IndexReaderConstraintException;
import org.apache.pinot.segment.spi.index.IndexReaderFactory;
import org.apache.pinot.segment.spi.index.StandardIndexes;
import org.apache.pinot.segment.spi.index.column.ColumnIndexContainer;
import org.apache.pinot.segment.spi.index.creator.DictionaryBasedInvertedIndexCreator;
import org.apache.pinot.segment.spi.index.reader.ForwardIndexReader;
import org.apache.pinot.segment.spi.index.reader.InvertedIndexReader;
import org.apache.pinot.segment.spi.index.reader.SortedIndexReader;
import org.apache.pinot.segment.spi.memory.PinotDataBuffer;
import org.apache.pinot.segment.spi.store.SegmentDirectory;
import org.apache.pinot.spi.config.table.IndexConfig;
import org.apache.pinot.spi.config.table.TableConfig;
import org.apache.pinot.spi.data.Schema;


public class InvertedIndexType
    extends AbstractIndexType<IndexConfig, InvertedIndexReader, DictionaryBasedInvertedIndexCreator>
    implements ConfigurableFromIndexLoadingConfig<IndexConfig> {

  protected InvertedIndexType() {
    super(StandardIndexes.INVERTED_ID);
  }

  @Override
  public Class<IndexConfig> getIndexConfigClass() {
    return IndexConfig.class;
  }

  @Override
  public Map<String, IndexConfig> fromIndexLoadingConfig(IndexLoadingConfig indexLoadingConfig) {
    return indexLoadingConfig.getInvertedIndexColumns().stream()
        .collect(Collectors.toMap(Function.identity(), v -> IndexConfig.ENABLED));
  }

  @Override
  public IndexConfig getDefaultConfig() {
    return IndexConfig.DISABLED;
  }

  @Override
  public ColumnConfigDeserializer<IndexConfig> createDeserializer() {
    ColumnConfigDeserializer<IndexConfig> fromInvertedCols = IndexConfigDeserializer.fromCollection(
        tableConfig -> tableConfig.getIndexingConfig().getInvertedIndexColumns(),
        (acum, column) -> acum.put(column, IndexConfig.ENABLED));
    return IndexConfigDeserializer.fromIndexes("inverted", getIndexConfigClass())
        .withExclusiveAlternative(IndexConfigDeserializer.ifIndexingConfig(fromInvertedCols));
  }

  public DictionaryBasedInvertedIndexCreator createIndexCreator(IndexCreationContext context)
      throws IOException {
    if (context.isOnHeap()) {
      return new OnHeapBitmapInvertedIndexCreator(context.getIndexDir(), context.getFieldSpec().getName(),
          context.getCardinality());
    } else {
      return new OffHeapBitmapInvertedIndexCreator(context.getIndexDir(), context.getFieldSpec(),
          context.getCardinality(), context.getTotalDocs(), context.getTotalNumberOfEntries());
    }
  }

  @Override
  public DictionaryBasedInvertedIndexCreator createIndexCreator(IndexCreationContext context,
      IndexConfig indexConfig)
      throws IOException {
    return createIndexCreator(context);
  }

  @Override
<<<<<<< HEAD
  protected IndexReaderFactory<InvertedIndexReader> createReaderFactory() {
    return new ReaderFactory();
=======
  public IndexReaderFactory<InvertedIndexReader> getReaderFactory() {
    return ReaderFactory.INSTANCE;
>>>>>>> b248f7f6
  }

  @Override
  @Nullable
  public InvertedIndexReader getIndexReader(ColumnIndexContainer indexContainer) {
    InvertedIndexReader reader = super.getIndexReader(indexContainer);
    if (reader != null) {
      return reader;
    }
    ForwardIndexReader fwdReader = indexContainer.getIndex(StandardIndexes.forward());
    if (fwdReader != null && fwdReader instanceof SortedIndexReader) {
      return (SortedIndexReader) fwdReader;
    }
    return null;
  }

  @Override
  public String getFileExtension(ColumnMetadata columnMetadata) {
    return V1Constants.Indexes.BITMAP_INVERTED_INDEX_FILE_EXTENSION;
  }

<<<<<<< HEAD
  public InvertedIndexReader<?> read(SegmentDirectory.Reader segmentReader, ColumnMetadata columnMetadata)
      throws IOException {
    return ReaderFactory.INSTANCE.createIndexReader(segmentReader, columnMetadata);
  }

=======
>>>>>>> b248f7f6
  @Override
  public IndexHandler createIndexHandler(SegmentDirectory segmentDirectory, Map<String, FieldIndexConfigs> configsByCol,
      @Nullable Schema schema, @Nullable TableConfig tableConfig) {
    return new InvertedIndexHandler(segmentDirectory, configsByCol, tableConfig);
  }

  public static class ReaderFactory implements IndexReaderFactory<InvertedIndexReader> {
    public static final ReaderFactory INSTANCE = new ReaderFactory();
<<<<<<< HEAD
=======

    private ReaderFactory() {
    }

>>>>>>> b248f7f6
    @Override
    public InvertedIndexReader createIndexReader(SegmentDirectory.Reader segmentReader,
        FieldIndexConfigs fieldIndexConfigs, ColumnMetadata metadata)
        throws IOException, IndexReaderConstraintException {
      if (fieldIndexConfigs == null || !fieldIndexConfigs.getConfig(StandardIndexes.inverted()).isEnabled()) {
        return null;
      }
      if (!metadata.hasDictionary()) {
        throw new IllegalStateException("Column " + metadata.getColumnName() + " cannot be indexed by an inverted "
            + "index if it has no dictionary");
      }
      if (metadata.isSorted() && metadata.isSingleValue()) {
        ForwardIndexReader fwdReader = StandardIndexes.forward().getReaderFactory()
            .createIndexReader(segmentReader, fieldIndexConfigs, metadata);
        Preconditions.checkState(fwdReader instanceof SortedIndexReader);
        return (SortedIndexReader) fwdReader;
      } else {
        return createSkippingForward(segmentReader, metadata);
      }
    }

    public InvertedIndexReader createSkippingForward(SegmentDirectory.Reader segmentReader, ColumnMetadata metadata)
        throws IOException {
      if (!metadata.hasDictionary()) {
        throw new IllegalStateException("Column " + metadata.getColumnName() + " cannot be indexed by an inverted "
            + "index if it has no dictionary");
      }
      PinotDataBuffer dataBuffer = segmentReader.getIndexFor(metadata.getColumnName(), StandardIndexes.inverted());
      return new BitmapInvertedIndexReader(dataBuffer, metadata.getCardinality());
    }
  }
}<|MERGE_RESOLUTION|>--- conflicted
+++ resolved
@@ -106,13 +106,8 @@
   }
 
   @Override
-<<<<<<< HEAD
   protected IndexReaderFactory<InvertedIndexReader> createReaderFactory() {
-    return new ReaderFactory();
-=======
-  public IndexReaderFactory<InvertedIndexReader> getReaderFactory() {
     return ReaderFactory.INSTANCE;
->>>>>>> b248f7f6
   }
 
   @Override
@@ -134,14 +129,6 @@
     return V1Constants.Indexes.BITMAP_INVERTED_INDEX_FILE_EXTENSION;
   }
 
-<<<<<<< HEAD
-  public InvertedIndexReader<?> read(SegmentDirectory.Reader segmentReader, ColumnMetadata columnMetadata)
-      throws IOException {
-    return ReaderFactory.INSTANCE.createIndexReader(segmentReader, columnMetadata);
-  }
-
-=======
->>>>>>> b248f7f6
   @Override
   public IndexHandler createIndexHandler(SegmentDirectory segmentDirectory, Map<String, FieldIndexConfigs> configsByCol,
       @Nullable Schema schema, @Nullable TableConfig tableConfig) {
@@ -150,13 +137,10 @@
 
   public static class ReaderFactory implements IndexReaderFactory<InvertedIndexReader> {
     public static final ReaderFactory INSTANCE = new ReaderFactory();
-<<<<<<< HEAD
-=======
 
     private ReaderFactory() {
     }
 
->>>>>>> b248f7f6
     @Override
     public InvertedIndexReader createIndexReader(SegmentDirectory.Reader segmentReader,
         FieldIndexConfigs fieldIndexConfigs, ColumnMetadata metadata)
