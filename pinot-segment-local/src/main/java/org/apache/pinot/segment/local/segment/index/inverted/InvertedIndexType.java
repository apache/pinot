--- conflicted
+++ resolved
@@ -19,7 +19,6 @@
 
 package org.apache.pinot.segment.local.segment.index.inverted;
 
-<<<<<<< HEAD
 import com.google.common.base.Preconditions;
 import java.io.IOException;
 import java.util.Map;
@@ -36,12 +35,12 @@
 import org.apache.pinot.segment.spi.ColumnMetadata;
 import org.apache.pinot.segment.spi.V1Constants;
 import org.apache.pinot.segment.spi.creator.IndexCreationContext;
+import org.apache.pinot.segment.spi.index.AbstractIndexType;
 import org.apache.pinot.segment.spi.index.ColumnConfigDeserializer;
 import org.apache.pinot.segment.spi.index.FieldIndexConfigs;
 import org.apache.pinot.segment.spi.index.IndexConfigDeserializer;
 import org.apache.pinot.segment.spi.index.IndexHandler;
 import org.apache.pinot.segment.spi.index.IndexReaderFactory;
-import org.apache.pinot.segment.spi.index.IndexType;
 import org.apache.pinot.segment.spi.index.StandardIndexes;
 import org.apache.pinot.segment.spi.index.column.ColumnIndexContainer;
 import org.apache.pinot.segment.spi.index.creator.DictionaryBasedInvertedIndexCreator;
@@ -49,32 +48,15 @@
 import org.apache.pinot.segment.spi.index.reader.InvertedIndexReader;
 import org.apache.pinot.segment.spi.index.reader.SortedIndexReader;
 import org.apache.pinot.segment.spi.memory.PinotDataBuffer;
-=======
-import java.util.Map;
-import javax.annotation.Nullable;
-import org.apache.pinot.segment.spi.ColumnMetadata;
-import org.apache.pinot.segment.spi.V1Constants;
-import org.apache.pinot.segment.spi.creator.IndexCreationContext;
-import org.apache.pinot.segment.spi.index.FieldIndexConfigs;
-import org.apache.pinot.segment.spi.index.IndexCreator;
-import org.apache.pinot.segment.spi.index.IndexHandler;
-import org.apache.pinot.segment.spi.index.IndexReader;
-import org.apache.pinot.segment.spi.index.IndexReaderFactory;
-import org.apache.pinot.segment.spi.index.IndexType;
->>>>>>> 257e2b48
 import org.apache.pinot.segment.spi.store.SegmentDirectory;
 import org.apache.pinot.spi.config.table.IndexConfig;
 import org.apache.pinot.spi.config.table.TableConfig;
 import org.apache.pinot.spi.data.Schema;
 
 
-<<<<<<< HEAD
 public class InvertedIndexType
-    implements IndexType<IndexConfig, InvertedIndexReader, DictionaryBasedInvertedIndexCreator>,
-               ConfigurableFromIndexLoadingConfig<IndexConfig> {
-=======
-public class InvertedIndexType implements IndexType<IndexConfig, IndexReader, IndexCreator> {
->>>>>>> 257e2b48
+    extends AbstractIndexType<IndexConfig, InvertedIndexReader, DictionaryBasedInvertedIndexCreator>
+    implements ConfigurableFromIndexLoadingConfig<IndexConfig> {
   public static final InvertedIndexType INSTANCE = new InvertedIndexType();
 
   private InvertedIndexType() {
@@ -83,38 +65,6 @@
   @Override
   public String getId() {
     return "inverted_index";
-  }
-
-  @Override
-  public Class<IndexConfig> getIndexConfigClass() {
-    return IndexConfig.class;
-  }
-
-  @Override
-  public IndexConfig getDefaultConfig() {
-    return IndexConfig.DISABLED;
-  }
-
-  @Override
-  public IndexConfig getConfig(TableConfig tableConfig, Schema schema) {
-    throw new UnsupportedOperationException();
-  }
-
-  @Override
-  public IndexCreator createIndexCreator(IndexCreationContext context, IndexConfig indexConfig)
-      throws Exception {
-    throw new UnsupportedOperationException();
-  }
-
-  @Override
-  public IndexReaderFactory<IndexReader> getReaderFactory() {
-    throw new UnsupportedOperationException();
-  }
-
-  @Override
-  public IndexHandler createIndexHandler(SegmentDirectory segmentDirectory, Map<String, FieldIndexConfigs> configsByCol,
-      @Nullable Schema schema, @Nullable TableConfig tableConfig) {
-    throw new UnsupportedOperationException();
   }
 
   @Override
@@ -168,7 +118,7 @@
   @Override
   @Nullable
   public InvertedIndexReader getIndexReader(ColumnIndexContainer indexContainer) {
-    InvertedIndexReader reader = IndexType.super.getIndexReader(indexContainer);
+    InvertedIndexReader reader = super.getIndexReader(indexContainer);
     if (reader != null) {
       return reader;
     }
@@ -191,7 +141,7 @@
 
   public InvertedIndexReader<?> read(SegmentDirectory.Reader segmentReader, ColumnMetadata columnMetadata)
       throws IOException {
-    return new ReaderFactory().read(segmentReader, columnMetadata);
+    return new ReaderFactory().createIndexReader(segmentReader, columnMetadata);
   }
 
   @Override
@@ -202,17 +152,17 @@
 
   public static class ReaderFactory implements IndexReaderFactory<InvertedIndexReader> {
     @Override
-    public InvertedIndexReader read(SegmentDirectory.Reader segmentReader, FieldIndexConfigs fieldIndexConfigs,
-        ColumnMetadata metadata)
+    public InvertedIndexReader createIndexReader(SegmentDirectory.Reader segmentReader,
+        FieldIndexConfigs fieldIndexConfigs, ColumnMetadata metadata)
         throws IOException {
       if (fieldIndexConfigs == null || !fieldIndexConfigs.getConfig(StandardIndexes.inverted()).isEnabled()) {
         return null;
       }
-      return read(segmentReader, metadata);
+      return createIndexReader(segmentReader, metadata);
     }
 
 
-    public InvertedIndexReader read(SegmentDirectory.Reader segmentReader, ColumnMetadata metadata)
+    public InvertedIndexReader createIndexReader(SegmentDirectory.Reader segmentReader, ColumnMetadata metadata)
         throws IOException {
       if (!metadata.hasDictionary()) {
         throw new IllegalStateException("Column " + metadata.getColumnName() + " cannot be indexed by an inverted "
