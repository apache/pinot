--- conflicted
+++ resolved
@@ -19,7 +19,6 @@
 
 package org.apache.pinot.segment.local.segment.index.nullvalue;
 
-<<<<<<< HEAD
 import java.io.File;
 import java.io.IOException;
 import java.util.Map;
@@ -29,38 +28,21 @@
 import org.apache.pinot.segment.spi.ColumnMetadata;
 import org.apache.pinot.segment.spi.V1Constants;
 import org.apache.pinot.segment.spi.creator.IndexCreationContext;
+import org.apache.pinot.segment.spi.index.AbstractIndexType;
 import org.apache.pinot.segment.spi.index.ColumnConfigDeserializer;
 import org.apache.pinot.segment.spi.index.FieldIndexConfigs;
 import org.apache.pinot.segment.spi.index.IndexConfigDeserializer;
 import org.apache.pinot.segment.spi.index.IndexHandler;
 import org.apache.pinot.segment.spi.index.IndexReaderFactory;
-import org.apache.pinot.segment.spi.index.IndexType;
 import org.apache.pinot.segment.spi.index.reader.NullValueVectorReader;
 import org.apache.pinot.segment.spi.memory.PinotDataBuffer;
-=======
-import java.util.Map;
-import javax.annotation.Nullable;
-import org.apache.pinot.segment.spi.ColumnMetadata;
-import org.apache.pinot.segment.spi.V1Constants;
-import org.apache.pinot.segment.spi.creator.IndexCreationContext;
-import org.apache.pinot.segment.spi.index.FieldIndexConfigs;
-import org.apache.pinot.segment.spi.index.IndexCreator;
-import org.apache.pinot.segment.spi.index.IndexHandler;
-import org.apache.pinot.segment.spi.index.IndexReader;
-import org.apache.pinot.segment.spi.index.IndexReaderFactory;
-import org.apache.pinot.segment.spi.index.IndexType;
->>>>>>> 257e2b48
 import org.apache.pinot.segment.spi.store.SegmentDirectory;
 import org.apache.pinot.spi.config.table.IndexConfig;
 import org.apache.pinot.spi.config.table.TableConfig;
 import org.apache.pinot.spi.data.Schema;
 
 
-<<<<<<< HEAD
-public class NullValueIndexType implements IndexType<IndexConfig, NullValueVectorReader, NullValueVectorCreator> {
-=======
-public class NullValueIndexType implements IndexType<IndexConfig, IndexReader, IndexCreator> {
->>>>>>> 257e2b48
+public class NullValueIndexType extends AbstractIndexType<IndexConfig, NullValueVectorReader, NullValueVectorCreator> {
 
   public static final NullValueIndexType INSTANCE = new NullValueIndexType();
 
@@ -70,38 +52,6 @@
   @Override
   public String getId() {
     return "nullvalue_vector";
-  }
-
-  @Override
-  public Class<IndexConfig> getIndexConfigClass() {
-    return IndexConfig.class;
-  }
-
-  @Override
-  public IndexConfig getDefaultConfig() {
-    return IndexConfig.DISABLED;
-  }
-
-  @Override
-  public IndexConfig getConfig(TableConfig tableConfig, Schema schema) {
-    throw new UnsupportedOperationException();
-  }
-
-  @Override
-  public IndexCreator createIndexCreator(IndexCreationContext context, IndexConfig indexConfig)
-      throws Exception {
-    throw new UnsupportedOperationException();
-  }
-
-  @Override
-  public IndexReaderFactory<IndexReader> getReaderFactory() {
-    throw new UnsupportedOperationException();
-  }
-
-  @Override
-  public IndexHandler createIndexHandler(SegmentDirectory segmentDirectory, Map<String, FieldIndexConfigs> configsByCol,
-      @Nullable Schema schema, @Nullable TableConfig tableConfig) {
-    throw new UnsupportedOperationException();
   }
 
   @Override
@@ -141,8 +91,8 @@
     return new IndexReaderFactory<NullValueVectorReader>() {
       @Nullable
       @Override
-      public NullValueVectorReader read(SegmentDirectory.Reader segmentReader, FieldIndexConfigs fieldIndexConfigs,
-          ColumnMetadata metadata)
+      public NullValueVectorReader createIndexReader(SegmentDirectory.Reader segmentReader,
+          FieldIndexConfigs fieldIndexConfigs, ColumnMetadata metadata)
           throws IOException {
         // For historical and test reasons, NullValueIndexType doesn't really care about its config
         // if there is a buffer for this index, it is read even if the config explicitly ask to disable it.
