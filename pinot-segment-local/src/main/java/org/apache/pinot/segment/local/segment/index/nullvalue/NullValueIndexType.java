--- conflicted
+++ resolved
@@ -131,12 +131,7 @@
   public void convertToNewFormat(TableConfig tableConfig, Schema schema) {
   }
 
-<<<<<<< HEAD
-  public IndexBuildLifecycle getIndexBuildLifecycle() {
-    return IndexBuildLifecycle.CUSTOM;
-=======
   public BuildLifecycle getIndexBuildLifecycle() {
     return BuildLifecycle.CUSTOM;
->>>>>>> 873992f9
   }
 }