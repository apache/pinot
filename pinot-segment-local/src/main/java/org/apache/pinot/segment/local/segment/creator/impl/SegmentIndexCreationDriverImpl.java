--- conflicted
+++ resolved
@@ -472,7 +472,6 @@
     FileUtils.moveDirectory(_tempIndexDir, segmentOutputDir);
     FileUtils.deleteQuietly(_tempIndexDir);
 
-<<<<<<< HEAD
     // Compute data crc before segment format conversion applies since v3 puts all index files into a single one
     // Compute data crc only if no column has fwd index disabled
     boolean hasForwardIndexDisabledCols = hasAnyColumnWithForwardIndexDisabled();
@@ -506,14 +505,11 @@
     // Persist creation metadata to disk
     persistCreationMeta(segmentOutputDir, crc, dataCrc, creationTime);
 
-=======
->>>>>>> 624b90b6
     LOGGER.info("Driver, record read time (in ms) : {}", TimeUnit.NANOSECONDS.toMillis(_totalRecordReadTimeNs));
     LOGGER.info("Driver, stats collector time (in ms) : {}", TimeUnit.NANOSECONDS.toMillis(_totalStatsCollectorTimeNs));
     LOGGER.info("Driver, indexing time (in ms) : {}", TimeUnit.NANOSECONDS.toMillis(_totalIndexTimeNs));
   }
 
-<<<<<<< HEAD
   private void buildMultiColumnTextIndex(File segmentOutputDir)
       throws Exception {
     if (_config.getMultiColumnTextIndexConfig() != null) {
@@ -656,15 +652,12 @@
     return false;
   }
 
-=======
->>>>>>> 624b90b6
   @Override
   public ColumnStatistics getColumnStatisticsCollector(final String columnName)
       throws Exception {
     return _segmentStats.getColumnProfileFor(columnName);
   }
 
-<<<<<<< HEAD
   public static void persistCreationMeta(File indexDir, long crc, long dataCrc, long creationTime)
       throws IOException {
     File segmentDir = SegmentDirectoryPaths.findSegmentDirectory(indexDir);
@@ -680,8 +673,6 @@
     }
   }
 
-=======
->>>>>>> 624b90b6
   /**
    * Complete the stats gathering process and store the stats information in indexCreationInfoMap.
    */
