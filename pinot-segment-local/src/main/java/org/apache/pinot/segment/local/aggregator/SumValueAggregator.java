--- conflicted
+++ resolved
@@ -46,25 +46,17 @@
     if (rawValue == null) {
       return 0.0;
     }
-<<<<<<< HEAD
-    return ValueAggregatorUtils.toDouble(rawValue, sourceDataType);
+    return processRawValue(rawValue, sourceDataType);
   }
 
   @Override
   public Double applyRawValue(Double value, Object rawValue, @Nullable DataType sourceDataType) {
-    return value + ValueAggregatorUtils.toDouble(rawValue, sourceDataType);
-=======
-    return processRawValue(rawValue);
->>>>>>> 2eeecc5b
+    return value + processRawValue(rawValue, sourceDataType);
   }
 
   @Override
   public Double applyRawValue(Double value, Object rawValue) {
-<<<<<<< HEAD
     return applyRawValue(value, rawValue, null);
-=======
-    return value + processRawValue(rawValue);
->>>>>>> 2eeecc5b
   }
 
   @Override
@@ -97,21 +89,22 @@
     throw new UnsupportedOperationException();
   }
 
-  /**
-   * Processes a raw value (single number or multi-value array) and returns the sum.
-   */
-  protected Double processRawValue(@Nullable Object rawValue) {
+  protected Double processRawValue(Object rawValue) {
+    return processRawValue(rawValue, null);
+  }
+
+  protected Double processRawValue(Object rawValue, @Nullable DataType sourceDataType) {
     if (rawValue instanceof Object[]) {
       Object[] values = (Object[]) rawValue;
       double sum = 0.0;
       for (Object value : values) {
         if (value != null) {
-          sum += ValueAggregatorUtils.toDouble(value);
+          sum += ValueAggregatorUtils.toDouble(value, sourceDataType);
         }
       }
       return sum;
     } else {
-      return ValueAggregatorUtils.toDouble(rawValue);
+      return ValueAggregatorUtils.toDouble(rawValue, sourceDataType);
     }
   }
 }