--- conflicted
+++ resolved
@@ -70,11 +70,7 @@
     boolean isDictionaryEnabled = indexConfigsByCol.get(column).getConfig(StandardIndexes.dictionary()).isEnabled();
     if (!isDictionaryEnabled) {
       _createNoDictCollectorsForKeys = statsCollectorConfig.getTableConfig().getIndexingConfig()
-<<<<<<< HEAD
-          .isOptimiseNoDictStatsCollection();
-=======
           .isOptimizeNoDictStatsCollection();
->>>>>>> c823f73a
     }
   }
 
