--- conflicted
+++ resolved
@@ -24,12 +24,9 @@
 import java.nio.ByteBuffer;
 import java.nio.ByteOrder;
 import java.nio.charset.StandardCharsets;
-<<<<<<< HEAD
 import java.util.ArrayList;
 import java.util.List;
 import javax.annotation.Nullable;
-=======
->>>>>>> b7cda012
 import org.apache.pinot.segment.local.io.compression.ChunkCompressorFactory;
 import org.apache.pinot.segment.local.io.writer.impl.VarByteChunkForwardIndexWriterV4;
 import org.apache.pinot.segment.spi.compression.ChunkCompressionType;
@@ -50,13 +47,8 @@
  * <p>For data layout, please refer to the documentation for {@link VarByteChunkForwardIndexWriterV4}
  */
 public class VarByteChunkSVForwardIndexReaderV4
-<<<<<<< HEAD
     implements ForwardIndexReader<VarByteChunkSVForwardIndexReaderV4.ReaderContext>,
                ForwardIndexReader.ValueRangeProvider<VarByteChunkSVForwardIndexReaderV4.ReaderContext> {
-
-=======
-    implements ForwardIndexReader<VarByteChunkSVForwardIndexReaderV4.ReaderContext> {
->>>>>>> b7cda012
   private static final Logger LOGGER = LoggerFactory.getLogger(VarByteChunkSVForwardIndexReaderV4.class);
   private static final int METADATA_ENTRY_SIZE = 8;
 
@@ -71,15 +63,8 @@
   private final long _chunksStartOffset;
 
   public VarByteChunkSVForwardIndexReaderV4(PinotDataBuffer dataBuffer, FieldSpec.DataType storedType) {
-<<<<<<< HEAD
-    if (dataBuffer.getInt(0) < VarByteChunkSVForwardIndexWriterV4.VERSION) {
-      throw new IllegalStateException(
-          "version " + dataBuffer.getInt(0) + " < " + VarByteChunkSVForwardIndexWriterV4.VERSION);
-    }
-=======
     int version = dataBuffer.getInt(0);
     Preconditions.checkState(version == VarByteChunkForwardIndexWriterV4.VERSION, "Illegal index version: %s", version);
->>>>>>> b7cda012
     _storedType = storedType;
     _targetDecompressedChunkSize = dataBuffer.getInt(4);
     _chunkCompressionType = ChunkCompressionType.valueOf(dataBuffer.getInt(8));
@@ -114,13 +99,6 @@
   }
 
   @Override
-  public ReaderContext createContext() {
-    return _chunkCompressionType == ChunkCompressionType.PASS_THROUGH ? new UncompressedReaderContext(_chunks,
-        _metadata) : new CompressedReaderContext(_metadata, _chunks, _chunkDecompressor, _chunkCompressionType,
-        _targetDecompressedChunkSize);
-  }
-
-  @Override
   public BigDecimal getBigDecimal(int docId, ReaderContext context) {
     return BigDecimalUtils.deserialize(context.getValue(docId));
   }
@@ -135,7 +113,6 @@
     return context.getValue(docId);
   }
 
-<<<<<<< HEAD
   @Nullable
   @Override
   public ReaderContext createContext() {
@@ -145,8 +122,6 @@
             _targetDecompressedChunkSize);
   }
 
-=======
->>>>>>> b7cda012
   @Override
   public void close()
       throws IOException {
