--- conflicted
+++ resolved
@@ -19,7 +19,6 @@
 
 package org.apache.pinot.segment.local.segment.index.dictionary;
 
-<<<<<<< HEAD
 import com.google.common.collect.Sets;
 import java.io.File;
 import java.io.IOException;
@@ -52,6 +51,7 @@
 import org.apache.pinot.segment.spi.V1Constants;
 import org.apache.pinot.segment.spi.creator.ColumnStatistics;
 import org.apache.pinot.segment.spi.creator.IndexCreationContext;
+import org.apache.pinot.segment.spi.index.AbstractIndexType;
 import org.apache.pinot.segment.spi.index.ColumnConfigDeserializer;
 import org.apache.pinot.segment.spi.index.DictionaryIndexConfig;
 import org.apache.pinot.segment.spi.index.FieldIndexConfigs;
@@ -73,28 +73,8 @@
 
 
 public class DictionaryIndexType
-    implements IndexType<DictionaryIndexConfig, Dictionary, SegmentDictionaryCreator>,
-               ConfigurableFromIndexLoadingConfig<DictionaryIndexConfig> {
-=======
-import java.util.Map;
-import javax.annotation.Nullable;
-import org.apache.pinot.segment.spi.ColumnMetadata;
-import org.apache.pinot.segment.spi.V1Constants;
-import org.apache.pinot.segment.spi.creator.IndexCreationContext;
-import org.apache.pinot.segment.spi.index.FieldIndexConfigs;
-import org.apache.pinot.segment.spi.index.IndexCreator;
-import org.apache.pinot.segment.spi.index.IndexHandler;
-import org.apache.pinot.segment.spi.index.IndexReader;
-import org.apache.pinot.segment.spi.index.IndexReaderFactory;
-import org.apache.pinot.segment.spi.index.IndexType;
-import org.apache.pinot.segment.spi.store.SegmentDirectory;
-import org.apache.pinot.spi.config.table.IndexConfig;
-import org.apache.pinot.spi.config.table.TableConfig;
-import org.apache.pinot.spi.data.Schema;
-
-
-public class DictionaryIndexType implements IndexType<IndexConfig, IndexReader, IndexCreator> {
->>>>>>> 257e2b48
+    extends AbstractIndexType<DictionaryIndexConfig, Dictionary, SegmentDictionaryCreator>
+    implements ConfigurableFromIndexLoadingConfig<DictionaryIndexConfig> {
   public static final DictionaryIndexType INSTANCE = new DictionaryIndexType();
   private static final Logger LOGGER = LoggerFactory.getLogger(DictionaryIndexType.class);
 
@@ -104,38 +84,6 @@
   @Override
   public String getId() {
     return "dictionary";
-  }
-
-  @Override
-  public Class<IndexConfig> getIndexConfigClass() {
-    return IndexConfig.class;
-  }
-
-  @Override
-  public IndexConfig getDefaultConfig() {
-    return IndexConfig.DISABLED;
-  }
-
-  @Override
-  public IndexConfig getConfig(TableConfig tableConfig, Schema schema) {
-    throw new UnsupportedOperationException();
-  }
-
-  @Override
-  public IndexCreator createIndexCreator(IndexCreationContext context, IndexConfig indexConfig)
-      throws Exception {
-    throw new UnsupportedOperationException();
-  }
-
-  @Override
-  public IndexReaderFactory<IndexReader> getReaderFactory() {
-    throw new UnsupportedOperationException();
-  }
-
-  @Override
-  public IndexHandler createIndexHandler(SegmentDirectory segmentDirectory, Map<String, FieldIndexConfigs> configsByCol,
-      @Nullable Schema schema, @Nullable TableConfig tableConfig) {
-    throw new UnsupportedOperationException();
   }
 
   @Override
@@ -312,7 +260,8 @@
       }
 
       @Override
-      protected Dictionary read(PinotDataBuffer dataBuffer, ColumnMetadata metadata, DictionaryIndexConfig indexConfig)
+      protected Dictionary createIndexReader(PinotDataBuffer dataBuffer, ColumnMetadata metadata,
+          DictionaryIndexConfig indexConfig)
           throws IOException, IndexReaderConstraintException {
         return DictionaryIndexType.INSTANCE.read(dataBuffer, metadata, indexConfig);
       }
