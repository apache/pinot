--- conflicted
+++ resolved
@@ -50,13 +50,12 @@
       @Nullable H3IndexReader h3Index, @Nullable BloomFilterReader bloomFilter,
       @Nullable NullValueVectorReader nullValueVector, int maxRowLengthInBytes) {
     super(new MutableDataSourceMetadata(fieldSpec, numDocs, numValues, maxNumValuesPerMVEntry, cardinality,
-<<<<<<< HEAD
-            partitionFunction,
-            partitions, minValue, maxValue),
+            partitionFunction, partitions, minValue, maxValue, maxRowLengthInBytes),
         new ColumnIndexContainer.FromMap.Builder()
             .with(StandardIndexes.forward(), forwardIndex)
             .with(StandardIndexes.dictionary(), dictionary)
-            .with(StandardIndexes.inverted(), invertedIndex)
+            .with(StandardIndexes.inverted(),
+        invertedIndex)
             .with(StandardIndexes.range(), rangeIndex)
             .with(StandardIndexes.text(), textIndex)
             .with(StandardIndexes.fst(), fstIndex)
@@ -65,10 +64,6 @@
             .with(StandardIndexes.bloomFilter(), bloomFilter)
             .with(StandardIndexes.nullValueVector(), nullValueVector)
             .build());
-=======
-            partitionFunction, partitions, minValue, maxValue, maxRowLengthInBytes), forwardIndex, dictionary,
-        invertedIndex, rangeIndex, textIndex, fstIndex, jsonIndex, h3Index, bloomFilter, nullValueVector);
->>>>>>> 036e6926
   }
 
   private static class MutableDataSourceMetadata implements DataSourceMetadata {
