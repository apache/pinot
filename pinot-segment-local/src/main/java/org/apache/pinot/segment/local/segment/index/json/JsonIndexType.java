/**
 * Licensed to the Apache Software Foundation (ASF) under one
 * or more contributor license agreements.  See the NOTICE file
 * distributed with this work for additional information
 * regarding copyright ownership.  The ASF licenses this file
 * to you under the Apache License, Version 2.0 (the
 * "License"); you may not use this file except in compliance
 * with the License.  You may obtain a copy of the License at
 *
 *   http://www.apache.org/licenses/LICENSE-2.0
 *
 * Unless required by applicable law or agreed to in writing,
 * software distributed under the License is distributed on an
 * "AS IS" BASIS, WITHOUT WARRANTIES OR CONDITIONS OF ANY
 * KIND, either express or implied.  See the License for the
 * specific language governing permissions and limitations
 * under the License.
 */

package org.apache.pinot.segment.local.segment.index.json;

import com.google.common.base.Preconditions;
import java.io.IOException;
import java.util.Map;
import javax.annotation.Nullable;
import org.apache.pinot.segment.local.segment.creator.impl.inv.json.OffHeapJsonIndexCreator;
import org.apache.pinot.segment.local.segment.creator.impl.inv.json.OnHeapJsonIndexCreator;
import org.apache.pinot.segment.local.segment.index.loader.ConfigurableFromIndexLoadingConfig;
import org.apache.pinot.segment.local.segment.index.loader.IndexLoadingConfig;
import org.apache.pinot.segment.local.segment.index.loader.invertedindex.JsonIndexHandler;
import org.apache.pinot.segment.local.segment.index.readers.json.ImmutableJsonIndexReader;
import org.apache.pinot.segment.spi.ColumnMetadata;
import org.apache.pinot.segment.spi.V1Constants;
import org.apache.pinot.segment.spi.creator.IndexCreationContext;
import org.apache.pinot.segment.spi.index.AbstractIndexType;
import org.apache.pinot.segment.spi.index.ColumnConfigDeserializer;
import org.apache.pinot.segment.spi.index.FieldIndexConfigs;
import org.apache.pinot.segment.spi.index.IndexConfigDeserializer;
import org.apache.pinot.segment.spi.index.IndexHandler;
import org.apache.pinot.segment.spi.index.IndexReaderConstraintException;
import org.apache.pinot.segment.spi.index.IndexReaderFactory;
import org.apache.pinot.segment.spi.index.IndexType;
import org.apache.pinot.segment.spi.index.StandardIndexes;
import org.apache.pinot.segment.spi.index.creator.JsonIndexCreator;
import org.apache.pinot.segment.spi.index.reader.JsonIndexReader;
import org.apache.pinot.segment.spi.memory.PinotDataBuffer;
import org.apache.pinot.segment.spi.store.SegmentDirectory;
import org.apache.pinot.spi.config.table.JsonIndexConfig;
import org.apache.pinot.spi.config.table.TableConfig;
import org.apache.pinot.spi.data.FieldSpec;
import org.apache.pinot.spi.data.Schema;


public class JsonIndexType extends AbstractIndexType<JsonIndexConfig, JsonIndexReader, JsonIndexCreator>
    implements ConfigurableFromIndexLoadingConfig<JsonIndexConfig> {

  protected JsonIndexType() {
    super(StandardIndexes.JSON_ID);
  }

  @Override
  public Class<JsonIndexConfig> getIndexConfigClass() {
    return JsonIndexConfig.class;
  }

  @Override
  public Map<String, JsonIndexConfig> fromIndexLoadingConfig(IndexLoadingConfig indexLoadingConfig) {
    return indexLoadingConfig.getJsonIndexConfigs();
  }

  @Override
  public JsonIndexConfig getDefaultConfig() {
    return JsonIndexConfig.DISABLED;
  }

  @Override
  public ColumnConfigDeserializer<JsonIndexConfig> createDeserializer() {
    // reads tableConfig.indexingConfig.jsonIndexConfigs
    ColumnConfigDeserializer<JsonIndexConfig> fromJsonIndexConf =
        IndexConfigDeserializer.fromMap(tableConfig -> tableConfig.getIndexingConfig().getJsonIndexConfigs());
    // reads tableConfig.indexingConfig.jsonIndexColumns
    ColumnConfigDeserializer<JsonIndexConfig> fromJsonIndexCols =
        IndexConfigDeserializer.fromCollection(
            tableConfig -> tableConfig.getIndexingConfig().getJsonIndexColumns(),
            (accum, column) -> accum.put(column, new JsonIndexConfig()));
    return IndexConfigDeserializer.fromIndexes("json", getIndexConfigClass())
        .withExclusiveAlternative(
            IndexConfigDeserializer.ifIndexingConfig(fromJsonIndexCols.withExclusiveAlternative(fromJsonIndexConf)));
  }

  @Override
  public JsonIndexCreator createIndexCreator(IndexCreationContext context, JsonIndexConfig indexConfig)
      throws IOException {
    Preconditions.checkState(context.getFieldSpec().isSingleValueField(),
        "Json index is currently only supported on single-value columns");
    Preconditions.checkState(context.getFieldSpec().getDataType().getStoredType() == FieldSpec.DataType.STRING,
        "Json index is currently only supported on STRING columns");
    return context.isOnHeap()
        ? new OnHeapJsonIndexCreator(context.getIndexDir(), context.getFieldSpec().getName(), indexConfig)
        : new OffHeapJsonIndexCreator(context.getIndexDir(), context.getFieldSpec().getName(), indexConfig);
  }

  @Override
<<<<<<< HEAD
  protected IndexReaderFactory<JsonIndexReader> createReaderFactory() {
    return new ReaderFactory();
=======
  public IndexReaderFactory<JsonIndexReader> getReaderFactory() {
    return ReaderFactory.INSTANCE;
>>>>>>> b248f7f6
  }

  public static JsonIndexReader read(PinotDataBuffer dataBuffer, ColumnMetadata columnMetadata)
      throws IndexReaderConstraintException {
    return ReaderFactory.createIndexReader(dataBuffer, columnMetadata);
  }

  @Override
  public String getFileExtension(ColumnMetadata columnMetadata) {
    return V1Constants.Indexes.JSON_INDEX_FILE_EXTENSION;
  }

  @Override
  public IndexHandler createIndexHandler(SegmentDirectory segmentDirectory, Map<String, FieldIndexConfigs> configsByCol,
      @Nullable Schema schema, @Nullable TableConfig tableConfig) {
    return new JsonIndexHandler(segmentDirectory, configsByCol, tableConfig);
  }

  private static class ReaderFactory extends IndexReaderFactory.Default<JsonIndexConfig, JsonIndexReader> {
    public static final ReaderFactory INSTANCE = new ReaderFactory();

    private ReaderFactory() {
    }

    @Override
    protected IndexType<JsonIndexConfig, JsonIndexReader, ?> getIndexType() {
      return StandardIndexes.json();
    }

    @Override
    protected JsonIndexReader createIndexReader(PinotDataBuffer dataBuffer, ColumnMetadata metadata,
        JsonIndexConfig indexConfig)
        throws IndexReaderConstraintException {
      return createIndexReader(dataBuffer, metadata);
    }

    public static JsonIndexReader createIndexReader(PinotDataBuffer dataBuffer, ColumnMetadata metadata)
        throws IndexReaderConstraintException {
      if (!metadata.getFieldSpec().isSingleValueField()) {
        throw new IndexReaderConstraintException(metadata.getColumnName(), StandardIndexes.json(),
            "Json index is currently only supported on single-value columns");
      }
      if (metadata.getFieldSpec().getDataType().getStoredType() != FieldSpec.DataType.STRING) {
        throw new IndexReaderConstraintException(metadata.getColumnName(), StandardIndexes.json(),
            "Json index is currently only supported on STRING columns");
      }
      return new ImmutableJsonIndexReader(dataBuffer, metadata.getTotalDocs());
    }
  }
}<|MERGE_RESOLUTION|>--- conflicted
+++ resolved
@@ -101,13 +101,8 @@
   }
 
   @Override
-<<<<<<< HEAD
   protected IndexReaderFactory<JsonIndexReader> createReaderFactory() {
-    return new ReaderFactory();
-=======
-  public IndexReaderFactory<JsonIndexReader> getReaderFactory() {
     return ReaderFactory.INSTANCE;
->>>>>>> b248f7f6
   }
 
   public static JsonIndexReader read(PinotDataBuffer dataBuffer, ColumnMetadata columnMetadata)
