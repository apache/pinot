--- conflicted
+++ resolved
@@ -224,7 +224,7 @@
 
     List<String> varLengthDictionaryColumns = indexingConfig.getVarLengthDictionaryColumns();
     if (varLengthDictionaryColumns != null) {
-       _varLengthDictionaryColumns.addAll(varLengthDictionaryColumns);
+      _varLengthDictionaryColumns.addAll(varLengthDictionaryColumns);
     }
 
     List<String> onHeapDictionaryColumns = indexingConfig.getOnHeapDictionaryColumns();
@@ -476,10 +476,7 @@
 
   public void addRangeIndexColumn(String... columns) {
     _rangeIndexColumns.addAll(Arrays.asList(columns));
-<<<<<<< HEAD
-    _dirty = true;
-=======
->>>>>>> b63320e6
+    _dirty = true;
   }
 
   public int getRangeIndexVersion() {
@@ -519,12 +516,8 @@
   }
 
   public void setColumnProperties(Map<String, Map<String, String>> columnProperties) {
-<<<<<<< HEAD
-    _columnProperties = columnProperties;
-    _dirty = true;
-=======
     _columnProperties = new HashMap<>(columnProperties);
->>>>>>> b63320e6
+    _dirty = true;
   }
 
   /**
@@ -532,41 +525,32 @@
    */
   @VisibleForTesting
   public void setInvertedIndexColumns(Set<String> invertedIndexColumns) {
-<<<<<<< HEAD
-    _invertedIndexColumns = invertedIndexColumns;
-    _dirty = true;
-=======
     _invertedIndexColumns = new HashSet<>(invertedIndexColumns);
->>>>>>> b63320e6
+    _dirty = true;
   }
 
   @VisibleForTesting
   public void addInvertedIndexColumns(String... invertedIndexColumns) {
     _invertedIndexColumns.addAll(Arrays.asList(invertedIndexColumns));
-<<<<<<< HEAD
-    _dirty = true;
-=======
+    _dirty = true;
   }
 
   @VisibleForTesting
   public void addInvertedIndexColumns(Collection<String> invertedIndexColumns) {
     _invertedIndexColumns.addAll(invertedIndexColumns);
->>>>>>> b63320e6
+    _dirty = true;
   }
 
   @VisibleForTesting
   public void removeInvertedIndexColumns(String... invertedIndexColumns) {
-<<<<<<< HEAD
-    Arrays.asList(invertedIndexColumns).forEach(_invertedIndexColumns::remove);
-    _dirty = true;
-=======
     removeInvertedIndexColumns(Arrays.asList(invertedIndexColumns));
+    assert _dirty;
   }
 
   @VisibleForTesting
   public void removeInvertedIndexColumns(Collection<String> invertedIndexColumns) {
     _invertedIndexColumns.removeAll(invertedIndexColumns);
->>>>>>> b63320e6
+    _dirty = true;
   }
 
   /**
@@ -575,48 +559,32 @@
    */
   @VisibleForTesting
   public void setNoDictionaryColumns(Set<String> noDictionaryColumns) {
-<<<<<<< HEAD
-    _noDictionaryColumns = noDictionaryColumns;
-    _dirty = true;
-=======
     _noDictionaryColumns = new HashSet<>(noDictionaryColumns);
->>>>>>> b63320e6
+    _dirty = true;
   }
 
   @VisibleForTesting
   public void removeNoDictionaryColumns(String... noDictionaryColumns) {
     Arrays.asList(noDictionaryColumns).forEach(_noDictionaryColumns::remove);
-<<<<<<< HEAD
-    _dirty = true;
-=======
->>>>>>> b63320e6
+    _dirty = true;
   }
 
   @VisibleForTesting
   public void removeNoDictionaryColumns(Collection<String> noDictionaryColumns) {
     noDictionaryColumns.forEach(_noDictionaryColumns::remove);
-<<<<<<< HEAD
-    _dirty = true;
-=======
->>>>>>> b63320e6
+    _dirty = true;
   }
 
   @VisibleForTesting
   public void addNoDictionaryColumns(String... noDictionaryColumns) {
     _noDictionaryColumns.addAll(Arrays.asList(noDictionaryColumns));
-<<<<<<< HEAD
-    _dirty = true;
-=======
->>>>>>> b63320e6
+    _dirty = true;
   }
 
   @VisibleForTesting
   public void addNoDictionaryColumns(Collection<String> noDictionaryColumns) {
     _noDictionaryColumns.addAll(noDictionaryColumns);
-<<<<<<< HEAD
-    _dirty = true;
-=======
->>>>>>> b63320e6
+    _dirty = true;
   }
 
   /**
@@ -625,12 +593,8 @@
    */
   @VisibleForTesting
   public void setCompressionConfigs(Map<String, ChunkCompressionType> compressionConfigs) {
-<<<<<<< HEAD
-    _compressionConfigs = compressionConfigs;
-    _dirty = true;
-=======
     _compressionConfigs = new HashMap<>(compressionConfigs);
->>>>>>> b63320e6
+    _dirty = true;
   }
 
   /**
@@ -638,28 +602,18 @@
    */
   @VisibleForTesting
   public void setRangeIndexColumns(Set<String> rangeIndexColumns) {
-<<<<<<< HEAD
-    _rangeIndexColumns = rangeIndexColumns;
-    _dirty = true;
-=======
     _rangeIndexColumns = new HashSet<>(rangeIndexColumns);
->>>>>>> b63320e6
+    _dirty = true;
   }
 
   public void addRangeIndexColumns(String... rangeIndexColumns) {
     _rangeIndexColumns.addAll(Arrays.asList(rangeIndexColumns));
-<<<<<<< HEAD
-    _dirty = true;
-=======
->>>>>>> b63320e6
+    _dirty = true;
   }
 
   public void removeRangeIndexColumns(String... rangeIndexColumns) {
     Arrays.asList(rangeIndexColumns).forEach(_rangeIndexColumns::remove);
-<<<<<<< HEAD
-    _dirty = true;
-=======
->>>>>>> b63320e6
+    _dirty = true;
   }
 
   /**
@@ -670,58 +624,38 @@
    */
   @VisibleForTesting
   public void setTextIndexColumns(Set<String> textIndexColumns) {
-<<<<<<< HEAD
-    _textIndexColumns = textIndexColumns;
-    _dirty = true;
-=======
     _textIndexColumns = new HashSet<>(textIndexColumns);
->>>>>>> b63320e6
+    _dirty = true;
   }
 
   @VisibleForTesting
   public void addTextIndexColumns(String... textIndexColumns) {
     _textIndexColumns.addAll(Arrays.asList(textIndexColumns));
-<<<<<<< HEAD
-    _dirty = true;
-=======
->>>>>>> b63320e6
+    _dirty = true;
   }
 
   @VisibleForTesting
   public void removeTextIndexColumns(String... textIndexColumns) {
     Arrays.asList(textIndexColumns).forEach(_textIndexColumns::remove);
-<<<<<<< HEAD
-    _dirty = true;
-=======
->>>>>>> b63320e6
+    _dirty = true;
   }
 
   @VisibleForTesting
   public void setFSTIndexColumns(Set<String> fstIndexColumns) {
-<<<<<<< HEAD
-    _fstIndexColumns = fstIndexColumns;
-    _dirty = true;
-=======
     _fstIndexColumns = new HashSet<>(fstIndexColumns);
->>>>>>> b63320e6
+    _dirty = true;
   }
 
   @VisibleForTesting
   public void addFSTIndexColumns(String... fstIndexColumns) {
     _fstIndexColumns.addAll(Arrays.asList(fstIndexColumns));
-<<<<<<< HEAD
-    _dirty = true;
-=======
->>>>>>> b63320e6
+    _dirty = true;
   }
 
   @VisibleForTesting
   public void removeFSTIndexColumns(String... fstIndexColumns) {
     Arrays.asList(fstIndexColumns).forEach(_fstIndexColumns::remove);
-<<<<<<< HEAD
-    _dirty = true;
-=======
->>>>>>> b63320e6
+    _dirty = true;
   }
 
   @VisibleForTesting
@@ -745,32 +679,20 @@
 
   @VisibleForTesting
   public void setH3IndexConfigs(Map<String, H3IndexConfig> h3IndexConfigs) {
-<<<<<<< HEAD
-    _h3IndexConfigs = h3IndexConfigs;
-    _dirty = true;
-=======
     _h3IndexConfigs = new HashMap<>(h3IndexConfigs);
->>>>>>> b63320e6
+    _dirty = true;
   }
 
   @VisibleForTesting
   public void setBloomFilterConfigs(Map<String, BloomFilterConfig> bloomFilterConfigs) {
-<<<<<<< HEAD
-    _bloomFilterConfigs = bloomFilterConfigs;
-    _dirty = true;
-=======
     _bloomFilterConfigs = new HashMap<>(bloomFilterConfigs);
->>>>>>> b63320e6
+    _dirty = true;
   }
 
   @VisibleForTesting
   public void setOnHeapDictionaryColumns(Set<String> onHeapDictionaryColumns) {
-<<<<<<< HEAD
-    _onHeapDictionaryColumns = onHeapDictionaryColumns;
-    _dirty = true;
-=======
     _onHeapDictionaryColumns = new HashSet<>(onHeapDictionaryColumns);
->>>>>>> b63320e6
+    _dirty = true;
   }
 
   /**
@@ -779,30 +701,20 @@
   @VisibleForTesting
   public void setForwardIndexDisabledColumns(Set<String> forwardIndexDisabledColumns) {
     _forwardIndexDisabledColumns =
-<<<<<<< HEAD
-        forwardIndexDisabledColumns == null ? Collections.emptySet() : forwardIndexDisabledColumns;
-    _dirty = true;
-=======
         forwardIndexDisabledColumns == null ? new HashSet<>() : new HashSet<>(forwardIndexDisabledColumns);
->>>>>>> b63320e6
+    _dirty = true;
   }
 
   @VisibleForTesting
   public void addForwardIndexDisabledColumns(String... forwardIndexDisabledColumns) {
     _forwardIndexDisabledColumns.addAll(Arrays.asList(forwardIndexDisabledColumns));
-<<<<<<< HEAD
-    _dirty = true;
-=======
->>>>>>> b63320e6
+    _dirty = true;
   }
 
   @VisibleForTesting
   public void removeForwardIndexDisabledColumns(String... forwardIndexDisabledColumns) {
     Arrays.asList(forwardIndexDisabledColumns).forEach(_forwardIndexDisabledColumns::remove);
-<<<<<<< HEAD
-    _dirty = true;
-=======
->>>>>>> b63320e6
+    _dirty = true;
   }
 
   public Set<String> getNoDictionaryColumns() {
@@ -1004,12 +916,8 @@
   }
 
   public void setInstanceTierConfigs(Map<String, Map<String, String>> tierConfigs) {
-<<<<<<< HEAD
-    _instanceTierConfigs = tierConfigs;
-    _dirty = true;
-=======
     _instanceTierConfigs = new HashMap<>(tierConfigs);
->>>>>>> b63320e6
+    _dirty = true;
   }
 
   public Map<String, Map<String, String>> getInstanceTierConfigs() {
@@ -1026,7 +934,6 @@
 
   private <K, V> Map<K, V> unmodifiable(Map<K, V> map) {
     return map == null ? null : Collections.unmodifiableMap(map);
-<<<<<<< HEAD
   }
 
   public void addKnownColumns(Set<String> columns) {
@@ -1036,7 +943,5 @@
       _knownColumns.addAll(columns);
     }
     _dirty = true;
-=======
->>>>>>> b63320e6
   }
 }