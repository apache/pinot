/**
 * Licensed to the Apache Software Foundation (ASF) under one
 * or more contributor license agreements.  See the NOTICE file
 * distributed with this work for additional information
 * regarding copyright ownership.  The ASF licenses this file
 * to you under the Apache License, Version 2.0 (the
 * "License"); you may not use this file except in compliance
 * with the License.  You may obtain a copy of the License at
 *
 *   http://www.apache.org/licenses/LICENSE-2.0
 *
 * Unless required by applicable law or agreed to in writing,
 * software distributed under the License is distributed on an
 * "AS IS" BASIS, WITHOUT WARRANTIES OR CONDITIONS OF ANY
 * KIND, either express or implied.  See the License for the
 * specific language governing permissions and limitations
 * under the License.
 */
package org.apache.pinot.segment.local.segment.creator.impl;

import com.google.common.annotations.VisibleForTesting;
import com.google.common.base.Preconditions;
import com.google.common.collect.Maps;
import java.io.File;
import java.io.IOException;
import java.nio.charset.StandardCharsets;
import java.util.HashMap;
import java.util.List;
import java.util.Map;
import java.util.concurrent.TimeUnit;
import java.util.stream.Collectors;
import javax.annotation.Nullable;
import org.apache.commons.configuration.ConfigurationException;
import org.apache.commons.configuration.PropertiesConfiguration;
import org.apache.pinot.common.utils.FileUtils;
import org.apache.pinot.segment.local.io.util.PinotDataBitSet;
import org.apache.pinot.segment.local.segment.creator.impl.fwd.AbstractForwardIndexCreator;
import org.apache.pinot.segment.local.segment.creator.impl.fwd.SameValueForwardIndexCreator;
import org.apache.pinot.segment.local.segment.creator.impl.nullvalue.NullValueVectorCreator;
import org.apache.pinot.segment.local.segment.index.dictionary.DictionaryIndexType;
import org.apache.pinot.segment.local.segment.index.forward.ForwardIndexType;
import org.apache.pinot.segment.spi.V1Constants;
import org.apache.pinot.segment.spi.compression.ChunkCompressionType;
import org.apache.pinot.segment.spi.creator.ColumnIndexCreationInfo;
import org.apache.pinot.segment.spi.creator.IndexCreationContext;
import org.apache.pinot.segment.spi.creator.SegmentCreator;
import org.apache.pinot.segment.spi.creator.SegmentGeneratorConfig;
import org.apache.pinot.segment.spi.index.DictionaryIndexConfig;
import org.apache.pinot.segment.spi.index.FieldIndexConfigs;
import org.apache.pinot.segment.spi.index.ForwardIndexConfig;
import org.apache.pinot.segment.spi.index.IndexCreator;
import org.apache.pinot.segment.spi.index.IndexService;
import org.apache.pinot.segment.spi.index.IndexType;
import org.apache.pinot.segment.spi.index.StandardIndexes;
import org.apache.pinot.segment.spi.index.TextIndexConfig;
import org.apache.pinot.segment.spi.index.creator.ForwardIndexCreator;
import org.apache.pinot.segment.spi.index.creator.SegmentIndexCreationInfo;
import org.apache.pinot.segment.spi.partition.PartitionFunction;
import org.apache.pinot.spi.config.table.IndexConfig;
import org.apache.pinot.spi.config.table.SegmentZKPropsConfig;
import org.apache.pinot.spi.data.DateTimeFieldSpec;
import org.apache.pinot.spi.data.DateTimeFormatSpec;
import org.apache.pinot.spi.data.FieldSpec;
import org.apache.pinot.spi.data.FieldSpec.DataType;
import org.apache.pinot.spi.data.FieldSpec.FieldType;
import org.apache.pinot.spi.data.Schema;
import org.apache.pinot.spi.data.readers.GenericRow;
import org.apache.pinot.spi.utils.TimeUtils;
import org.joda.time.DateTimeZone;
import org.joda.time.Interval;
import org.joda.time.format.DateTimeFormatter;
import org.slf4j.Logger;
import org.slf4j.LoggerFactory;

import static org.apache.pinot.segment.spi.V1Constants.MetadataKeys.Column.*;
import static org.apache.pinot.segment.spi.V1Constants.MetadataKeys.Segment.*;

/**
 * Segment creator which writes data in a columnar form.
 */
// TODO: check resource leaks
public class SegmentColumnarIndexCreator implements SegmentCreator {
  // TODO Refactor class name to match interface name
  private static final Logger LOGGER = LoggerFactory.getLogger(SegmentColumnarIndexCreator.class);
  // Allow at most 512 characters for the metadata property
  private static final int METADATA_PROPERTY_LENGTH_LIMIT = 512;

  private SegmentGeneratorConfig _config;
  private Map<String, ColumnIndexCreationInfo> _indexCreationInfoMap;
  private final Map<String, SegmentDictionaryCreator> _dictionaryCreatorMap = new HashMap<>();
  /**
   * Contains, indexed by column name, the creator associated with each index type.
   *
   * Indexes that are {@link #skipIndexType(IndexType) skipped} are not included here.
   */
  private Map<String, Map<IndexType<?, ?, ?>, IndexCreator>> _creatorsByColAndIndex = new HashMap<>();
  private final Map<String, NullValueVectorCreator> _nullValueVectorCreatorMap = new HashMap<>();
  private String _segmentName;
  private Schema _schema;
  private File _indexDir;
  private int _totalDocs;
  private int _docIdCounter;
  private boolean _nullHandlingEnabled;

  @Override
  public void init(SegmentGeneratorConfig segmentCreationSpec, SegmentIndexCreationInfo segmentIndexCreationInfo,
      Map<String, ColumnIndexCreationInfo> indexCreationInfoMap, Schema schema, File outDir)
      throws Exception {
    _docIdCounter = 0;
    _config = segmentCreationSpec;
    _indexCreationInfoMap = indexCreationInfoMap;

    // Check that the output directory does not exist
    Preconditions.checkState(!outDir.exists(), "Segment output directory: %s already exists", outDir);

    Preconditions.checkState(outDir.mkdirs(), "Failed to create output directory: %s", outDir);
    _indexDir = outDir;

    _schema = schema;
    _totalDocs = segmentIndexCreationInfo.getTotalDocs();
    if (_totalDocs == 0) {
      return;
    }

    Map<String, FieldIndexConfigs> indexConfigs = segmentCreationSpec.getIndexConfigsByColName();

    _creatorsByColAndIndex = Maps.newHashMapWithExpectedSize(indexConfigs.keySet().size());

    for (String columnName : indexConfigs.keySet()) {
      FieldSpec fieldSpec = schema.getFieldSpecFor(columnName);
      if (fieldSpec == null) {
        Preconditions.checkState(schema.hasColumn(columnName),
            "Cannot create inverted index for column: %s because it is not in schema", columnName);
      }
      if (fieldSpec.isVirtualColumn()) {
        LOGGER.warn("Ignoring index creation for virtual column " + columnName);
        continue;
      }

      FieldIndexConfigs originalConfig = indexConfigs.get(columnName);
      ColumnIndexCreationInfo columnIndexCreationInfo = indexCreationInfoMap.get(columnName);
      Preconditions.checkNotNull(columnIndexCreationInfo, "Missing index creation info for column: %s", columnName);
      boolean dictEnabledColumn = createDictionaryForColumn(columnIndexCreationInfo, segmentCreationSpec, fieldSpec);
      Preconditions.checkState(dictEnabledColumn || !originalConfig.getConfig(StandardIndexes.inverted()).isEnabled(),
          "Cannot create inverted index for raw index column: %s", columnName);

      IndexType<ForwardIndexConfig, ?, ForwardIndexCreator> forwardIdx = StandardIndexes.forward();
      boolean forwardIndexDisabled = !originalConfig.getConfig(forwardIdx).isEnabled();

      IndexCreationContext.Common context = IndexCreationContext.builder()
          .withIndexDir(_indexDir)
          .withDictionary(dictEnabledColumn)
          .withFieldSpec(fieldSpec)
          .withTotalDocs(segmentIndexCreationInfo.getTotalDocs())
          .withColumnIndexCreationInfo(columnIndexCreationInfo)
          .withIsOptimizedDictionary(_config.isOptimizeDictionary()
              || _config.isOptimizeDictionaryForMetrics() && fieldSpec.getFieldType() == FieldSpec.FieldType.METRIC)
          .onHeap(segmentCreationSpec.isOnHeap())
<<<<<<< HEAD
          .withforwardIndexDisabled(forwardIndexDisabled)
          .withFixedLength(columnIndexCreationInfo.isFixedLength())
          .withTextCommitOnClose(true)
=======
          .withForwardIndexDisabled(forwardIndexDisabled)
>>>>>>> f6c9f5a2
          .build();

      FieldIndexConfigs config = adaptConfig(columnName, originalConfig, columnIndexCreationInfo, segmentCreationSpec);

      if (dictEnabledColumn) {
        // Create dictionary-encoded index
        // Initialize dictionary creator
        // TODO: Dictionary creator holds all unique values on heap. Consider keeping dictionary instead of creator
        //       which uses off-heap memory.

        DictionaryIndexType dictIdx = DictionaryIndexType.INSTANCE;
        // Index conf should be present if dictEnabledColumn is true. In case it doesn't, getConfig will throw an
        // exception
        DictionaryIndexConfig dictConfig = config.getConfig(dictIdx);
        if (!dictConfig.isEnabled()) {
          throw new IllegalArgumentException("Dictionary index should be enabled");
        }
        SegmentDictionaryCreator creator = dictIdx.createIndexCreator(context, dictConfig);

        try {
          creator.build(context.getSortedUniqueElementsArray());
        } catch (Exception e) {
          LOGGER.error("Error building dictionary for field: {}, cardinality: {}, number of bytes per entry: {}",
              context.getFieldSpec().getName(), context.getCardinality(), creator.getNumBytesPerEntry());
          throw e;
        }

        _dictionaryCreatorMap.put(columnName, creator);
      }

      Map<IndexType<?, ?, ?>, IndexCreator> creatorsByIndex =
          Maps.newHashMapWithExpectedSize(IndexService.getInstance().getAllIndexes().size());
      for (IndexType<?, ?, ?> index : IndexService.getInstance().getAllIndexes()) {
        if (skipIndexType(index)) {
          continue;
        }
        if (config.getConfig(index).isEnabled()) {
          tryCreateCreator(creatorsByIndex, index, context, config);
        }
      }
      // TODO: Remove this when values stored as ForwardIndex stop depending on TextIndex config
      IndexCreator oldFwdCreator = creatorsByIndex.get(forwardIdx);
      if (oldFwdCreator instanceof AbstractForwardIndexCreator) { // this implies that oldFwdCreator != null
        Object fakeForwardValue = calculateAlternativeValue(dictEnabledColumn, config, fieldSpec);
        if (fakeForwardValue != null) {
          AbstractForwardIndexCreator castedOldFwdCreator = (AbstractForwardIndexCreator) oldFwdCreator;
          SameValueForwardIndexCreator fakeValueFwdCreator =
              new SameValueForwardIndexCreator(fakeForwardValue, castedOldFwdCreator);
          creatorsByIndex.put(forwardIdx, fakeValueFwdCreator);
        }
      }
      _creatorsByColAndIndex.put(columnName, creatorsByIndex);
    }

    // Although NullValueVector is implemented as an index, it needs to be treated in a different way than other indexes
    _nullHandlingEnabled = _config.isNullHandlingEnabled();
    if (_nullHandlingEnabled) {
      for (FieldSpec fieldSpec : schema.getAllFieldSpecs()) {
        // Initialize Null value vector map
        String columnName = fieldSpec.getName();
        _nullValueVectorCreatorMap.put(columnName, new NullValueVectorCreator(_indexDir, columnName));
      }
    }
  }

  private FieldIndexConfigs adaptConfig(String columnName, FieldIndexConfigs config,
      ColumnIndexCreationInfo columnIndexCreationInfo, SegmentGeneratorConfig segmentCreationSpec) {
    FieldIndexConfigs.Builder builder = new FieldIndexConfigs.Builder(config);
    // Sorted columns treat the 'forwardIndexDisabled' flag as a no-op
    if (config.getConfig(StandardIndexes.forward()).isEnabled() && columnIndexCreationInfo.isSorted()) {
      builder.add(StandardIndexes.forward(), new ForwardIndexConfig.Builder()
          .withLegacyProperties(segmentCreationSpec.getColumnProperties(), columnName)
          .build());
    }
    // Initialize inverted index creator; skip creating inverted index if sorted
    if (config.getConfig(StandardIndexes.inverted()).isEnabled() && columnIndexCreationInfo.isSorted()) {
      builder.undeclare(StandardIndexes.inverted());
    }
    return builder.build();
  }

  /**
   * Returns true if the given index type has their own construction lifecycle and therefore should not be instantiated
   * in the general index loop and shouldn't be notified of each new column.
   */
  private boolean skipIndexType(IndexType<?, ?, ?> indexType) {
    return indexType == StandardIndexes.nullValueVector() || indexType == StandardIndexes.dictionary();
  }

  /**
   * Creates the {@link IndexCreator} in a type safe way.
   *
   * This code needs to be in a specific method instead of inlined in the main loop in order to be able to use the
   * limited generic capabilities of Java.
   */
  private <C extends IndexConfig> void tryCreateCreator(Map<IndexType<?, ?, ?>, IndexCreator> creatorsByIndex,
      IndexType<C, ?, ?> index, IndexCreationContext.Common context, FieldIndexConfigs fieldIndexConfigs)
      throws Exception {
    C declaration = fieldIndexConfigs.getConfig(index);
    if (declaration.isEnabled() && index.shouldBeCreated(context, fieldIndexConfigs)) {
      creatorsByIndex.put(index, index.createIndexCreator(context, declaration));
    }
  }

  /**
   * Returns true if dictionary should be created for a column, false otherwise.
   * Currently there are two sources for this config:
   * <ul>
   *   <li> ColumnIndexCreationInfo (this is currently hard-coded to always return dictionary). </li>
   *   <li> SegmentGeneratorConfig</li>
   * </ul>
   *
   * This method gives preference to the SegmentGeneratorConfig first.
   *
   * @param info Column index creation info
   * @param config Segment generation config
   * @param spec Field spec for the column
   * @return True if dictionary should be created for the column, false otherwise
   */
  private boolean createDictionaryForColumn(ColumnIndexCreationInfo info, SegmentGeneratorConfig config,
      FieldSpec spec) {
    String column = spec.getName();
    if (config.getRawIndexCreationColumns().contains(column) || config.getRawIndexCompressionType()
        .containsKey(column)) {
      return false;
    }

    if (config.isOptimizeDictionary()) {

      FieldIndexConfigs fieldIndexConfigs = config.getIndexConfigsByColName().get(column);
      // Do not create dictionaries for json or text index columns as they are high-cardinality values almost always
      if ((fieldIndexConfigs.getConfig(StandardIndexes.json()).isEnabled()
          || fieldIndexConfigs.getConfig(StandardIndexes.text()).isEnabled())) {
        return false;
      }

      // Do not create dictionary if index size with dictionary is going to be larger than index size without dictionary
      // This is done to reduce the cost of dictionary for high cardinality columns
      // Off by default and needs optimizeDictionary to be set to true
      if (spec.isSingleValueField() && spec.getDataType().isFixedWidth()) {
        return shouldCreateDictionaryWithinThreshold(info, config, spec);
      }
    }

    if (config.isOptimizeDictionaryForMetrics() && !config.isOptimizeDictionary()) {
      if (spec.isSingleValueField() && spec.getDataType().isFixedWidth() && spec.getFieldType() == FieldType.METRIC) {
        return shouldCreateDictionaryWithinThreshold(info, config, spec);
      }
    }

    return info.isCreateDictionary();
  }

  private boolean shouldCreateDictionaryWithinThreshold(ColumnIndexCreationInfo info,
      SegmentGeneratorConfig config, FieldSpec spec) {
    long dictionarySize = info.getDistinctValueCount() * (long) spec.getDataType().size();
    long forwardIndexSize =
        ((long) info.getTotalNumberOfEntries()
            * PinotDataBitSet.getNumBitsPerValue(info.getDistinctValueCount() - 1) + Byte.SIZE - 1) / Byte.SIZE;

    double indexWithDictSize = dictionarySize + forwardIndexSize;
    double indexWithoutDictSize = info.getTotalNumberOfEntries() * spec.getDataType().size();

    double indexSizeRatio = indexWithoutDictSize / indexWithDictSize;
    if (indexSizeRatio <= config.getNoDictionarySizeRatioThreshold()) {
      return false;
    }
    return info.isCreateDictionary();
  }

  /**
   * @deprecated use {@link ForwardIndexType#getDefaultCompressionType(FieldType)} instead
   */
  @Deprecated
  public static ChunkCompressionType getDefaultCompressionType(FieldType fieldType) {
    return ForwardIndexType.getDefaultCompressionType(fieldType);
  }

  @Override
  public void indexRow(GenericRow row)
      throws IOException {
    for (Map.Entry<String, Map<IndexType<?, ?, ?>, IndexCreator>> byColEntry : _creatorsByColAndIndex.entrySet()) {
      String columnName = byColEntry.getKey();
      Map<IndexType<?, ?, ?>, IndexCreator> creatorsByIndex = byColEntry.getValue();

      FieldSpec fieldSpec = _schema.getFieldSpecFor(columnName);
      SegmentDictionaryCreator dictionaryCreator = _dictionaryCreatorMap.get(columnName);

      Object columnValueToIndex = row.getValue(columnName);
      if (columnValueToIndex == null) {
        throw new RuntimeException("Null value for column:" + columnName);
      }

      if (fieldSpec.isSingleValueField()) {
        indexSingleValueRow(dictionaryCreator, columnValueToIndex, creatorsByIndex);
      } else {
        indexMultiValueRow(dictionaryCreator, (Object[]) columnValueToIndex, creatorsByIndex);
      }
    }

    if (_nullHandlingEnabled) {
      for (Map.Entry<String, NullValueVectorCreator> entry : _nullValueVectorCreatorMap.entrySet()) {
        String columnName = entry.getKey();
        // If row has null value for given column name, add to null value vector
        if (row.isNullValue(columnName)) {
          _nullValueVectorCreatorMap.get(columnName).setNull(_docIdCounter);
        }
      }
    }

    _docIdCounter++;
  }

  private void indexSingleValueRow(SegmentDictionaryCreator dictionaryCreator, Object value,
      Map<IndexType<?, ?, ?>, IndexCreator> creatorsByIndex)
      throws IOException {
    int dictId = dictionaryCreator != null ? dictionaryCreator.indexOfSV(value) : -1;
    for (IndexCreator creator : creatorsByIndex.values()) {
      creator.add(value, dictId);
    }
  }

  private void indexMultiValueRow(SegmentDictionaryCreator dictionaryCreator, Object[] values,
      Map<IndexType<?, ?, ?>, IndexCreator> creatorsByIndex)
      throws IOException {
    int[] dictId = dictionaryCreator != null ? dictionaryCreator.indexOfMV(values) : null;
    for (IndexCreator creator : creatorsByIndex.values()) {
      creator.add(values, dictId);
    }
  }

  @Nullable
  private Object calculateAlternativeValue(boolean dictEnabledColumn, FieldIndexConfigs configs, FieldSpec fieldSpec) {
    if (dictEnabledColumn) {
      return null;
    }
    TextIndexConfig textDeclaration = configs.getConfig(StandardIndexes.text());
    if (!textDeclaration.isEnabled()) {
      return null;
    }

    Object alternativeValue = textDeclaration.getRawValueForTextIndex();

    if (alternativeValue == null) {
      return null;
    } else if (!fieldSpec.isSingleValueField()) {
      if (fieldSpec.getDataType().getStoredType() == FieldSpec.DataType.STRING) {
        if (!(alternativeValue instanceof String[])) {
          alternativeValue = new String[]{String.valueOf(alternativeValue)};
        }
      } else if (fieldSpec.getDataType().getStoredType() == FieldSpec.DataType.BYTES) {
        if (!(alternativeValue instanceof String[])) {
          alternativeValue = new byte[][]{String.valueOf(alternativeValue).getBytes(StandardCharsets.UTF_8)};
        }
      } else {
        throw new RuntimeException("Text Index is only supported for STRING and BYTES stored type");
      }
    }
    return alternativeValue;
  }

  @Override
  public void setSegmentName(String segmentName) {
    _segmentName = segmentName;
  }

  @Override
  public void seal()
      throws ConfigurationException, IOException {
    for (SegmentDictionaryCreator creator : _dictionaryCreatorMap.values()) {
      creator.seal();
    }
    for (NullValueVectorCreator creator : _nullValueVectorCreatorMap.values()) {
      creator.seal();
    }
    for (Map<IndexType<?, ?, ?>, IndexCreator> creatorsByType : _creatorsByColAndIndex.values()) {
      for (IndexCreator creator : creatorsByType.values()) {
        creator.seal();
      }
    }
    writeMetadata();
  }

  private void writeMetadata()
      throws ConfigurationException {
    PropertiesConfiguration properties =
        new PropertiesConfiguration(new File(_indexDir, V1Constants.MetadataKeys.METADATA_FILE_NAME));

    properties.setProperty(SEGMENT_CREATOR_VERSION, _config.getCreatorVersion());
    properties.setProperty(SEGMENT_PADDING_CHARACTER, String.valueOf(V1Constants.Str.DEFAULT_STRING_PAD_CHAR));
    properties.setProperty(SEGMENT_NAME, _segmentName);
    properties.setProperty(TABLE_NAME, _config.getTableName());
    properties.setProperty(DIMENSIONS, _config.getDimensions());
    properties.setProperty(METRICS, _config.getMetrics());
    properties.setProperty(DATETIME_COLUMNS, _config.getDateTimeColumnNames());
    String timeColumnName = _config.getTimeColumnName();
    properties.setProperty(TIME_COLUMN_NAME, timeColumnName);
    properties.setProperty(SEGMENT_TOTAL_DOCS, String.valueOf(_totalDocs));

    // Write time related metadata (start time, end time, time unit)
    if (timeColumnName != null) {
      ColumnIndexCreationInfo timeColumnIndexCreationInfo = _indexCreationInfoMap.get(timeColumnName);
      if (timeColumnIndexCreationInfo != null) {
        long startTime;
        long endTime;
        TimeUnit timeUnit;

        // Use start/end time in config if defined
        if (_config.getStartTime() != null) {
          startTime = Long.parseLong(_config.getStartTime());
          endTime = Long.parseLong(_config.getEndTime());
          timeUnit = Preconditions.checkNotNull(_config.getSegmentTimeUnit());
        } else {
          if (_totalDocs > 0) {
            String startTimeStr = timeColumnIndexCreationInfo.getMin().toString();
            String endTimeStr = timeColumnIndexCreationInfo.getMax().toString();

            if (_config.getTimeColumnType() == SegmentGeneratorConfig.TimeColumnType.SIMPLE_DATE) {
              // For TimeColumnType.SIMPLE_DATE_FORMAT, convert time value into millis since epoch
              // Use DateTimeFormatter from DateTimeFormatSpec to handle default time zone consistently.
              DateTimeFormatSpec formatSpec = _config.getDateTimeFormatSpec();
              Preconditions.checkNotNull(formatSpec, "DateTimeFormatSpec must exist for SimpleDate");
              DateTimeFormatter dateTimeFormatter = formatSpec.getDateTimeFormatter();
              startTime = dateTimeFormatter.parseMillis(startTimeStr);
              endTime = dateTimeFormatter.parseMillis(endTimeStr);
              timeUnit = TimeUnit.MILLISECONDS;
            } else {
              // by default, time column type is TimeColumnType.EPOCH
              startTime = Long.parseLong(startTimeStr);
              endTime = Long.parseLong(endTimeStr);
              timeUnit = Preconditions.checkNotNull(_config.getSegmentTimeUnit());
            }
          } else {
            // No records in segment. Use current time as start/end
            long now = System.currentTimeMillis();
            if (_config.getTimeColumnType() == SegmentGeneratorConfig.TimeColumnType.SIMPLE_DATE) {
              startTime = now;
              endTime = now;
              timeUnit = TimeUnit.MILLISECONDS;
            } else {
              timeUnit = Preconditions.checkNotNull(_config.getSegmentTimeUnit());
              startTime = timeUnit.convert(now, TimeUnit.MILLISECONDS);
              endTime = timeUnit.convert(now, TimeUnit.MILLISECONDS);
            }
          }
        }

        if (!_config.isSkipTimeValueCheck()) {
          Interval timeInterval =
              new Interval(timeUnit.toMillis(startTime), timeUnit.toMillis(endTime), DateTimeZone.UTC);
          Preconditions.checkState(TimeUtils.isValidTimeInterval(timeInterval),
              "Invalid segment start/end time: %s (in millis: %s/%s) for time column: %s, must be between: %s",
              timeInterval, timeInterval.getStartMillis(), timeInterval.getEndMillis(), timeColumnName,
              TimeUtils.VALID_TIME_INTERVAL);
        }

        properties.setProperty(SEGMENT_START_TIME, startTime);
        properties.setProperty(SEGMENT_END_TIME, endTime);
        properties.setProperty(TIME_UNIT, timeUnit);
      }
    }

    for (Map.Entry<String, String> entry : _config.getCustomProperties().entrySet()) {
      properties.setProperty(entry.getKey(), entry.getValue());
    }

    for (Map.Entry<String, ColumnIndexCreationInfo> entry : _indexCreationInfoMap.entrySet()) {
      String column = entry.getKey();
      ColumnIndexCreationInfo columnIndexCreationInfo = entry.getValue();
      SegmentDictionaryCreator dictionaryCreator = _dictionaryCreatorMap.get(column);
      int dictionaryElementSize = (dictionaryCreator != null) ? dictionaryCreator.getNumBytesPerEntry() : 0;
      addColumnMetadataInfo(properties, column, columnIndexCreationInfo, _totalDocs, _schema.getFieldSpecFor(column),
          dictionaryCreator != null, dictionaryElementSize);
    }

    SegmentZKPropsConfig segmentZKPropsConfig = _config.getSegmentZKPropsConfig();
    if (segmentZKPropsConfig != null) {
      properties.setProperty(Realtime.START_OFFSET, segmentZKPropsConfig.getStartOffset());
      properties.setProperty(Realtime.END_OFFSET, segmentZKPropsConfig.getEndOffset());
    }

    properties.save();
  }

  public static void addColumnMetadataInfo(PropertiesConfiguration properties, String column,
      ColumnIndexCreationInfo columnIndexCreationInfo, int totalDocs, FieldSpec fieldSpec, boolean hasDictionary,
      int dictionaryElementSize) {
    int cardinality = columnIndexCreationInfo.getDistinctValueCount();
    properties.setProperty(getKeyFor(column, CARDINALITY), String.valueOf(cardinality));
    properties.setProperty(getKeyFor(column, TOTAL_DOCS), String.valueOf(totalDocs));
    DataType dataType = fieldSpec.getDataType();
    properties.setProperty(getKeyFor(column, DATA_TYPE), String.valueOf(dataType));
    properties.setProperty(getKeyFor(column, BITS_PER_ELEMENT),
        String.valueOf(PinotDataBitSet.getNumBitsPerValue(cardinality - 1)));
    properties.setProperty(getKeyFor(column, DICTIONARY_ELEMENT_SIZE), String.valueOf(dictionaryElementSize));
    properties.setProperty(getKeyFor(column, COLUMN_TYPE), String.valueOf(fieldSpec.getFieldType()));
    properties.setProperty(getKeyFor(column, IS_SORTED), String.valueOf(columnIndexCreationInfo.isSorted()));
    properties.setProperty(getKeyFor(column, HAS_DICTIONARY), String.valueOf(hasDictionary));
    properties.setProperty(getKeyFor(column, IS_SINGLE_VALUED), String.valueOf(fieldSpec.isSingleValueField()));
    properties.setProperty(getKeyFor(column, MAX_MULTI_VALUE_ELEMENTS),
        String.valueOf(columnIndexCreationInfo.getMaxNumberOfMultiValueElements()));
    properties.setProperty(getKeyFor(column, TOTAL_NUMBER_OF_ENTRIES),
        String.valueOf(columnIndexCreationInfo.getTotalNumberOfEntries()));
    properties.setProperty(getKeyFor(column, IS_AUTO_GENERATED),
        String.valueOf(columnIndexCreationInfo.isAutoGenerated()));

    PartitionFunction partitionFunction = columnIndexCreationInfo.getPartitionFunction();
    if (partitionFunction != null) {
      properties.setProperty(getKeyFor(column, PARTITION_FUNCTION), partitionFunction.getName());
      properties.setProperty(getKeyFor(column, NUM_PARTITIONS), columnIndexCreationInfo.getNumPartitions());
      properties.setProperty(getKeyFor(column, PARTITION_VALUES), columnIndexCreationInfo.getPartitions());
      if (columnIndexCreationInfo.getPartitionFunctionConfig() != null) {
        for (Map.Entry<String, String> entry : columnIndexCreationInfo.getPartitionFunctionConfig().entrySet()) {
          properties.setProperty(getKeyFor(column, String.format("%s.%s", PARTITION_FUNCTION_CONFIG, entry.getKey())),
              entry.getValue());
        }
      }
    }

    // datetime field
    if (fieldSpec.getFieldType().equals(FieldType.DATE_TIME)) {
      DateTimeFieldSpec dateTimeFieldSpec = (DateTimeFieldSpec) fieldSpec;
      properties.setProperty(getKeyFor(column, DATETIME_FORMAT), dateTimeFieldSpec.getFormat());
      properties.setProperty(getKeyFor(column, DATETIME_GRANULARITY), dateTimeFieldSpec.getGranularity());
    }

    // NOTE: Min/max could be null for real-time aggregate metrics.
    if (totalDocs > 0) {
      Object min = columnIndexCreationInfo.getMin();
      Object max = columnIndexCreationInfo.getMax();
      if (min != null && max != null) {
        addColumnMinMaxValueInfo(properties, column, min.toString(), max.toString());
      }
    }

    String defaultNullValue = columnIndexCreationInfo.getDefaultNullValue().toString();
    if (isValidPropertyValue(defaultNullValue)) {
      properties.setProperty(getKeyFor(column, DEFAULT_NULL_VALUE), defaultNullValue);
    }
  }

  public static void addColumnMinMaxValueInfo(PropertiesConfiguration properties, String column, String minValue,
      String maxValue) {
    if (isValidPropertyValue(minValue)) {
      properties.setProperty(getKeyFor(column, MIN_VALUE), minValue);
    } else {
      properties.setProperty(getKeyFor(column, MIN_MAX_VALUE_INVALID), true);
    }
    if (isValidPropertyValue(maxValue)) {
      properties.setProperty(getKeyFor(column, MAX_VALUE), maxValue);
    } else {
      properties.setProperty(getKeyFor(column, MIN_MAX_VALUE_INVALID), true);
    }
  }

  /**
   * Helper method to check whether the given value is a valid property value.
   * <p>Value is invalid iff:
   * <ul>
   *   <li>It contains more than 512 characters</li>
   *   <li>It contains leading/trailing whitespace</li>
   *   <li>It contains list separator (',')</li>
   * </ul>
   */
  @VisibleForTesting
  static boolean isValidPropertyValue(String value) {
    int length = value.length();
    if (length == 0) {
      return true;
    }
    if (length > METADATA_PROPERTY_LENGTH_LIMIT) {
      return false;
    }
    if (Character.isWhitespace(value.charAt(0)) || Character.isWhitespace(value.charAt(length - 1))) {
      return false;
    }
    return value.indexOf(',') == -1;
  }

  public static void removeColumnMetadataInfo(PropertiesConfiguration properties, String column) {
    properties.subset(COLUMN_PROPS_KEY_PREFIX + column).clear();
  }

  @Override
  public void close()
      throws IOException {
    List<IndexCreator> creators = _creatorsByColAndIndex.values().stream()
        .flatMap(map -> map.values().stream())
        .collect(Collectors.toList());
    creators.addAll(_nullValueVectorCreatorMap.values());
    creators.addAll(_dictionaryCreatorMap.values());
    FileUtils.close(creators);
  }
}<|MERGE_RESOLUTION|>--- conflicted
+++ resolved
@@ -156,13 +156,9 @@
           .withIsOptimizedDictionary(_config.isOptimizeDictionary()
               || _config.isOptimizeDictionaryForMetrics() && fieldSpec.getFieldType() == FieldSpec.FieldType.METRIC)
           .onHeap(segmentCreationSpec.isOnHeap())
-<<<<<<< HEAD
-          .withforwardIndexDisabled(forwardIndexDisabled)
+          .withForwardIndexDisabled(forwardIndexDisabled)
           .withFixedLength(columnIndexCreationInfo.isFixedLength())
           .withTextCommitOnClose(true)
-=======
-          .withForwardIndexDisabled(forwardIndexDisabled)
->>>>>>> f6c9f5a2
           .build();
 
       FieldIndexConfigs config = adaptConfig(columnName, originalConfig, columnIndexCreationInfo, segmentCreationSpec);
