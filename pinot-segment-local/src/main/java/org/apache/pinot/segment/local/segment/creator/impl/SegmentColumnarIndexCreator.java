--- conflicted
+++ resolved
@@ -27,11 +27,7 @@
 import java.util.HashMap;
 import java.util.List;
 import java.util.Map;
-<<<<<<< HEAD
-=======
-import java.util.Set;
 import java.util.TreeMap;
->>>>>>> 2c5adc82
 import java.util.concurrent.TimeUnit;
 import java.util.stream.Collectors;
 import javax.annotation.Nullable;
@@ -89,12 +85,7 @@
   private static final int METADATA_PROPERTY_LENGTH_LIMIT = 512;
 
   private SegmentGeneratorConfig _config;
-<<<<<<< HEAD
-  private Map<String, ColumnIndexCreationInfo> _indexCreationInfoMap;
-=======
   private TreeMap<String, ColumnIndexCreationInfo> _indexCreationInfoMap;
-  private final IndexCreatorProvider _indexCreatorProvider = IndexingOverrides.getIndexCreatorProvider();
->>>>>>> 2c5adc82
   private final Map<String, SegmentDictionaryCreator> _dictionaryCreatorMap = new HashMap<>();
   /**
    * Contains, indexed by column name, the creator associated with each index type.
