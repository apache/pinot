--- conflicted
+++ resolved
@@ -172,14 +172,10 @@
         DictionaryIndexType dictIdx = DictionaryIndexType.INSTANCE;
         // Index conf should be present if dictEnabledColumn is true. In case it doesn't, getConfig will throw an
         // exception
-<<<<<<< HEAD
-        DictionaryIndexConfig dictConfig = fieldIndexConfigs.getConfig(dictIdx);
+        DictionaryIndexConfig dictConfig = config.getConfig(dictIdx);
         if (!dictConfig.isEnabled()) {
           throw new IllegalArgumentException("Dictionary index should be enabled");
         }
-=======
-        DictionaryIndexConfig dictConfig = config.getConfig(dictIdx).getEnabledConfig();
->>>>>>> 764f625c
         SegmentDictionaryCreator creator = dictIdx.createIndexCreator(context, dictConfig);
 
         try {
