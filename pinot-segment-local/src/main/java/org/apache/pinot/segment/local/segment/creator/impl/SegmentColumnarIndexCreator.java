--- conflicted
+++ resolved
@@ -34,12 +34,8 @@
 import org.apache.commons.configuration.PropertiesConfiguration;
 import org.apache.pinot.common.utils.FileUtils;
 import org.apache.pinot.segment.local.io.util.PinotDataBitSet;
-<<<<<<< HEAD
 import org.apache.pinot.segment.local.segment.creator.impl.fwd.AbstractForwardIndexCreator;
 import org.apache.pinot.segment.local.segment.creator.impl.fwd.SameValueForwardIndexCreator;
-import org.apache.pinot.segment.local.segment.creator.impl.inv.BitSlicedRangeIndexCreator;
-=======
->>>>>>> 855ec6fc
 import org.apache.pinot.segment.local.segment.creator.impl.nullvalue.NullValueVectorCreator;
 import org.apache.pinot.segment.local.segment.index.dictionary.DictionaryIndexType;
 import org.apache.pinot.segment.local.segment.index.forward.ForwardIndexType;
@@ -60,7 +56,6 @@
 import org.apache.pinot.segment.spi.index.TextIndexConfig;
 import org.apache.pinot.segment.spi.index.creator.ForwardIndexCreator;
 import org.apache.pinot.segment.spi.index.creator.SegmentIndexCreationInfo;
-import org.apache.pinot.segment.spi.index.reader.ForwardIndexReader;
 import org.apache.pinot.segment.spi.partition.PartitionFunction;
 import org.apache.pinot.spi.config.table.SegmentZKPropsConfig;
 import org.apache.pinot.spi.data.DateTimeFieldSpec;
@@ -127,16 +122,6 @@
       return;
     }
 
-    // Although NullValueVector is implemented as an index, it needs to be treated in a different way than other indexes
-    _nullHandlingEnabled = _config.isNullHandlingEnabled();
-    if (_nullHandlingEnabled) {
-      for (FieldSpec fieldSpec : schema.getAllFieldSpecs()) {
-        // Initialize Null value vector map
-        String columnName = fieldSpec.getName();
-        _nullValueVectorCreatorMap.put(columnName, new NullValueVectorCreator(_indexDir, columnName));
-      }
-    }
-
     Map<String, FieldIndexConfigs> indexConfigs = segmentCreationSpec.getIndexConfigsByColName();
 
     _creatorsByColAndIndex = Maps.newHashMapWithExpectedSize(indexConfigs.keySet().size());
@@ -144,33 +129,23 @@
     for (String columnName : indexConfigs.keySet()) {
       FieldSpec fieldSpec = schema.getFieldSpecFor(columnName);
       if (fieldSpec == null) {
-        throw new IllegalStateException("Cannot create index for column: " + columnName + " because it is not in "
-            + "schema");
+        Preconditions.checkState(schema.hasColumn(columnName),
+            "Cannot create inverted index for column: %s because it is not in schema", columnName);
       }
       if (fieldSpec.isVirtualColumn()) {
         LOGGER.warn("Ignoring index creation for virtual column " + columnName);
         continue;
       }
 
-      FieldIndexConfigs fieldIndexConfigs = indexConfigs.get(columnName);
+      FieldIndexConfigs originalConfig = indexConfigs.get(columnName);
       ColumnIndexCreationInfo columnIndexCreationInfo = indexCreationInfoMap.get(columnName);
       Preconditions.checkNotNull(columnIndexCreationInfo, "Missing index creation info for column: %s", columnName);
       boolean dictEnabledColumn = createDictionaryForColumn(columnIndexCreationInfo, segmentCreationSpec, fieldSpec);
-
-<<<<<<< HEAD
-      if (!dictEnabledColumn && fieldIndexConfigs.getConfig(StandardIndexes.inverted()).isEnabled()) {
-        throw new IllegalStateException("Cannot create inverted index for raw index column: " + columnName);
-      }
-
-      int rangeIndexVersion = _config.getTableConfig().getIndexingConfig().getRangeIndexVersion();
-      IndexType<ForwardIndexConfig, ForwardIndexReader, ForwardIndexCreator> forwardIdx = StandardIndexes.forward();
-      boolean forwardIndexDisabled = !fieldIndexConfigs.getConfig(forwardIdx).isEnabled();
-
-      validateForwardIndexDisabledIndexCompatibility(fieldIndexConfigs, dictEnabledColumn,
-          columnIndexCreationInfo, rangeIndexVersion, fieldSpec);
-=======
-      boolean forwardIndexDisabled = forwardIndexDisabledColumns.contains(columnName);
->>>>>>> 855ec6fc
+      Preconditions.checkState(dictEnabledColumn || !originalConfig.getConfig(StandardIndexes.inverted()).isEnabled(),
+          "Cannot create inverted index for raw index column: %s", columnName);
+
+      IndexType<ForwardIndexConfig, ?, ForwardIndexCreator> forwardIdx = StandardIndexes.forward();
+      boolean forwardIndexDisabled = !originalConfig.getConfig(forwardIdx).isEnabled();
 
       IndexCreationContext.Common context = IndexCreationContext.builder()
           .withIndexDir(_indexDir)
@@ -185,23 +160,9 @@
           .withFixedLength(columnIndexCreationInfo.isFixedLength())
           .withTextCommitOnClose(true)
           .build();
-<<<<<<< HEAD
-
-=======
-      // Initialize forward index creator
-      ChunkCompressionType chunkCompressionType =
-          dictEnabledColumn ? null : getColumnCompressionType(segmentCreationSpec, fieldSpec);
-      // Sorted columns treat the 'forwardIndexDisabled' flag as a no-op
-      _forwardIndexCreatorMap.put(columnName, (forwardIndexDisabled && !columnIndexCreationInfo.isSorted())
-          ? null : _indexCreatorProvider.newForwardIndexCreator(
-              context.forForwardIndex(chunkCompressionType, segmentCreationSpec.getColumnProperties())));
-
-      // Initialize inverted index creator; skip creating inverted index if sorted
-      if (invertedIndexColumns.contains(columnName) && !columnIndexCreationInfo.isSorted()) {
-        _invertedIndexCreatorMap.put(columnName,
-            _indexCreatorProvider.newInvertedIndexCreator(context.forInvertedIndex()));
-      }
->>>>>>> 855ec6fc
+
+      FieldIndexConfigs config = adaptConfig(columnName, originalConfig, columnIndexCreationInfo, segmentCreationSpec);
+
       if (dictEnabledColumn) {
         // Create dictionary-encoded index
         // Initialize dictionary creator
@@ -211,7 +172,7 @@
         DictionaryIndexType dictIdx = DictionaryIndexType.INSTANCE;
         // Index conf should be present if dictEnabledColumn is true. In case it doesn't, getConfig will throw an
         // exception
-        DictionaryIndexConfig dictConfig = fieldIndexConfigs.getConfig(dictIdx).getEnabledConfig();
+        DictionaryIndexConfig dictConfig = config.getConfig(dictIdx).getEnabledConfig();
         SegmentDictionaryCreator creator = dictIdx.createIndexCreator(context, dictConfig);
 
         try {
@@ -231,14 +192,14 @@
         if (skipIndexType(index)) {
           continue;
         }
-        if (fieldIndexConfigs.getConfig(index).isEnabled()) {
-          tryCreateCreator(creatorsByIndex, index, context, fieldIndexConfigs);
+        if (config.getConfig(index).isEnabled()) {
+          tryCreateCreator(creatorsByIndex, index, context, config);
         }
       }
       // TODO: Remove this when values stored as ForwardIndex stop depending on TextIndex config
       IndexCreator oldFwdCreator = creatorsByIndex.get(forwardIdx);
       if (oldFwdCreator instanceof AbstractForwardIndexCreator) { // this implies that oldFwdCreator != null
-        Object fakeForwardValue = calculateAlternativeValue(dictEnabledColumn, fieldIndexConfigs, fieldSpec);
+        Object fakeForwardValue = calculateAlternativeValue(dictEnabledColumn, config, fieldSpec);
         if (fakeForwardValue != null) {
           AbstractForwardIndexCreator castedOldFwdCreator = (AbstractForwardIndexCreator) oldFwdCreator;
           SameValueForwardIndexCreator fakeValueFwdCreator =
@@ -248,6 +209,32 @@
       }
       _creatorsByColAndIndex.put(columnName, creatorsByIndex);
     }
+
+    // Although NullValueVector is implemented as an index, it needs to be treated in a different way than other indexes
+    _nullHandlingEnabled = _config.isNullHandlingEnabled();
+    if (_nullHandlingEnabled) {
+      for (FieldSpec fieldSpec : schema.getAllFieldSpecs()) {
+        // Initialize Null value vector map
+        String columnName = fieldSpec.getName();
+        _nullValueVectorCreatorMap.put(columnName, new NullValueVectorCreator(_indexDir, columnName));
+      }
+    }
+  }
+
+  private FieldIndexConfigs adaptConfig(String columnName, FieldIndexConfigs config,
+      ColumnIndexCreationInfo columnIndexCreationInfo, SegmentGeneratorConfig segmentCreationSpec) {
+    FieldIndexConfigs.Builder builder = new FieldIndexConfigs.Builder(config);
+    // Sorted columns treat the 'forwardIndexDisabled' flag as a no-op
+    if (config.getConfig(StandardIndexes.forward()).isEnabled() && columnIndexCreationInfo.isSorted()) {
+      builder.add(StandardIndexes.forward(), new ForwardIndexConfig.Builder()
+          .withLegacyProperties(segmentCreationSpec.getColumnProperties(), columnName)
+          .build());
+    }
+    // Initialize inverted index creator; skip creating inverted index if sorted
+    if (config.getConfig(StandardIndexes.inverted()).isEnabled() && columnIndexCreationInfo.isSorted()) {
+      builder.undeclare(StandardIndexes.inverted());
+    }
+    return builder.build();
   }
 
   /**
@@ -274,45 +261,6 @@
   }
 
   /**
-<<<<<<< HEAD
-   * Validates the compatibility of the indexes if the column has the forward index disabled. Throws exceptions due to
-   * compatibility mismatch. The checks performed are:
-   *     - Validate dictionary is enabled.
-   *     - Validate inverted index is enabled.
-   *     - Validate that either no range index exists for column or the range index version is at least 2 and isn't a
-   *       multi-value column (since multi-value defaults to index v1).
-   * TODO(index-spi): Ideally this should be delegated into each index type
-   */
-  private void validateForwardIndexDisabledIndexCompatibility(FieldIndexConfigs fieldIndexConfigs,
-      boolean dictEnabledColumn, ColumnIndexCreationInfo columnIndexCreationInfo, int rangeIndexVersion,
-      FieldSpec fieldSpec) {
-    if (isEnabled(fieldIndexConfigs, StandardIndexes.forward())) {
-      return;
-    }
-    String columnName = fieldSpec.getName();
-
-    Preconditions.checkState(dictEnabledColumn,
-        String.format("Cannot disable forward index for column %s without dictionary", columnName));
-    Preconditions.checkState(isEnabled(fieldIndexConfigs, StandardIndexes.inverted()),
-        String.format("Cannot disable forward index for column %s without inverted index enabled", columnName));
-    if (isEnabled(fieldIndexConfigs, StandardIndexes.range())) {
-      Preconditions.checkState(fieldSpec.isSingleValueField(),
-          String.format("Feature not supported for multi-value columns with range index. Cannot disable forward index "
-              + "for column %s. Disable range index on this column to use this feature", columnName));
-      Preconditions.checkState(rangeIndexVersion == BitSlicedRangeIndexCreator.VERSION,
-          String.format("Feature not supported for single-value columns with range index version < 2. Cannot disable "
-              + "forward index for column %s. Either disable range index or create range index with version >= 2 to "
-              + "use this feature", columnName));
-    }
-  }
-
-  private boolean isEnabled(FieldIndexConfigs fieldIndexConfigs, IndexType<?, ?, ?> indexType) {
-    return fieldIndexConfigs.getConfig(indexType).isEnabled();
-  }
-
-  /**
-=======
->>>>>>> 855ec6fc
    * Returns true if dictionary should be created for a column, false otherwise.
    * Currently there are two sources for this config:
    * <ul>
@@ -402,167 +350,9 @@
       }
 
       if (fieldSpec.isSingleValueField()) {
-<<<<<<< HEAD
         indexSingleValueRow(dictionaryCreator, columnValueToIndex, creatorsByIndex);
       } else {
         indexMultiValueRow(dictionaryCreator, (Object[]) columnValueToIndex, creatorsByIndex);
-=======
-        // Single Value column
-        JsonIndexCreator jsonIndexCreator = _jsonIndexCreatorMap.get(columnName);
-        if (jsonIndexCreator != null) {
-          jsonIndexCreator.add((String) columnValueToIndex);
-        }
-        GeoSpatialIndexCreator h3IndexCreator = _h3IndexCreatorMap.get(columnName);
-        if (h3IndexCreator != null) {
-          h3IndexCreator.add(GeometrySerializer.deserialize((byte[]) columnValueToIndex));
-        }
-        if (dictionaryCreator != null) {
-          // dictionary encoded SV column
-          // get dictID from dictionary
-          int dictId = dictionaryCreator.indexOfSV(columnValueToIndex);
-          // store the docID -> dictID mapping in forward index
-          if (forwardIndexCreator != null) {
-            forwardIndexCreator.putDictId(dictId);
-          }
-          DictionaryBasedInvertedIndexCreator invertedIndexCreator = _invertedIndexCreatorMap.get(columnName);
-          if (invertedIndexCreator != null) {
-            // if inverted index enabled during segment creation,
-            // then store dictID -> docID mapping in inverted index
-            invertedIndexCreator.add(dictId);
-          }
-        } else {
-          // non-dictionary encoded SV column
-          // store the docId -> raw value mapping in forward index
-          if (textIndexCreator != null && !shouldStoreRawValueForTextIndex(columnName)) {
-            // for text index on raw columns, check the config to determine if actual raw value should
-            // be stored or not
-            columnValueToIndex = _columnProperties.get(columnName).get(FieldConfig.TEXT_INDEX_RAW_VALUE);
-            if (columnValueToIndex == null) {
-              columnValueToIndex = FieldConfig.TEXT_INDEX_DEFAULT_RAW_VALUE;
-            }
-          }
-          if (forwardIndexCreator != null) {
-            switch (forwardIndexCreator.getValueType()) {
-              case INT:
-                forwardIndexCreator.putInt((int) columnValueToIndex);
-                break;
-              case LONG:
-                forwardIndexCreator.putLong((long) columnValueToIndex);
-                break;
-              case FLOAT:
-                forwardIndexCreator.putFloat((float) columnValueToIndex);
-                break;
-              case DOUBLE:
-                forwardIndexCreator.putDouble((double) columnValueToIndex);
-                break;
-              case BIG_DECIMAL:
-                forwardIndexCreator.putBigDecimal((BigDecimal) columnValueToIndex);
-                break;
-              case STRING:
-                forwardIndexCreator.putString((String) columnValueToIndex);
-                break;
-              case BYTES:
-                forwardIndexCreator.putBytes((byte[]) columnValueToIndex);
-                break;
-              case JSON:
-                if (columnValueToIndex instanceof String) {
-                  forwardIndexCreator.putString((String) columnValueToIndex);
-                } else if (columnValueToIndex instanceof byte[]) {
-                  forwardIndexCreator.putBytes((byte[]) columnValueToIndex);
-                }
-                break;
-              default:
-                throw new IllegalStateException();
-            }
-          }
-        }
-      } else {
-        if (dictionaryCreator != null) {
-          //dictionary encoded
-          int[] dictIds = dictionaryCreator.indexOfMV(columnValueToIndex);
-          if (forwardIndexCreator != null) {
-            forwardIndexCreator.putDictIdMV(dictIds);
-          }
-          DictionaryBasedInvertedIndexCreator invertedIndexCreator = _invertedIndexCreatorMap.get(columnName);
-          if (invertedIndexCreator != null) {
-            invertedIndexCreator.add(dictIds, dictIds.length);
-          }
-        } else {
-          // for text index on raw columns, check the config to determine if actual raw value should
-          // be stored or not
-          if (forwardIndexCreator != null) {
-            if (textIndexCreator != null && !shouldStoreRawValueForTextIndex(columnName)) {
-              Object value = _columnProperties.get(columnName).get(FieldConfig.TEXT_INDEX_RAW_VALUE);
-              if (value == null) {
-                value = FieldConfig.TEXT_INDEX_DEFAULT_RAW_VALUE;
-              }
-              if (forwardIndexCreator.getValueType().getStoredType() == DataType.STRING) {
-                columnValueToIndex = new String[]{String.valueOf(value)};
-              } else if (forwardIndexCreator.getValueType().getStoredType() == DataType.BYTES) {
-                columnValueToIndex = new byte[][]{String.valueOf(value).getBytes(UTF_8)};
-              } else {
-                throw new RuntimeException("Text Index is only supported for STRING and BYTES stored type");
-              }
-            }
-            Object[] values = (Object[]) columnValueToIndex;
-            int length = values.length;
-            switch (forwardIndexCreator.getValueType()) {
-              case INT:
-                int[] ints = new int[length];
-                for (int i = 0; i < length; i++) {
-                  ints[i] = (Integer) values[i];
-                }
-                forwardIndexCreator.putIntMV(ints);
-                break;
-              case LONG:
-                long[] longs = new long[length];
-                for (int i = 0; i < length; i++) {
-                  longs[i] = (Long) values[i];
-                }
-                forwardIndexCreator.putLongMV(longs);
-                break;
-              case FLOAT:
-                float[] floats = new float[length];
-                for (int i = 0; i < length; i++) {
-                  floats[i] = (Float) values[i];
-                }
-                forwardIndexCreator.putFloatMV(floats);
-                break;
-              case DOUBLE:
-                double[] doubles = new double[length];
-                for (int i = 0; i < length; i++) {
-                  doubles[i] = (Double) values[i];
-                }
-                forwardIndexCreator.putDoubleMV(doubles);
-                break;
-              case STRING:
-                if (values instanceof String[]) {
-                  forwardIndexCreator.putStringMV((String[]) values);
-                } else {
-                  String[] strings = new String[length];
-                  for (int i = 0; i < length; i++) {
-                    strings[i] = (String) values[i];
-                  }
-                  forwardIndexCreator.putStringMV(strings);
-                }
-                break;
-              case BYTES:
-                if (values instanceof byte[][]) {
-                  forwardIndexCreator.putBytesMV((byte[][]) values);
-                } else {
-                  byte[][] bytesArray = new byte[length][];
-                  for (int i = 0; i < length; i++) {
-                    bytesArray[i] = (byte[]) values[i];
-                  }
-                  forwardIndexCreator.putBytesMV(bytesArray);
-                }
-                break;
-              default:
-                throw new IllegalStateException();
-            }
-          }
-        }
->>>>>>> 855ec6fc
       }
     }
 
