/**
 * Licensed to the Apache Software Foundation (ASF) under one
 * or more contributor license agreements.  See the NOTICE file
 * distributed with this work for additional information
 * regarding copyright ownership.  The ASF licenses this file
 * to you under the Apache License, Version 2.0 (the
 * "License"); you may not use this file except in compliance
 * with the License.  You may obtain a copy of the License at
 *
 *   http://www.apache.org/licenses/LICENSE-2.0
 *
 * Unless required by applicable law or agreed to in writing,
 * software distributed under the License is distributed on an
 * "AS IS" BASIS, WITHOUT WARRANTIES OR CONDITIONS OF ANY
 * KIND, either express or implied.  See the License for the
 * specific language governing permissions and limitations
 * under the License.
 */
package org.apache.pinot.segment.local.segment.index.loader;

import com.google.common.base.Preconditions;
import java.io.IOException;
import java.util.HashSet;
import java.util.Set;
import org.apache.pinot.segment.spi.ColumnMetadata;
import org.apache.pinot.segment.spi.creator.IndexCreatorProvider;
import org.apache.pinot.segment.spi.index.StandardIndexes;
import org.apache.pinot.segment.spi.store.SegmentDirectory;
import org.slf4j.Logger;
import org.slf4j.LoggerFactory;


/**
 * Base class for all of the {@link IndexHandler} classes. This class provides a mechanism to rebuild the forward
 * index if the forward index does not exist and is required to rebuild the index of interest. It also handles cleaning
 * up the forward index if temporarily built once all handlers have completed via overriding the
 * postUpdateIndicesCleanup() method. For {@link IndexHandler} classes which do not utilize the forward index or do not
 * need this behavior, the postUpdateIndicesCleanup() method can be overridden to be a no-op.
 */
public abstract class BaseIndexHandler implements IndexHandler {
  private static final Logger LOGGER = LoggerFactory.getLogger(BaseIndexHandler.class);

  protected final IndexLoadingConfig _indexLoadingConfig;
  protected final Set<String> _tmpForwardIndexColumns;
  protected final SegmentDirectory _segmentDirectory;

  public BaseIndexHandler(SegmentDirectory segmentDirectory, IndexLoadingConfig indexLoadingConfig) {
    _segmentDirectory = segmentDirectory;
    _indexLoadingConfig = indexLoadingConfig;
    _tmpForwardIndexColumns = new HashSet<>();
  }

  @Override
  public void postUpdateIndicesCleanup(SegmentDirectory.Writer segmentWriter)
      throws Exception {
    // Delete the forward index for columns which have it disabled. Perform this as a post-processing step after all
    // IndexHandlers have updated their indexes as some of them need to temporarily create a forward index to
    // generate other indexes off of.
    for (String column : _tmpForwardIndexColumns) {
      segmentWriter.removeIndex(column, StandardIndexes.forward());
    }
  }

  protected ColumnMetadata createForwardIndexIfNeeded(SegmentDirectory.Writer segmentWriter,
      String columnName, IndexCreatorProvider indexCreatorProvider, boolean isTemporaryForwardIndex)
      throws IOException {
    if (segmentWriter.hasIndexFor(columnName, StandardIndexes.forward())) {
      LOGGER.info("Forward index already exists for column: {}, skip trying to create it", columnName);
      return _segmentDirectory.getSegmentMetadata().getColumnMetadataFor(columnName);
    }

<<<<<<< HEAD
    // If forward index is disabled it means that it has to be dictionary based and the inverted index must exist.
    Preconditions.checkState(segmentWriter.hasIndexFor(columnName, StandardIndexes.dictionary()),
        String.format("Forward index disabled column %s must have a dictionary", columnName));
    Preconditions.checkState(segmentWriter.hasIndexFor(columnName, StandardIndexes.inverted()),
        String.format("Forward index disabled column %s must have an inverted index", columnName));
=======
    // If forward index is disabled it means that it has to be dictionary based and the inverted index must exist to
    // regenerate it. If either are missing the only way to get the forward index back and potentially use it to
    // generate newly added indexes is to refresh or back-fill the forward index.
    Preconditions.checkState(segmentWriter.hasIndexFor(columnName, ColumnIndexType.DICTIONARY),
        String.format("Forward index disabled column %s must have a dictionary to regenerate the forward index. "
            + "Regeneration of the forward index is required to create new indexes as well. Please refresh or "
            + "back-fill the forward index", columnName));
    Preconditions.checkState(segmentWriter.hasIndexFor(columnName, ColumnIndexType.INVERTED_INDEX),
        String.format("Forward index disabled column %s must have an inverted index to regenerate the forward index. "
            + "Regeneration of the forward index is required to create new indexes as well. Please refresh or "
            + "back-fill the forward index", columnName));
>>>>>>> 669f890a

    LOGGER.info("Rebuilding the forward index for column: {}, is temporary: {}", columnName, isTemporaryForwardIndex);
    InvertedIndexAndDictionaryBasedForwardIndexCreator invertedIndexAndDictionaryBasedForwardIndexCreator =
        new InvertedIndexAndDictionaryBasedForwardIndexCreator(columnName, _segmentDirectory, _indexLoadingConfig,
            segmentWriter, indexCreatorProvider, isTemporaryForwardIndex);
    invertedIndexAndDictionaryBasedForwardIndexCreator.regenerateForwardIndex();

    // Validate that the forward index is created.
    if (!segmentWriter.hasIndexFor(columnName, StandardIndexes.forward())) {
      throw new IOException(String.format("Forward index was not created for column: %s, is temporary: %s", columnName,
          isTemporaryForwardIndex ? "true" : "false"));
    }

    if (isTemporaryForwardIndex) {
      _tmpForwardIndexColumns.add(columnName);
    }

    LOGGER.info("Rebuilt the forward index for column: {}, is temporary: {}", columnName, isTemporaryForwardIndex);

    return _segmentDirectory.getSegmentMetadata().getColumnMetadataFor(columnName);
  }
}<|MERGE_RESOLUTION|>--- conflicted
+++ resolved
@@ -69,25 +69,17 @@
       return _segmentDirectory.getSegmentMetadata().getColumnMetadataFor(columnName);
     }
 
-<<<<<<< HEAD
-    // If forward index is disabled it means that it has to be dictionary based and the inverted index must exist.
-    Preconditions.checkState(segmentWriter.hasIndexFor(columnName, StandardIndexes.dictionary()),
-        String.format("Forward index disabled column %s must have a dictionary", columnName));
-    Preconditions.checkState(segmentWriter.hasIndexFor(columnName, StandardIndexes.inverted()),
-        String.format("Forward index disabled column %s must have an inverted index", columnName));
-=======
     // If forward index is disabled it means that it has to be dictionary based and the inverted index must exist to
     // regenerate it. If either are missing the only way to get the forward index back and potentially use it to
     // generate newly added indexes is to refresh or back-fill the forward index.
-    Preconditions.checkState(segmentWriter.hasIndexFor(columnName, ColumnIndexType.DICTIONARY),
+    Preconditions.checkState(segmentWriter.hasIndexFor(columnName, StandardIndexes.dictionary()),
         String.format("Forward index disabled column %s must have a dictionary to regenerate the forward index. "
             + "Regeneration of the forward index is required to create new indexes as well. Please refresh or "
             + "back-fill the forward index", columnName));
-    Preconditions.checkState(segmentWriter.hasIndexFor(columnName, ColumnIndexType.INVERTED_INDEX),
+    Preconditions.checkState(segmentWriter.hasIndexFor(columnName, StandardIndexes.inverted()),
         String.format("Forward index disabled column %s must have an inverted index to regenerate the forward index. "
             + "Regeneration of the forward index is required to create new indexes as well. Please refresh or "
             + "back-fill the forward index", columnName));
->>>>>>> 669f890a
 
     LOGGER.info("Rebuilding the forward index for column: {}, is temporary: {}", columnName, isTemporaryForwardIndex);
     InvertedIndexAndDictionaryBasedForwardIndexCreator invertedIndexAndDictionaryBasedForwardIndexCreator =
