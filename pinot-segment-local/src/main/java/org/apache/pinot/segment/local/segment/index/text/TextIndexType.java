/**
 * Licensed to the Apache Software Foundation (ASF) under one
 * or more contributor license agreements.  See the NOTICE file
 * distributed with this work for additional information
 * regarding copyright ownership.  The ASF licenses this file
 * to you under the Apache License, Version 2.0 (the
 * "License"); you may not use this file except in compliance
 * with the License.  You may obtain a copy of the License at
 *
 *   http://www.apache.org/licenses/LICENSE-2.0
 *
 * Unless required by applicable law or agreed to in writing,
 * software distributed under the License is distributed on an
 * "AS IS" BASIS, WITHOUT WARRANTIES OR CONDITIONS OF ANY
 * KIND, either express or implied.  See the License for the
 * specific language governing permissions and limitations
 * under the License.
 */

package org.apache.pinot.segment.local.segment.index.text;

import com.google.common.base.Preconditions;
import java.io.File;
import java.io.IOException;
import java.util.Collections;
import java.util.HashMap;
import java.util.List;
import java.util.Map;
import java.util.function.Function;
import java.util.stream.Collectors;
import javax.annotation.Nullable;
import org.apache.pinot.segment.local.segment.creator.impl.text.LuceneTextIndexCreator;
import org.apache.pinot.segment.local.segment.creator.impl.text.NativeTextIndexCreator;
import org.apache.pinot.segment.local.segment.index.loader.ConfigurableFromIndexLoadingConfig;
import org.apache.pinot.segment.local.segment.index.loader.IndexLoadingConfig;
import org.apache.pinot.segment.local.segment.index.loader.invertedindex.TextIndexHandler;
import org.apache.pinot.segment.local.segment.index.readers.text.LuceneTextIndexReader;
import org.apache.pinot.segment.local.segment.index.readers.text.NativeTextIndexReader;
import org.apache.pinot.segment.local.segment.store.TextIndexUtils;
import org.apache.pinot.segment.spi.ColumnMetadata;
import org.apache.pinot.segment.spi.V1Constants;
import org.apache.pinot.segment.spi.creator.IndexCreationContext;
import org.apache.pinot.segment.spi.index.AbstractIndexType;
import org.apache.pinot.segment.spi.index.ColumnConfigDeserializer;
import org.apache.pinot.segment.spi.index.FieldIndexConfigs;
import org.apache.pinot.segment.spi.index.IndexConfigDeserializer;
import org.apache.pinot.segment.spi.index.IndexHandler;
import org.apache.pinot.segment.spi.index.IndexReaderConstraintException;
import org.apache.pinot.segment.spi.index.IndexReaderFactory;
import org.apache.pinot.segment.spi.index.StandardIndexes;
import org.apache.pinot.segment.spi.index.TextIndexConfig;
import org.apache.pinot.segment.spi.index.creator.TextIndexCreator;
import org.apache.pinot.segment.spi.index.reader.TextIndexReader;
import org.apache.pinot.segment.spi.store.SegmentDirectory;
import org.apache.pinot.spi.config.table.FSTType;
import org.apache.pinot.spi.config.table.FieldConfig;
import org.apache.pinot.spi.config.table.TableConfig;
import org.apache.pinot.spi.data.FieldSpec;
import org.apache.pinot.spi.data.Schema;
import org.slf4j.Logger;
import org.slf4j.LoggerFactory;


<<<<<<< HEAD
public class TextIndexType extends AbstractIndexType<TextIndexConfig, TextIndexReader, TextIndexCreator>
    implements ConfigurableFromIndexLoadingConfig<TextIndexConfig> {
  public static final TextIndexType INSTANCE = new TextIndexType();
  private static final Logger LOGGER = LoggerFactory.getLogger(TextIndexType.class);
=======
public class TextIndexType implements IndexType<IndexConfig, IndexReader, IndexCreator> {

  public static final TextIndexType INSTANCE = new TextIndexType();
>>>>>>> 02afd665

  private TextIndexType() {
    super(StandardIndexes.TEXT_ID);
  }

  @Override
  public Class<TextIndexConfig> getIndexConfigClass() {
    return TextIndexConfig.class;
  }

  @Override
  public Map<String, TextIndexConfig> fromIndexLoadingConfig(IndexLoadingConfig indexLoadingConfig) {
    Map<String, Map<String, String>> allColProps = indexLoadingConfig.getColumnProperties();
    return indexLoadingConfig.getTextIndexColumns().stream().collect(Collectors.toMap(
        Function.identity(),
        colName -> new TextIndexConfigBuilder(indexLoadingConfig.getFSTIndexType())
            .withProperties(allColProps.get(colName))
            .build()
    ));
  }

  @Override
  public TextIndexConfig getDefaultConfig() {
    return TextIndexConfig.DISABLED;
  }

  @Override
  public ColumnConfigDeserializer<TextIndexConfig> getDeserializer() {
    return IndexConfigDeserializer.fromIndexes("text", getIndexConfigClass())
        .withExclusiveAlternative((tableConfig, schema) -> {
          List<FieldConfig> fieldConfigList = tableConfig.getFieldConfigList();
          if (fieldConfigList == null) {
            return Collections.emptyMap();
          }
          // TODO(index-spi): This doesn't feel right, but it is here to keep backward compatibility.
          //  If there are two text indexes in two different columns and one explicitly specifies LUCENE and the but
          //  the other specifies native, both are created as native. No error is thrown and no log is shown.
          FSTType fstType = FSTType.LUCENE;
          for (FieldConfig fieldConfig : fieldConfigList) {
            if (fieldConfig.getIndexTypes().contains(FieldConfig.IndexType.TEXT)) {
              Map<String, String> properties = fieldConfig.getProperties();
              if (TextIndexUtils.isFstTypeNative(properties)) {
                fstType = FSTType.NATIVE;
              }
            }
          }
          Map<String, TextIndexConfig> result = new HashMap<>();
          for (FieldConfig fieldConfig : fieldConfigList) {
            if (fieldConfig.getIndexTypes().contains(FieldConfig.IndexType.TEXT)) {
              String column = fieldConfig.getName();
              Map<String, String> properties = fieldConfig.getProperties();
              // TODO(index-spi): This is how the index type should be detected
              FSTType actualFstType = TextIndexUtils.isFstTypeNative(properties) ? FSTType.NATIVE : FSTType.LUCENE;
              if (actualFstType != fstType) {
                LOGGER.warn("Column {} text index is specified as {}, but {} will be used to keep backward guarantees",
                    column, fstType, actualFstType);
              }
              result.put(column, new TextIndexConfigBuilder(fstType).withProperties(properties).build());
            }
          }
          return result;
        });
  }

  @Override
  public TextIndexCreator createIndexCreator(IndexCreationContext context, TextIndexConfig indexConfig)
      throws IOException {
    Preconditions.checkState(context.getFieldSpec().getDataType().getStoredType() == FieldSpec.DataType.STRING,
        "Text index is currently only supported on STRING type columns");
    if (indexConfig.getFstType() == FSTType.NATIVE) {
      return new NativeTextIndexCreator(context.getFieldSpec().getName(), context.getIndexDir(),
          indexConfig.getRawValueForTextIndex(), context.getFieldSpec());
    } else {
      return new LuceneTextIndexCreator(context, indexConfig);
    }
  }

  @Override
  public boolean storedAsBuffer() {
    return false;
  }

  @Override
  public IndexReaderFactory<TextIndexReader> getReaderFactory() {
    return new IndexReaderFactory<TextIndexReader>() {
      @Nullable
      @Override
      public TextIndexReader createIndexReader(SegmentDirectory.Reader segmentReader,
          FieldIndexConfigs fieldIndexConfigs, ColumnMetadata metadata)
          throws IndexReaderConstraintException {
        if (fieldIndexConfigs == null) {
          return null;
        }
        if (metadata.getDataType() != FieldSpec.DataType.STRING) {
          throw new IndexReaderConstraintException(metadata.getColumnName(), TextIndexType.INSTANCE,
              "Text index is currently only supported on STRING type columns");
        }
        File segmentDir = segmentReader.toSegmentDirectory().getPath().toFile();
        FSTType textIndexFSTType = TextIndexUtils.getFSTTypeOfIndex(segmentDir, metadata.getColumnName());
        if (textIndexFSTType == FSTType.NATIVE) {
          // TODO: Support loading native text index from a PinotDataBuffer
          return new NativeTextIndexReader(metadata.getColumnName(), segmentDir);
        }
        TextIndexConfig indexConfig = fieldIndexConfigs.getConfig(TextIndexType.INSTANCE);
        if (!indexConfig.isEnabled()) {
          return null;
        }
        return new LuceneTextIndexReader(metadata.getColumnName(), segmentDir, metadata.getTotalDocs(), indexConfig);
      }
    };
  }

  @Override
  public IndexHandler createIndexHandler(SegmentDirectory segmentDirectory, Map<String, FieldIndexConfigs> configsByCol,
      @Nullable Schema schema, @Nullable TableConfig tableConfig) {
    return new TextIndexHandler(segmentDirectory, configsByCol, tableConfig);
  }

  @Override
  public String getFileExtension(ColumnMetadata columnMetadata) {
    return V1Constants.Indexes.LUCENE_TEXT_INDEX_FILE_EXTENSION;
  }
}<|MERGE_RESOLUTION|>--- conflicted
+++ resolved
@@ -61,16 +61,11 @@
 import org.slf4j.LoggerFactory;
 
 
-<<<<<<< HEAD
 public class TextIndexType extends AbstractIndexType<TextIndexConfig, TextIndexReader, TextIndexCreator>
     implements ConfigurableFromIndexLoadingConfig<TextIndexConfig> {
+
   public static final TextIndexType INSTANCE = new TextIndexType();
   private static final Logger LOGGER = LoggerFactory.getLogger(TextIndexType.class);
-=======
-public class TextIndexType implements IndexType<IndexConfig, IndexReader, IndexCreator> {
-
-  public static final TextIndexType INSTANCE = new TextIndexType();
->>>>>>> 02afd665
 
   private TextIndexType() {
     super(StandardIndexes.TEXT_ID);
