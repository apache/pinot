--- conflicted
+++ resolved
@@ -146,38 +146,8 @@
   }
 
   @Override
-<<<<<<< HEAD
   protected IndexReaderFactory<TextIndexReader> createReaderFactory() {
-    return new IndexReaderFactory<TextIndexReader>() {
-      @Nullable
-      @Override
-      public TextIndexReader createIndexReader(SegmentDirectory.Reader segmentReader,
-          FieldIndexConfigs fieldIndexConfigs, ColumnMetadata metadata)
-          throws IndexReaderConstraintException {
-        if (fieldIndexConfigs == null) {
-          return null;
-        }
-        if (metadata.getDataType() != FieldSpec.DataType.STRING) {
-          throw new IndexReaderConstraintException(metadata.getColumnName(), TextIndexType.INSTANCE,
-              "Text index is currently only supported on STRING type columns");
-        }
-        File segmentDir = segmentReader.toSegmentDirectory().getPath().toFile();
-        FSTType textIndexFSTType = TextIndexUtils.getFSTTypeOfIndex(segmentDir, metadata.getColumnName());
-        if (textIndexFSTType == FSTType.NATIVE) {
-          // TODO: Support loading native text index from a PinotDataBuffer
-          return new NativeTextIndexReader(metadata.getColumnName(), segmentDir);
-        }
-        TextIndexConfig indexConfig = fieldIndexConfigs.getConfig(TextIndexType.INSTANCE);
-        if (!indexConfig.isEnabled()) {
-          return null;
-        }
-        return new LuceneTextIndexReader(metadata.getColumnName(), segmentDir, metadata.getTotalDocs(), indexConfig);
-      }
-    };
-=======
-  public IndexReaderFactory<TextIndexReader> getReaderFactory() {
     return ReaderFactory.INSTANCE;
->>>>>>> b248f7f6
   }
 
   @Override
