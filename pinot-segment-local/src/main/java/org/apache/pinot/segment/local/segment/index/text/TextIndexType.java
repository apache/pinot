--- conflicted
+++ resolved
@@ -19,7 +19,6 @@
 
 package org.apache.pinot.segment.local.segment.index.text;
 
-<<<<<<< HEAD
 import com.google.common.base.Preconditions;
 import java.io.File;
 import java.io.IOException;
@@ -41,13 +40,13 @@
 import org.apache.pinot.segment.spi.ColumnMetadata;
 import org.apache.pinot.segment.spi.V1Constants;
 import org.apache.pinot.segment.spi.creator.IndexCreationContext;
+import org.apache.pinot.segment.spi.index.AbstractIndexType;
 import org.apache.pinot.segment.spi.index.ColumnConfigDeserializer;
 import org.apache.pinot.segment.spi.index.FieldIndexConfigs;
 import org.apache.pinot.segment.spi.index.IndexConfigDeserializer;
 import org.apache.pinot.segment.spi.index.IndexHandler;
 import org.apache.pinot.segment.spi.index.IndexReaderConstraintException;
 import org.apache.pinot.segment.spi.index.IndexReaderFactory;
-import org.apache.pinot.segment.spi.index.IndexType;
 import org.apache.pinot.segment.spi.index.TextIndexConfig;
 import org.apache.pinot.segment.spi.index.creator.TextIndexCreator;
 import org.apache.pinot.segment.spi.index.reader.TextIndexReader;
@@ -61,28 +60,8 @@
 import org.slf4j.LoggerFactory;
 
 
-public class TextIndexType implements IndexType<TextIndexConfig, TextIndexReader, TextIndexCreator>,
-                                      ConfigurableFromIndexLoadingConfig<TextIndexConfig> {
-=======
-import java.util.Map;
-import javax.annotation.Nullable;
-import org.apache.pinot.segment.spi.ColumnMetadata;
-import org.apache.pinot.segment.spi.V1Constants;
-import org.apache.pinot.segment.spi.creator.IndexCreationContext;
-import org.apache.pinot.segment.spi.index.FieldIndexConfigs;
-import org.apache.pinot.segment.spi.index.IndexCreator;
-import org.apache.pinot.segment.spi.index.IndexHandler;
-import org.apache.pinot.segment.spi.index.IndexReader;
-import org.apache.pinot.segment.spi.index.IndexReaderFactory;
-import org.apache.pinot.segment.spi.index.IndexType;
-import org.apache.pinot.segment.spi.store.SegmentDirectory;
-import org.apache.pinot.spi.config.table.IndexConfig;
-import org.apache.pinot.spi.config.table.TableConfig;
-import org.apache.pinot.spi.data.Schema;
-
-
-public class TextIndexType implements IndexType<IndexConfig, IndexReader, IndexCreator> {
->>>>>>> 257e2b48
+public class TextIndexType extends AbstractIndexType<TextIndexConfig, TextIndexReader, TextIndexCreator>
+    implements ConfigurableFromIndexLoadingConfig<TextIndexConfig> {
   public static final TextIndexType INSTANCE = new TextIndexType();
   private static final Logger LOGGER = LoggerFactory.getLogger(TextIndexType.class);
 
@@ -95,12 +74,6 @@
   }
 
   @Override
-  public Class<IndexConfig> getIndexConfigClass() {
-    return IndexConfig.class;
-  }
-
-  @Override
-<<<<<<< HEAD
   public Class<TextIndexConfig> getIndexConfigClass() {
     return TextIndexConfig.class;
   }
@@ -175,32 +148,6 @@
   @Override
   public String toString() {
     return getId();
-=======
-  public IndexConfig getDefaultConfig() {
-    return IndexConfig.DISABLED;
-  }
-
-  @Override
-  public IndexConfig getConfig(TableConfig tableConfig, Schema schema) {
-    throw new UnsupportedOperationException();
-  }
-
-  @Override
-  public IndexCreator createIndexCreator(IndexCreationContext context, IndexConfig indexConfig)
-      throws Exception {
-    throw new UnsupportedOperationException();
-  }
-
-  @Override
-  public IndexReaderFactory<IndexReader> getReaderFactory() {
-    throw new UnsupportedOperationException();
-  }
-
-  @Override
-  public IndexHandler createIndexHandler(SegmentDirectory segmentDirectory, Map<String, FieldIndexConfigs> configsByCol,
-      @Nullable Schema schema, @Nullable TableConfig tableConfig) {
-    throw new UnsupportedOperationException();
->>>>>>> 257e2b48
   }
 
   @Override
@@ -213,8 +160,8 @@
     return new IndexReaderFactory<TextIndexReader>() {
       @Nullable
       @Override
-      public TextIndexReader read(SegmentDirectory.Reader segmentReader, FieldIndexConfigs fieldIndexConfigs,
-          ColumnMetadata metadata)
+      public TextIndexReader createIndexReader(SegmentDirectory.Reader segmentReader,
+          FieldIndexConfigs fieldIndexConfigs, ColumnMetadata metadata)
           throws IndexReaderConstraintException {
         if (fieldIndexConfigs == null) {
           return null;
@@ -248,9 +195,4 @@
   public String getFileExtension(ColumnMetadata columnMetadata) {
     return V1Constants.Indexes.LUCENE_TEXT_INDEX_FILE_EXTENSION;
   }
-
-  @Override
-  public String toString() {
-    return getId();
-  }
 }