--- conflicted
+++ resolved
@@ -53,14 +53,11 @@
   // TODO: This method is here for compatibility reasons, should be removed in future PRs
   @Deprecated
   public OnHeapGuavaBloomFilterCreator(File indexDir, String columnName, int cardinality,
-<<<<<<< HEAD
-=======
       BloomFilterConfig bloomFilterConfig) {
     this(indexDir, columnName, cardinality, bloomFilterConfig, null);
   }
 
   public OnHeapGuavaBloomFilterCreator(File indexDir, String columnName, int cardinality,
->>>>>>> 257e2b48
       BloomFilterConfig bloomFilterConfig, FieldSpec.DataType dataType) {
     _dataType = dataType;
     _bloomFilterFile = new File(indexDir, columnName + V1Constants.Indexes.BLOOM_FILTER_FILE_EXTENSION);
