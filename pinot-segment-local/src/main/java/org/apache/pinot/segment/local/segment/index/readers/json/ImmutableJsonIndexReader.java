/**
 * Licensed to the Apache Software Foundation (ASF) under one
 * or more contributor license agreements.  See the NOTICE file
 * distributed with this work for additional information
 * regarding copyright ownership.  The ASF licenses this file
 * to you under the Apache License, Version 2.0 (the
 * "License"); you may not use this file except in compliance
 * with the License.  You may obtain a copy of the License at
 *
 *   http://www.apache.org/licenses/LICENSE-2.0
 *
 * Unless required by applicable law or agreed to in writing,
 * software distributed under the License is distributed on an
 * "AS IS" BASIS, WITHOUT WARRANTIES OR CONDITIONS OF ANY
 * KIND, either express or implied.  See the License for the
 * specific language governing permissions and limitations
 * under the License.
 */
package org.apache.pinot.segment.local.segment.index.readers.json;

import com.google.common.base.Preconditions;
import it.unimi.dsi.fastutil.ints.Int2ObjectOpenHashMap;
import java.nio.ByteOrder;
import java.util.ArrayList;
import java.util.Comparator;
import java.util.HashMap;
import java.util.List;
import java.util.Map;
<<<<<<< HEAD
import java.util.PriorityQueue;
import java.util.regex.Pattern;
import javax.annotation.Nullable;
import org.apache.commons.lang3.tuple.Pair;
=======
import java.util.regex.Pattern;
>>>>>>> c7cc8216
import org.apache.pinot.common.request.context.ExpressionContext;
import org.apache.pinot.common.request.context.FilterContext;
import org.apache.pinot.common.request.context.RequestContextUtils;
import org.apache.pinot.common.request.context.predicate.EqPredicate;
import org.apache.pinot.common.request.context.predicate.InPredicate;
import org.apache.pinot.common.request.context.predicate.NotEqPredicate;
import org.apache.pinot.common.request.context.predicate.NotInPredicate;
import org.apache.pinot.common.request.context.predicate.Predicate;
import org.apache.pinot.common.request.context.predicate.RangePredicate;
import org.apache.pinot.common.request.context.predicate.RegexpLikePredicate;
import org.apache.pinot.segment.local.segment.creator.impl.inv.json.BaseJsonIndexCreator;
import org.apache.pinot.segment.local.segment.index.readers.BitmapInvertedIndexReader;
import org.apache.pinot.segment.local.segment.index.readers.StringDictionary;
import org.apache.pinot.segment.spi.index.creator.JsonIndexCreator;
import org.apache.pinot.segment.spi.index.reader.JsonIndexReader;
import org.apache.pinot.segment.spi.memory.PinotDataBuffer;
import org.apache.pinot.spi.data.FieldSpec;
import org.apache.pinot.spi.exception.BadQueryRequestException;
import org.apache.pinot.spi.utils.JsonUtils;
import org.apache.pinot.sql.parsers.CalciteSqlParser;
import org.roaringbitmap.IntConsumer;
import org.roaringbitmap.PeekableIntIterator;
import org.roaringbitmap.RoaringBitmap;
import org.roaringbitmap.buffer.ImmutableRoaringBitmap;
import org.roaringbitmap.buffer.MutableRoaringBitmap;


/**
 * Reader for json index.
 */
public class ImmutableJsonIndexReader implements JsonIndexReader {
  // NOTE: Use long type for _numDocs to comply with the RoaringBitmap APIs.
  private final long _numDocs;
  private final int _version;
  private final StringDictionary _dictionary;
  private final BitmapInvertedIndexReader _invertedIndex;
  private final long _numFlattenedDocs;
  private final PinotDataBuffer _docIdMapping;

  public ImmutableJsonIndexReader(PinotDataBuffer dataBuffer, int numDocs) {
    _numDocs = numDocs;
    _version = dataBuffer.getInt(0);
    Preconditions.checkState(_version == BaseJsonIndexCreator.VERSION_1 || _version == BaseJsonIndexCreator.VERSION_2,
        "Unsupported json index version: %s", _version);

    int maxValueLength = dataBuffer.getInt(4);
    long dictionaryLength = dataBuffer.getLong(8);
    long invertedIndexLength = dataBuffer.getLong(16);
    long docIdMappingLength = dataBuffer.getLong(24);

    long dictionaryStartOffset = BaseJsonIndexCreator.HEADER_LENGTH;
    long dictionaryEndOffset = dictionaryStartOffset + dictionaryLength;
    _dictionary =
        new StringDictionary(dataBuffer.view(dictionaryStartOffset, dictionaryEndOffset, ByteOrder.BIG_ENDIAN), 0,
            maxValueLength);
    long invertedIndexEndOffset = dictionaryEndOffset + invertedIndexLength;
    _invertedIndex = new BitmapInvertedIndexReader(
        dataBuffer.view(dictionaryEndOffset, invertedIndexEndOffset, ByteOrder.BIG_ENDIAN), _dictionary.length());
    long docIdMappingEndOffset = invertedIndexEndOffset + docIdMappingLength;
    _numFlattenedDocs = (docIdMappingLength / Integer.BYTES);
    _docIdMapping = dataBuffer.view(invertedIndexEndOffset, docIdMappingEndOffset, ByteOrder.LITTLE_ENDIAN);
  }

  @Override
  public MutableRoaringBitmap getMatchingDocIds(String filterString) {
    FilterContext filter;
    try {
      filter = RequestContextUtils.getFilter(CalciteSqlParser.compileToExpression(filterString));
      Preconditions.checkArgument(!filter.isConstant());
    } catch (Exception e) {
      throw new BadQueryRequestException("Invalid json match filter: " + filterString);
    }

    if (filter.getType() == FilterContext.Type.PREDICATE && isExclusive(filter.getPredicate().getType())) {
      // Handle exclusive predicate separately because the flip can only be applied to the unflattened doc ids in order
      // to get the correct result, and it cannot be nested
      MutableRoaringBitmap matchingFlattenedDocIds = getMatchingFlattenedDocIds(filter.getPredicate());
      MutableRoaringBitmap matchingDocIds = new MutableRoaringBitmap();
      matchingFlattenedDocIds.forEach((IntConsumer) flattenedDocId -> matchingDocIds.add(getDocId(flattenedDocId)));
      matchingDocIds.flip(0, _numDocs);
      return matchingDocIds;
    } else {
      MutableRoaringBitmap matchingFlattenedDocIds = getMatchingFlattenedDocIds(filter);
      MutableRoaringBitmap matchingDocIds = new MutableRoaringBitmap();
      matchingFlattenedDocIds.forEach((IntConsumer) flattenedDocId -> matchingDocIds.add(getDocId(flattenedDocId)));
      return matchingDocIds;
    }
  }

  /**
   * Returns {@code true} if the given predicate type is exclusive for json_match calculation, {@code false} otherwise.
   */
  private boolean isExclusive(Predicate.Type predicateType) {
    return predicateType == Predicate.Type.NOT_EQ || predicateType == Predicate.Type.NOT_IN
        || predicateType == Predicate.Type.IS_NULL;
  }

  /**
   * Returns the matching flattened doc ids for the given filter.
   */
  private MutableRoaringBitmap getMatchingFlattenedDocIds(FilterContext filter) {
    return getMatchingFlattenedDocIds(filter, false);
  }

  /**
   * When operator requires flattened doc IDs (eg: jsonExtractIndexArray), nested exclusive predicates are allowed.
   * When operator requires unflattened doc IDs, nested exclusive predicates are not allowed.
   */
  private MutableRoaringBitmap getMatchingFlattenedDocIds(FilterContext filter,
      boolean allowNestedExclusivePredicates) {
    switch (filter.getType()) {
      case AND: {
        List<FilterContext> children = filter.getChildren();
        int numChildren = children.size();
        MutableRoaringBitmap matchingDocIds =
            getMatchingFlattenedDocIds(children.get(0), allowNestedExclusivePredicates);
        for (int i = 1; i < numChildren; i++) {
          matchingDocIds.and(getMatchingFlattenedDocIds(children.get(i), allowNestedExclusivePredicates));
        }
        return matchingDocIds;
      }
      case OR: {
        List<FilterContext> children = filter.getChildren();
        int numChildren = children.size();
        MutableRoaringBitmap matchingDocIds =
            getMatchingFlattenedDocIds(children.get(0), allowNestedExclusivePredicates);
        for (int i = 1; i < numChildren; i++) {
          matchingDocIds.or(getMatchingFlattenedDocIds(children.get(i), allowNestedExclusivePredicates));
        }
        return matchingDocIds;
      }
      case PREDICATE: {
        Predicate predicate = filter.getPredicate();

        if (!allowNestedExclusivePredicates) {
          Preconditions.checkArgument(!isExclusive(predicate.getType()), "Exclusive predicate: %s cannot be nested",
              predicate);
        }

        MutableRoaringBitmap matchingFlattenedDocs = getMatchingFlattenedDocIds(predicate);
        if (isExclusive(predicate.getType())) {
          matchingFlattenedDocs.flip(0L, _numFlattenedDocs);
        }
        return matchingFlattenedDocs;
      }
      default:
        throw new IllegalStateException();
    }
  }

  /**
   * Returns the matching flattened doc ids for the given predicate.
   * <p>Exclusive predicate is handled as the inclusive predicate, and the caller should flip the unflattened doc ids in
   * order to get the correct exclusive predicate result.
   */
  private MutableRoaringBitmap getMatchingFlattenedDocIds(Predicate predicate) {
    ExpressionContext lhs = predicate.getLhs();
    Preconditions.checkArgument(lhs.getType() == ExpressionContext.Type.IDENTIFIER,
        "Left-hand side of the predicate must be an identifier, got: %s (%s). Put double quotes around the identifier"
            + " if needed.", lhs, lhs.getType());
    String key = lhs.getIdentifier();

    MutableRoaringBitmap matchingDocIds = null;
    if (_version == BaseJsonIndexCreator.VERSION_2) {
      // Support 2 formats:
      // - JSONPath format (e.g. "$.a[1].b"='abc', "$[0]"=1, "$"='abc')
      // - Legacy format (e.g. "a[1].b"='abc')
      if (key.charAt(0) == '$') {
        key = key.substring(1);
      } else {
        key = JsonUtils.KEY_SEPARATOR + key;
      }

      // Process the array index within the key if exists
      // E.g. "[*]"=1 -> "."='1'
      // E.g. "[0]"=1 -> ".$index"='0' && "."='1'
      // E.g. "[0][1]"=1 -> ".$index"='0' && "..$index"='1' && ".."='1'
      // E.g. ".foo[*].bar[*].foobar"='abc' -> ".foo..bar..foobar"='abc'
      // E.g. ".foo[0].bar[1].foobar"='abc' -> ".foo.$index"='0' && ".foo..bar.$index"='1' && ".foo..bar..foobar"='abc'
      // E.g. ".foo[0][1].bar"='abc' -> ".foo.$index"='0' && ".foo..$index"='1' && ".foo...bar"='abc'
      int leftBracketIndex;
      while ((leftBracketIndex = key.indexOf('[')) >= 0) {
        int rightBracketIndex = key.indexOf(']', leftBracketIndex + 2);
        Preconditions.checkArgument(rightBracketIndex > 0, "Missing right bracket in key: %s", key);

        String leftPart = key.substring(0, leftBracketIndex);
        String arrayIndex = key.substring(leftBracketIndex + 1, rightBracketIndex);
        String rightPart = key.substring(rightBracketIndex + 1);

        if (!arrayIndex.equals(JsonUtils.WILDCARD)) {
          // "[0]"=1 -> ".$index"='0' && "."='1'
          // ".foo[1].bar"='abc' -> ".foo.$index"=1 && ".foo..bar"='abc'
          String searchKey =
              leftPart + JsonUtils.ARRAY_INDEX_KEY + JsonIndexCreator.KEY_VALUE_SEPARATOR + arrayIndex;
          int dictId = _dictionary.indexOf(searchKey);
          if (dictId >= 0) {
            ImmutableRoaringBitmap docIds = _invertedIndex.getDocIds(dictId);
            if (matchingDocIds == null) {
              matchingDocIds = docIds.toMutableRoaringBitmap();
            } else {
              matchingDocIds.and(docIds);
            }
          } else {
            return new MutableRoaringBitmap();
          }
        }

        key = leftPart + JsonUtils.KEY_SEPARATOR + rightPart;
      }
    } else {
      // For V1 backward-compatibility

      // Support 2 formats:
      // - JSONPath format (e.g. "$.a[1].b"='abc', "$[0]"=1, "$"='abc')
      // - Legacy format (e.g. "a[1].b"='abc')
      if (key.startsWith("$.")) {
        key = key.substring(2);
      }

      // Process the array index within the key if exists
      // E.g. "foo[0].bar[1].foobar"='abc' -> "foo.$index"=0 && "foo.bar.$index"=1 && "foo.bar.foobar"='abc'
      int leftBracketIndex;
      while ((leftBracketIndex = key.indexOf('[')) > 0) {
        int rightBracketIndex = key.indexOf(']', leftBracketIndex + 2);
        Preconditions.checkArgument(rightBracketIndex > 0, "Missing right bracket in key: %s", key);

        String leftPart = key.substring(0, leftBracketIndex);
        String arrayIndex = key.substring(leftBracketIndex + 1, rightBracketIndex);
        String rightPart = key.substring(rightBracketIndex + 1);

        if (!arrayIndex.equals(JsonUtils.WILDCARD)) {
          // "foo[1].bar"='abc' -> "foo.$index"=1 && "foo.bar"='abc'
          String searchKey =
              leftPart + JsonUtils.ARRAY_INDEX_KEY + JsonIndexCreator.KEY_VALUE_SEPARATOR + arrayIndex;
          int dictId = _dictionary.indexOf(searchKey);
          if (dictId >= 0) {
            ImmutableRoaringBitmap docIds = _invertedIndex.getDocIds(dictId);
            if (matchingDocIds == null) {
              matchingDocIds = docIds.toMutableRoaringBitmap();
            } else {
              matchingDocIds.and(docIds);
            }
          } else {
            return new MutableRoaringBitmap();
          }
        }

        key = leftPart + rightPart;
      }
    }

    Predicate.Type predicateType = predicate.getType();
    if (predicateType == Predicate.Type.EQ || predicateType == Predicate.Type.NOT_EQ) {
      String value = predicateType == Predicate.Type.EQ ? ((EqPredicate) predicate).getValue()
          : ((NotEqPredicate) predicate).getValue();
      String keyValuePair = key + JsonIndexCreator.KEY_VALUE_SEPARATOR + value;
      int dictId = _dictionary.indexOf(keyValuePair);
      if (dictId >= 0) {
        ImmutableRoaringBitmap matchingDocIdsForKeyValuePair = _invertedIndex.getDocIds(dictId);
        if (matchingDocIds == null) {
          matchingDocIds = matchingDocIdsForKeyValuePair.toMutableRoaringBitmap();
        } else {
          matchingDocIds.and(matchingDocIdsForKeyValuePair);
        }
        return matchingDocIds;
      } else {
        return new MutableRoaringBitmap();
      }
    } else if (predicateType == Predicate.Type.IN || predicateType == Predicate.Type.NOT_IN) {
      List<String> values = predicateType == Predicate.Type.IN ? ((InPredicate) predicate).getValues()
          : ((NotInPredicate) predicate).getValues();
      MutableRoaringBitmap matchingDocIdsForKeyValuePairs = new MutableRoaringBitmap();
      for (String value : values) {
        String keyValuePair = key + JsonIndexCreator.KEY_VALUE_SEPARATOR + value;
        int dictId = _dictionary.indexOf(keyValuePair);
        if (dictId >= 0) {
          matchingDocIdsForKeyValuePairs.or(_invertedIndex.getDocIds(dictId));
        }
      }
      if (matchingDocIds == null) {
        matchingDocIds = matchingDocIdsForKeyValuePairs;
      } else {
        matchingDocIds.and(matchingDocIdsForKeyValuePairs);
      }
      return matchingDocIds;
    } else if (predicateType == Predicate.Type.IS_NOT_NULL || predicateType == Predicate.Type.IS_NULL) {
      int dictId = _dictionary.indexOf(key);
      if (dictId >= 0) {
        ImmutableRoaringBitmap matchingDocIdsForKey = _invertedIndex.getDocIds(dictId);
        if (matchingDocIds == null) {
          matchingDocIds = matchingDocIdsForKey.toMutableRoaringBitmap();
        } else {
          matchingDocIds.and(matchingDocIdsForKey);
        }
        return matchingDocIds;
      } else {
        return new MutableRoaringBitmap();
      }
    } else if (predicateType == Predicate.Type.REGEXP_LIKE) {
      Pattern pattern = ((RegexpLikePredicate) predicate).getPattern();
      int[] dictIds = getDictIdRangeForKey(key);

      MutableRoaringBitmap result = null;
      for (int dictId = dictIds[0]; dictId < dictIds[1]; dictId++) {
        String value = _dictionary.getStringValue(dictId).substring(key.length() + 1);
        if (pattern.matcher(value).matches()) {
          if (result == null) {
            result = _invertedIndex.getDocIds(dictId).toMutableRoaringBitmap();
          } else {
            result.or(_invertedIndex.getDocIds(dictId));
          }
        }
      }
      if (result == null) {
        return new MutableRoaringBitmap();
      } else {
        if (matchingDocIds == null) {
          return result;
        } else {
          matchingDocIds.and(result);
          return matchingDocIds;
        }
      }
    } else if (predicateType == Predicate.Type.RANGE) {
      RangePredicate rangePredicate = (RangePredicate) predicate;
      FieldSpec.DataType rangeDataType = rangePredicate.getRangeDataType();
<<<<<<< HEAD
=======
      // Simplify to only support numeric and string types
      if (rangeDataType.isNumeric()) {
        rangeDataType = FieldSpec.DataType.DOUBLE;
      } else {
        rangeDataType = FieldSpec.DataType.STRING;
      }

>>>>>>> c7cc8216
      boolean lowerUnbounded = rangePredicate.getLowerBound().equals(RangePredicate.UNBOUNDED);
      boolean upperUnbounded = rangePredicate.getUpperBound().equals(RangePredicate.UNBOUNDED);
      boolean lowerInclusive = lowerUnbounded || rangePredicate.isLowerInclusive();
      boolean upperInclusive = upperUnbounded || rangePredicate.isUpperInclusive();
      Object lowerBound = lowerUnbounded ? null : rangeDataType.convert(rangePredicate.getLowerBound());
      Object upperBound = upperUnbounded ? null : rangeDataType.convert(rangePredicate.getUpperBound());

      int[] dictIds = getDictIdRangeForKey(key);
      MutableRoaringBitmap result = null;
      for (int dictId = dictIds[0]; dictId < dictIds[1]; dictId++) {
        String value = _dictionary.getStringValue(dictId).substring(key.length() + 1);
        Object valueObj = rangeDataType.convert(value);
        boolean lowerCompareResult =
            lowerUnbounded || (lowerInclusive ? rangeDataType.compare(valueObj, lowerBound) >= 0
                : rangeDataType.compare(valueObj, lowerBound) > 0);
        boolean upperCompareResult =
            upperUnbounded || (upperInclusive ? rangeDataType.compare(valueObj, upperBound) <= 0
                : rangeDataType.compare(valueObj, upperBound) < 0);

        if (lowerCompareResult && upperCompareResult) {
          if (result == null) {
            result = _invertedIndex.getDocIds(dictId).toMutableRoaringBitmap();
          } else {
            result.or(_invertedIndex.getDocIds(dictId));
          }
        }
      }

      if (result == null) {
        return new MutableRoaringBitmap();
      } else {
        if (matchingDocIds == null) {
          return result;
        } else {
          matchingDocIds.and(result);
          return matchingDocIds;
        }
      }
    } else {
      throw new IllegalStateException("Unsupported json_match predicate type: " + predicate);
    }
  }

  private int getDocId(int flattenedDocId) {
    return _docIdMapping.getInt((long) flattenedDocId << 2);
  }

  @Override
  public Map<String, RoaringBitmap> getMatchingDocsMap(String key) {
    Map<String, RoaringBitmap> matchingDocsMap = new HashMap<>();
    int[] dictIds = getDictIdRangeForKey(key);

    for (int dictId = dictIds[0]; dictId < dictIds[1]; dictId++) {
      // get docIds from posting list, convert these to the actual docIds
      ImmutableRoaringBitmap flattenedDocIds = _invertedIndex.getDocIds(dictId);
      PeekableIntIterator it = flattenedDocIds.getIntIterator();
      RoaringBitmap realDocIds = new RoaringBitmap();
      while (it.hasNext()) {
        realDocIds.add(getDocId(it.next()));
      }
      matchingDocsMap.put(_dictionary.getStringValue(dictId).substring(key.length() + 1), realDocIds);
    }

    return matchingDocsMap;
  }

  @Override
  public Map<String, ImmutableRoaringBitmap> getValueToFlattenedDocIdsMap(String jsonPathKey,
      @Nullable String filterString) {
    ImmutableRoaringBitmap filteredFlattenedDocIds = null;
    if (filterString != null) {
      FilterContext filter;
      try {
        filter = RequestContextUtils.getFilter(CalciteSqlParser.compileToExpression(filterString));
        Preconditions.checkArgument(!filter.isConstant());
      } catch (Exception e) {
        throw new BadQueryRequestException("Invalid json match filter: " + filterString);
      }
      filteredFlattenedDocIds = getMatchingFlattenedDocIds(filter, true).toImmutableRoaringBitmap();
    }
    Map<String, ImmutableRoaringBitmap> result = new HashMap<>();
    int[] dictIds = getDictIdRangeForKey(jsonPathKey);
    for (int dictId = dictIds[0]; dictId < dictIds[1]; dictId++) {
      String key = _dictionary.getStringValue(dictId);
      MutableRoaringBitmap docIds = _invertedIndex.getDocIds(dictId).toMutableRoaringBitmap();
      if (filteredFlattenedDocIds != null) {
        docIds.and(filteredFlattenedDocIds);
      }
      result.put(key.substring(jsonPathKey.length() + 1), docIds.toImmutableRoaringBitmap());
    }

    return result;
  }

  @Override
  public String[][] getValuesForMv(int[] docIds, int length,
      Map<String, ImmutableRoaringBitmap> valueToMatchingFlattenedDocs) {
    String[][] result = new String[length][];
    List<PriorityQueue<Pair<String, Integer>>> docIdToFlattenedDocIdsAndValues = new ArrayList<>();
    for (int i = 0; i < length; i++) {
      // Sort based on flattened doc id
      docIdToFlattenedDocIdsAndValues.add(new PriorityQueue<>(Comparator.comparingInt(Pair::getRight)));
    }
    Map<Integer, Integer> docIdToPos = new HashMap<>();
    for (int i = 0; i < length; i++) {
      docIdToPos.put(docIds[i], i);
    }

    for (Map.Entry<String, ImmutableRoaringBitmap> entry : valueToMatchingFlattenedDocs.entrySet()) {
      String value = entry.getKey();
      ImmutableRoaringBitmap matchingFlattenedDocIds = entry.getValue();
      matchingFlattenedDocIds.forEach((IntConsumer) flattenedDocId -> {
        int docId = getDocId(flattenedDocId);
        if (docIdToPos.containsKey(docId)) {
          docIdToFlattenedDocIdsAndValues.get(docIdToPos.get(docId)).add(Pair.of(value, flattenedDocId));
        }
      });
    }

    for (int i = 0; i < length; i++) {
      PriorityQueue<Pair<String, Integer>> pq = docIdToFlattenedDocIdsAndValues.get(i);
      result[i] = new String[pq.size()];
      int j = 0;
      while (!pq.isEmpty()) {
        result[i][j++] = pq.poll().getLeft();
      }
    }

    return result;
  }

  @Override
  public String[] getValuesForKeyAndDocs(int[] docIds, Map<String, RoaringBitmap> matchingDocsMap) {
    Int2ObjectOpenHashMap<String> docIdToValues = new Int2ObjectOpenHashMap<>(docIds.length);
    RoaringBitmap docIdMask = RoaringBitmap.bitmapOf(docIds);

    for (Map.Entry<String, RoaringBitmap> entry : matchingDocsMap.entrySet()) {
      RoaringBitmap intersection = RoaringBitmap.and(entry.getValue(), docIdMask);
      if (intersection.isEmpty()) {
        continue;
      }
      for (int docId : intersection) {
        docIdToValues.put(docId, entry.getKey());
      }
    }

    String[] values = new String[docIds.length];
    for (int i = 0; i < docIds.length; i++) {
      values[i] = docIdToValues.get(docIds[i]);
    }
    return values;
  }

  /**
   * For a JSON key path, returns an int array of the range [min, max] spanning all values for the JSON key path
   */
  private int[] getDictIdRangeForKey(String key) {
    // json_index uses \0 as the separator (or \u0000 in unicode)
    // therefore, use the unicode char \u0001 to get the range of dict entries that have this prefix

    // get min for key
    int indexOfMin = _dictionary.indexOf(key);
    if (indexOfMin == -1) {
      return new int[]{-1, -1}; // if key does not exist, immediately return
    }
    int indexOfMax = _dictionary.insertionIndexOf(key + JsonIndexCreator.KEY_VALUE_SEPARATOR_NEXT_CHAR);

    int minDictId = indexOfMin + 1; // skip the index of the key only
    int maxDictId = -1 * indexOfMax - 1; // undo the binary search
    if (indexOfMax > 0) {
      maxDictId = indexOfMax;
    }

    return new int[]{minDictId, maxDictId};
  }

  @Override
  public void close() {
    // NOTE: DO NOT close the PinotDataBuffer here because it is tracked by the caller and might be reused later. The
    // caller is responsible of closing the PinotDataBuffer.
  }
}<|MERGE_RESOLUTION|>--- conflicted
+++ resolved
@@ -26,14 +26,10 @@
 import java.util.HashMap;
 import java.util.List;
 import java.util.Map;
-<<<<<<< HEAD
 import java.util.PriorityQueue;
 import java.util.regex.Pattern;
 import javax.annotation.Nullable;
 import org.apache.commons.lang3.tuple.Pair;
-=======
-import java.util.regex.Pattern;
->>>>>>> c7cc8216
 import org.apache.pinot.common.request.context.ExpressionContext;
 import org.apache.pinot.common.request.context.FilterContext;
 import org.apache.pinot.common.request.context.RequestContextUtils;
@@ -360,8 +356,6 @@
     } else if (predicateType == Predicate.Type.RANGE) {
       RangePredicate rangePredicate = (RangePredicate) predicate;
       FieldSpec.DataType rangeDataType = rangePredicate.getRangeDataType();
-<<<<<<< HEAD
-=======
       // Simplify to only support numeric and string types
       if (rangeDataType.isNumeric()) {
         rangeDataType = FieldSpec.DataType.DOUBLE;
@@ -369,7 +363,6 @@
         rangeDataType = FieldSpec.DataType.STRING;
       }
 
->>>>>>> c7cc8216
       boolean lowerUnbounded = rangePredicate.getLowerBound().equals(RangePredicate.UNBOUNDED);
       boolean upperUnbounded = rangePredicate.getUpperBound().equals(RangePredicate.UNBOUNDED);
       boolean lowerInclusive = lowerUnbounded || rangePredicate.isLowerInclusive();
@@ -437,9 +430,9 @@
   }
 
   @Override
-  public Map<String, ImmutableRoaringBitmap> getValueToFlattenedDocIdsMap(String jsonPathKey,
+  public Map<String, RoaringBitmap> getValueToFlattenedDocIdsMap(String jsonPathKey,
       @Nullable String filterString) {
-    ImmutableRoaringBitmap filteredFlattenedDocIds = null;
+    RoaringBitmap filteredFlattenedDocIds = null;
     if (filterString != null) {
       FilterContext filter;
       try {
@@ -448,17 +441,17 @@
       } catch (Exception e) {
         throw new BadQueryRequestException("Invalid json match filter: " + filterString);
       }
-      filteredFlattenedDocIds = getMatchingFlattenedDocIds(filter, true).toImmutableRoaringBitmap();
-    }
-    Map<String, ImmutableRoaringBitmap> result = new HashMap<>();
+      filteredFlattenedDocIds = getMatchingFlattenedDocIds(filter, true).toRoaringBitmap();
+    }
+    Map<String, RoaringBitmap> result = new HashMap<>();
     int[] dictIds = getDictIdRangeForKey(jsonPathKey);
     for (int dictId = dictIds[0]; dictId < dictIds[1]; dictId++) {
       String key = _dictionary.getStringValue(dictId);
-      MutableRoaringBitmap docIds = _invertedIndex.getDocIds(dictId).toMutableRoaringBitmap();
+      RoaringBitmap docIds = _invertedIndex.getDocIds(dictId).toRoaringBitmap();
       if (filteredFlattenedDocIds != null) {
         docIds.and(filteredFlattenedDocIds);
       }
-      result.put(key.substring(jsonPathKey.length() + 1), docIds.toImmutableRoaringBitmap());
+      result.put(key.substring(jsonPathKey.length() + 1), docIds);
     }
 
     return result;
@@ -466,7 +459,7 @@
 
   @Override
   public String[][] getValuesForMv(int[] docIds, int length,
-      Map<String, ImmutableRoaringBitmap> valueToMatchingFlattenedDocs) {
+      Map<String, RoaringBitmap> valueToMatchingFlattenedDocs) {
     String[][] result = new String[length][];
     List<PriorityQueue<Pair<String, Integer>>> docIdToFlattenedDocIdsAndValues = new ArrayList<>();
     for (int i = 0; i < length; i++) {
@@ -478,9 +471,9 @@
       docIdToPos.put(docIds[i], i);
     }
 
-    for (Map.Entry<String, ImmutableRoaringBitmap> entry : valueToMatchingFlattenedDocs.entrySet()) {
+    for (Map.Entry<String, RoaringBitmap> entry : valueToMatchingFlattenedDocs.entrySet()) {
       String value = entry.getKey();
-      ImmutableRoaringBitmap matchingFlattenedDocIds = entry.getValue();
+      RoaringBitmap matchingFlattenedDocIds = entry.getValue();
       matchingFlattenedDocIds.forEach((IntConsumer) flattenedDocId -> {
         int docId = getDocId(flattenedDocId);
         if (docIdToPos.containsKey(docId)) {
