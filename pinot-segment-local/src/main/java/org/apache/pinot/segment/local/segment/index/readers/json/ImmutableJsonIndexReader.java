--- conflicted
+++ resolved
@@ -145,12 +145,8 @@
       case AND: {
         List<FilterContext> children = filter.getChildren();
         int numChildren = children.size();
-<<<<<<< HEAD
         MutableRoaringBitmap matchingDocIds =
             getMatchingFlattenedDocIds(children.get(0), allowNestedExclusivePredicates);
-=======
-        MutableRoaringBitmap matchingDocIds = getMatchingFlattenedDocIds(children.get(0));
->>>>>>> de04d1a2
         for (int i = 1; i < numChildren; i++) {
           matchingDocIds.and(getMatchingFlattenedDocIds(children.get(i), allowNestedExclusivePredicates));
         }
@@ -159,12 +155,8 @@
       case OR: {
         List<FilterContext> children = filter.getChildren();
         int numChildren = children.size();
-<<<<<<< HEAD
         MutableRoaringBitmap matchingDocIds =
             getMatchingFlattenedDocIds(children.get(0), allowNestedExclusivePredicates);
-=======
-        MutableRoaringBitmap matchingDocIds = getMatchingFlattenedDocIds(children.get(0));
->>>>>>> de04d1a2
         for (int i = 1; i < numChildren; i++) {
           matchingDocIds.or(getMatchingFlattenedDocIds(children.get(i), allowNestedExclusivePredicates));
         }
@@ -172,7 +164,6 @@
       }
       case PREDICATE: {
         Predicate predicate = filter.getPredicate();
-<<<<<<< HEAD
         if (!allowNestedExclusivePredicates) {
           Preconditions.checkArgument(!isExclusive(predicate.getType()), "Exclusive predicate: %s cannot be nested",
               predicate);
@@ -183,11 +174,6 @@
           matchingFlattenedDocs.flip(0L, _numFlattenedDocs);
         }
         return matchingFlattenedDocs;
-=======
-        Preconditions
-            .checkArgument(!isExclusive(predicate.getType()), "Exclusive predicate: %s cannot be nested", predicate);
-        return getMatchingFlattenedDocIds(predicate);
->>>>>>> de04d1a2
       }
       default:
         throw new IllegalStateException();
