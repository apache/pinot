/**
 * Licensed to the Apache Software Foundation (ASF) under one
 * or more contributor license agreements.  See the NOTICE file
 * distributed with this work for additional information
 * regarding copyright ownership.  The ASF licenses this file
 * to you under the Apache License, Version 2.0 (the
 * "License"); you may not use this file except in compliance
 * with the License.  You may obtain a copy of the License at
 *
 *   http://www.apache.org/licenses/LICENSE-2.0
 *
 * Unless required by applicable law or agreed to in writing,
 * software distributed under the License is distributed on an
 * "AS IS" BASIS, WITHOUT WARRANTIES OR CONDITIONS OF ANY
 * KIND, either express or implied.  See the License for the
 * specific language governing permissions and limitations
 * under the License.
 */
package org.apache.pinot.segment.local.segment.index.loader;

import com.google.common.annotations.VisibleForTesting;
import com.google.common.base.Preconditions;
import java.io.File;
import java.math.BigDecimal;
import java.util.Arrays;
import java.util.Collections;
import java.util.HashMap;
import java.util.HashSet;
import java.util.List;
import java.util.Map;
import java.util.Set;
import javax.annotation.Nullable;
import org.apache.commons.io.FileUtils;
import org.apache.pinot.segment.local.segment.creator.impl.SegmentDictionaryCreator;
import org.apache.pinot.segment.local.segment.creator.impl.fwd.MultiValueVarByteRawIndexCreator;
import org.apache.pinot.segment.local.segment.creator.impl.stats.AbstractColumnStatisticsCollector;
import org.apache.pinot.segment.local.segment.creator.impl.stats.BigDecimalColumnPreIndexStatsCollector;
import org.apache.pinot.segment.local.segment.creator.impl.stats.BytesColumnPredIndexStatsCollector;
import org.apache.pinot.segment.local.segment.creator.impl.stats.DoubleColumnPreIndexStatsCollector;
import org.apache.pinot.segment.local.segment.creator.impl.stats.FloatColumnPreIndexStatsCollector;
import org.apache.pinot.segment.local.segment.creator.impl.stats.IntColumnPreIndexStatsCollector;
import org.apache.pinot.segment.local.segment.creator.impl.stats.LongColumnPreIndexStatsCollector;
import org.apache.pinot.segment.local.segment.creator.impl.stats.StringColumnPreIndexStatsCollector;
import org.apache.pinot.segment.local.segment.index.dictionary.DictionaryIndexType;
import org.apache.pinot.segment.local.segment.index.forward.ForwardIndexType;
import org.apache.pinot.segment.local.segment.readers.PinotSegmentColumnReader;
import org.apache.pinot.segment.spi.ColumnMetadata;
import org.apache.pinot.segment.spi.V1Constants;
import org.apache.pinot.segment.spi.compression.ChunkCompressionType;
import org.apache.pinot.segment.spi.creator.IndexCreationContext;
import org.apache.pinot.segment.spi.creator.SegmentVersion;
import org.apache.pinot.segment.spi.creator.StatsCollectorConfig;
<<<<<<< HEAD
import org.apache.pinot.segment.spi.index.DictionaryIndexConfig;
import org.apache.pinot.segment.spi.index.FieldIndexConfigs;
import org.apache.pinot.segment.spi.index.ForwardIndexConfig;
=======
>>>>>>> 855ec6fc
import org.apache.pinot.segment.spi.index.IndexType;
import org.apache.pinot.segment.spi.index.StandardIndexes;
import org.apache.pinot.segment.spi.index.creator.ForwardIndexCreator;
import org.apache.pinot.segment.spi.index.reader.Dictionary;
import org.apache.pinot.segment.spi.index.reader.ForwardIndexReader;
import org.apache.pinot.segment.spi.index.reader.ForwardIndexReaderContext;
import org.apache.pinot.segment.spi.store.SegmentDirectory;
import org.apache.pinot.segment.spi.utils.SegmentMetadataUtils;
import org.apache.pinot.spi.config.table.TableConfig;
import org.apache.pinot.spi.data.FieldSpec;
import org.apache.pinot.spi.data.Schema;
import org.slf4j.Logger;
import org.slf4j.LoggerFactory;

import static org.apache.pinot.segment.spi.V1Constants.MetadataKeys.Column.CARDINALITY;
import static org.apache.pinot.segment.spi.V1Constants.MetadataKeys.Column.DICTIONARY_ELEMENT_SIZE;
import static org.apache.pinot.segment.spi.V1Constants.MetadataKeys.Column.HAS_DICTIONARY;
import static org.apache.pinot.segment.spi.V1Constants.MetadataKeys.Column.getKeyFor;


/**
 * Helper class used by {@link SegmentPreProcessor} to make changes to forward index and dictionary configs. Note
 * that this handler only works for segment versions >= 3.0. Support for segment version < 3.0 is not added because
 * majority of the usecases are in versions >= 3.0 and this avoids adding tech debt. The currently supported
 * operations are:
 * 1. Change compression type for a raw column
 * 2. Enable dictionary
 * 3. Disable dictionary
 * 4. Disable forward index
 * 5. Rebuild the forward index for a forwardIndexDisabled column
 *
 *  TODO: Add support for the following:
 *  1. Segment versions < V3
 */
public class ForwardIndexHandler extends BaseIndexHandler {
  private static final Logger LOGGER = LoggerFactory.getLogger(ForwardIndexHandler.class);

  // This should contain a list of all indexes that need to be rewritten if the dictionary is enabled or disabled
  private static final List<IndexType<?, ?, ?>> DICTIONARY_BASED_INDEXES_TO_REWRITE =
      Arrays.asList(StandardIndexes.range(), StandardIndexes.fst(), StandardIndexes.inverted());

  private final Schema _schema;

  protected enum Operation {
    DISABLE_FORWARD_INDEX,
    ENABLE_FORWARD_INDEX,
    DISABLE_DICTIONARY,
    ENABLE_DICTIONARY,
    CHANGE_RAW_INDEX_COMPRESSION_TYPE,
  }

  @VisibleForTesting
  public ForwardIndexHandler(SegmentDirectory segmentDirectory, IndexLoadingConfig indexLoadingConfig, Schema schema) {
    super(segmentDirectory, indexLoadingConfig);
    _schema = schema;
  }

  public ForwardIndexHandler(SegmentDirectory segmentDirectory, Map<String, FieldIndexConfigs> fieldIndexConfigs,
      Schema schema, @Nullable TableConfig tableConfig) {
    super(segmentDirectory, fieldIndexConfigs, tableConfig);
    _schema = schema;
  }

  @Override
  public boolean needUpdateIndices(SegmentDirectory.Reader segmentReader)
      throws Exception {
    Map<String, List<Operation>> columnOperationsMap = computeOperations(segmentReader);
    return !columnOperationsMap.isEmpty();
  }

  @Override
  public void updateIndices(SegmentDirectory.Writer segmentWriter)
      throws Exception {
    Map<String, List<Operation>> columnOperationsMap = computeOperations(segmentWriter);
    if (columnOperationsMap.isEmpty()) {
      return;
    }

    for (Map.Entry<String, List<Operation>> entry : columnOperationsMap.entrySet()) {
      String column = entry.getKey();
<<<<<<< HEAD
      Operation operation = entry.getValue();

      switch (operation) {
        case DISABLE_FORWARD_INDEX_FOR_DICT_COLUMN: {
          // Deletion of the forward index will be handled outside the index handler to ensure that other index
          // handlers that need the forward index to construct their own indexes will have it available.
          // The existing forward index must be in dictionary format for this to be a no-op.
          _tmpForwardIndexColumns.add(column);
          break;
        }
        case DISABLE_FORWARD_INDEX_FOR_RAW_COLUMN: {
          // The forward index has been disabled for a column which has a noDictionary based forward index. A dictionary
          // and inverted index need to be created before we can delete the forward index. We create a dictionary here,
          // but let the InvertedIndexHandler handle the creation of the inverted index. We create a temporary
          // forward index here which is dictionary based and allow the post deletion step handle the actual deletion
          // of the forward index.
          createDictBasedForwardIndex(column, segmentWriter);
          if (!segmentWriter.hasIndexFor(column, StandardIndexes.forward())) {
            throw new IOException(String.format("Temporary forward index was not created for column: %s", column));
          }
          _tmpForwardIndexColumns.add(column);
          break;
        }
        case ENABLE_FORWARD_INDEX_FOR_DICT_COLUMN: {
          createForwardIndexIfNeeded(segmentWriter, column, false);
          if (!segmentWriter.hasIndexFor(column, StandardIndexes.dictionary())) {
            throw new IOException(
                String.format("Dictionary should still exist after rebuilding forward index for dictionary column: %s",
                    column));
          }
          break;
        }
        case ENABLE_FORWARD_INDEX_FOR_RAW_COLUMN: {
          createForwardIndexIfNeeded(segmentWriter, column, false);
          if (segmentWriter.hasIndexFor(column, StandardIndexes.dictionary())) {
            throw new IOException(
                String.format("Dictionary should not exist after rebuilding forward index for raw column: %s", column));
          }
          break;
        }
        case ENABLE_DICTIONARY: {
          createDictBasedForwardIndex(column, segmentWriter);
          break;
        }
        case DISABLE_DICTIONARY: {
          disableDictionaryAndCreateRawForwardIndex(column, segmentWriter);
          break;
        }
        case CHANGE_RAW_INDEX_COMPRESSION_TYPE: {
          rewriteRawForwardIndexForCompressionChange(column, segmentWriter);
          break;
        }
        default:
          throw new IllegalStateException("Unsupported operation for column " + column);
=======
      List<Operation> operations = entry.getValue();

      for (Operation operation : operations) {
        switch (operation) {
          case DISABLE_FORWARD_INDEX:
            // Deletion of the forward index will be handled outside the index handler to ensure that other index
            // handlers that need the forward index to construct their own indexes will have it available.
            _tmpForwardIndexColumns.add(column);
            break;
          case ENABLE_FORWARD_INDEX:
            ColumnMetadata columnMetadata = createForwardIndexIfNeeded(segmentWriter, column, indexCreatorProvider,
                false);
            if (columnMetadata.hasDictionary()) {
              if (!segmentWriter.hasIndexFor(column, StandardIndexes.dictionary())) {
                throw new IllegalStateException(String.format("Dictionary should still exist after rebuilding "
                    + "forward index for dictionary column: %s", column));
              }
            } else {
              if (segmentWriter.hasIndexFor(column, StandardIndexes.dictionary())) {
                throw new IllegalStateException(
                    String.format("Dictionary should not exist after rebuilding forward index for raw column: %s",
                        column));
              }
            }
            break;
          case DISABLE_DICTIONARY:
            Set<String> newForwardIndexDisabledColumns = _indexLoadingConfig.getForwardIndexDisabledColumns();
            if (newForwardIndexDisabledColumns.contains(column)) {
              removeDictionaryFromForwardIndexDisabledColumn(column, segmentWriter);
              if (segmentWriter.hasIndexFor(column, StandardIndexes.dictionary())) {
                throw new IllegalStateException(
                    String.format("Dictionary should not exist after disabling dictionary for column: %s", column));
              }
            } else {
              disableDictionaryAndCreateRawForwardIndex(column, segmentWriter, indexCreatorProvider);
            }
            break;
          case ENABLE_DICTIONARY:
            createDictBasedForwardIndex(column, segmentWriter, indexCreatorProvider);
            if (!segmentWriter.hasIndexFor(column, StandardIndexes.forward())) {
              throw new IllegalStateException(String.format("Forward index was not created for column: %s", column));
            }
            break;
          case CHANGE_RAW_INDEX_COMPRESSION_TYPE:
            rewriteRawForwardIndexForCompressionChange(column, segmentWriter, indexCreatorProvider);
            break;
          default:
            throw new IllegalStateException("Unsupported operation for column " + column);
        }
>>>>>>> 855ec6fc
      }
    }
  }

  @VisibleForTesting
  Map<String, List<Operation>> computeOperations(SegmentDirectory.Reader segmentReader)
      throws Exception {
    Map<String, List<Operation>> columnOperationsMap = new HashMap<>();

    // Does not work for segment versions < V3.
    if (_segmentDirectory.getSegmentMetadata().getVersion().compareTo(SegmentVersion.v3) < 0) {
      return columnOperationsMap;
    }

    // From existing column config.
    Set<String> existingAllColumns = _segmentDirectory.getSegmentMetadata().getAllColumns();
    Set<String> existingDictColumns =
        segmentReader.toSegmentDirectory().getColumnsWithIndex(StandardIndexes.dictionary());
    Set<String> existingNoDictColumns = new HashSet<>();
    for (String column : existingAllColumns) {
      if (!existingDictColumns.contains(column)) {
        existingNoDictColumns.add(column);
      }
    }

    // Get list of columns with forward index and those without forward index
    Set<String> existingForwardIndexColumns =
        segmentReader.toSegmentDirectory().getColumnsWithIndex(StandardIndexes.forward());
    Set<String> existingForwardIndexDisabledColumns = new HashSet<>();
    for (String column : existingAllColumns) {
      if (!existingForwardIndexColumns.contains(column)) {
        existingForwardIndexDisabledColumns.add(column);
      }
    }

    for (String column : existingAllColumns) {
      FieldIndexConfigs newConf = _fieldIndexConfigs.get(column);
      boolean newIsFwd = newConf.getConfig(StandardIndexes.forward()).isEnabled();
      boolean newIsDict = newConf.getConfig(StandardIndexes.dictionary()).isEnabled();
      boolean newIsInv = newConf.getConfig(StandardIndexes.inverted()).isEnabled();

      if (existingForwardIndexColumns.contains(column) && !newIsFwd) {
        // Existing column has a forward index. New column config disables the forward index
<<<<<<< HEAD
        Preconditions.checkState(newIsDict,
            String.format("Must enable dictionary to disable the forward index for column: %s", column));
        Preconditions.checkState(newIsInv,
            String.format("Must enable inverted index to disable the forward index for column: %s", column));
=======
>>>>>>> 855ec6fc

        ColumnMetadata columnMetadata = _segmentDirectory.getSegmentMetadata().getColumnMetadataFor(column);
        if (columnMetadata.isSorted()) {
          // Check if the column is sorted. If sorted, disabling forward index should be a no-op. Do not return an
          // operation for this column related to disabling forward index.
          LOGGER.warn("Trying to disable the forward index for a sorted column {}, ignoring", column);
          continue;
        }

        if (existingDictColumns.contains(column)) {
          if (newNoDictColumns.contains(column)) {
            // Dictionary was also disabled. Just disable the dictionary and remove it along with the forward index
            // If range index exists, don't try to regenerate it on toggling the dictionary, throw an error instead
            Preconditions.checkState(!_indexLoadingConfig.getRangeIndexColumns().contains(column),
                String.format("Must disable range (%s) index to disable the dictionary and forward index for "
                        + "column: %s or refresh / back-fill the forward index",
                    _indexLoadingConfig.getRangeIndexColumns().contains(column) ? "enabled" : "disabled", column));
            columnOperationsMap.put(column,
                Arrays.asList(Operation.DISABLE_FORWARD_INDEX, Operation.DISABLE_DICTIONARY));
          } else {
            // Dictionary is still enabled, keep it but remove the forward index
            columnOperationsMap.put(column, Collections.singletonList(Operation.DISABLE_FORWARD_INDEX));
          }
        } else {
          if (newNoDictColumns.contains(column)) {
            // Dictionary remains disabled and we should not reconstruct temporary forward index as dictionary based
            columnOperationsMap.put(column, Collections.singletonList(Operation.DISABLE_FORWARD_INDEX));
          } else {
            // Dictionary is enabled, creation of dictionary and conversion to dictionary based forward index is needed
            columnOperationsMap.put(column,
                Arrays.asList(Operation.DISABLE_FORWARD_INDEX, Operation.ENABLE_DICTIONARY));
          }
        }
      } else if (existingForwardIndexDisabledColumns.contains(column) && newIsFwd) {
        // Existing column does not have a forward index. New column config enables the forward index

        ColumnMetadata columnMetadata = _segmentDirectory.getSegmentMetadata().getColumnMetadataFor(column);
        if (columnMetadata != null && columnMetadata.isSorted()) {
          // Check if the column is sorted. If sorted, disabling forward index should be a no-op and forward index
          // should already exist. Do not return an operation for this column related to enabling forward index.
          LOGGER.warn("Trying to enable the forward index for a sorted column {}, ignoring", column);
          continue;
        }

<<<<<<< HEAD
        if (!newIsDict) {
          Preconditions.checkState(!newIsInv,
              String.format("Must disable inverted index to enable the forward index as noDictionary for column: %s",
                  column));
          columnOperationMap.put(column, Operation.ENABLE_FORWARD_INDEX_FOR_RAW_COLUMN);
=======
        // Get list of columns with inverted index
        Set<String> existingInvertedIndexColumns =
            segmentReader.toSegmentDirectory().getColumnsWithIndex(StandardIndexes.inverted());
        if (!existingDictColumns.contains(column) || !existingInvertedIndexColumns.contains(column)) {
          // If either dictionary or inverted index is missing on the column there is no way to re-generate the forward
          // index. Treat this as a no-op and log a warning.
          LOGGER.warn("Trying to enable the forward index for a column {} missing either the dictionary ({}) and / or "
                  + "the inverted index ({}) is not possible. Either a refresh or back-fill is required to get the "
                  + "forward index, ignoring", column, existingDictColumns.contains(column) ? "enabled" : "disabled",
              existingInvertedIndexColumns.contains(column) ? "enabled" : "disabled");
          continue;
        }

        if (newNoDictColumns.contains(column)) {
          columnOperationsMap.put(column, Collections.singletonList(Operation.ENABLE_FORWARD_INDEX));
>>>>>>> 855ec6fc
        } else {
          columnOperationsMap.put(column, Collections.singletonList(Operation.ENABLE_FORWARD_INDEX));
        }
      } else if (existingForwardIndexDisabledColumns.contains(column)
          && !newIsFwd) {
        // Forward index is disabled for the existing column and should remain disabled based on the latest config
<<<<<<< HEAD
        Preconditions.checkState(existingDictColumns.contains(column) && newIsDict,
            String.format("Not allowed to disable the dictionary for a column: %s without forward index", column));
      } else if (existingNoDictColumns.contains(column) && newIsDict) {
=======
        // Need some checks to see whether the dictionary is being enabled or disabled here and take appropriate actions

        // If the dictionary is not enabled on the existing column it must be on the new noDictionary column list.
        // Cannot enable the dictionary for a column with forward index disabled.
        Preconditions.checkState(existingDictColumns.contains(column) || newNoDictColumns.contains(column),
            String.format("Cannot regenerate the dictionary for column %s with forward index disabled. Please "
                + "refresh or back-fill the data to add back the forward index", column));

        if (existingDictColumns.contains(column) && newNoDictColumns.contains(column)) {
          // Dictionary is currently enabled on this column but is supposed to be disabled. Remove the dictionary
          // and update the segment metadata If the range index exists then throw an error since we are not
          // regenerating the range index on toggling the dictionary
          Preconditions.checkState(!_indexLoadingConfig.getRangeIndexColumns().contains(column),
              String.format("Must disable range (%s) index to disable the dictionary for a forwardIndexDisabled "
                      + "column: %s or refresh / back-fill the forward index",
                  _indexLoadingConfig.getRangeIndexColumns().contains(column) ? "enabled" : "disabled", column));
          columnOperationsMap.put(column, Collections.singletonList(Operation.DISABLE_DICTIONARY));
        }
      } else if (existingNoDictColumns.contains(column) && !newNoDictColumns.contains(column)) {
>>>>>>> 855ec6fc
        // Existing column is RAW. New column is dictionary enabled.
        if (_schema == null || _tableConfig == null) {
          // This can only happen in tests.
          LOGGER.warn("Cannot enable dictionary for column={} as schema or tableConfig is null.", column);
          continue;
        }

        // Note that RAW columns cannot be sorted.
        ColumnMetadata existingColMetadata = _segmentDirectory.getSegmentMetadata().getColumnMetadataFor(column);
        Preconditions.checkState(!existingColMetadata.isSorted(), "Raw column=" + column + " cannot be sorted.");

<<<<<<< HEAD
        columnOperationMap.put(column, Operation.ENABLE_DICTIONARY);
      } else if (existingDictColumns.contains(column) && !newIsDict) {
=======
        columnOperationsMap.put(column, Collections.singletonList(Operation.ENABLE_DICTIONARY));
      } else if (existingDictColumns.contains(column) && newNoDictColumns.contains(column)) {
>>>>>>> 855ec6fc
        // Existing column has dictionary. New config for the column is RAW.
        if (shouldDisableDictionary(column, _segmentDirectory.getSegmentMetadata().getColumnMetadataFor(column))) {
          columnOperationsMap.put(column, Collections.singletonList(Operation.DISABLE_DICTIONARY));
        }
      } else if (existingNoDictColumns.contains(column) && !newIsDict) {
        // Both existing and new column is RAW forward index encoded. Check if compression needs to be changed.
        if (shouldChangeCompressionType(column, segmentReader)) {
          columnOperationsMap.put(column, Collections.singletonList(Operation.CHANGE_RAW_INDEX_COMPRESSION_TYPE));
        }
      }
    }

    return columnOperationsMap;
  }

  private void removeDictionaryFromForwardIndexDisabledColumn(String column, SegmentDirectory.Writer segmentWriter)
      throws Exception {
    // Remove the dictionary and update the metadata to indicate that the dictionary is no longer present
    segmentWriter.removeIndex(column, StandardIndexes.dictionary());
    String segmentName = _segmentDirectory.getSegmentMetadata().getName();
    LOGGER.info("Removed dictionary for noForwardIndex column. Updating metadata properties for segment={} and "
            + "column={}", segmentName, column);
    Map<String, String> metadataProperties = new HashMap<>();
    metadataProperties.put(getKeyFor(column, HAS_DICTIONARY), String.valueOf(false));
    metadataProperties.put(getKeyFor(column, DICTIONARY_ELEMENT_SIZE), String.valueOf(0));
    SegmentMetadataUtils.updateMetadataProperties(_segmentDirectory, metadataProperties);

    // Remove the inverted index, FST index and range index
    removeDictRelatedIndexes(column, segmentWriter);
  }

  private boolean shouldDisableDictionary(String column, ColumnMetadata existingColumnMetadata) {
    if (_schema == null || _tableConfig == null) {
      // This can only happen in tests.
      LOGGER.warn("Cannot disable dictionary for column={} as schema or tableConfig is null.", column);
      return false;
    }

    // Sorted columns should always have a dictionary.
    if (existingColumnMetadata.isSorted()) {
      LOGGER.warn("Cannot disable dictionary for column={} as it is sorted.", column);
      return false;
    }

    // Allow disabling dictionary only if the new config specifies that inverted index and FST index should not
    // be present. So for existing segments where inverted index and FST index are already present, disabling
    // dictionary will only be allowed if FST and inverted index are also disabled.
    if (hasIndex(column, StandardIndexes.inverted()) || hasIndex(column, StandardIndexes.fst())) {
      LOGGER.warn("Cannot disable dictionary as column={} has FST index or inverted index or both.", column);
      return false;
    }

    return true;
  }

  private boolean shouldChangeCompressionType(String column, SegmentDirectory.Reader segmentReader)
      throws Exception {
    ColumnMetadata existingColMetadata = _segmentDirectory.getSegmentMetadata().getColumnMetadataFor(column);

    // The compression type for an existing segment can only be determined by reading the forward index header.
    try (ForwardIndexReader<?> fwdIndexReader = ForwardIndexType.getReader(segmentReader, existingColMetadata)) {
      ChunkCompressionType existingCompressionType = fwdIndexReader.getCompressionType();
      Preconditions.checkState(existingCompressionType != null,
          "Existing compressionType cannot be null for raw forward index column=" + column);

      // Get the new compression type.
      ChunkCompressionType newCompressionType = _fieldIndexConfigs.get(column).getConfig(StandardIndexes.forward())
          .getEnabledConfig()
          .getChunkCompressionType();

      // Note that default compression type (PASS_THROUGH for metric and LZ4 for dimension) is not considered if the
      // compressionType is not explicitly provided in tableConfig. This is to avoid incorrectly rewriting all the
      // forward indexes during segmentReload when the default compressionType changes.
      return newCompressionType != null && existingCompressionType != newCompressionType;
    }
  }

  private void rewriteRawForwardIndexForCompressionChange(String column, SegmentDirectory.Writer segmentWriter)
      throws Exception {
    ColumnMetadata existingColMetadata = _segmentDirectory.getSegmentMetadata().getColumnMetadataFor(column);
    boolean isSingleValue = existingColMetadata.isSingleValue();

    File indexDir = _segmentDirectory.getSegmentMetadata().getIndexDir();
    String segmentName = _segmentDirectory.getSegmentMetadata().getName();
    File inProgress = new File(indexDir, column + ".fwd.inprogress");
    String fileExtension = isSingleValue ? V1Constants.Indexes.RAW_SV_FORWARD_INDEX_FILE_EXTENSION
        : V1Constants.Indexes.RAW_MV_FORWARD_INDEX_FILE_EXTENSION;
    File fwdIndexFile = new File(indexDir, column + fileExtension);

    if (!inProgress.exists()) {
      // Marker file does not exist, which means last run ended normally.
      // Create a marker file.
      FileUtils.touch(inProgress);
    } else {
      // Marker file exists, which means last run was interrupted.
      // Remove forward index if exists.
      FileUtils.deleteQuietly(fwdIndexFile);
    }

    LOGGER.info("Creating new forward index for segment={} and column={}", segmentName, column);

    // At this point, compressionConfigs is guaranteed to contain the column. If there's no entry in the map, we
    // wouldn't have computed the CHANGE_RAW_COMPRESSION_TYPE operation for this column as compressionType changes
    // are processed only if a valid compressionType is specified in fieldConfig.
    ChunkCompressionType newCompressionType = _fieldIndexConfigs.get(column)
        .getConfig(StandardIndexes.forward()).getEnabledConfig().getChunkCompressionType();

    if (isSingleValue) {
      rewriteRawSVForwardIndexForCompressionChange(column, existingColMetadata, indexDir, segmentWriter,
          newCompressionType);
    } else {
      rewriteRawMVForwardIndexForCompressionChange(column, existingColMetadata, indexDir, segmentWriter,
          newCompressionType);
    }

    // We used the existing forward index to generate a new forward index. The existing forward index will be in V3
    // format and the new forward index will be in V1 format. Remove the existing forward index as it is not needed
    // anymore. Note that removeIndex() will only mark an index for removal and remove the in-memory state. The
    // actual cleanup from columns.psf file will happen when singleFileIndexDirectory.cleanupRemovedIndices() is
    // called during segmentWriter.close().
    segmentWriter.removeIndex(column, StandardIndexes.forward());
    LoaderUtils.writeIndexToV3Format(segmentWriter, column, fwdIndexFile, StandardIndexes.forward());

    // Delete the marker file.
    FileUtils.deleteQuietly(inProgress);

    LOGGER.info("Created forward index for segment: {}, column: {}", segmentName, column);
  }

  private void rewriteRawMVForwardIndexForCompressionChange(String column, ColumnMetadata existingColMetadata,
      File indexDir, SegmentDirectory.Writer segmentWriter, ChunkCompressionType newCompressionType)
      throws Exception {
    try (ForwardIndexReader<?> reader = ForwardIndexType.getReader(segmentWriter, existingColMetadata)) {
      // For VarByte MV columns like String and Bytes, the storage representation of each row contains the following
      // components:
      // 1. bytes required to store the actual elements of the MV row (A)
      // 2. bytes required to store the number of elements in the MV row (B)
      // 3. bytes required to store the length of each MV element (C)
      //
      // lengthOfLongestEntry = A + B + C
      // maxRowLengthInBytes = A
      int lengthOfLongestEntry = reader.getLengthOfLongestEntry();
      int maxNumberOfMVEntries = existingColMetadata.getMaxNumberOfMultiValues();
      int maxRowLengthInBytes =
          MultiValueVarByteRawIndexCreator.getMaxRowDataLengthInBytes(lengthOfLongestEntry, maxNumberOfMVEntries);

      IndexCreationContext context = IndexCreationContext.builder()
          .withMaxRowLengthInBytes(maxRowLengthInBytes)
          .withIndexDir(indexDir)
          .withColumnMetadata(existingColMetadata)
          .withLengthOfLongestEntry(lengthOfLongestEntry)
          .build();

      ForwardIndexConfig config = _fieldIndexConfigs.get(column).getConfig(StandardIndexes.forward())
          .getEnabledConfig();

      try (ForwardIndexCreator creator = StandardIndexes.forward().createIndexCreator(context, config)) {
        if (!reader.getStoredType().equals(creator.getValueType())) {
          // Creator stored type should match reader stored type for raw columns. We do not support changing datatypes.
          String failureMsg =
              "Unsupported operation to change datatype for column=" + column + " from " + reader.getStoredType()
                  .toString() + " to " + creator.getValueType().toString();
          throw new UnsupportedOperationException(failureMsg);
        }

        int numDocs = existingColMetadata.getTotalDocs();
        forwardIndexRewriteHelper(column, existingColMetadata, reader, creator, numDocs, null, null);
      }
    }
  }

  private void rewriteRawSVForwardIndexForCompressionChange(String column, ColumnMetadata existingColMetadata,
      File indexDir, SegmentDirectory.Writer segmentWriter, ChunkCompressionType newCompressionType)
      throws Exception {
    try (ForwardIndexReader<?> reader = ForwardIndexType.getReader(segmentWriter, existingColMetadata)) {
      int lengthOfLongestEntry = reader.getLengthOfLongestEntry();

      IndexCreationContext context = IndexCreationContext.builder()
          .withIndexDir(indexDir)
          .withColumnMetadata(existingColMetadata)
          .withLengthOfLongestEntry(lengthOfLongestEntry)
          .build();

      ForwardIndexConfig config = _fieldIndexConfigs.get(column).getConfig(StandardIndexes.forward())
          .getEnabledConfig();

      try (ForwardIndexCreator creator = StandardIndexes.forward().createIndexCreator(context, config)) {
        if (!reader.getStoredType().equals(creator.getValueType())) {
          // Creator stored type should match reader stored type for raw columns. We do not support changing datatypes.
          String failureMsg =
              "Unsupported operation to change datatype for column=" + column + " from " + reader.getStoredType()
                  .toString() + " to " + creator.getValueType().toString();
          throw new UnsupportedOperationException(failureMsg);
        }

        int numDocs = existingColMetadata.getTotalDocs();
        forwardIndexRewriteHelper(column, existingColMetadata, reader, creator, numDocs, null, null);
      }
    }
  }

  private void forwardIndexRewriteHelper(String column, ColumnMetadata existingColumnMetadata,
      ForwardIndexReader<?> reader, ForwardIndexCreator creator, int numDocs,
      @Nullable SegmentDictionaryCreator dictionaryCreator, @Nullable Dictionary dictionaryReader) {
    if (dictionaryReader == null && dictionaryCreator == null) {
      // Read raw forward index and write raw forward index.
      forwardIndexReadRawWriteRawHelper(column, existingColumnMetadata, reader, creator, numDocs);
    } else if (dictionaryReader != null && dictionaryCreator == null) {
      // Read dictionary based forward index and write raw forward index.
      forwardIndexReadDictWriteRawHelper(column, existingColumnMetadata, reader, creator, numDocs, dictionaryReader);
    } else if (dictionaryReader == null) {
      // Read raw forward index and write dictionary based forward index.
      forwardIndexReadRawWriteDictHelper(column, existingColumnMetadata, reader, creator, numDocs, dictionaryCreator);
    } else {
      Preconditions.checkState(false, "Invalid dict-based read/write for column=" + column);
    }
  }

  private <C extends ForwardIndexReaderContext> void forwardIndexReadRawWriteRawHelper(String column,
      ColumnMetadata existingColumnMetadata, ForwardIndexReader<C> reader, ForwardIndexCreator creator, int numDocs) {
    C readerContext = reader.createContext();
    boolean isSVColumn = reader.isSingleValue();

    switch (reader.getStoredType()) {
      // JSON fields are either stored as string or bytes. No special handling is needed because we make this
      // decision based on the storedType of the reader.
      case INT: {
        for (int i = 0; i < numDocs; i++) {
          if (isSVColumn) {
            int val = reader.getInt(i, readerContext);
            creator.putInt(val);
          } else {
            int[] ints = reader.getIntMV(i, readerContext);
            creator.putIntMV(ints);
          }
        }
        break;
      }
      case LONG: {
        for (int i = 0; i < numDocs; i++) {
          if (isSVColumn) {
            long val = reader.getLong(i, readerContext);
            creator.putLong(val);
          } else {
            long[] longs = reader.getLongMV(i, readerContext);
            creator.putLongMV(longs);
          }
        }
        break;
      }
      case FLOAT: {
        for (int i = 0; i < numDocs; i++) {
          if (isSVColumn) {
            float val = reader.getFloat(i, readerContext);
            creator.putFloat(val);
          } else {
            float[] floats = reader.getFloatMV(i, readerContext);
            creator.putFloatMV(floats);
          }
        }
        break;
      }
      case DOUBLE: {
        for (int i = 0; i < numDocs; i++) {
          if (isSVColumn) {
            double val = reader.getDouble(i, readerContext);
            creator.putDouble(val);
          } else {
            double[] doubles = reader.getDoubleMV(i, readerContext);
            creator.putDoubleMV(doubles);
          }
        }
        break;
      }
      case STRING: {
        for (int i = 0; i < numDocs; i++) {
          if (isSVColumn) {
            String val = reader.getString(i, readerContext);
            creator.putString(val);
          } else {
            String[] strings = reader.getStringMV(i, readerContext);
            creator.putStringMV(strings);
          }
        }
        break;
      }
      case BYTES: {
        for (int i = 0; i < numDocs; i++) {
          if (isSVColumn) {
            byte[] val = reader.getBytes(i, readerContext);
            creator.putBytes(val);
          } else {
            byte[][] bytesArray = reader.getBytesMV(i, readerContext);
            creator.putBytesMV(bytesArray);
          }
        }
        break;
      }
      case BIG_DECIMAL: {
        Preconditions.checkState(isSVColumn, "BigDecimal is not supported for MV columns");
        for (int i = 0; i < numDocs; i++) {
          BigDecimal val = reader.getBigDecimal(i, readerContext);
          creator.putBigDecimal(val);
        }
        break;
      }
      default:
        throw new IllegalStateException("Unsupported storedType=" + reader.getStoredType() + " for column=" + column);
    }
  }

  private <C extends ForwardIndexReaderContext> void forwardIndexReadDictWriteRawHelper(String column,
      ColumnMetadata existingColumnMetadata, ForwardIndexReader<C> reader, ForwardIndexCreator creator, int numDocs,
      Dictionary dictionaryReader) {
    C readerContext = reader.createContext();
    boolean isSVColumn = reader.isSingleValue();
    FieldSpec.DataType storedType = dictionaryReader.getValueType().getStoredType();

    switch (storedType) {
      case INT: {
        for (int i = 0; i < numDocs; i++) {
          if (isSVColumn) {
            int dictId = reader.getDictId(i, readerContext);
            int val = dictionaryReader.getIntValue(dictId);
            creator.putInt(val);
          } else {
            int[] dictIds = reader.getDictIdMV(i, readerContext);
            int[] ints = new int[dictIds.length];
            dictionaryReader.readIntValues(dictIds, dictIds.length, ints);
            creator.putIntMV(ints);
          }
        }
        break;
      }
      case LONG: {
        for (int i = 0; i < numDocs; i++) {
          if (isSVColumn) {
            int dictId = reader.getDictId(i, readerContext);
            long val = dictionaryReader.getLongValue(dictId);
            creator.putLong(val);
          } else {
            int[] dictIds = reader.getDictIdMV(i, readerContext);
            long[] longs = new long[dictIds.length];
            dictionaryReader.readLongValues(dictIds, dictIds.length, longs);
            creator.putLongMV(longs);
          }
        }
        break;
      }
      case FLOAT: {
        for (int i = 0; i < numDocs; i++) {
          if (isSVColumn) {
            int dictId = reader.getDictId(i, readerContext);
            float val = dictionaryReader.getFloatValue(dictId);
            creator.putFloat(val);
          } else {
            int[] dictIds = reader.getDictIdMV(i, readerContext);
            float[] floats = new float[dictIds.length];
            dictionaryReader.readFloatValues(dictIds, dictIds.length, floats);
            creator.putFloatMV(floats);
          }
        }
        break;
      }
      case DOUBLE: {
        for (int i = 0; i < numDocs; i++) {
          if (isSVColumn) {
            int dictId = reader.getDictId(i, readerContext);
            double val = dictionaryReader.getDoubleValue(dictId);
            creator.putDouble(val);
          } else {
            int[] dictIds = reader.getDictIdMV(i, readerContext);
            double[] doubles = new double[dictIds.length];
            dictionaryReader.readDoubleValues(dictIds, dictIds.length, doubles);
            creator.putDoubleMV(doubles);
          }
        }
        break;
      }
      case BYTES: {
        for (int i = 0; i < numDocs; i++) {
          if (isSVColumn) {
            int dictId = reader.getDictId(i, readerContext);
            byte[] val = dictionaryReader.getBytesValue(dictId);
            creator.putBytes(val);
          } else {
            int[] dictIds = reader.getDictIdMV(i, readerContext);
            byte[][] bytes = new byte[dictIds.length][];
            dictionaryReader.readBytesValues(dictIds, dictIds.length, bytes);
            creator.putBytesMV(bytes);
          }
        }
        break;
      }
      case STRING: {
        for (int i = 0; i < numDocs; i++) {
          if (isSVColumn) {
            int dictId = reader.getDictId(i, readerContext);
            String val = dictionaryReader.getStringValue(dictId);
            creator.putString(val);
          } else {
            int[] dictIds = reader.getDictIdMV(i, readerContext);
            String[] strings = new String[dictIds.length];
            dictionaryReader.readStringValues(dictIds, dictIds.length, strings);
            creator.putStringMV(strings);
          }
        }
        break;
      }
      case BIG_DECIMAL: {
        Preconditions.checkState(isSVColumn, "BigDecimal is not supported for MV columns");
        for (int i = 0; i < numDocs; i++) {
          int dictId = reader.getDictId(i, readerContext);
          BigDecimal val = dictionaryReader.getBigDecimalValue(dictId);
          creator.putBigDecimal(val);
        }
        break;
      }
      default:
        throw new IllegalStateException("Unsupported storedType=" + storedType + " for column=" + column);
    }
  }

  private void forwardIndexReadRawWriteDictHelper(String column, ColumnMetadata existingColumnMetadata,
      ForwardIndexReader<?> reader, ForwardIndexCreator creator, int numDocs,
      SegmentDictionaryCreator dictionaryCreator) {
    boolean isSVColumn = reader.isSingleValue();
    int maxNumValuesPerEntry = existingColumnMetadata.getMaxNumberOfMultiValues();
    PinotSegmentColumnReader columnReader = new PinotSegmentColumnReader(reader, null, null, maxNumValuesPerEntry);

    for (int i = 0; i < numDocs; i++) {
      Object obj = columnReader.getValue(i);

      if (isSVColumn) {
        int dictId = dictionaryCreator.indexOfSV(obj);
        creator.putDictId(dictId);
      } else {
        int[] dictIds = dictionaryCreator.indexOfMV(obj);
        creator.putDictIdMV(dictIds);
      }
    }
  }

  private void createDictBasedForwardIndex(String column, SegmentDirectory.Writer segmentWriter)
      throws Exception {
    ColumnMetadata existingColMetadata = _segmentDirectory.getSegmentMetadata().getColumnMetadataFor(column);
    boolean isSingleValue = existingColMetadata.isSingleValue();

    File indexDir = _segmentDirectory.getSegmentMetadata().getIndexDir();
    String segmentName = _segmentDirectory.getSegmentMetadata().getName();
    File inProgress = new File(indexDir, column + ".dict.inprogress");
    File dictionaryFile = new File(indexDir, column + V1Constants.Dict.FILE_EXTENSION);
    String fwdIndexFileExtension;
    if (isSingleValue) {
      // Raw columns cannot be sorted.
      fwdIndexFileExtension = V1Constants.Indexes.UNSORTED_SV_FORWARD_INDEX_FILE_EXTENSION;
    } else {
      fwdIndexFileExtension = V1Constants.Indexes.UNSORTED_MV_FORWARD_INDEX_FILE_EXTENSION;
    }
    File fwdIndexFile = new File(indexDir, column + fwdIndexFileExtension);

    if (!inProgress.exists()) {
      // Marker file does not exist, which means last run ended normally.
      // Create a marker file.
      FileUtils.touch(inProgress);
    } else {
      // Marker file exists, which means last run was interrupted.
      // Remove forward index and dictionary files if they exist.
      FileUtils.deleteQuietly(fwdIndexFile);
      FileUtils.deleteQuietly(dictionaryFile);
    }

    LOGGER.info("Creating a new dictionary for segment={} and column={}", segmentName, column);
    AbstractColumnStatisticsCollector statsCollector =
        getStatsCollector(column, existingColMetadata.getDataType().getStoredType());
    SegmentDictionaryCreator dictionaryCreator =
        buildDictionary(column, existingColMetadata, segmentWriter, statsCollector);
    LoaderUtils.writeIndexToV3Format(segmentWriter, column, dictionaryFile, StandardIndexes.dictionary());

    LOGGER.info("Built dictionary. Rewriting dictionary enabled forward index for segment={} and column={}",
        segmentName, column);
    writeDictEnabledForwardIndex(column, existingColMetadata, segmentWriter, indexDir, dictionaryCreator);
    // We used the existing forward index to generate a new forward index. The existing forward index will be in V3
    // format and the new forward index will be in V1 format. Remove the existing forward index as it is not needed
    // anymore. Note that removeIndex() will only mark an index for removal and remove the in-memory state. The
    // actual cleanup from columns.psf file will happen when singleFileIndexDirectory.cleanupRemovedIndices() is
    // called during segmentWriter.close().
    segmentWriter.removeIndex(column, StandardIndexes.forward());
    LoaderUtils.writeIndexToV3Format(segmentWriter, column, fwdIndexFile, StandardIndexes.forward());

    LOGGER.info("Created forwardIndex. Updating metadata properties for segment={} and column={}", segmentName, column);
    Map<String, String> metadataProperties = new HashMap<>();
    metadataProperties.put(getKeyFor(column, HAS_DICTIONARY), String.valueOf(true));
    metadataProperties.put(getKeyFor(column, DICTIONARY_ELEMENT_SIZE),
        String.valueOf(dictionaryCreator.getNumBytesPerEntry()));
    // If realtime segments were completed when the column was RAW, the cardinality value is populated as Integer
    // .MIN_VALUE. When dictionary is enabled for this column later, cardinality value should be rightly populated so
    // that the dictionary can be loaded.
    metadataProperties.put(getKeyFor(column, CARDINALITY), String.valueOf(statsCollector.getCardinality()));
    SegmentMetadataUtils.updateMetadataProperties(_segmentDirectory, metadataProperties);

    // We remove indexes that have to be rewritten when a dictEnabled is toggled. Note that the respective index
    // handler will take care of recreating the index.
    removeDictRelatedIndexes(column, segmentWriter);

    // Delete the marker file.
    FileUtils.deleteQuietly(inProgress);

    LOGGER.info("Created dictionary based forward index for segment: {}, column: {}", segmentName, column);
  }

  private SegmentDictionaryCreator buildDictionary(String column, ColumnMetadata existingColMetadata,
      SegmentDirectory.Writer segmentWriter, AbstractColumnStatisticsCollector statsCollector)
      throws Exception {
    int numDocs = existingColMetadata.getTotalDocs();

    try (ForwardIndexReader<?> reader = ForwardIndexType.getReader(segmentWriter, existingColMetadata)) {
      // Note: Special Null handling is not necessary here. This is because, the existing default null value in the
      // raw forwardIndex will be retained as such while created the dictionary and dict-based forward index. Also,
      // null value vectors maintain a bitmap of docIds. No handling is necessary there.
      PinotSegmentColumnReader columnReader =
          new PinotSegmentColumnReader(reader, null, null, existingColMetadata.getMaxNumberOfMultiValues());
      for (int i = 0; i < numDocs; i++) {
        Object obj = columnReader.getValue(i);
        statsCollector.collect(obj);
      }
      statsCollector.seal();

      DictionaryIndexConfig dictConf = _fieldIndexConfigs.get(column).getConfig(StandardIndexes.dictionary())
          .getEnabledConfig();

      boolean useVarLength = dictConf.getUseVarLengthDictionary()
          || DictionaryIndexType.shouldUseVarLengthDictionary(reader.getStoredType(), statsCollector);
      SegmentDictionaryCreator dictionaryCreator =
          new SegmentDictionaryCreator(existingColMetadata.getFieldSpec(),
              _segmentDirectory.getSegmentMetadata().getIndexDir(), useVarLength);

      dictionaryCreator.build(statsCollector.getUniqueValuesSet());
      return dictionaryCreator;
    }
  }

  private void writeDictEnabledForwardIndex(String column, ColumnMetadata existingColMetadata,
      SegmentDirectory.Writer segmentWriter, File indexDir, SegmentDictionaryCreator dictionaryCreator)
      throws Exception {
    try (ForwardIndexReader<?> reader = ForwardIndexType.getReader(segmentWriter, existingColMetadata)) {
      int lengthOfLongestEntry = reader.getLengthOfLongestEntry();
      IndexCreationContext.Builder builder =
          IndexCreationContext.builder().withIndexDir(indexDir).withColumnMetadata(existingColMetadata)
              .withLengthOfLongestEntry(lengthOfLongestEntry);
      // existingColMetadata has dictEnable=false. Overwrite the value.
      builder.withDictionary(true);
      IndexCreationContext context = builder.build();
      ForwardIndexConfig config = _fieldIndexConfigs.get(column).getConfig(StandardIndexes.forward())
          .getEnabledConfig();

      try (ForwardIndexCreator creator = StandardIndexes.forward().createIndexCreator(context, config)) {
        int numDocs = existingColMetadata.getTotalDocs();
        forwardIndexRewriteHelper(column, existingColMetadata, reader, creator, numDocs, dictionaryCreator, null);
      }
    }
  }

  static void removeDictRelatedIndexes(String column, SegmentDirectory.Writer segmentWriter) {
    // TODO: Move this logic as a static function in each index creator.

    // Remove all dictionary related indexes. They will be recreated if necessary by the respective handlers. Note that
    // the remove index call will be a no-op if the index doesn't exist.
    DICTIONARY_BASED_INDEXES_TO_REWRITE.forEach((index) -> segmentWriter.removeIndex(column, index));
  }

  private void disableDictionaryAndCreateRawForwardIndex(String column, SegmentDirectory.Writer segmentWriter)
      throws Exception {
    ColumnMetadata existingColMetadata = _segmentDirectory.getSegmentMetadata().getColumnMetadataFor(column);
    boolean isSingleValue = existingColMetadata.isSingleValue();

    File indexDir = _segmentDirectory.getSegmentMetadata().getIndexDir();
    String segmentName = _segmentDirectory.getSegmentMetadata().getName();
    File inProgress = new File(indexDir, column + ".fwd.inprogress");
    String fileExtension = isSingleValue ? V1Constants.Indexes.RAW_SV_FORWARD_INDEX_FILE_EXTENSION
        : V1Constants.Indexes.RAW_MV_FORWARD_INDEX_FILE_EXTENSION;
    File fwdIndexFile = new File(indexDir, column + fileExtension);

    if (!inProgress.exists()) {
      // Marker file does not exist, which means last run ended normally.
      // Create a marker file.
      FileUtils.touch(inProgress);
    } else {
      // Marker file exists, which means last run was interrupted.
      // Remove forward index if exists.
      FileUtils.deleteQuietly(fwdIndexFile);
    }

    LOGGER.info("Creating raw forward index for segment={} and column={}", segmentName, column);
    rewriteDictToRawForwardIndex(column, existingColMetadata, segmentWriter, indexDir);

    // Remove dictionary and forward index
    segmentWriter.removeIndex(column, StandardIndexes.forward());
    segmentWriter.removeIndex(column, StandardIndexes.dictionary());
    LoaderUtils.writeIndexToV3Format(segmentWriter, column, fwdIndexFile, StandardIndexes.forward());

    LOGGER.info("Created raw forwardIndex. Updating metadata properties for segment={} and column={}", segmentName,
        column);
    Map<String, String> metadataProperties = new HashMap<>();
    metadataProperties.put(getKeyFor(column, HAS_DICTIONARY), String.valueOf(false));
    metadataProperties.put(getKeyFor(column, DICTIONARY_ELEMENT_SIZE), String.valueOf(0));
    SegmentMetadataUtils.updateMetadataProperties(_segmentDirectory, metadataProperties);

    // Remove range index, inverted index and FST index.
    removeDictRelatedIndexes(column, segmentWriter);

    // Delete marker file.
    FileUtils.deleteQuietly(inProgress);

    LOGGER.info("Created raw based forward index for segment: {}, column: {}", segmentName, column);
  }

  private void rewriteDictToRawForwardIndex(String column, ColumnMetadata existingColMetadata,
      SegmentDirectory.Writer segmentWriter, File indexDir)
      throws Exception {
    try (ForwardIndexReader<?> reader = ForwardIndexType.getReader(segmentWriter, existingColMetadata)) {
      Dictionary dictionary = DictionaryIndexType.INSTANCE.read(segmentWriter, existingColMetadata);
      IndexCreationContext.Builder builder =
          IndexCreationContext.builder().withIndexDir(indexDir).withColumnMetadata(existingColMetadata);
      builder.withDictionary(false);

      if (existingColMetadata.isSingleValue()) {
        // lengthOfLongestEntry is available for dict columns from metadata.
        int lengthOfLongestEntry = existingColMetadata.getColumnMaxLength();
        builder.withLengthOfLongestEntry(lengthOfLongestEntry);
      } else {
        FieldSpec.DataType dataType = existingColMetadata.getDataType();
        boolean isFixedWidth = dataType.getStoredType().isFixedWidth();

        if (!isFixedWidth) {
          // For variable length stored types, maxRowLengthInBytes is required to create the forwardIndexCreator.
          // This can only be determined by reading the entire MV forward index.
          int maxRowLength = getMaxRowLengthForMVColumn(column, reader, dictionary);
          builder.withMaxRowLengthInBytes(maxRowLength);
        }
      }

      IndexCreationContext context = builder.build();
      ForwardIndexConfig config = _fieldIndexConfigs.get(column).getConfig(StandardIndexes.forward())
          .getEnabledConfig();

      try (ForwardIndexCreator creator = StandardIndexes.forward().createIndexCreator(context, config)) {
        int numDocs = existingColMetadata.getTotalDocs();
        forwardIndexRewriteHelper(column, existingColMetadata, reader, creator, numDocs, null, dictionary);
      }
    }
  }

  private int getMaxRowLengthForMVColumn(String column, ForwardIndexReader<?> reader, Dictionary dictionary)
      throws Exception {
    ColumnMetadata existingColMetadata = _segmentDirectory.getSegmentMetadata().getColumnMetadataFor(column);
    AbstractColumnStatisticsCollector statsCollector =
        getStatsCollector(column, dictionary.getValueType().getStoredType());
    PinotSegmentColumnReader columnReader =
        new PinotSegmentColumnReader(reader, dictionary, null, existingColMetadata.getMaxNumberOfMultiValues());
    int numDocs = existingColMetadata.getTotalDocs();

    Preconditions.checkState(!existingColMetadata.getDataType().getStoredType().isFixedWidth(),
        "Column " + column + "is not a fixed width column.");
    Preconditions.checkState(!existingColMetadata.isSingleValue(), "Column " + column + "is not MV.");

    for (int i = 0; i < numDocs; i++) {
      Object obj = columnReader.getValue(i);
      statsCollector.collect(obj);
    }

    statsCollector.seal();
    return statsCollector.getMaxRowLengthInBytes();
  }

  private AbstractColumnStatisticsCollector getStatsCollector(String column, FieldSpec.DataType storedType)
      throws Exception {
    StatsCollectorConfig statsCollectorConfig = new StatsCollectorConfig(_tableConfig, _schema, null);
    AbstractColumnStatisticsCollector statsCollector;

    // TODO(Vivek): Check if checking stored type will be problematic if column has dictionary. ie will dictionary
    //  return INT as the stored type.
    switch (storedType) {
      case INT:
        statsCollector = new IntColumnPreIndexStatsCollector(column, statsCollectorConfig);
        break;
      case LONG:
        statsCollector = new LongColumnPreIndexStatsCollector(column, statsCollectorConfig);
        break;
      case FLOAT:
        statsCollector = new FloatColumnPreIndexStatsCollector(column, statsCollectorConfig);
        break;
      case DOUBLE:
        statsCollector = new DoubleColumnPreIndexStatsCollector(column, statsCollectorConfig);
        break;
      case STRING:
        statsCollector = new StringColumnPreIndexStatsCollector(column, statsCollectorConfig);
        break;
      case BYTES:
        statsCollector = new BytesColumnPredIndexStatsCollector(column, statsCollectorConfig);
        break;
      case BIG_DECIMAL:
        statsCollector = new BigDecimalColumnPreIndexStatsCollector(column, statsCollectorConfig);
        break;
      default:
        throw new IllegalStateException("Unsupported storedType=" + storedType.toString() + " for column=" + column);
    }

    return statsCollector;
  }

  private boolean hasIndex(String column, IndexType<?, ?, ?> indexType) {
    return _fieldIndexConfigs.get(column).getConfig(indexType).isEnabled();
  }
}<|MERGE_RESOLUTION|>--- conflicted
+++ resolved
@@ -50,12 +50,10 @@
 import org.apache.pinot.segment.spi.creator.IndexCreationContext;
 import org.apache.pinot.segment.spi.creator.SegmentVersion;
 import org.apache.pinot.segment.spi.creator.StatsCollectorConfig;
-<<<<<<< HEAD
 import org.apache.pinot.segment.spi.index.DictionaryIndexConfig;
 import org.apache.pinot.segment.spi.index.FieldIndexConfigs;
+import org.apache.pinot.segment.spi.index.FieldIndexConfigsUtil;
 import org.apache.pinot.segment.spi.index.ForwardIndexConfig;
-=======
->>>>>>> 855ec6fc
 import org.apache.pinot.segment.spi.index.IndexType;
 import org.apache.pinot.segment.spi.index.StandardIndexes;
 import org.apache.pinot.segment.spi.index.creator.ForwardIndexCreator;
@@ -136,62 +134,6 @@
 
     for (Map.Entry<String, List<Operation>> entry : columnOperationsMap.entrySet()) {
       String column = entry.getKey();
-<<<<<<< HEAD
-      Operation operation = entry.getValue();
-
-      switch (operation) {
-        case DISABLE_FORWARD_INDEX_FOR_DICT_COLUMN: {
-          // Deletion of the forward index will be handled outside the index handler to ensure that other index
-          // handlers that need the forward index to construct their own indexes will have it available.
-          // The existing forward index must be in dictionary format for this to be a no-op.
-          _tmpForwardIndexColumns.add(column);
-          break;
-        }
-        case DISABLE_FORWARD_INDEX_FOR_RAW_COLUMN: {
-          // The forward index has been disabled for a column which has a noDictionary based forward index. A dictionary
-          // and inverted index need to be created before we can delete the forward index. We create a dictionary here,
-          // but let the InvertedIndexHandler handle the creation of the inverted index. We create a temporary
-          // forward index here which is dictionary based and allow the post deletion step handle the actual deletion
-          // of the forward index.
-          createDictBasedForwardIndex(column, segmentWriter);
-          if (!segmentWriter.hasIndexFor(column, StandardIndexes.forward())) {
-            throw new IOException(String.format("Temporary forward index was not created for column: %s", column));
-          }
-          _tmpForwardIndexColumns.add(column);
-          break;
-        }
-        case ENABLE_FORWARD_INDEX_FOR_DICT_COLUMN: {
-          createForwardIndexIfNeeded(segmentWriter, column, false);
-          if (!segmentWriter.hasIndexFor(column, StandardIndexes.dictionary())) {
-            throw new IOException(
-                String.format("Dictionary should still exist after rebuilding forward index for dictionary column: %s",
-                    column));
-          }
-          break;
-        }
-        case ENABLE_FORWARD_INDEX_FOR_RAW_COLUMN: {
-          createForwardIndexIfNeeded(segmentWriter, column, false);
-          if (segmentWriter.hasIndexFor(column, StandardIndexes.dictionary())) {
-            throw new IOException(
-                String.format("Dictionary should not exist after rebuilding forward index for raw column: %s", column));
-          }
-          break;
-        }
-        case ENABLE_DICTIONARY: {
-          createDictBasedForwardIndex(column, segmentWriter);
-          break;
-        }
-        case DISABLE_DICTIONARY: {
-          disableDictionaryAndCreateRawForwardIndex(column, segmentWriter);
-          break;
-        }
-        case CHANGE_RAW_INDEX_COMPRESSION_TYPE: {
-          rewriteRawForwardIndexForCompressionChange(column, segmentWriter);
-          break;
-        }
-        default:
-          throw new IllegalStateException("Unsupported operation for column " + column);
-=======
       List<Operation> operations = entry.getValue();
 
       for (Operation operation : operations) {
@@ -202,7 +144,7 @@
             _tmpForwardIndexColumns.add(column);
             break;
           case ENABLE_FORWARD_INDEX:
-            ColumnMetadata columnMetadata = createForwardIndexIfNeeded(segmentWriter, column, indexCreatorProvider,
+            ColumnMetadata columnMetadata = createForwardIndexIfNeeded(segmentWriter, column,
                 false);
             if (columnMetadata.hasDictionary()) {
               if (!segmentWriter.hasIndexFor(column, StandardIndexes.dictionary())) {
@@ -218,7 +160,8 @@
             }
             break;
           case DISABLE_DICTIONARY:
-            Set<String> newForwardIndexDisabledColumns = _indexLoadingConfig.getForwardIndexDisabledColumns();
+            Set<String> newForwardIndexDisabledColumns = FieldIndexConfigsUtil.columnsWithIndexDisabled(
+                _fieldIndexConfigs.keySet(), StandardIndexes.forward(), _fieldIndexConfigs);
             if (newForwardIndexDisabledColumns.contains(column)) {
               removeDictionaryFromForwardIndexDisabledColumn(column, segmentWriter);
               if (segmentWriter.hasIndexFor(column, StandardIndexes.dictionary())) {
@@ -226,22 +169,21 @@
                     String.format("Dictionary should not exist after disabling dictionary for column: %s", column));
               }
             } else {
-              disableDictionaryAndCreateRawForwardIndex(column, segmentWriter, indexCreatorProvider);
+              disableDictionaryAndCreateRawForwardIndex(column, segmentWriter);
             }
             break;
           case ENABLE_DICTIONARY:
-            createDictBasedForwardIndex(column, segmentWriter, indexCreatorProvider);
+            createDictBasedForwardIndex(column, segmentWriter);
             if (!segmentWriter.hasIndexFor(column, StandardIndexes.forward())) {
               throw new IllegalStateException(String.format("Forward index was not created for column: %s", column));
             }
             break;
           case CHANGE_RAW_INDEX_COMPRESSION_TYPE:
-            rewriteRawForwardIndexForCompressionChange(column, segmentWriter, indexCreatorProvider);
+            rewriteRawForwardIndexForCompressionChange(column, segmentWriter);
             break;
           default:
             throw new IllegalStateException("Unsupported operation for column " + column);
         }
->>>>>>> 855ec6fc
       }
     }
   }
@@ -281,17 +223,10 @@
       FieldIndexConfigs newConf = _fieldIndexConfigs.get(column);
       boolean newIsFwd = newConf.getConfig(StandardIndexes.forward()).isEnabled();
       boolean newIsDict = newConf.getConfig(StandardIndexes.dictionary()).isEnabled();
-      boolean newIsInv = newConf.getConfig(StandardIndexes.inverted()).isEnabled();
+      boolean newIsRange = newConf.getConfig(StandardIndexes.range()).isEnabled();
 
       if (existingForwardIndexColumns.contains(column) && !newIsFwd) {
         // Existing column has a forward index. New column config disables the forward index
-<<<<<<< HEAD
-        Preconditions.checkState(newIsDict,
-            String.format("Must enable dictionary to disable the forward index for column: %s", column));
-        Preconditions.checkState(newIsInv,
-            String.format("Must enable inverted index to disable the forward index for column: %s", column));
-=======
->>>>>>> 855ec6fc
 
         ColumnMetadata columnMetadata = _segmentDirectory.getSegmentMetadata().getColumnMetadataFor(column);
         if (columnMetadata.isSorted()) {
@@ -302,13 +237,12 @@
         }
 
         if (existingDictColumns.contains(column)) {
-          if (newNoDictColumns.contains(column)) {
+          if (!newIsDict) {
             // Dictionary was also disabled. Just disable the dictionary and remove it along with the forward index
             // If range index exists, don't try to regenerate it on toggling the dictionary, throw an error instead
-            Preconditions.checkState(!_indexLoadingConfig.getRangeIndexColumns().contains(column),
-                String.format("Must disable range (%s) index to disable the dictionary and forward index for "
-                        + "column: %s or refresh / back-fill the forward index",
-                    _indexLoadingConfig.getRangeIndexColumns().contains(column) ? "enabled" : "disabled", column));
+            Preconditions.checkState(!newIsRange,
+                String.format("Must disable range (enabled) index to disable the dictionary and forward index for "
+                        + "column: %s or refresh / back-fill the forward index", column));
             columnOperationsMap.put(column,
                 Arrays.asList(Operation.DISABLE_FORWARD_INDEX, Operation.DISABLE_DICTIONARY));
           } else {
@@ -316,7 +250,7 @@
             columnOperationsMap.put(column, Collections.singletonList(Operation.DISABLE_FORWARD_INDEX));
           }
         } else {
-          if (newNoDictColumns.contains(column)) {
+          if (!newIsDict) {
             // Dictionary remains disabled and we should not reconstruct temporary forward index as dictionary based
             columnOperationsMap.put(column, Collections.singletonList(Operation.DISABLE_FORWARD_INDEX));
           } else {
@@ -336,13 +270,6 @@
           continue;
         }
 
-<<<<<<< HEAD
-        if (!newIsDict) {
-          Preconditions.checkState(!newIsInv,
-              String.format("Must disable inverted index to enable the forward index as noDictionary for column: %s",
-                  column));
-          columnOperationMap.put(column, Operation.ENABLE_FORWARD_INDEX_FOR_RAW_COLUMN);
-=======
         // Get list of columns with inverted index
         Set<String> existingInvertedIndexColumns =
             segmentReader.toSegmentDirectory().getColumnsWithIndex(StandardIndexes.inverted());
@@ -356,40 +283,27 @@
           continue;
         }
 
-        if (newNoDictColumns.contains(column)) {
-          columnOperationsMap.put(column, Collections.singletonList(Operation.ENABLE_FORWARD_INDEX));
->>>>>>> 855ec6fc
-        } else {
-          columnOperationsMap.put(column, Collections.singletonList(Operation.ENABLE_FORWARD_INDEX));
-        }
-      } else if (existingForwardIndexDisabledColumns.contains(column)
-          && !newIsFwd) {
+        columnOperationsMap.put(column, Collections.singletonList(Operation.ENABLE_FORWARD_INDEX));
+      } else if (existingForwardIndexDisabledColumns.contains(column) && !newIsFwd) {
         // Forward index is disabled for the existing column and should remain disabled based on the latest config
-<<<<<<< HEAD
-        Preconditions.checkState(existingDictColumns.contains(column) && newIsDict,
-            String.format("Not allowed to disable the dictionary for a column: %s without forward index", column));
-      } else if (existingNoDictColumns.contains(column) && newIsDict) {
-=======
         // Need some checks to see whether the dictionary is being enabled or disabled here and take appropriate actions
 
         // If the dictionary is not enabled on the existing column it must be on the new noDictionary column list.
         // Cannot enable the dictionary for a column with forward index disabled.
-        Preconditions.checkState(existingDictColumns.contains(column) || newNoDictColumns.contains(column),
+        Preconditions.checkState(existingDictColumns.contains(column) || !newIsDict,
             String.format("Cannot regenerate the dictionary for column %s with forward index disabled. Please "
                 + "refresh or back-fill the data to add back the forward index", column));
 
-        if (existingDictColumns.contains(column) && newNoDictColumns.contains(column)) {
+        if (existingDictColumns.contains(column) && !newIsDict) {
           // Dictionary is currently enabled on this column but is supposed to be disabled. Remove the dictionary
           // and update the segment metadata If the range index exists then throw an error since we are not
           // regenerating the range index on toggling the dictionary
-          Preconditions.checkState(!_indexLoadingConfig.getRangeIndexColumns().contains(column),
-              String.format("Must disable range (%s) index to disable the dictionary for a forwardIndexDisabled "
-                      + "column: %s or refresh / back-fill the forward index",
-                  _indexLoadingConfig.getRangeIndexColumns().contains(column) ? "enabled" : "disabled", column));
+          Preconditions.checkState(!newIsRange,
+              String.format("Must disable range (enabled) index to disable the dictionary for a forwardIndexDisabled "
+                      + "column: %s or refresh / back-fill the forward index", column));
           columnOperationsMap.put(column, Collections.singletonList(Operation.DISABLE_DICTIONARY));
         }
-      } else if (existingNoDictColumns.contains(column) && !newNoDictColumns.contains(column)) {
->>>>>>> 855ec6fc
+      } else if (existingNoDictColumns.contains(column) && newIsDict) {
         // Existing column is RAW. New column is dictionary enabled.
         if (_schema == null || _tableConfig == null) {
           // This can only happen in tests.
@@ -401,13 +315,8 @@
         ColumnMetadata existingColMetadata = _segmentDirectory.getSegmentMetadata().getColumnMetadataFor(column);
         Preconditions.checkState(!existingColMetadata.isSorted(), "Raw column=" + column + " cannot be sorted.");
 
-<<<<<<< HEAD
-        columnOperationMap.put(column, Operation.ENABLE_DICTIONARY);
+        columnOperationsMap.put(column, Collections.singletonList(Operation.ENABLE_DICTIONARY));
       } else if (existingDictColumns.contains(column) && !newIsDict) {
-=======
-        columnOperationsMap.put(column, Collections.singletonList(Operation.ENABLE_DICTIONARY));
-      } else if (existingDictColumns.contains(column) && newNoDictColumns.contains(column)) {
->>>>>>> 855ec6fc
         // Existing column has dictionary. New config for the column is RAW.
         if (shouldDisableDictionary(column, _segmentDirectory.getSegmentMetadata().getColumnMetadataFor(column))) {
           columnOperationsMap.put(column, Collections.singletonList(Operation.DISABLE_DICTIONARY));
