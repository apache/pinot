/**
 * Licensed to the Apache Software Foundation (ASF) under one
 * or more contributor license agreements.  See the NOTICE file
 * distributed with this work for additional information
 * regarding copyright ownership.  The ASF licenses this file
 * to you under the Apache License, Version 2.0 (the
 * "License"); you may not use this file except in compliance
 * with the License.  You may obtain a copy of the License at
 *
 *   http://www.apache.org/licenses/LICENSE-2.0
 *
 * Unless required by applicable law or agreed to in writing,
 * software distributed under the License is distributed on an
 * "AS IS" BASIS, WITHOUT WARRANTIES OR CONDITIONS OF ANY
 * KIND, either express or implied.  See the License for the
 * specific language governing permissions and limitations
 * under the License.
 */
package org.apache.pinot.segment.local.segment.index.loader;

import com.google.common.annotations.VisibleForTesting;
import com.google.common.base.Preconditions;
import java.io.File;
import java.math.BigDecimal;
import java.util.Arrays;
import java.util.Collections;
import java.util.HashMap;
import java.util.HashSet;
import java.util.List;
import java.util.Map;
import java.util.Set;
import javax.annotation.Nullable;
import org.apache.commons.io.FileUtils;
import org.apache.pinot.segment.local.segment.creator.impl.SegmentColumnarIndexCreator;
import org.apache.pinot.segment.local.segment.creator.impl.SegmentDictionaryCreator;
import org.apache.pinot.segment.local.segment.creator.impl.SegmentIndexCreationDriverImpl;
import org.apache.pinot.segment.local.segment.creator.impl.fwd.MultiValueVarByteRawIndexCreator;
import org.apache.pinot.segment.local.segment.creator.impl.stats.AbstractColumnStatisticsCollector;
import org.apache.pinot.segment.local.segment.creator.impl.stats.BigDecimalColumnPreIndexStatsCollector;
import org.apache.pinot.segment.local.segment.creator.impl.stats.BytesColumnPredIndexStatsCollector;
import org.apache.pinot.segment.local.segment.creator.impl.stats.DoubleColumnPreIndexStatsCollector;
import org.apache.pinot.segment.local.segment.creator.impl.stats.FloatColumnPreIndexStatsCollector;
import org.apache.pinot.segment.local.segment.creator.impl.stats.IntColumnPreIndexStatsCollector;
import org.apache.pinot.segment.local.segment.creator.impl.stats.LongColumnPreIndexStatsCollector;
import org.apache.pinot.segment.local.segment.creator.impl.stats.StringColumnPreIndexStatsCollector;
import org.apache.pinot.segment.local.segment.readers.PinotSegmentColumnReader;
import org.apache.pinot.segment.spi.ColumnMetadata;
import org.apache.pinot.segment.spi.V1Constants;
import org.apache.pinot.segment.spi.compression.ChunkCompressionType;
import org.apache.pinot.segment.spi.creator.IndexCreationContext;
import org.apache.pinot.segment.spi.creator.IndexCreatorProvider;
import org.apache.pinot.segment.spi.creator.SegmentVersion;
import org.apache.pinot.segment.spi.creator.StatsCollectorConfig;
import org.apache.pinot.segment.spi.index.IndexType;
import org.apache.pinot.segment.spi.index.StandardIndexes;
import org.apache.pinot.segment.spi.index.creator.ForwardIndexCreator;
import org.apache.pinot.segment.spi.index.reader.Dictionary;
import org.apache.pinot.segment.spi.index.reader.ForwardIndexReader;
import org.apache.pinot.segment.spi.index.reader.ForwardIndexReaderContext;
import org.apache.pinot.segment.spi.store.SegmentDirectory;
import org.apache.pinot.segment.spi.utils.SegmentMetadataUtils;
import org.apache.pinot.spi.data.FieldSpec;
import org.apache.pinot.spi.data.Schema;
import org.slf4j.Logger;
import org.slf4j.LoggerFactory;

import static org.apache.pinot.segment.spi.V1Constants.MetadataKeys.Column.CARDINALITY;
import static org.apache.pinot.segment.spi.V1Constants.MetadataKeys.Column.DICTIONARY_ELEMENT_SIZE;
import static org.apache.pinot.segment.spi.V1Constants.MetadataKeys.Column.HAS_DICTIONARY;
import static org.apache.pinot.segment.spi.V1Constants.MetadataKeys.Column.getKeyFor;


/**
 * Helper class used by {@link SegmentPreProcessor} to make changes to forward index and dictionary configs. Note
 * that this handler only works for segment versions >= 3.0. Support for segment version < 3.0 is not added because
 * majority of the usecases are in versions >= 3.0 and this avoids adding tech debt. The currently supported
 * operations are:
 * 1. Change compression type for a raw column
 * 2. Enable dictionary
 * 3. Disable dictionary
 * 4. Disable forward index
 * 5. Rebuild the forward index for a forwardIndexDisabled column
 *
 *  TODO: Add support for the following:
 *  1. Segment versions < V3
 */
public class ForwardIndexHandler extends BaseIndexHandler {
  private static final Logger LOGGER = LoggerFactory.getLogger(ForwardIndexHandler.class);

  // This should contain a list of all indexes that need to be rewritten if the dictionary is enabled or disabled
  private static final List<IndexType<?, ?, ?>> DICTIONARY_BASED_INDEXES_TO_REWRITE =
      Arrays.asList(StandardIndexes.range(), StandardIndexes.fst(), StandardIndexes.inverted());

  private final Schema _schema;

  protected enum Operation {
    DISABLE_FORWARD_INDEX,
    ENABLE_FORWARD_INDEX,
    DISABLE_DICTIONARY,
    ENABLE_DICTIONARY,
    CHANGE_RAW_INDEX_COMPRESSION_TYPE,
  }

  public ForwardIndexHandler(SegmentDirectory segmentDirectory, IndexLoadingConfig indexLoadingConfig, Schema schema) {
    super(segmentDirectory, indexLoadingConfig);
    _schema = schema;
  }

  @Override
  public boolean needUpdateIndices(SegmentDirectory.Reader segmentReader)
      throws Exception {
    Map<String, List<Operation>> columnOperationsMap = computeOperations(segmentReader);
    return !columnOperationsMap.isEmpty();
  }

  @Override
  public void updateIndices(SegmentDirectory.Writer segmentWriter, IndexCreatorProvider indexCreatorProvider)
      throws Exception {
    Map<String, List<Operation>> columnOperationsMap = computeOperations(segmentWriter);
    if (columnOperationsMap.isEmpty()) {
      return;
    }

    for (Map.Entry<String, List<Operation>> entry : columnOperationsMap.entrySet()) {
      String column = entry.getKey();
<<<<<<< HEAD
      Operation operation = entry.getValue();

      switch (operation) {
        case DISABLE_FORWARD_INDEX_FOR_DICT_COLUMN: {
          // Deletion of the forward index will be handled outside the index handler to ensure that other index
          // handlers that need the forward index to construct their own indexes will have it available.
          // The existing forward index must be in dictionary format for this to be a no-op.
          _tmpForwardIndexColumns.add(column);
          break;
        }
        case DISABLE_FORWARD_INDEX_FOR_RAW_COLUMN: {
          // The forward index has been disabled for a column which has a noDictionary based forward index. A dictionary
          // and inverted index need to be created before we can delete the forward index. We create a dictionary here,
          // but let the InvertedIndexHandler handle the creation of the inverted index. We create a temporary
          // forward index here which is dictionary based and allow the post deletion step handle the actual deletion
          // of the forward index.
          createDictBasedForwardIndex(column, segmentWriter, indexCreatorProvider);
          if (!segmentWriter.hasIndexFor(column, StandardIndexes.forward())) {
            throw new IOException(String.format("Temporary forward index was not created for column: %s", column));
          }
          _tmpForwardIndexColumns.add(column);
          break;
        }
        case ENABLE_FORWARD_INDEX_FOR_DICT_COLUMN: {
          createForwardIndexIfNeeded(segmentWriter, column, indexCreatorProvider, false);
          if (!segmentWriter.hasIndexFor(column, StandardIndexes.dictionary())) {
            throw new IOException(
                String.format("Dictionary should still exist after rebuilding forward index for dictionary column: %s",
                    column));
          }
          break;
        }
        case ENABLE_FORWARD_INDEX_FOR_RAW_COLUMN: {
          createForwardIndexIfNeeded(segmentWriter, column, indexCreatorProvider, false);
          if (segmentWriter.hasIndexFor(column, StandardIndexes.dictionary())) {
            throw new IOException(
                String.format("Dictionary should not exist after rebuilding forward index for raw column: %s", column));
          }
          break;
=======
      List<Operation> operations = entry.getValue();

      for (Operation operation : operations) {
        switch (operation) {
          case DISABLE_FORWARD_INDEX:
            // Deletion of the forward index will be handled outside the index handler to ensure that other index
            // handlers that need the forward index to construct their own indexes will have it available.
            _tmpForwardIndexColumns.add(column);
            break;
          case ENABLE_FORWARD_INDEX:
            ColumnMetadata columnMetadata = createForwardIndexIfNeeded(segmentWriter, column, indexCreatorProvider,
                false);
            if (columnMetadata.hasDictionary()) {
              if (!segmentWriter.hasIndexFor(column, ColumnIndexType.DICTIONARY)) {
                throw new IllegalStateException(String.format("Dictionary should still exist after rebuilding "
                    + "forward index for dictionary column: %s", column));
              }
            } else {
              if (segmentWriter.hasIndexFor(column, ColumnIndexType.DICTIONARY)) {
                throw new IllegalStateException(
                    String.format("Dictionary should not exist after rebuilding forward index for raw column: %s",
                        column));
              }
            }
            break;
          case DISABLE_DICTIONARY:
            Set<String> newForwardIndexDisabledColumns = _indexLoadingConfig.getForwardIndexDisabledColumns();
            if (newForwardIndexDisabledColumns.contains(column)) {
              removeDictionaryFromForwardIndexDisabledColumn(column, segmentWriter);
              if (segmentWriter.hasIndexFor(column, ColumnIndexType.DICTIONARY)) {
                throw new IllegalStateException(
                    String.format("Dictionary should not exist after disabling dictionary for column: %s", column));
              }
            } else {
              disableDictionaryAndCreateRawForwardIndex(column, segmentWriter, indexCreatorProvider);
            }
            break;
          case ENABLE_DICTIONARY:
            createDictBasedForwardIndex(column, segmentWriter, indexCreatorProvider);
            if (!segmentWriter.hasIndexFor(column, ColumnIndexType.FORWARD_INDEX)) {
              throw new IllegalStateException(String.format("Forward index was not created for column: %s", column));
            }
            break;
          case CHANGE_RAW_INDEX_COMPRESSION_TYPE:
            rewriteRawForwardIndexForCompressionChange(column, segmentWriter, indexCreatorProvider);
            break;
          default:
            throw new IllegalStateException("Unsupported operation for column " + column);
>>>>>>> 669f890a
        }
      }
    }
  }

  @VisibleForTesting
  Map<String, List<Operation>> computeOperations(SegmentDirectory.Reader segmentReader)
      throws Exception {
    Map<String, List<Operation>> columnOperationsMap = new HashMap<>();

    // Does not work for segment versions < V3.
    if (_segmentDirectory.getSegmentMetadata().getVersion().compareTo(SegmentVersion.v3) < 0) {
      return columnOperationsMap;
    }

    // From existing column config.
    Set<String> existingAllColumns = _segmentDirectory.getSegmentMetadata().getAllColumns();
    Set<String> existingDictColumns =
        segmentReader.toSegmentDirectory().getColumnsWithIndex(StandardIndexes.dictionary());
    Set<String> existingNoDictColumns = new HashSet<>();
    for (String column : existingAllColumns) {
      if (!existingDictColumns.contains(column)) {
        existingNoDictColumns.add(column);
      }
    }

    // Get list of columns with forward index and those without forward index
    Set<String> existingForwardIndexColumns =
        segmentReader.toSegmentDirectory().getColumnsWithIndex(StandardIndexes.forward());
    Set<String> existingForwardIndexDisabledColumns = new HashSet<>();
    for (String column : existingAllColumns) {
      if (!existingForwardIndexColumns.contains(column)) {
        existingForwardIndexDisabledColumns.add(column);
      }
    }

    // From new column config.
    Set<String> newNoDictColumns = _indexLoadingConfig.getNoDictionaryColumns();
    Set<String> newForwardIndexDisabledColumns = _indexLoadingConfig.getForwardIndexDisabledColumns();

    for (String column : existingAllColumns) {
      if (existingForwardIndexColumns.contains(column) && newForwardIndexDisabledColumns.contains(column)) {
        // Existing column has a forward index. New column config disables the forward index

        ColumnMetadata columnMetadata = _segmentDirectory.getSegmentMetadata().getColumnMetadataFor(column);
        if (columnMetadata.isSorted()) {
          // Check if the column is sorted. If sorted, disabling forward index should be a no-op. Do not return an
          // operation for this column related to disabling forward index.
          LOGGER.warn("Trying to disable the forward index for a sorted column {}, ignoring", column);
          continue;
        }

        if (existingDictColumns.contains(column)) {
          if (newNoDictColumns.contains(column)) {
            // Dictionary was also disabled. Just disable the dictionary and remove it along with the forward index
            // If range index exists, don't try to regenerate it on toggling the dictionary, throw an error instead
            Preconditions.checkState(!_indexLoadingConfig.getRangeIndexColumns().contains(column),
                String.format("Must disable range (%s) index to disable the dictionary and forward index for "
                        + "column: %s or refresh / back-fill the forward index",
                    _indexLoadingConfig.getRangeIndexColumns().contains(column) ? "enabled" : "disabled", column));
            columnOperationsMap.put(column,
                Arrays.asList(Operation.DISABLE_FORWARD_INDEX, Operation.DISABLE_DICTIONARY));
          } else {
            // Dictionary is still enabled, keep it but remove the forward index
            columnOperationsMap.put(column, Collections.singletonList(Operation.DISABLE_FORWARD_INDEX));
          }
        } else {
          if (newNoDictColumns.contains(column)) {
            // Dictionary remains disabled and we should not reconstruct temporary forward index as dictionary based
            columnOperationsMap.put(column, Collections.singletonList(Operation.DISABLE_FORWARD_INDEX));
          } else {
            // Dictionary is enabled, creation of dictionary and conversion to dictionary based forward index is needed
            columnOperationsMap.put(column,
                Arrays.asList(Operation.DISABLE_FORWARD_INDEX, Operation.ENABLE_DICTIONARY));
          }
        }
      } else if (existingForwardIndexDisabledColumns.contains(column)
          && !newForwardIndexDisabledColumns.contains(column)) {
        // Existing column does not have a forward index. New column config enables the forward index

        ColumnMetadata columnMetadata = _segmentDirectory.getSegmentMetadata().getColumnMetadataFor(column);
        if (columnMetadata != null && columnMetadata.isSorted()) {
          // Check if the column is sorted. If sorted, disabling forward index should be a no-op and forward index
          // should already exist. Do not return an operation for this column related to enabling forward index.
          LOGGER.warn("Trying to enable the forward index for a sorted column {}, ignoring", column);
          continue;
        }

        // Get list of columns with inverted index
        Set<String> existingInvertedIndexColumns =
            segmentReader.toSegmentDirectory().getColumnsWithIndex(ColumnIndexType.INVERTED_INDEX);
        if (!existingDictColumns.contains(column) || !existingInvertedIndexColumns.contains(column)) {
          // If either dictionary or inverted index is missing on the column there is no way to re-generate the forward
          // index. Treat this as a no-op and log a warning.
          LOGGER.warn("Trying to enable the forward index for a column {} missing either the dictionary ({}) and / or "
                  + "the inverted index ({}) is not possible. Either a refresh or back-fill is required to get the "
                  + "forward index, ignoring", column, existingDictColumns.contains(column) ? "enabled" : "disabled",
              existingInvertedIndexColumns.contains(column) ? "enabled" : "disabled");
          continue;
        }

        if (newNoDictColumns.contains(column)) {
          columnOperationsMap.put(column, Collections.singletonList(Operation.ENABLE_FORWARD_INDEX));
        } else {
          columnOperationsMap.put(column, Collections.singletonList(Operation.ENABLE_FORWARD_INDEX));
        }
      } else if (existingForwardIndexDisabledColumns.contains(column)
          && newForwardIndexDisabledColumns.contains(column)) {
        // Forward index is disabled for the existing column and should remain disabled based on the latest config
        // Need some checks to see whether the dictionary is being enabled or disabled here and take appropriate actions

        // If the dictionary is not enabled on the existing column it must be on the new noDictionary column list.
        // Cannot enable the dictionary for a column with forward index disabled.
        Preconditions.checkState(existingDictColumns.contains(column) || newNoDictColumns.contains(column),
            String.format("Cannot regenerate the dictionary for column %s with forward index disabled. Please "
                + "refresh or back-fill the data to add back the forward index", column));

        if (existingDictColumns.contains(column) && newNoDictColumns.contains(column)) {
          // Dictionary is currently enabled on this column but is supposed to be disabled. Remove the dictionary
          // and update the segment metadata If the range index exists then throw an error since we are not
          // regenerating the range index on toggling the dictionary
          Preconditions.checkState(!_indexLoadingConfig.getRangeIndexColumns().contains(column),
              String.format("Must disable range (%s) index to disable the dictionary for a forwardIndexDisabled "
                      + "column: %s or refresh / back-fill the forward index",
                  _indexLoadingConfig.getRangeIndexColumns().contains(column) ? "enabled" : "disabled", column));
          columnOperationsMap.put(column, Collections.singletonList(Operation.DISABLE_DICTIONARY));
        }
      } else if (existingNoDictColumns.contains(column) && !newNoDictColumns.contains(column)) {
        // Existing column is RAW. New column is dictionary enabled.
        if (_schema == null || _indexLoadingConfig.getTableConfig() == null) {
          // This can only happen in tests.
          LOGGER.warn("Cannot enable dictionary for column={} as schema or tableConfig is null.", column);
          continue;
        }

        // Note that RAW columns cannot be sorted.
        ColumnMetadata existingColMetadata = _segmentDirectory.getSegmentMetadata().getColumnMetadataFor(column);
        Preconditions.checkState(!existingColMetadata.isSorted(), "Raw column=" + column + " cannot be sorted.");

        columnOperationsMap.put(column, Collections.singletonList(Operation.ENABLE_DICTIONARY));
      } else if (existingDictColumns.contains(column) && newNoDictColumns.contains(column)) {
        // Existing column has dictionary. New config for the column is RAW.
        if (shouldDisableDictionary(column, _segmentDirectory.getSegmentMetadata().getColumnMetadataFor(column))) {
          columnOperationsMap.put(column, Collections.singletonList(Operation.DISABLE_DICTIONARY));
        }
      } else if (existingNoDictColumns.contains(column) && newNoDictColumns.contains(column)) {
        // Both existing and new column is RAW forward index encoded. Check if compression needs to be changed.
        if (shouldChangeCompressionType(column, segmentReader)) {
          columnOperationsMap.put(column, Collections.singletonList(Operation.CHANGE_RAW_INDEX_COMPRESSION_TYPE));
        }
      }
    }

    return columnOperationsMap;
  }

  private void removeDictionaryFromForwardIndexDisabledColumn(String column, SegmentDirectory.Writer segmentWriter)
      throws Exception {
    // Remove the dictionary and update the metadata to indicate that the dictionary is no longer present
    segmentWriter.removeIndex(column, ColumnIndexType.DICTIONARY);
    String segmentName = _segmentDirectory.getSegmentMetadata().getName();
    LOGGER.info("Removed dictionary for noForwardIndex column. Updating metadata properties for segment={} and "
            + "column={}", segmentName, column);
    Map<String, String> metadataProperties = new HashMap<>();
    metadataProperties.put(getKeyFor(column, HAS_DICTIONARY), String.valueOf(false));
    metadataProperties.put(getKeyFor(column, DICTIONARY_ELEMENT_SIZE), String.valueOf(0));
    SegmentMetadataUtils.updateMetadataProperties(_segmentDirectory, metadataProperties);

    // Remove the inverted index, FST index and range index
    removeDictRelatedIndexes(column, segmentWriter);
  }

  private boolean shouldDisableDictionary(String column, ColumnMetadata existingColumnMetadata) {
    if (_schema == null || _indexLoadingConfig.getTableConfig() == null) {
      // This can only happen in tests.
      LOGGER.warn("Cannot disable dictionary for column={} as schema or tableConfig is null.", column);
      return false;
    }

    // Sorted columns should always have a dictionary.
    if (existingColumnMetadata.isSorted()) {
      LOGGER.warn("Cannot disable dictionary for column={} as it is sorted.", column);
      return false;
    }

    // Allow disabling dictionary only if the new config specifies that inverted index and FST index should not
    // be present. So for existing segments where inverted index and FST index are already present, disabling
    // dictionary will only be allowed if FST and inverted index are also disabled.
    if (_indexLoadingConfig.getInvertedIndexColumns().contains(column) || _indexLoadingConfig.getFSTIndexColumns()
        .contains(column)) {
      LOGGER.warn("Cannot disable dictionary as column={} has FST index or inverted index or both.", column);
      return false;
    }

    return true;
  }

  private boolean shouldChangeCompressionType(String column, SegmentDirectory.Reader segmentReader)
      throws Exception {
    ColumnMetadata existingColMetadata = _segmentDirectory.getSegmentMetadata().getColumnMetadataFor(column);

    // The compression type for an existing segment can only be determined by reading the forward index header.
    try (ForwardIndexReader fwdIndexReader = LoaderUtils.getForwardIndexReader(segmentReader, existingColMetadata)) {
      ChunkCompressionType existingCompressionType = fwdIndexReader.getCompressionType();
      Preconditions.checkState(existingCompressionType != null,
          "Existing compressionType cannot be null for raw forward index column=" + column);

      // Get the new compression type.
      ChunkCompressionType newCompressionType = null;
      Map<String, ChunkCompressionType> newCompressionConfigs = _indexLoadingConfig.getCompressionConfigs();
      if (newCompressionConfigs.containsKey(column)) {
        newCompressionType = newCompressionConfigs.get(column);
      }

      // Note that default compression type (PASS_THROUGH for metric and LZ4 for dimension) is not considered if the
      // compressionType is not explicitly provided in tableConfig. This is to avoid incorrectly rewriting all the
      // forward indexes during segmentReload when the default compressionType changes.
      return newCompressionType != null && existingCompressionType != newCompressionType;
    }
  }

  private void rewriteRawForwardIndexForCompressionChange(String column, SegmentDirectory.Writer segmentWriter,
      IndexCreatorProvider indexCreatorProvider)
      throws Exception {
    ColumnMetadata existingColMetadata = _segmentDirectory.getSegmentMetadata().getColumnMetadataFor(column);
    boolean isSingleValue = existingColMetadata.isSingleValue();

    File indexDir = _segmentDirectory.getSegmentMetadata().getIndexDir();
    String segmentName = _segmentDirectory.getSegmentMetadata().getName();
    File inProgress = new File(indexDir, column + ".fwd.inprogress");
    String fileExtension = isSingleValue ? V1Constants.Indexes.RAW_SV_FORWARD_INDEX_FILE_EXTENSION
        : V1Constants.Indexes.RAW_MV_FORWARD_INDEX_FILE_EXTENSION;
    File fwdIndexFile = new File(indexDir, column + fileExtension);

    if (!inProgress.exists()) {
      // Marker file does not exist, which means last run ended normally.
      // Create a marker file.
      FileUtils.touch(inProgress);
    } else {
      // Marker file exists, which means last run was interrupted.
      // Remove forward index if exists.
      FileUtils.deleteQuietly(fwdIndexFile);
    }

    LOGGER.info("Creating new forward index for segment={} and column={}", segmentName, column);

    Map<String, ChunkCompressionType> compressionConfigs = _indexLoadingConfig.getCompressionConfigs();
    Preconditions.checkState(compressionConfigs.containsKey(column));
    // At this point, compressionConfigs is guaranteed to contain the column. If there's no entry in the map, we
    // wouldn't have computed the CHANGE_RAW_COMPRESSION_TYPE operation for this column as compressionType changes
    // are processed only if a valid compressionType is specified in fieldConfig.
    ChunkCompressionType newCompressionType = compressionConfigs.get(column);

    if (isSingleValue) {
      rewriteRawSVForwardIndexForCompressionChange(column, existingColMetadata, indexDir, segmentWriter,
          indexCreatorProvider, newCompressionType);
    } else {
      rewriteRawMVForwardIndexForCompressionChange(column, existingColMetadata, indexDir, segmentWriter,
          indexCreatorProvider, newCompressionType);
    }

    // We used the existing forward index to generate a new forward index. The existing forward index will be in V3
    // format and the new forward index will be in V1 format. Remove the existing forward index as it is not needed
    // anymore. Note that removeIndex() will only mark an index for removal and remove the in-memory state. The
    // actual cleanup from columns.psf file will happen when singleFileIndexDirectory.cleanupRemovedIndices() is
    // called during segmentWriter.close().
    segmentWriter.removeIndex(column, StandardIndexes.forward());
    LoaderUtils.writeIndexToV3Format(segmentWriter, column, fwdIndexFile, StandardIndexes.forward());

    // Delete the marker file.
    FileUtils.deleteQuietly(inProgress);

    LOGGER.info("Created forward index for segment: {}, column: {}", segmentName, column);
  }

  private void rewriteRawMVForwardIndexForCompressionChange(String column, ColumnMetadata existingColMetadata,
      File indexDir, SegmentDirectory.Writer segmentWriter, IndexCreatorProvider indexCreatorProvider,
      ChunkCompressionType newCompressionType)
      throws Exception {
    try (ForwardIndexReader reader = LoaderUtils.getForwardIndexReader(segmentWriter, existingColMetadata)) {
      // For VarByte MV columns like String and Bytes, the storage representation of each row contains the following
      // components:
      // 1. bytes required to store the actual elements of the MV row (A)
      // 2. bytes required to store the number of elements in the MV row (B)
      // 3. bytes required to store the length of each MV element (C)
      //
      // lengthOfLongestEntry = A + B + C
      // maxRowLengthInBytes = A
      int lengthOfLongestEntry = reader.getLengthOfLongestEntry();
      int maxNumberOfMVEntries = existingColMetadata.getMaxNumberOfMultiValues();
      int maxRowLengthInBytes =
          MultiValueVarByteRawIndexCreator.getMaxRowDataLengthInBytes(lengthOfLongestEntry, maxNumberOfMVEntries);

      IndexCreationContext.Forward context =
          IndexCreationContext.builder().withIndexDir(indexDir).withColumnMetadata(existingColMetadata)
              .withLengthOfLongestEntry(lengthOfLongestEntry).withMaxRowLengthInBytes(maxRowLengthInBytes).build()
              .forForwardIndex(newCompressionType, _indexLoadingConfig.getColumnProperties());

      try (ForwardIndexCreator creator = indexCreatorProvider.newForwardIndexCreator(context)) {
        if (!reader.getStoredType().equals(creator.getValueType())) {
          // Creator stored type should match reader stored type for raw columns. We do not support changing datatypes.
          String failureMsg =
              "Unsupported operation to change datatype for column=" + column + " from " + reader.getStoredType()
                  .toString() + " to " + creator.getValueType().toString();
          throw new UnsupportedOperationException(failureMsg);
        }

        int numDocs = existingColMetadata.getTotalDocs();
        forwardIndexRewriteHelper(column, existingColMetadata, reader, creator, numDocs, null, null);
      }
    }
  }

  private void rewriteRawSVForwardIndexForCompressionChange(String column, ColumnMetadata existingColMetadata,
      File indexDir, SegmentDirectory.Writer segmentWriter, IndexCreatorProvider indexCreatorProvider,
      ChunkCompressionType newCompressionType)
      throws Exception {
    try (ForwardIndexReader reader = LoaderUtils.getForwardIndexReader(segmentWriter, existingColMetadata)) {
      int lengthOfLongestEntry = reader.getLengthOfLongestEntry();

      IndexCreationContext.Forward context =
          IndexCreationContext.builder().withIndexDir(indexDir).withColumnMetadata(existingColMetadata)
              .withLengthOfLongestEntry(lengthOfLongestEntry).build()
              .forForwardIndex(newCompressionType, _indexLoadingConfig.getColumnProperties());

      try (ForwardIndexCreator creator = indexCreatorProvider.newForwardIndexCreator(context)) {
        if (!reader.getStoredType().equals(creator.getValueType())) {
          // Creator stored type should match reader stored type for raw columns. We do not support changing datatypes.
          String failureMsg =
              "Unsupported operation to change datatype for column=" + column + " from " + reader.getStoredType()
                  .toString() + " to " + creator.getValueType().toString();
          throw new UnsupportedOperationException(failureMsg);
        }

        int numDocs = existingColMetadata.getTotalDocs();
        forwardIndexRewriteHelper(column, existingColMetadata, reader, creator, numDocs, null, null);
      }
    }
  }

  private void forwardIndexRewriteHelper(String column, ColumnMetadata existingColumnMetadata,
      ForwardIndexReader reader, ForwardIndexCreator creator, int numDocs,
      @Nullable SegmentDictionaryCreator dictionaryCreator, @Nullable Dictionary dictionaryReader) {
    if (dictionaryReader == null && dictionaryCreator == null) {
      // Read raw forward index and write raw forward index.
      forwardIndexReadRawWriteRawHelper(column, existingColumnMetadata, reader, creator, numDocs);
    } else if (dictionaryReader != null && dictionaryCreator == null) {
      // Read dictionary based forward index and write raw forward index.
      forwardIndexReadDictWriteRawHelper(column, existingColumnMetadata, reader, creator, numDocs, dictionaryReader);
    } else if (dictionaryReader == null && dictionaryCreator != null) {
      // Read raw forward index and write dictionary based forward index.
      forwardIndexReadRawWriteDictHelper(column, existingColumnMetadata, reader, creator, numDocs, dictionaryCreator);
    } else {
      Preconditions.checkState(false, "Invalid dict-based read/write for column=" + column);
    }
  }

  private void forwardIndexReadRawWriteRawHelper(String column, ColumnMetadata existingColumnMetadata,
      ForwardIndexReader reader, ForwardIndexCreator creator, int numDocs) {
    ForwardIndexReaderContext readerContext = reader.createContext();
    boolean isSVColumn = reader.isSingleValue();

    switch (reader.getStoredType()) {
      // JSON fields are either stored as string or bytes. No special handling is needed because we make this
      // decision based on the storedType of the reader.
      case INT: {
        for (int i = 0; i < numDocs; i++) {
          if (isSVColumn) {
            int val = reader.getInt(i, readerContext);
            creator.putInt(val);
          } else {
            int[] ints = reader.getIntMV(i, readerContext);
            creator.putIntMV(ints);
          }
        }
        break;
      }
      case LONG: {
        for (int i = 0; i < numDocs; i++) {
          if (isSVColumn) {
            long val = reader.getLong(i, readerContext);
            creator.putLong(val);
          } else {
            long[] longs = reader.getLongMV(i, readerContext);
            creator.putLongMV(longs);
          }
        }
        break;
      }
      case FLOAT: {
        for (int i = 0; i < numDocs; i++) {
          if (isSVColumn) {
            float val = reader.getFloat(i, readerContext);
            creator.putFloat(val);
          } else {
            float[] floats = reader.getFloatMV(i, readerContext);
            creator.putFloatMV(floats);
          }
        }
        break;
      }
      case DOUBLE: {
        for (int i = 0; i < numDocs; i++) {
          if (isSVColumn) {
            double val = reader.getDouble(i, readerContext);
            creator.putDouble(val);
          } else {
            double[] doubles = reader.getDoubleMV(i, readerContext);
            creator.putDoubleMV(doubles);
          }
        }
        break;
      }
      case STRING: {
        for (int i = 0; i < numDocs; i++) {
          if (isSVColumn) {
            String val = reader.getString(i, readerContext);
            creator.putString(val);
          } else {
            String[] strings = reader.getStringMV(i, readerContext);
            creator.putStringMV(strings);
          }
        }
        break;
      }
      case BYTES: {
        for (int i = 0; i < numDocs; i++) {
          if (isSVColumn) {
            byte[] val = reader.getBytes(i, readerContext);
            creator.putBytes(val);
          } else {
            byte[][] bytesArray = reader.getBytesMV(i, readerContext);
            creator.putBytesMV(bytesArray);
          }
        }
        break;
      }
      case BIG_DECIMAL: {
        Preconditions.checkState(isSVColumn, "BigDecimal is not supported for MV columns");
        for (int i = 0; i < numDocs; i++) {
          BigDecimal val = reader.getBigDecimal(i, readerContext);
          creator.putBigDecimal(val);
        }
        break;
      }
      default:
        throw new IllegalStateException("Unsupported storedType=" + reader.getStoredType() + " for column=" + column);
    }
  }

  private void forwardIndexReadDictWriteRawHelper(String column, ColumnMetadata existingColumnMetadata,
      ForwardIndexReader reader, ForwardIndexCreator creator, int numDocs, Dictionary dictionaryReader) {
    ForwardIndexReaderContext readerContext = reader.createContext();
    boolean isSVColumn = reader.isSingleValue();
    FieldSpec.DataType storedType = dictionaryReader.getValueType().getStoredType();

    switch (storedType) {
      case INT: {
        for (int i = 0; i < numDocs; i++) {
          if (isSVColumn) {
            int dictId = reader.getDictId(i, readerContext);
            int val = dictionaryReader.getIntValue(dictId);
            creator.putInt(val);
          } else {
            int[] dictIds = reader.getDictIdMV(i, readerContext);
            int[] ints = new int[dictIds.length];
            dictionaryReader.readIntValues(dictIds, dictIds.length, ints);
            creator.putIntMV(ints);
          }
        }
        break;
      }
      case LONG: {
        for (int i = 0; i < numDocs; i++) {
          if (isSVColumn) {
            int dictId = reader.getDictId(i, readerContext);
            long val = dictionaryReader.getLongValue(dictId);
            creator.putLong(val);
          } else {
            int[] dictIds = reader.getDictIdMV(i, readerContext);
            long[] longs = new long[dictIds.length];
            dictionaryReader.readLongValues(dictIds, dictIds.length, longs);
            creator.putLongMV(longs);
          }
        }
        break;
      }
      case FLOAT: {
        for (int i = 0; i < numDocs; i++) {
          if (isSVColumn) {
            int dictId = reader.getDictId(i, readerContext);
            float val = dictionaryReader.getFloatValue(dictId);
            creator.putFloat(val);
          } else {
            int[] dictIds = reader.getDictIdMV(i, readerContext);
            float[] floats = new float[dictIds.length];
            dictionaryReader.readFloatValues(dictIds, dictIds.length, floats);
            creator.putFloatMV(floats);
          }
        }
        break;
      }
      case DOUBLE: {
        for (int i = 0; i < numDocs; i++) {
          if (isSVColumn) {
            int dictId = reader.getDictId(i, readerContext);
            double val = dictionaryReader.getDoubleValue(dictId);
            creator.putDouble(val);
          } else {
            int[] dictIds = reader.getDictIdMV(i, readerContext);
            double[] doubles = new double[dictIds.length];
            dictionaryReader.readDoubleValues(dictIds, dictIds.length, doubles);
            creator.putDoubleMV(doubles);
          }
        }
        break;
      }
      case BYTES: {
        for (int i = 0; i < numDocs; i++) {
          if (isSVColumn) {
            int dictId = reader.getDictId(i, readerContext);
            byte[] val = dictionaryReader.getBytesValue(dictId);
            creator.putBytes(val);
          } else {
            int[] dictIds = reader.getDictIdMV(i, readerContext);
            byte[][] bytes = new byte[dictIds.length][];
            dictionaryReader.readBytesValues(dictIds, dictIds.length, bytes);
            creator.putBytesMV(bytes);
          }
        }
        break;
      }
      case STRING: {
        for (int i = 0; i < numDocs; i++) {
          if (isSVColumn) {
            int dictId = reader.getDictId(i, readerContext);
            String val = dictionaryReader.getStringValue(dictId);
            creator.putString(val);
          } else {
            int[] dictIds = reader.getDictIdMV(i, readerContext);
            String[] strings = new String[dictIds.length];
            dictionaryReader.readStringValues(dictIds, dictIds.length, strings);
            creator.putStringMV(strings);
          }
        }
        break;
      }
      case BIG_DECIMAL: {
        Preconditions.checkState(isSVColumn, "BigDecimal is not supported for MV columns");
        for (int i = 0; i < numDocs; i++) {
          int dictId = reader.getDictId(i, readerContext);
          BigDecimal val = dictionaryReader.getBigDecimalValue(dictId);
          creator.putBigDecimal(val);
        }
        break;
      }
      default:
        throw new IllegalStateException("Unsupported storedType=" + storedType + " for column=" + column);
    }
  }

  private void forwardIndexReadRawWriteDictHelper(String column, ColumnMetadata existingColumnMetadata,
      ForwardIndexReader reader, ForwardIndexCreator creator, int numDocs, SegmentDictionaryCreator dictionaryCreator) {
    boolean isSVColumn = reader.isSingleValue();
    int maxNumValuesPerEntry = existingColumnMetadata.getMaxNumberOfMultiValues();
    PinotSegmentColumnReader columnReader = new PinotSegmentColumnReader(reader, null, null, maxNumValuesPerEntry);

    for (int i = 0; i < numDocs; i++) {
      Object obj = columnReader.getValue(i);

      if (isSVColumn) {
        int dictId = dictionaryCreator.indexOfSV(obj);
        creator.putDictId(dictId);
      } else {
        int[] dictIds = dictionaryCreator.indexOfMV(obj);
        creator.putDictIdMV(dictIds);
      }
    }
  }

  private void createDictBasedForwardIndex(String column, SegmentDirectory.Writer segmentWriter,
      IndexCreatorProvider indexCreatorProvider)
      throws Exception {
    ColumnMetadata existingColMetadata = _segmentDirectory.getSegmentMetadata().getColumnMetadataFor(column);
    boolean isSingleValue = existingColMetadata.isSingleValue();

    File indexDir = _segmentDirectory.getSegmentMetadata().getIndexDir();
    String segmentName = _segmentDirectory.getSegmentMetadata().getName();
    File inProgress = new File(indexDir, column + ".dict.inprogress");
    File dictionaryFile = new File(indexDir, column + V1Constants.Dict.FILE_EXTENSION);
    String fwdIndexFileExtension;
    if (isSingleValue) {
      // Raw columns cannot be sorted.
      fwdIndexFileExtension = V1Constants.Indexes.UNSORTED_SV_FORWARD_INDEX_FILE_EXTENSION;
    } else {
      fwdIndexFileExtension = V1Constants.Indexes.UNSORTED_MV_FORWARD_INDEX_FILE_EXTENSION;
    }
    File fwdIndexFile = new File(indexDir, column + fwdIndexFileExtension);

    if (!inProgress.exists()) {
      // Marker file does not exist, which means last run ended normally.
      // Create a marker file.
      FileUtils.touch(inProgress);
    } else {
      // Marker file exists, which means last run was interrupted.
      // Remove forward index and dictionary files if they exist.
      FileUtils.deleteQuietly(fwdIndexFile);
      FileUtils.deleteQuietly(dictionaryFile);
    }

    LOGGER.info("Creating a new dictionary for segment={} and column={}", segmentName, column);
    AbstractColumnStatisticsCollector statsCollector =
        getStatsCollector(column, existingColMetadata.getDataType().getStoredType());
    SegmentDictionaryCreator dictionaryCreator =
        buildDictionary(column, existingColMetadata, segmentWriter, statsCollector);
    LoaderUtils.writeIndexToV3Format(segmentWriter, column, dictionaryFile, StandardIndexes.dictionary());

    LOGGER.info("Built dictionary. Rewriting dictionary enabled forward index for segment={} and column={}",
        segmentName, column);
    writeDictEnabledForwardIndex(column, existingColMetadata, segmentWriter, indexDir, indexCreatorProvider,
        dictionaryCreator);
    // We used the existing forward index to generate a new forward index. The existing forward index will be in V3
    // format and the new forward index will be in V1 format. Remove the existing forward index as it is not needed
    // anymore. Note that removeIndex() will only mark an index for removal and remove the in-memory state. The
    // actual cleanup from columns.psf file will happen when singleFileIndexDirectory.cleanupRemovedIndices() is
    // called during segmentWriter.close().
    segmentWriter.removeIndex(column, StandardIndexes.forward());
    LoaderUtils.writeIndexToV3Format(segmentWriter, column, fwdIndexFile, StandardIndexes.forward());

    LOGGER.info("Created forwardIndex. Updating metadata properties for segment={} and column={}", segmentName, column);
    Map<String, String> metadataProperties = new HashMap<>();
    metadataProperties.put(getKeyFor(column, HAS_DICTIONARY), String.valueOf(true));
    metadataProperties.put(getKeyFor(column, DICTIONARY_ELEMENT_SIZE),
        String.valueOf(dictionaryCreator.getNumBytesPerEntry()));
    // If realtime segments were completed when the column was RAW, the cardinality value is populated as Integer
    // .MIN_VALUE. When dictionary is enabled for this column later, cardinality value should be rightly populated so
    // that the dictionary can be loaded.
    metadataProperties.put(getKeyFor(column, CARDINALITY), String.valueOf(statsCollector.getCardinality()));
    SegmentMetadataUtils.updateMetadataProperties(_segmentDirectory, metadataProperties);

    // We remove indexes that have to be rewritten when a dictEnabled is toggled. Note that the respective index
    // handler will take care of recreating the index.
    removeDictRelatedIndexes(column, segmentWriter);

    // Delete the marker file.
    FileUtils.deleteQuietly(inProgress);

    LOGGER.info("Created dictionary based forward index for segment: {}, column: {}", segmentName, column);
  }

  private SegmentDictionaryCreator buildDictionary(String column, ColumnMetadata existingColMetadata,
      SegmentDirectory.Writer segmentWriter, AbstractColumnStatisticsCollector statsCollector)
      throws Exception {
    int numDocs = existingColMetadata.getTotalDocs();

    try (ForwardIndexReader reader = LoaderUtils.getForwardIndexReader(segmentWriter, existingColMetadata)) {
      // Note: Special Null handling is not necessary here. This is because, the existing default null value in the
      // raw forwardIndex will be retained as such while created the dictionary and dict-based forward index. Also,
      // null value vectors maintain a bitmap of docIds. No handling is necessary there.
      PinotSegmentColumnReader columnReader =
          new PinotSegmentColumnReader(reader, null, null, existingColMetadata.getMaxNumberOfMultiValues());
      for (int i = 0; i < numDocs; i++) {
        Object obj = columnReader.getValue(i);
        statsCollector.collect(obj);
      }
      statsCollector.seal();

      boolean useVarLength = SegmentIndexCreationDriverImpl.shouldUseVarLengthDictionary(column,
          _indexLoadingConfig.getVarLengthDictionaryColumns(), reader.getStoredType(), statsCollector);
      SegmentDictionaryCreator dictionaryCreator =
          new SegmentDictionaryCreator(existingColMetadata.getFieldSpec(),
              _segmentDirectory.getSegmentMetadata().getIndexDir(), useVarLength);

      dictionaryCreator.build(statsCollector.getUniqueValuesSet());
      return dictionaryCreator;
    }
  }

  private void writeDictEnabledForwardIndex(String column, ColumnMetadata existingColMetadata,
      SegmentDirectory.Writer segmentWriter, File indexDir, IndexCreatorProvider indexCreatorProvider,
      SegmentDictionaryCreator dictionaryCreator)
      throws Exception {
    try (ForwardIndexReader reader = LoaderUtils.getForwardIndexReader(segmentWriter, existingColMetadata)) {
      int lengthOfLongestEntry = reader.getLengthOfLongestEntry();
      IndexCreationContext.Builder builder =
          IndexCreationContext.builder().withIndexDir(indexDir).withColumnMetadata(existingColMetadata)
              .withLengthOfLongestEntry(lengthOfLongestEntry);
      // existingColMetadata has dictEnable=false. Overwrite the value.
      builder.withDictionary(true);
      IndexCreationContext.Forward context =
          builder.build().forForwardIndex(null, _indexLoadingConfig.getColumnProperties());

      try (ForwardIndexCreator creator = indexCreatorProvider.newForwardIndexCreator(context)) {
        int numDocs = existingColMetadata.getTotalDocs();
        forwardIndexRewriteHelper(column, existingColMetadata, reader, creator, numDocs, dictionaryCreator, null);
      }
    }
  }

  static void removeDictRelatedIndexes(String column, SegmentDirectory.Writer segmentWriter) {
    // TODO: Move this logic as a static function in each index creator.

    // Remove all dictionary related indexes. They will be recreated if necessary by the respective handlers. Note that
    // the remove index call will be a no-op if the index doesn't exist.
    DICTIONARY_BASED_INDEXES_TO_REWRITE.forEach((index) -> segmentWriter.removeIndex(column, index));
  }

  private void disableDictionaryAndCreateRawForwardIndex(String column, SegmentDirectory.Writer segmentWriter,
      IndexCreatorProvider indexCreatorProvider)
      throws Exception {
    ColumnMetadata existingColMetadata = _segmentDirectory.getSegmentMetadata().getColumnMetadataFor(column);
    boolean isSingleValue = existingColMetadata.isSingleValue();

    File indexDir = _segmentDirectory.getSegmentMetadata().getIndexDir();
    String segmentName = _segmentDirectory.getSegmentMetadata().getName();
    File inProgress = new File(indexDir, column + ".fwd.inprogress");
    String fileExtension = isSingleValue ? V1Constants.Indexes.RAW_SV_FORWARD_INDEX_FILE_EXTENSION
        : V1Constants.Indexes.RAW_MV_FORWARD_INDEX_FILE_EXTENSION;
    File fwdIndexFile = new File(indexDir, column + fileExtension);

    if (!inProgress.exists()) {
      // Marker file does not exist, which means last run ended normally.
      // Create a marker file.
      FileUtils.touch(inProgress);
    } else {
      // Marker file exists, which means last run was interrupted.
      // Remove forward index if exists.
      FileUtils.deleteQuietly(fwdIndexFile);
    }

    LOGGER.info("Creating raw forward index for segment={} and column={}", segmentName, column);
    rewriteDictToRawForwardIndex(column, existingColMetadata, segmentWriter, indexDir, indexCreatorProvider);

    // Remove dictionary and forward index
    segmentWriter.removeIndex(column, StandardIndexes.forward());
    segmentWriter.removeIndex(column, StandardIndexes.dictionary());
    LoaderUtils.writeIndexToV3Format(segmentWriter, column, fwdIndexFile, StandardIndexes.forward());

    LOGGER.info("Created raw forwardIndex. Updating metadata properties for segment={} and column={}", segmentName,
        column);
    Map<String, String> metadataProperties = new HashMap<>();
    metadataProperties.put(getKeyFor(column, HAS_DICTIONARY), String.valueOf(false));
    metadataProperties.put(getKeyFor(column, DICTIONARY_ELEMENT_SIZE), String.valueOf(0));
    SegmentMetadataUtils.updateMetadataProperties(_segmentDirectory, metadataProperties);

    // Remove range index, inverted index and FST index.
    removeDictRelatedIndexes(column, segmentWriter);

    // Delete marker file.
    FileUtils.deleteQuietly(inProgress);

    LOGGER.info("Created raw based forward index for segment: {}, column: {}", segmentName, column);
  }

  private void rewriteDictToRawForwardIndex(String column, ColumnMetadata existingColMetadata,
      SegmentDirectory.Writer segmentWriter, File indexDir, IndexCreatorProvider indexCreatorProvider)
      throws Exception {
    try (ForwardIndexReader reader = LoaderUtils.getForwardIndexReader(segmentWriter, existingColMetadata)) {
      Dictionary dictionary = LoaderUtils.getDictionary(segmentWriter, existingColMetadata);
      IndexCreationContext.Builder builder =
          IndexCreationContext.builder().withIndexDir(indexDir).withColumnMetadata(existingColMetadata);
      builder.withDictionary(false);

      if (existingColMetadata.isSingleValue()) {
        // lengthOfLongestEntry is available for dict columns from metadata.
        int lengthOfLongestEntry = existingColMetadata.getColumnMaxLength();
        builder.withLengthOfLongestEntry(lengthOfLongestEntry);
      } else {
        FieldSpec.DataType dataType = existingColMetadata.getDataType();
        boolean isFixedWidth = dataType.getStoredType().isFixedWidth();

        if (!isFixedWidth) {
          // For variable length stored types, maxRowLengthInBytes is required to create the forwardIndexCreator.
          // This can only be determined by reading the entire MV forward index.
          int maxRowLength = getMaxRowLengthForMVColumn(column, reader, dictionary);
          builder.withMaxRowLengthInBytes(maxRowLength);
        }
      }

      Map<String, ChunkCompressionType> compressionConfigs = _indexLoadingConfig.getCompressionConfigs();
      ChunkCompressionType compressionType;
      if (compressionConfigs.containsKey(column)) {
        compressionType = compressionConfigs.get(column);
      } else {
        compressionType = SegmentColumnarIndexCreator.getDefaultCompressionType(existingColMetadata.getFieldType());
      }

      IndexCreationContext.Forward context =
          builder.build().forForwardIndex(compressionType, _indexLoadingConfig.getColumnProperties());
      try (ForwardIndexCreator creator = indexCreatorProvider.newForwardIndexCreator(context)) {
        int numDocs = existingColMetadata.getTotalDocs();
        forwardIndexRewriteHelper(column, existingColMetadata, reader, creator, numDocs, null, dictionary);
      }
    }
  }

  private int getMaxRowLengthForMVColumn(String column, ForwardIndexReader reader, Dictionary dictionary)
      throws Exception {
    ColumnMetadata existingColMetadata = _segmentDirectory.getSegmentMetadata().getColumnMetadataFor(column);
    AbstractColumnStatisticsCollector statsCollector =
        getStatsCollector(column, dictionary.getValueType().getStoredType());
    PinotSegmentColumnReader columnReader =
        new PinotSegmentColumnReader(reader, dictionary, null, existingColMetadata.getMaxNumberOfMultiValues());
    int numDocs = existingColMetadata.getTotalDocs();

    Preconditions.checkState(!existingColMetadata.getDataType().getStoredType().isFixedWidth(),
        "Column " + column + "is not a fixed width column.");
    Preconditions.checkState(!existingColMetadata.isSingleValue(), "Column " + column + "is not MV.");

    for (int i = 0; i < numDocs; i++) {
      Object obj = columnReader.getValue(i);
      statsCollector.collect(obj);
    }

    statsCollector.seal();
    return statsCollector.getMaxRowLengthInBytes();
  }

  private AbstractColumnStatisticsCollector getStatsCollector(String column, FieldSpec.DataType storedType)
      throws Exception {
    StatsCollectorConfig statsCollectorConfig =
        new StatsCollectorConfig(_indexLoadingConfig.getTableConfig(), _schema, null);
    AbstractColumnStatisticsCollector statsCollector;

    // TODO(Vivek): Check if checking stored type will be problematic if column has dictionary. ie will dictionary
    //  return INT as the stored type.
    switch (storedType) {
      case INT:
        statsCollector = new IntColumnPreIndexStatsCollector(column, statsCollectorConfig);
        break;
      case LONG:
        statsCollector = new LongColumnPreIndexStatsCollector(column, statsCollectorConfig);
        break;
      case FLOAT:
        statsCollector = new FloatColumnPreIndexStatsCollector(column, statsCollectorConfig);
        break;
      case DOUBLE:
        statsCollector = new DoubleColumnPreIndexStatsCollector(column, statsCollectorConfig);
        break;
      case STRING:
        statsCollector = new StringColumnPreIndexStatsCollector(column, statsCollectorConfig);
        break;
      case BYTES:
        statsCollector = new BytesColumnPredIndexStatsCollector(column, statsCollectorConfig);
        break;
      case BIG_DECIMAL:
        statsCollector = new BigDecimalColumnPreIndexStatsCollector(column, statsCollectorConfig);
        break;
      default:
        throw new IllegalStateException("Unsupported storedType=" + storedType.toString() + " for column=" + column);
    }

    return statsCollector;
  }
}<|MERGE_RESOLUTION|>--- conflicted
+++ resolved
@@ -123,47 +123,6 @@
 
     for (Map.Entry<String, List<Operation>> entry : columnOperationsMap.entrySet()) {
       String column = entry.getKey();
-<<<<<<< HEAD
-      Operation operation = entry.getValue();
-
-      switch (operation) {
-        case DISABLE_FORWARD_INDEX_FOR_DICT_COLUMN: {
-          // Deletion of the forward index will be handled outside the index handler to ensure that other index
-          // handlers that need the forward index to construct their own indexes will have it available.
-          // The existing forward index must be in dictionary format for this to be a no-op.
-          _tmpForwardIndexColumns.add(column);
-          break;
-        }
-        case DISABLE_FORWARD_INDEX_FOR_RAW_COLUMN: {
-          // The forward index has been disabled for a column which has a noDictionary based forward index. A dictionary
-          // and inverted index need to be created before we can delete the forward index. We create a dictionary here,
-          // but let the InvertedIndexHandler handle the creation of the inverted index. We create a temporary
-          // forward index here which is dictionary based and allow the post deletion step handle the actual deletion
-          // of the forward index.
-          createDictBasedForwardIndex(column, segmentWriter, indexCreatorProvider);
-          if (!segmentWriter.hasIndexFor(column, StandardIndexes.forward())) {
-            throw new IOException(String.format("Temporary forward index was not created for column: %s", column));
-          }
-          _tmpForwardIndexColumns.add(column);
-          break;
-        }
-        case ENABLE_FORWARD_INDEX_FOR_DICT_COLUMN: {
-          createForwardIndexIfNeeded(segmentWriter, column, indexCreatorProvider, false);
-          if (!segmentWriter.hasIndexFor(column, StandardIndexes.dictionary())) {
-            throw new IOException(
-                String.format("Dictionary should still exist after rebuilding forward index for dictionary column: %s",
-                    column));
-          }
-          break;
-        }
-        case ENABLE_FORWARD_INDEX_FOR_RAW_COLUMN: {
-          createForwardIndexIfNeeded(segmentWriter, column, indexCreatorProvider, false);
-          if (segmentWriter.hasIndexFor(column, StandardIndexes.dictionary())) {
-            throw new IOException(
-                String.format("Dictionary should not exist after rebuilding forward index for raw column: %s", column));
-          }
-          break;
-=======
       List<Operation> operations = entry.getValue();
 
       for (Operation operation : operations) {
@@ -177,12 +136,12 @@
             ColumnMetadata columnMetadata = createForwardIndexIfNeeded(segmentWriter, column, indexCreatorProvider,
                 false);
             if (columnMetadata.hasDictionary()) {
-              if (!segmentWriter.hasIndexFor(column, ColumnIndexType.DICTIONARY)) {
+              if (!segmentWriter.hasIndexFor(column, StandardIndexes.dictionary())) {
                 throw new IllegalStateException(String.format("Dictionary should still exist after rebuilding "
                     + "forward index for dictionary column: %s", column));
               }
             } else {
-              if (segmentWriter.hasIndexFor(column, ColumnIndexType.DICTIONARY)) {
+              if (segmentWriter.hasIndexFor(column, StandardIndexes.dictionary())) {
                 throw new IllegalStateException(
                     String.format("Dictionary should not exist after rebuilding forward index for raw column: %s",
                         column));
@@ -193,7 +152,7 @@
             Set<String> newForwardIndexDisabledColumns = _indexLoadingConfig.getForwardIndexDisabledColumns();
             if (newForwardIndexDisabledColumns.contains(column)) {
               removeDictionaryFromForwardIndexDisabledColumn(column, segmentWriter);
-              if (segmentWriter.hasIndexFor(column, ColumnIndexType.DICTIONARY)) {
+              if (segmentWriter.hasIndexFor(column, StandardIndexes.dictionary())) {
                 throw new IllegalStateException(
                     String.format("Dictionary should not exist after disabling dictionary for column: %s", column));
               }
@@ -203,7 +162,7 @@
             break;
           case ENABLE_DICTIONARY:
             createDictBasedForwardIndex(column, segmentWriter, indexCreatorProvider);
-            if (!segmentWriter.hasIndexFor(column, ColumnIndexType.FORWARD_INDEX)) {
+            if (!segmentWriter.hasIndexFor(column, StandardIndexes.forward())) {
               throw new IllegalStateException(String.format("Forward index was not created for column: %s", column));
             }
             break;
@@ -212,7 +171,6 @@
             break;
           default:
             throw new IllegalStateException("Unsupported operation for column " + column);
->>>>>>> 669f890a
         }
       }
     }
@@ -303,7 +261,7 @@
 
         // Get list of columns with inverted index
         Set<String> existingInvertedIndexColumns =
-            segmentReader.toSegmentDirectory().getColumnsWithIndex(ColumnIndexType.INVERTED_INDEX);
+            segmentReader.toSegmentDirectory().getColumnsWithIndex(StandardIndexes.inverted());
         if (!existingDictColumns.contains(column) || !existingInvertedIndexColumns.contains(column)) {
           // If either dictionary or inverted index is missing on the column there is no way to re-generate the forward
           // index. Treat this as a no-op and log a warning.
@@ -372,7 +330,7 @@
   private void removeDictionaryFromForwardIndexDisabledColumn(String column, SegmentDirectory.Writer segmentWriter)
       throws Exception {
     // Remove the dictionary and update the metadata to indicate that the dictionary is no longer present
-    segmentWriter.removeIndex(column, ColumnIndexType.DICTIONARY);
+    segmentWriter.removeIndex(column, StandardIndexes.dictionary());
     String segmentName = _segmentDirectory.getSegmentMetadata().getName();
     LOGGER.info("Removed dictionary for noForwardIndex column. Updating metadata properties for segment={} and "
             + "column={}", segmentName, column);
