/**
 * Licensed to the Apache Software Foundation (ASF) under one
 * or more contributor license agreements.  See the NOTICE file
 * distributed with this work for additional information
 * regarding copyright ownership.  The ASF licenses this file
 * to you under the Apache License, Version 2.0 (the
 * "License"); you may not use this file except in compliance
 * with the License.  You may obtain a copy of the License at
 *
 *   http://www.apache.org/licenses/LICENSE-2.0
 *
 * Unless required by applicable law or agreed to in writing,
 * software distributed under the License is distributed on an
 * "AS IS" BASIS, WITHOUT WARRANTIES OR CONDITIONS OF ANY
 * KIND, either express or implied.  See the License for the
 * specific language governing permissions and limitations
 * under the License.
 */
package org.apache.pinot.segment.local.segment.index.loader;

import com.google.common.annotations.VisibleForTesting;
import com.google.common.base.Preconditions;
import java.io.File;
import java.io.IOException;
import java.math.BigDecimal;
import java.util.Arrays;
import java.util.Collections;
import java.util.HashMap;
import java.util.List;
import java.util.Map;
import java.util.Set;
import javax.annotation.Nullable;
import org.apache.commons.io.FileUtils;
import org.apache.pinot.segment.local.io.util.PinotDataBitSet;
import org.apache.pinot.segment.local.segment.creator.impl.SegmentDictionaryCreator;
import org.apache.pinot.segment.local.segment.creator.impl.fwd.MultiValueVarByteRawIndexCreator;
import org.apache.pinot.segment.local.segment.creator.impl.stats.AbstractColumnStatisticsCollector;
import org.apache.pinot.segment.local.segment.creator.impl.stats.BigDecimalColumnPreIndexStatsCollector;
import org.apache.pinot.segment.local.segment.creator.impl.stats.BytesColumnPredIndexStatsCollector;
import org.apache.pinot.segment.local.segment.creator.impl.stats.DoubleColumnPreIndexStatsCollector;
import org.apache.pinot.segment.local.segment.creator.impl.stats.FloatColumnPreIndexStatsCollector;
import org.apache.pinot.segment.local.segment.creator.impl.stats.IntColumnPreIndexStatsCollector;
import org.apache.pinot.segment.local.segment.creator.impl.stats.LongColumnPreIndexStatsCollector;
import org.apache.pinot.segment.local.segment.creator.impl.stats.MapColumnPreIndexStatsCollector;
import org.apache.pinot.segment.local.segment.creator.impl.stats.NoDictColumnStatisticsCollector;
import org.apache.pinot.segment.local.segment.creator.impl.stats.StringColumnPreIndexStatsCollector;
import org.apache.pinot.segment.local.segment.index.dictionary.DictionaryIndexType;
import org.apache.pinot.segment.local.segment.readers.PinotSegmentColumnReader;
import org.apache.pinot.segment.spi.ColumnMetadata;
import org.apache.pinot.segment.spi.V1Constants;
import org.apache.pinot.segment.spi.compression.ChunkCompressionType;
import org.apache.pinot.segment.spi.compression.DictIdCompressionType;
<<<<<<< HEAD
import org.apache.pinot.segment.spi.creator.ColumnStatistics;
=======
import org.apache.pinot.segment.spi.creator.ColumnIndexCreationInfo;
>>>>>>> 8a416da0
import org.apache.pinot.segment.spi.creator.IndexCreationContext;
import org.apache.pinot.segment.spi.creator.SegmentVersion;
import org.apache.pinot.segment.spi.creator.StatsCollectorConfig;
import org.apache.pinot.segment.spi.index.DictionaryIndexConfig;
import org.apache.pinot.segment.spi.index.FieldIndexConfigs;
import org.apache.pinot.segment.spi.index.FieldIndexConfigsUtil;
import org.apache.pinot.segment.spi.index.ForwardIndexConfig;
import org.apache.pinot.segment.spi.index.IndexReaderFactory;
import org.apache.pinot.segment.spi.index.IndexType;
import org.apache.pinot.segment.spi.index.StandardIndexes;
import org.apache.pinot.segment.spi.index.creator.ForwardIndexCreator;
import org.apache.pinot.segment.spi.index.metadata.SegmentMetadataImpl;
import org.apache.pinot.segment.spi.index.reader.Dictionary;
import org.apache.pinot.segment.spi.index.reader.ForwardIndexReader;
import org.apache.pinot.segment.spi.index.reader.ForwardIndexReaderContext;
import org.apache.pinot.segment.spi.store.SegmentDirectory;
import org.apache.pinot.segment.spi.utils.SegmentMetadataUtils;
import org.apache.pinot.spi.config.table.IndexingConfig;
import org.apache.pinot.spi.config.table.TableConfig;
import org.apache.pinot.spi.data.FieldSpec;
import org.apache.pinot.spi.data.FieldSpec.DataType;
import org.apache.pinot.spi.data.Schema;
import org.slf4j.Logger;
import org.slf4j.LoggerFactory;

import static org.apache.pinot.segment.spi.V1Constants.MetadataKeys.Column.*;


/**
 * Helper class used by {@link SegmentPreProcessor} to make changes to forward index and dictionary configs. Note
 * that this handler only works for segment versions >= 3.0. Support for segment version < 3.0 is not added because
 * majority of the usecases are in versions >= 3.0 and this avoids adding tech debt. The currently supported
 * operations are:
 * 1. Change compression type for a raw column
 * 2. Enable dictionary
 * 3. Disable dictionary
 * 4. Disable forward index
 * 5. Rebuild the forward index for a forwardIndexDisabled column
 *
 *  TODO: Add support for the following:
 *  1. Segment versions < V3
 */
public class ForwardIndexHandler extends BaseIndexHandler {
  private static final Logger LOGGER = LoggerFactory.getLogger(ForwardIndexHandler.class);

  // This should contain a list of all indexes that need to be rewritten if the dictionary is enabled or disabled
  private static final List<IndexType<?, ?, ?>> DICTIONARY_BASED_INDEXES_TO_REWRITE =
      Arrays.asList(StandardIndexes.range(), StandardIndexes.fst(), StandardIndexes.inverted());

  protected enum Operation {
    DISABLE_FORWARD_INDEX, ENABLE_FORWARD_INDEX, DISABLE_DICTIONARY, ENABLE_DICTIONARY, CHANGE_INDEX_COMPRESSION_TYPE
  }

  @VisibleForTesting
  public ForwardIndexHandler(SegmentDirectory segmentDirectory, IndexLoadingConfig indexLoadingConfig) {
    this(segmentDirectory, indexLoadingConfig.getFieldIndexConfigByColName(), indexLoadingConfig.getTableConfig(),
        indexLoadingConfig.getSchema());
  }

  public ForwardIndexHandler(SegmentDirectory segmentDirectory, Map<String, FieldIndexConfigs> fieldIndexConfigs,
      TableConfig tableConfig, Schema schema) {
    super(segmentDirectory, fieldIndexConfigs, tableConfig, schema);
  }

  @Override
  public boolean needUpdateIndices(SegmentDirectory.Reader segmentReader)
      throws Exception {
    Map<String, List<Operation>> columnOperationsMap = computeOperations(segmentReader);
    return !columnOperationsMap.isEmpty();
  }

  @Override
  public void updateIndices(SegmentDirectory.Writer segmentWriter)
      throws Exception {
    Map<String, List<Operation>> columnOperationsMap = computeOperations(segmentWriter);
    if (columnOperationsMap.isEmpty()) {
      return;
    }

    for (Map.Entry<String, List<Operation>> entry : columnOperationsMap.entrySet()) {
      String column = entry.getKey();
      List<Operation> operations = entry.getValue();

      for (Operation operation : operations) {
        switch (operation) {
          case DISABLE_FORWARD_INDEX:
            // Deletion of the forward index will be handled outside the index handler to ensure that other index
            // handlers that need the forward index to construct their own indexes will have it available.
            _tmpForwardIndexColumns.add(column);
            break;
          case ENABLE_FORWARD_INDEX:
            ColumnMetadata columnMetadata = createForwardIndexIfNeeded(segmentWriter, column, false);
            if (columnMetadata.hasDictionary()) {
              if (!segmentWriter.hasIndexFor(column, StandardIndexes.dictionary())) {
                throw new IllegalStateException(String.format(
                    "Dictionary should still exist after rebuilding forward index for dictionary column: %s", column));
              }
            } else {
              if (segmentWriter.hasIndexFor(column, StandardIndexes.dictionary())) {
                throw new IllegalStateException(
                    String.format("Dictionary should not exist after rebuilding forward index for raw column: %s",
                        column));
              }
            }
            break;
          case DISABLE_DICTIONARY:
            Set<String> newForwardIndexDisabledColumns =
                FieldIndexConfigsUtil.columnsWithIndexDisabled(_fieldIndexConfigs.keySet(), StandardIndexes.forward(),
                    _fieldIndexConfigs);
            if (newForwardIndexDisabledColumns.contains(column)) {
              removeDictionaryFromForwardIndexDisabledColumn(column, segmentWriter);
              if (segmentWriter.hasIndexFor(column, StandardIndexes.dictionary())) {
                throw new IllegalStateException(
                    String.format("Dictionary should not exist after disabling dictionary for column: %s", column));
              }
            } else {
              disableDictionaryAndCreateRawForwardIndex(column, segmentWriter);
            }
            break;
          case ENABLE_DICTIONARY:
            createDictBasedForwardIndex(column, segmentWriter);
            if (!segmentWriter.hasIndexFor(column, StandardIndexes.forward())) {
              throw new IllegalStateException(String.format("Forward index was not created for column: %s", column));
            }
            break;
          case CHANGE_INDEX_COMPRESSION_TYPE:
            rewriteForwardIndexForCompressionChange(column, segmentWriter);
            break;
          default:
            throw new IllegalStateException("Unsupported operation for column " + column);
        }
      }
    }
  }

  @VisibleForTesting
  Map<String, List<Operation>> computeOperations(SegmentDirectory.Reader segmentReader)
      throws Exception {
    Map<String, List<Operation>> columnOperationsMap = new HashMap<>();

    // Does not work for segment versions < V3.
    if (_segmentDirectory.getSegmentMetadata().getVersion().compareTo(SegmentVersion.v3) < 0) {
      return columnOperationsMap;
    }

    // Get all physical columns, excluding virtual columns like $docId, $hostName and $segmentName.
    Set<String> existingAllColumns = _segmentDirectory.getSegmentMetadata().getSchema().getPhysicalColumnNames();
    Set<String> existingDictColumns = _segmentDirectory.getColumnsWithIndex(StandardIndexes.dictionary());
    Set<String> existingForwardIndexColumns = _segmentDirectory.getColumnsWithIndex(StandardIndexes.forward());
    String segmentName = _segmentDirectory.getSegmentMetadata().getName();
    for (String column : existingAllColumns) {
      if (!_schema.hasColumn(column)) {
        // _schema will be null only in tests
        LOGGER.info("Column: {} of segment: {} is not in schema, skipping updating forward index", column, segmentName);
        continue;
      }
      boolean existingHasDict = existingDictColumns.contains(column);
      boolean existingHasFwd = existingForwardIndexColumns.contains(column);
      FieldIndexConfigs newConf = _fieldIndexConfigs.get(column);
      boolean newIsFwd = newConf.getConfig(StandardIndexes.forward()).isEnabled();
      boolean newIsDict = newConf.getConfig(StandardIndexes.dictionary()).isEnabled();
      boolean newIsRange = newConf.getConfig(StandardIndexes.range()).isEnabled();

      if (existingHasFwd && !newIsFwd) {
        // Existing column has a forward index. New column config disables the forward index

        ColumnMetadata columnMetadata = _segmentDirectory.getSegmentMetadata().getColumnMetadataFor(column);
        if (columnMetadata.isSorted()) {
          // Check if the column is sorted. If sorted, disabling forward index should be a no-op. Do not return an
          // operation for this column related to disabling forward index.
          LOGGER.warn("Trying to disable the forward index for a sorted column: {} of segment: {}, ignoring", column,
              segmentName);
          continue;
        }

        if (existingHasDict) {
          if (!newIsDict) {
            // Dictionary was also disabled. Just disable the dictionary and remove it along with the forward index
            // If range index exists, don't try to regenerate it on toggling the dictionary, throw an error instead
            Preconditions.checkState(!newIsRange, String.format(
                "Must disable range index (enabled) to disable the dictionary and forward index for column: %s of "
                    + "segment: %s or refresh / back-fill the forward index", column, segmentName));
            columnOperationsMap.put(column,
                Arrays.asList(Operation.DISABLE_FORWARD_INDEX, Operation.DISABLE_DICTIONARY));
          } else {
            // Dictionary is still enabled, keep it but remove the forward index
            columnOperationsMap.put(column, Collections.singletonList(Operation.DISABLE_FORWARD_INDEX));
          }
        } else {
          if (!newIsDict) {
            // Dictionary remains disabled and we should not reconstruct temporary forward index as dictionary based
            columnOperationsMap.put(column, Collections.singletonList(Operation.DISABLE_FORWARD_INDEX));
          } else {
            // Dictionary is enabled, creation of dictionary and conversion to dictionary based forward index is needed
            columnOperationsMap.put(column,
                Arrays.asList(Operation.DISABLE_FORWARD_INDEX, Operation.ENABLE_DICTIONARY));
          }
        }
      } else if (!existingHasFwd && newIsFwd) {
        // Existing column does not have a forward index. New column config enables the forward index

        ColumnMetadata columnMetadata = _segmentDirectory.getSegmentMetadata().getColumnMetadataFor(column);
        if (columnMetadata != null && columnMetadata.isSorted()) {
          // Check if the column is sorted. If sorted, disabling forward index should be a no-op and forward index
          // should already exist. Do not return an operation for this column related to enabling forward index.
          LOGGER.warn("Trying to enable the forward index for a sorted column: {} of segment: {}, ignoring", column,
              segmentName);
          continue;
        }

        // Get list of columns with inverted index
        Set<String> existingInvertedIndexColumns =
            segmentReader.toSegmentDirectory().getColumnsWithIndex(StandardIndexes.inverted());
        if (!existingHasDict || !existingInvertedIndexColumns.contains(column)) {
          // If either dictionary or inverted index is missing on the column there is no way to re-generate the forward
          // index. Treat this as a no-op and log a warning.
          LOGGER.warn(
              "Trying to enable the forward index for a column: {} of segment: {} missing either the dictionary ({}) "
                  + "and / or the inverted index ({}) is not possible. Either a refresh or back-fill is required to "
                  + "get the forward index, ignoring", column, segmentName, existingHasDict ? "enabled" : "disabled",
              existingInvertedIndexColumns.contains(column) ? "enabled" : "disabled");
          continue;
        }

        columnOperationsMap.put(column, Collections.singletonList(Operation.ENABLE_FORWARD_INDEX));
      } else if (!existingHasFwd) {
        // Forward index is disabled for the existing column and should remain disabled based on the latest config
        // Need some checks to see whether the dictionary is being enabled or disabled here and take appropriate actions

        // If the dictionary is not enabled on the existing column it must be on the new noDictionary column list.
        // Cannot enable the dictionary for a column with forward index disabled.
        Preconditions.checkState(existingHasDict || !newIsDict, String.format(
            "Cannot regenerate the dictionary for column: %s of segment: %s with forward index disabled. Please "
                + "refresh or back-fill the data to add back the forward index", column, segmentName));

        if (existingHasDict && !newIsDict) {
          // Dictionary is currently enabled on this column but is supposed to be disabled. Remove the dictionary
          // and update the segment metadata If the range index exists then throw an error since we are not
          // regenerating the range index on toggling the dictionary
          Preconditions.checkState(!newIsRange, String.format(
              "Must disable range index (enabled) to disable the dictionary for a forwardIndexDisabled column: %s of "
                  + "segment: %s or refresh / back-fill the forward index", column, segmentName));
          columnOperationsMap.put(column, Collections.singletonList(Operation.DISABLE_DICTIONARY));
        }
      } else if (!existingHasDict && newIsDict) {
        // Existing column is RAW. New column is dictionary enabled.
        ColumnMetadata existingColumnMetadata = _segmentDirectory.getSegmentMetadata().getColumnMetadataFor(column);
        IndexingConfig indexingConfig = _tableConfig.getIndexingConfig();
        if (existingColumnMetadata.getFieldSpec().getFieldType() != FieldSpec.FieldType.COMPLEX
            && DictionaryIndexType.ignoreDictionaryOverride(indexingConfig.isOptimizeDictionary(),
            indexingConfig.isOptimizeDictionaryForMetrics(), indexingConfig.getNoDictionarySizeRatioThreshold(),
            indexingConfig.getNoDictionaryCardinalityRatioThreshold(), existingColumnMetadata.getFieldSpec(),
            _fieldIndexConfigs.get(column), existingColumnMetadata.getCardinality(),
            existingColumnMetadata.getTotalNumberOfEntries())) {
          columnOperationsMap.put(column, Collections.singletonList(Operation.ENABLE_DICTIONARY));
        }
      } else if (existingHasDict && !newIsDict) {
        // Existing column has dictionary. New config for the column is RAW.
        if (shouldDisableDictionary(column, _segmentDirectory.getSegmentMetadata().getColumnMetadataFor(column))) {
          columnOperationsMap.put(column, Collections.singletonList(Operation.DISABLE_DICTIONARY));
        }
      } else if (!existingHasDict) {
        // Both existing and new column is RAW forward index encoded. Check if compression needs to be changed.
        // TODO: Also check if raw index version needs to be changed
        if (shouldChangeRawCompressionType(column, segmentReader)) {
          columnOperationsMap.put(column, Collections.singletonList(Operation.CHANGE_INDEX_COMPRESSION_TYPE));
        }
      } else {
        // Both existing and new column is dictionary encoded. Check if compression needs to be changed.
        if (shouldChangeDictIdCompressionType(column, segmentReader)) {
          columnOperationsMap.put(column, Collections.singletonList(Operation.CHANGE_INDEX_COMPRESSION_TYPE));
        }
      }
    }
    if (!columnOperationsMap.isEmpty()) {
      LOGGER.info("Need to apply columnOperations: {} for forward index for segment: {}", columnOperationsMap,
          segmentName);
    }
    return columnOperationsMap;
  }

  private void removeDictionaryFromForwardIndexDisabledColumn(String column, SegmentDirectory.Writer segmentWriter)
      throws Exception {
    // Remove the dictionary and update the metadata to indicate that the dictionary is no longer present
    segmentWriter.removeIndex(column, StandardIndexes.dictionary());
    String segmentName = _segmentDirectory.getSegmentMetadata().getName();
    LOGGER.info(
        "Removed dictionary for noForwardIndex column. Updating metadata properties for segment={} and column={}",
        segmentName, column);
    Map<String, String> metadataProperties = new HashMap<>();
    metadataProperties.put(getKeyFor(column, HAS_DICTIONARY), String.valueOf(false));
    metadataProperties.put(getKeyFor(column, DICTIONARY_ELEMENT_SIZE), String.valueOf(0));
    // TODO: See https://github.com/apache/pinot/pull/16921 for details
    // metadataProperties.put(getKeyFor(column, BITS_PER_ELEMENT), String.valueOf(-1));
    SegmentMetadataUtils.updateMetadataProperties(_segmentDirectory, metadataProperties);

    // Remove the inverted index, FST index and range index
    removeDictRelatedIndexes(column, segmentWriter);
  }

  private boolean shouldDisableDictionary(String column, ColumnMetadata existingColumnMetadata) {
    if (existingColumnMetadata.isAutoGenerated() && existingColumnMetadata.getCardinality() == 1) {
      LOGGER.warn("Cannot disable dictionary for auto-generated column={} with cardinality=1.", column);
      return false;
    }

    // Sorted columns should always have a dictionary.
    if (existingColumnMetadata.isSorted()) {
      LOGGER.warn("Cannot disable dictionary for column={} as it is sorted.", column);
      return false;
    }

    // Allow disabling dictionary only if the new config specifies that inverted index and FST index should not
    // be present. So for existing segments where inverted index and FST index are already present, disabling
    // dictionary will only be allowed if FST and inverted index are also disabled.
    if (hasIndex(column, StandardIndexes.inverted()) || hasIndex(column, StandardIndexes.fst())) {
      LOGGER.warn("Cannot disable dictionary as column={} has FST index or inverted index or both.", column);
      return false;
    }

    return true;
  }

  private boolean shouldChangeRawCompressionType(String column, SegmentDirectory.Reader segmentReader)
      throws Exception {
    // The compression type for an existing segment can only be determined by reading the forward index header.
    ColumnMetadata existingColMetadata = _segmentDirectory.getSegmentMetadata().getColumnMetadataFor(column);
    ChunkCompressionType existingCompressionType;

    // Get the forward index reader factory and create a reader
    IndexReaderFactory<ForwardIndexReader> readerFactory = StandardIndexes.forward().getReaderFactory();
    try (ForwardIndexReader<?> fwdIndexReader = readerFactory.createIndexReader(segmentReader,
        _fieldIndexConfigs.get(column), existingColMetadata)) {
      existingCompressionType = fwdIndexReader.getCompressionType();
      Preconditions.checkState(existingCompressionType != null,
          "Existing compressionType cannot be null for raw forward index column=" + column);
    }

    // Get the new compression type.
    ChunkCompressionType newCompressionType =
        _fieldIndexConfigs.get(column).getConfig(StandardIndexes.forward()).getChunkCompressionType();

    // Note that default compression type (PASS_THROUGH for metric and LZ4 for dimension) is not considered if the
    // compressionType is not explicitly provided in tableConfig. This is to avoid incorrectly rewriting all the
    // forward indexes during segmentReload when the default compressionType changes.
    return newCompressionType != null && existingCompressionType != newCompressionType;
  }

  private boolean shouldChangeDictIdCompressionType(String column, SegmentDirectory.Reader segmentReader)
      throws Exception {
    // The compression type for an existing segment can only be determined by reading the forward index header.
    ColumnMetadata existingColMetadata = _segmentDirectory.getSegmentMetadata().getColumnMetadataFor(column);
    DictIdCompressionType existingCompressionType;
    // Get the forward index reader factory and create a reader
    IndexReaderFactory<ForwardIndexReader> readerFactory = StandardIndexes.forward().getReaderFactory();
    try (ForwardIndexReader<?> fwdIndexReader = readerFactory.createIndexReader(segmentReader,
        _fieldIndexConfigs.get(column), existingColMetadata)) {
      existingCompressionType = fwdIndexReader.getDictIdCompressionType();
    }

    // Get the new compression type.
    DictIdCompressionType newCompressionType =
        _fieldIndexConfigs.get(column).getConfig(StandardIndexes.forward()).getDictIdCompressionType();
    if (newCompressionType != null && !newCompressionType.isApplicable(existingColMetadata.isSingleValue())) {
      newCompressionType = null;
    }

    return existingCompressionType != newCompressionType;
  }

  private void rewriteForwardIndexForCompressionChange(String column, SegmentDirectory.Writer segmentWriter)
      throws Exception {
    ColumnMetadata existingColMetadata = _segmentDirectory.getSegmentMetadata().getColumnMetadataFor(column);
    boolean isSingleValue = existingColMetadata.isSingleValue();
    boolean hasDictionary = existingColMetadata.hasDictionary();

    File indexDir = _segmentDirectory.getSegmentMetadata().getIndexDir();
    String segmentName = _segmentDirectory.getSegmentMetadata().getName();
    File inProgress = new File(indexDir, column + ".fwd.inprogress");
    String fileExtension;
    if (isSingleValue) {
      fileExtension = hasDictionary ? V1Constants.Indexes.UNSORTED_SV_FORWARD_INDEX_FILE_EXTENSION
          : V1Constants.Indexes.RAW_SV_FORWARD_INDEX_FILE_EXTENSION;
    } else {
      fileExtension = hasDictionary ? V1Constants.Indexes.UNSORTED_MV_FORWARD_INDEX_FILE_EXTENSION
          : V1Constants.Indexes.RAW_MV_FORWARD_INDEX_FILE_EXTENSION;
    }
    File fwdIndexFile = new File(indexDir, column + fileExtension);

    if (!inProgress.exists()) {
      // Marker file does not exist, which means last run ended normally.
      // Create a marker file.
      FileUtils.touch(inProgress);
    } else {
      // Marker file exists, which means last run was interrupted.
      // Remove forward index if exists.
      FileUtils.deleteQuietly(fwdIndexFile);
    }

    LOGGER.info("Creating new forward index for segment={} and column={}", segmentName, column);
    rewriteForwardIndexForCompressionChange(column, existingColMetadata, indexDir, segmentWriter);

    // We used the existing forward index to generate a new forward index. The existing forward index will be in V3
    // format and the new forward index will be in V1 format. Remove the existing forward index as it is not needed
    // anymore. Note that removeIndex() will only mark an index for removal and remove the in-memory state. The
    // actual cleanup from columns.psf file will happen when singleFileIndexDirectory.cleanupRemovedIndices() is
    // called during segmentWriter.close().
    segmentWriter.removeIndex(column, StandardIndexes.forward());
    LoaderUtils.writeIndexToV3Format(segmentWriter, column, fwdIndexFile, StandardIndexes.forward());

    // Delete the marker file.
    FileUtils.deleteQuietly(inProgress);

    LOGGER.info("Created forward index for segment: {}, column: {}", segmentName, column);
  }

  private void rewriteForwardIndexForCompressionChange(String column, ColumnMetadata columnMetadata, File indexDir,
      SegmentDirectory.Writer segmentWriter)
      throws Exception {
    // Get the forward index reader factory and create a reader
    IndexReaderFactory<ForwardIndexReader> readerFactory = StandardIndexes.forward().getReaderFactory();
    try (ForwardIndexReader<?> reader = readerFactory.createIndexReader(segmentWriter, _fieldIndexConfigs.get(column),
        columnMetadata)) {
      IndexCreationContext.Builder builder =
          IndexCreationContext.builder().withIndexDir(indexDir).withColumnMetadata(columnMetadata)
              .withTableNameWithType(_tableConfig.getTableName())
              .withContinueOnError(_tableConfig.getIngestionConfig() != null
                  && _tableConfig.getIngestionConfig().isContinueOnError());
      // Set entry length info for raw index creators. No need to set this when changing dictionary id compression type.
      if (!reader.isDictionaryEncoded() && !columnMetadata.getDataType().getStoredType().isFixedWidth()) {
        int lengthOfLongestEntry = reader.getLengthOfLongestEntry();
        if (lengthOfLongestEntry < 0) {
          // When this info is not available from the reader, we need to scan the column.
          lengthOfLongestEntry = getMaxRowLength(columnMetadata, reader, null);
        }
        if (columnMetadata.isSingleValue()) {
          builder.withLengthOfLongestEntry(lengthOfLongestEntry);
        } else {
          // For VarByte MV columns like String and Bytes, the storage representation of each row contains the following
          // components:
          // 1. bytes required to store the actual elements of the MV row (A)
          // 2. bytes required to store the number of elements in the MV row (B)
          // 3. bytes required to store the length of each MV element (C)
          //
          // lengthOfLongestEntry = A + B + C
          // maxRowLengthInBytes = A
          int maxNumValuesPerEntry = columnMetadata.getMaxNumberOfMultiValues();
          int maxRowLengthInBytes =
              MultiValueVarByteRawIndexCreator.getMaxRowDataLengthInBytes(lengthOfLongestEntry, maxNumValuesPerEntry);
          builder.withMaxRowLengthInBytes(maxRowLengthInBytes);
        }
      }
      IndexCreationContext context = builder.build();
      ForwardIndexConfig config = _fieldIndexConfigs.get(column).getConfig(StandardIndexes.forward());
      try (ForwardIndexCreator creator = StandardIndexes.forward().createIndexCreator(context, config)) {
        if (!reader.getStoredType().equals(creator.getValueType())) {
          // Creator stored type should match reader stored type for raw columns. We do not support changing datatypes.
          String failureMsg =
              "Unsupported operation to change datatype for column=" + column + " from " + reader.getStoredType()
                  .toString() + " to " + creator.getValueType().toString();
          throw new UnsupportedOperationException(failureMsg);
        }

        int numDocs = columnMetadata.getTotalDocs();
        forwardIndexRewriteHelper(column, columnMetadata, reader, creator, numDocs, null, null);
      }
    }
  }

  private void forwardIndexRewriteHelper(String column, ColumnMetadata existingColumnMetadata,
      ForwardIndexReader<?> reader, ForwardIndexCreator creator, int numDocs,
      @Nullable SegmentDictionaryCreator dictionaryCreator, @Nullable Dictionary dictionaryReader) {
    if (dictionaryReader == null && dictionaryCreator == null) {
      if (reader.isDictionaryEncoded()) {
        Preconditions.checkState(creator.isDictionaryEncoded(), "Cannot change dictionary based forward index to raw "
            + "forward index without providing dictionary reader for column: %s", column);
        // Read dictionary based forward index and write dictionary based forward index.
        forwardIndexReadDictWriteDictHelper(reader, creator, numDocs);
      } else {
        Preconditions.checkState(!creator.isDictionaryEncoded(), "Cannot change raw forward index to dictionary based "
            + "forward index without providing dictionary creator for column: %s", column);
        // Read raw forward index and write raw forward index.
        forwardIndexReadRawWriteRawHelper(column, existingColumnMetadata, reader, creator, numDocs);
      }
    } else if (dictionaryCreator == null) {
      // Read dictionary based forward index and write raw forward index.
      forwardIndexReadDictWriteRawHelper(column, existingColumnMetadata, reader, creator, numDocs, dictionaryReader);
    } else if (dictionaryReader == null) {
      // Read raw forward index and write dictionary based forward index.
      forwardIndexReadRawWriteDictHelper(column, existingColumnMetadata, reader, creator, numDocs, dictionaryCreator);
    } else {
      throw new IllegalStateException("One of dictionary reader or creator should be null for column: %s" + column);
    }
  }

  private <C extends ForwardIndexReaderContext> void forwardIndexReadDictWriteDictHelper(ForwardIndexReader<C> reader,
      ForwardIndexCreator creator, int numDocs) {
    C readerContext = reader.createContext();
    if (reader.isSingleValue()) {
      for (int i = 0; i < numDocs; i++) {
        creator.putDictId(reader.getDictId(i, readerContext));
      }
    } else {
      for (int i = 0; i < numDocs; i++) {
        creator.putDictIdMV(reader.getDictIdMV(i, readerContext));
      }
    }
  }

  private <C extends ForwardIndexReaderContext> void forwardIndexReadRawWriteRawHelper(String column,
      ColumnMetadata existingColumnMetadata, ForwardIndexReader<C> reader, ForwardIndexCreator creator, int numDocs) {
    C readerContext = reader.createContext();
    boolean isSVColumn = reader.isSingleValue();

    switch (reader.getStoredType()) {
      // JSON fields are either stored as string or bytes. No special handling is needed because we make this
      // decision based on the storedType of the reader.
      case INT: {
        for (int i = 0; i < numDocs; i++) {
          if (isSVColumn) {
            int val = reader.getInt(i, readerContext);
            creator.putInt(val);
          } else {
            int[] ints = reader.getIntMV(i, readerContext);
            creator.putIntMV(ints);
          }
        }
        break;
      }
      case LONG: {
        for (int i = 0; i < numDocs; i++) {
          if (isSVColumn) {
            long val = reader.getLong(i, readerContext);
            creator.putLong(val);
          } else {
            long[] longs = reader.getLongMV(i, readerContext);
            creator.putLongMV(longs);
          }
        }
        break;
      }
      case FLOAT: {
        for (int i = 0; i < numDocs; i++) {
          if (isSVColumn) {
            float val = reader.getFloat(i, readerContext);
            creator.putFloat(val);
          } else {
            float[] floats = reader.getFloatMV(i, readerContext);
            creator.putFloatMV(floats);
          }
        }
        break;
      }
      case DOUBLE: {
        for (int i = 0; i < numDocs; i++) {
          if (isSVColumn) {
            double val = reader.getDouble(i, readerContext);
            creator.putDouble(val);
          } else {
            double[] doubles = reader.getDoubleMV(i, readerContext);
            creator.putDoubleMV(doubles);
          }
        }
        break;
      }
      case STRING: {
        for (int i = 0; i < numDocs; i++) {
          if (isSVColumn) {
            String val = reader.getString(i, readerContext);
            creator.putString(val);
          } else {
            String[] strings = reader.getStringMV(i, readerContext);
            creator.putStringMV(strings);
          }
        }
        break;
      }
      case BYTES: {
        for (int i = 0; i < numDocs; i++) {
          if (isSVColumn) {
            byte[] val = reader.getBytes(i, readerContext);
            creator.putBytes(val);
          } else {
            byte[][] bytesArray = reader.getBytesMV(i, readerContext);
            creator.putBytesMV(bytesArray);
          }
        }
        break;
      }
      case BIG_DECIMAL: {
        Preconditions.checkState(isSVColumn, "BigDecimal is not supported for MV columns");
        for (int i = 0; i < numDocs; i++) {
          BigDecimal val = reader.getBigDecimal(i, readerContext);
          creator.putBigDecimal(val);
        }
        break;
      }
      case MAP: {
        for (int i = 0; i < numDocs; i++) {
          if (isSVColumn) {
            byte[] val = reader.getBytes(i, readerContext);
            creator.putBytes(val);
          } else {
            throw new IllegalStateException("Map is not supported for MV columns");
          }
        }
        break;
      }
      default:
        throw new IllegalStateException("Unsupported storedType=" + reader.getStoredType() + " for column=" + column);
    }
  }

  private <C extends ForwardIndexReaderContext> void forwardIndexReadDictWriteRawHelper(String column,
      ColumnMetadata existingColumnMetadata, ForwardIndexReader<C> reader, ForwardIndexCreator creator, int numDocs,
      Dictionary dictionaryReader) {
    C readerContext = reader.createContext();
    boolean isSVColumn = reader.isSingleValue();
    DataType storedType = dictionaryReader.getValueType().getStoredType();

    switch (storedType) {
      case INT: {
        for (int i = 0; i < numDocs; i++) {
          if (isSVColumn) {
            int dictId = reader.getDictId(i, readerContext);
            int val = dictionaryReader.getIntValue(dictId);
            creator.putInt(val);
          } else {
            int[] dictIds = reader.getDictIdMV(i, readerContext);
            int[] ints = new int[dictIds.length];
            dictionaryReader.readIntValues(dictIds, dictIds.length, ints);
            creator.putIntMV(ints);
          }
        }
        break;
      }
      case LONG: {
        for (int i = 0; i < numDocs; i++) {
          if (isSVColumn) {
            int dictId = reader.getDictId(i, readerContext);
            long val = dictionaryReader.getLongValue(dictId);
            creator.putLong(val);
          } else {
            int[] dictIds = reader.getDictIdMV(i, readerContext);
            long[] longs = new long[dictIds.length];
            dictionaryReader.readLongValues(dictIds, dictIds.length, longs);
            creator.putLongMV(longs);
          }
        }
        break;
      }
      case FLOAT: {
        for (int i = 0; i < numDocs; i++) {
          if (isSVColumn) {
            int dictId = reader.getDictId(i, readerContext);
            float val = dictionaryReader.getFloatValue(dictId);
            creator.putFloat(val);
          } else {
            int[] dictIds = reader.getDictIdMV(i, readerContext);
            float[] floats = new float[dictIds.length];
            dictionaryReader.readFloatValues(dictIds, dictIds.length, floats);
            creator.putFloatMV(floats);
          }
        }
        break;
      }
      case DOUBLE: {
        for (int i = 0; i < numDocs; i++) {
          if (isSVColumn) {
            int dictId = reader.getDictId(i, readerContext);
            double val = dictionaryReader.getDoubleValue(dictId);
            creator.putDouble(val);
          } else {
            int[] dictIds = reader.getDictIdMV(i, readerContext);
            double[] doubles = new double[dictIds.length];
            dictionaryReader.readDoubleValues(dictIds, dictIds.length, doubles);
            creator.putDoubleMV(doubles);
          }
        }
        break;
      }
      case BYTES: {
        for (int i = 0; i < numDocs; i++) {
          if (isSVColumn) {
            int dictId = reader.getDictId(i, readerContext);
            byte[] val = dictionaryReader.getBytesValue(dictId);
            creator.putBytes(val);
          } else {
            int[] dictIds = reader.getDictIdMV(i, readerContext);
            byte[][] bytes = new byte[dictIds.length][];
            dictionaryReader.readBytesValues(dictIds, dictIds.length, bytes);
            creator.putBytesMV(bytes);
          }
        }
        break;
      }
      case STRING: {
        for (int i = 0; i < numDocs; i++) {
          if (isSVColumn) {
            int dictId = reader.getDictId(i, readerContext);
            String val = dictionaryReader.getStringValue(dictId);
            creator.putString(val);
          } else {
            int[] dictIds = reader.getDictIdMV(i, readerContext);
            String[] strings = new String[dictIds.length];
            dictionaryReader.readStringValues(dictIds, dictIds.length, strings);
            creator.putStringMV(strings);
          }
        }
        break;
      }
      case BIG_DECIMAL: {
        Preconditions.checkState(isSVColumn, "BigDecimal is not supported for MV columns");
        for (int i = 0; i < numDocs; i++) {
          int dictId = reader.getDictId(i, readerContext);
          BigDecimal val = dictionaryReader.getBigDecimalValue(dictId);
          creator.putBigDecimal(val);
        }
        break;
      }
      default:
        throw new IllegalStateException("Unsupported storedType=" + storedType + " for column=" + column);
    }
  }

  private void forwardIndexReadRawWriteDictHelper(String column, ColumnMetadata existingColumnMetadata,
      ForwardIndexReader<?> reader, ForwardIndexCreator creator, int numDocs,
      SegmentDictionaryCreator dictionaryCreator) {
    boolean isSVColumn = reader.isSingleValue();
    int maxNumValuesPerEntry = existingColumnMetadata.getMaxNumberOfMultiValues();
    PinotSegmentColumnReader columnReader = new PinotSegmentColumnReader(reader, null, null, maxNumValuesPerEntry);

    for (int i = 0; i < numDocs; i++) {
      Object obj = columnReader.getValue(i);

      if (isSVColumn) {
        int dictId = dictionaryCreator.indexOfSV(obj);
        creator.putDictId(dictId);
      } else {
        int[] dictIds = dictionaryCreator.indexOfMV(obj);
        creator.putDictIdMV(dictIds);
      }
    }
  }

  private void createDictBasedForwardIndex(String column, SegmentDirectory.Writer segmentWriter)
      throws Exception {
    SegmentMetadataImpl segmentMetadata = _segmentDirectory.getSegmentMetadata();
    File indexDir = segmentMetadata.getIndexDir();
    String segmentName = segmentMetadata.getName();
    File inProgress = new File(indexDir, column + ".dict.inprogress");
    File dictionaryFile = new File(indexDir, column + V1Constants.Dict.FILE_EXTENSION);

    ColumnMetadata existingColMetadata = segmentMetadata.getColumnMetadataFor(column);
    FieldSpec fieldSpec = existingColMetadata.getFieldSpec();
    String fwdIndexFileExtension;
    if (fieldSpec.isSingleValueField()) {
      if (existingColMetadata.isSorted()) {
        fwdIndexFileExtension = V1Constants.Indexes.SORTED_SV_FORWARD_INDEX_FILE_EXTENSION;
      } else {
        fwdIndexFileExtension = V1Constants.Indexes.UNSORTED_SV_FORWARD_INDEX_FILE_EXTENSION;
      }
    } else {
      fwdIndexFileExtension = V1Constants.Indexes.UNSORTED_MV_FORWARD_INDEX_FILE_EXTENSION;
    }
    File fwdIndexFile = new File(indexDir, column + fwdIndexFileExtension);

    if (!inProgress.exists()) {
      // Marker file does not exist, which means last run ended normally.
      // Create a marker file.
      FileUtils.touch(inProgress);
    } else {
      // Marker file exists, which means last run was interrupted.
      // Remove forward index and dictionary files if they exist.
      FileUtils.deleteQuietly(fwdIndexFile);
      FileUtils.deleteQuietly(dictionaryFile);
    }

    AbstractColumnStatisticsCollector statsCollector;
    SegmentDictionaryCreator dictionaryCreator;
    try (ForwardIndexReader<?> reader = StandardIndexes.forward()
        .getReaderFactory()
        .createIndexReader(segmentWriter, _fieldIndexConfigs.get(column), existingColMetadata)) {
      assert reader != null;

      LOGGER.info("Creating a new dictionary for segment={} and column={}", segmentName, column);
      int numDocs = existingColMetadata.getTotalDocs();
      statsCollector = getStatsCollector(column, fieldSpec.getDataType().getStoredType());
      // NOTE:
      //   Special null handling is not necessary here. This is because, the existing default null value in the raw
      //   forwardIndex will be retained as such while created the dictionary and dict-based forward index. Also, null
      //   value vectors maintain a bitmap of docIds. No handling is necessary there.
      try (PinotSegmentColumnReader columnReader = new PinotSegmentColumnReader(reader, null, null,
          existingColMetadata.getMaxNumberOfMultiValues())) {
        for (int i = 0; i < numDocs; i++) {
          statsCollector.collect(columnReader.getValue(i));
        }
        statsCollector.seal();
      }
      DictionaryIndexConfig dictConf = _fieldIndexConfigs.get(column).getConfig(StandardIndexes.dictionary());
      boolean optimizeDictionaryType = _tableConfig.getIndexingConfig().isOptimizeDictionaryType();
      boolean useVarLength = dictConf.getUseVarLengthDictionary() || DictionaryIndexType.shouldUseVarLengthDictionary(
          reader.getStoredType(), statsCollector) || (optimizeDictionaryType
          && DictionaryIndexType.optimizeTypeShouldUseVarLengthDictionary(reader.getStoredType(), statsCollector));
      dictionaryCreator = new SegmentDictionaryCreator(fieldSpec, segmentMetadata.getIndexDir(), useVarLength);
      dictionaryCreator.build(statsCollector.getUniqueValuesSet());

      LOGGER.info("Built dictionary. Rewriting dictionary enabled forward index for segment={} and column={}",
          segmentName, column);
      ColumnIndexCreationInfo creationInfo =
          new ColumnIndexCreationInfo(statsCollector, true, useVarLength, false, fieldSpec.getDefaultNullValue());
      IndexCreationContext context = IndexCreationContext.builder()
          .withIndexDir(indexDir)
          .withFieldSpec(fieldSpec)
          .withColumnIndexCreationInfo(creationInfo)
          .withTotalDocs(numDocs)
          .withDictionary(true)
          .withTableNameWithType(_tableConfig.getTableName())
          .withContinueOnError(
              _tableConfig.getIngestionConfig() != null && _tableConfig.getIngestionConfig().isContinueOnError())
          .build();
      ForwardIndexConfig config = _fieldIndexConfigs.get(column).getConfig(StandardIndexes.forward());
      try (ForwardIndexCreator creator = StandardIndexes.forward().createIndexCreator(context, config)) {
        forwardIndexRewriteHelper(column, existingColMetadata, reader, creator, numDocs, dictionaryCreator, null);
      }
    }

<<<<<<< HEAD
    LOGGER.info("Built dictionary. Rewriting dictionary enabled forward index for segment={} and column={}",
        segmentName, column);
    writeDictEnabledForwardIndex(column, existingColMetadata, segmentWriter, indexDir, dictionaryCreator,
        statsCollector);
=======
>>>>>>> 8a416da0
    // We used the existing forward index to generate a new forward index. The existing forward index will be in V3
    // format and the new forward index will be in V1 format. Remove the existing forward index as it is not needed
    // anymore. Note that removeIndex() will only mark an index for removal and remove the in-memory state. The
    // actual cleanup from columns.psf file will happen when singleFileIndexDirectory.cleanupRemovedIndices() is
    // called during segmentWriter.close().
    segmentWriter.removeIndex(column, StandardIndexes.forward());
    LoaderUtils.writeIndexToV3Format(segmentWriter, column, dictionaryFile, StandardIndexes.dictionary());
    LoaderUtils.writeIndexToV3Format(segmentWriter, column, fwdIndexFile, StandardIndexes.forward());

    LOGGER.info("Created forwardIndex. Updating metadata properties for segment={} and column={}", segmentName, column);
    Map<String, String> metadataProperties = new HashMap<>();
    metadataProperties.put(getKeyFor(column, HAS_DICTIONARY), String.valueOf(true));
    metadataProperties.put(getKeyFor(column, DICTIONARY_ELEMENT_SIZE),
        String.valueOf(dictionaryCreator.getNumBytesPerEntry()));
    // If realtime segments were completed when the column was RAW, the cardinality value is populated as Integer
    // .MIN_VALUE. When dictionary is enabled for this column later, cardinality value should be rightly populated so
    // that the dictionary can be loaded.
<<<<<<< HEAD
    metadataProperties.put(getKeyFor(column, CARDINALITY), String.valueOf(statsCollector.getCardinality()));
    metadataProperties.put(getKeyFor(column, BITS_PER_ELEMENT),
        String.valueOf(PinotDataBitSet.getNumBitsPerValue(statsCollector.getCardinality() - 1)));
=======
    int cardinality = statsCollector.getCardinality();
    metadataProperties.put(getKeyFor(column, CARDINALITY), String.valueOf(cardinality));
    metadataProperties.put(getKeyFor(column, BITS_PER_ELEMENT),
        String.valueOf(PinotDataBitSet.getNumBitsPerValue(cardinality - 1)));
>>>>>>> 8a416da0
    SegmentMetadataUtils.updateMetadataProperties(_segmentDirectory, metadataProperties);

    // We remove indexes that have to be rewritten when a dictEnabled is toggled. Note that the respective index
    // handler will take care of recreating the index.
    removeDictRelatedIndexes(column, segmentWriter);

    // Delete the marker file.
    FileUtils.deleteQuietly(inProgress);

    LOGGER.info("Created dictionary based forward index for segment: {}, column: {}", segmentName, column);
  }

<<<<<<< HEAD
  private SegmentDictionaryCreator buildDictionary(String column, ColumnMetadata existingColMetadata,
      SegmentDirectory.Writer segmentWriter, AbstractColumnStatisticsCollector statsCollector)
      throws Exception {
    int numDocs = existingColMetadata.getTotalDocs();

    // Get the forward index reader factory and create a reader
    IndexReaderFactory<ForwardIndexReader> readerFactory = StandardIndexes.forward().getReaderFactory();
    try (ForwardIndexReader<?> reader = readerFactory.createIndexReader(segmentWriter, _fieldIndexConfigs.get(column),
        existingColMetadata)) {
      // Note: Special Null handling is not necessary here. This is because, the existing default null value in the
      // raw forwardIndex will be retained as such while created the dictionary and dict-based forward index. Also,
      // null value vectors maintain a bitmap of docIds. No handling is necessary there.
      PinotSegmentColumnReader columnReader =
          new PinotSegmentColumnReader(reader, null, null, existingColMetadata.getMaxNumberOfMultiValues());
      for (int i = 0; i < numDocs; i++) {
        Object obj = columnReader.getValue(i);
        statsCollector.collect(obj);
      }
      statsCollector.seal();

      DictionaryIndexConfig dictConf = _fieldIndexConfigs.get(column).getConfig(StandardIndexes.dictionary());

      boolean optimizeDictionaryType = _tableConfig.getIndexingConfig().isOptimizeDictionaryType();
      boolean useVarLength = dictConf.getUseVarLengthDictionary() || DictionaryIndexType.shouldUseVarLengthDictionary(
          reader.getStoredType(), statsCollector) || (optimizeDictionaryType
          && DictionaryIndexType.optimizeTypeShouldUseVarLengthDictionary(reader.getStoredType(), statsCollector));
      SegmentDictionaryCreator dictionaryCreator = new SegmentDictionaryCreator(existingColMetadata.getFieldSpec(),
          _segmentDirectory.getSegmentMetadata().getIndexDir(), useVarLength);

      dictionaryCreator.build(statsCollector.getUniqueValuesSet());
      return dictionaryCreator;
    }
  }

  private void writeDictEnabledForwardIndex(String column, ColumnMetadata existingColMetadata,
      SegmentDirectory.Writer segmentWriter, File indexDir, SegmentDictionaryCreator dictionaryCreator,
      ColumnStatistics columnStats)
      throws Exception {
    // Get the forward index reader factory and create a reader
    IndexReaderFactory<ForwardIndexReader> readerFactory = StandardIndexes.forward().getReaderFactory();
    try (ForwardIndexReader<?> reader = readerFactory.createIndexReader(segmentWriter, _fieldIndexConfigs.get(column),
        existingColMetadata)) {
      IndexCreationContext.Builder builder =
          IndexCreationContext.builder().withIndexDir(indexDir).withColumnMetadata(existingColMetadata)
              .withTableNameWithType(_tableConfig.getTableName())
              .withContinueOnError(_tableConfig.getIngestionConfig() != null
                  && _tableConfig.getIngestionConfig().isContinueOnError());
      // existingColMetadata has dictEnable=false. Overwrite the value.
      builder.withDictionary(true);
      // Ensure cardinality reflects the actual column stats rather than existing column metadata (which could have
      // approximate cardinality for RAW columns)
       builder.withCardinality(columnStats.getCardinality());
      IndexCreationContext context = builder.build();
      ForwardIndexConfig config = _fieldIndexConfigs.get(column).getConfig(StandardIndexes.forward());

      try (ForwardIndexCreator creator = StandardIndexes.forward().createIndexCreator(context, config)) {
        int numDocs = existingColMetadata.getTotalDocs();
        forwardIndexRewriteHelper(column, existingColMetadata, reader, creator, numDocs, dictionaryCreator, null);
      }
    }
  }

=======
>>>>>>> 8a416da0
  static void removeDictRelatedIndexes(String column, SegmentDirectory.Writer segmentWriter) {
    // TODO: Move this logic as a static function in each index creator.

    // Remove all dictionary related indexes. They will be recreated if necessary by the respective handlers. Note that
    // the remove index call will be a no-op if the index doesn't exist.
    DICTIONARY_BASED_INDEXES_TO_REWRITE.forEach((index) -> segmentWriter.removeIndex(column, index));
  }

  private void disableDictionaryAndCreateRawForwardIndex(String column, SegmentDirectory.Writer segmentWriter)
      throws Exception {
    ColumnMetadata existingColMetadata = _segmentDirectory.getSegmentMetadata().getColumnMetadataFor(column);
    boolean isSingleValue = existingColMetadata.isSingleValue();

    File indexDir = _segmentDirectory.getSegmentMetadata().getIndexDir();
    String segmentName = _segmentDirectory.getSegmentMetadata().getName();
    File inProgress = new File(indexDir, column + ".fwd.inprogress");
    String fileExtension = isSingleValue ? V1Constants.Indexes.RAW_SV_FORWARD_INDEX_FILE_EXTENSION
        : V1Constants.Indexes.RAW_MV_FORWARD_INDEX_FILE_EXTENSION;
    File fwdIndexFile = new File(indexDir, column + fileExtension);

    if (!inProgress.exists()) {
      // Marker file does not exist, which means last run ended normally.
      // Create a marker file.
      FileUtils.touch(inProgress);
    } else {
      // Marker file exists, which means last run was interrupted.
      // Remove forward index if exists.
      FileUtils.deleteQuietly(fwdIndexFile);
    }

    LOGGER.info("Creating raw forward index for segment={} and column={}", segmentName, column);
    rewriteDictToRawForwardIndex(existingColMetadata, segmentWriter, indexDir);

    // Remove dictionary and forward index
    segmentWriter.removeIndex(column, StandardIndexes.forward());
    segmentWriter.removeIndex(column, StandardIndexes.dictionary());
    LoaderUtils.writeIndexToV3Format(segmentWriter, column, fwdIndexFile, StandardIndexes.forward());

    LOGGER.info("Created raw forwardIndex. Updating metadata properties for segment={} and column={}", segmentName,
        column);
    Map<String, String> metadataProperties = new HashMap<>();
    metadataProperties.put(getKeyFor(column, HAS_DICTIONARY), String.valueOf(false));
    metadataProperties.put(getKeyFor(column, DICTIONARY_ELEMENT_SIZE), String.valueOf(0));
    // TODO: See https://github.com/apache/pinot/pull/16921 for details
    // metadataProperties.put(getKeyFor(column, BITS_PER_ELEMENT), String.valueOf(-1));
    SegmentMetadataUtils.updateMetadataProperties(_segmentDirectory, metadataProperties);

    // Remove range index, inverted index and FST index.
    removeDictRelatedIndexes(column, segmentWriter);

    // Delete marker file.
    FileUtils.deleteQuietly(inProgress);

    LOGGER.info("Created raw based forward index for segment: {}, column: {}", segmentName, column);
  }

  private void rewriteDictToRawForwardIndex(ColumnMetadata columnMetadata, SegmentDirectory.Writer segmentWriter,
      File indexDir)
      throws Exception {
    String column = columnMetadata.getColumnName();
    // Get the forward index reader factory and create a reader
    IndexReaderFactory<ForwardIndexReader> readerFactory = StandardIndexes.forward().getReaderFactory();
    try (ForwardIndexReader<?> reader = readerFactory.createIndexReader(segmentWriter, _fieldIndexConfigs.get(column),
        columnMetadata)) {
      Dictionary dictionary = DictionaryIndexType.read(segmentWriter, columnMetadata);
      IndexCreationContext.Builder builder =
          IndexCreationContext.builder().withIndexDir(indexDir).withColumnMetadata(columnMetadata)
              .withTableNameWithType(_tableConfig.getTableName())
              .withContinueOnError(_tableConfig.getIngestionConfig() != null
                  && _tableConfig.getIngestionConfig().isContinueOnError());
      builder.withDictionary(false);
      if (!columnMetadata.getDataType().getStoredType().isFixedWidth()) {
        if (columnMetadata.isSingleValue()) {
          // lengthOfLongestEntry is available for dict columns from metadata.
          builder.withLengthOfLongestEntry(columnMetadata.getColumnMaxLength());
        } else {
          // maxRowLength can only be determined by scanning the column.
          builder.withMaxRowLengthInBytes(getMaxRowLength(columnMetadata, reader, dictionary));
        }
      }
      IndexCreationContext context = builder.build();
      ForwardIndexConfig config = _fieldIndexConfigs.get(column).getConfig(StandardIndexes.forward());
      try (ForwardIndexCreator creator = StandardIndexes.forward().createIndexCreator(context, config)) {
        forwardIndexRewriteHelper(column, columnMetadata, reader, creator, columnMetadata.getTotalDocs(), null,
            dictionary);
      }
    }
  }

  /**
   * Returns the max row length for a column.
   * - For SV column, this is the length of the longest value.
   * - For MV column, this is the length of the longest MV entry (sum of lengths of all elements).
   */
  private int getMaxRowLength(ColumnMetadata columnMetadata, ForwardIndexReader<?> forwardIndex,
      @Nullable Dictionary dictionary)
      throws IOException {
    String column = columnMetadata.getColumnName();
    DataType storedType = columnMetadata.getDataType().getStoredType();
    assert !storedType.isFixedWidth();

    try (PinotSegmentColumnReader columnReader = new PinotSegmentColumnReader(forwardIndex, dictionary, null,
        columnMetadata.getMaxNumberOfMultiValues())) {
      AbstractColumnStatisticsCollector statsCollector = getStatsCollector(column, storedType);
      int numDocs = columnMetadata.getTotalDocs();
      for (int i = 0; i < numDocs; i++) {
        statsCollector.collect(columnReader.getValue(i));
      }
      // NOTE: No need to seal the stats collector because value length is updated while collecting stats.
      return columnMetadata.isSingleValue() ? statsCollector.getLengthOfLargestElement()
          : statsCollector.getMaxRowLengthInBytes();
    }
  }

  private AbstractColumnStatisticsCollector getStatsCollector(String column, DataType storedType) {
    StatsCollectorConfig statsCollectorConfig = new StatsCollectorConfig(_tableConfig, _schema, null);
    boolean dictionaryEnabled = hasIndex(column, StandardIndexes.dictionary());
    // MAP collector is optimised for no-dictionary collection
    if (!dictionaryEnabled && storedType != DataType.MAP) {
      if (_tableConfig.getIndexingConfig().isOptimiseNoDictStatsCollection()) {
        return new NoDictColumnStatisticsCollector(column, statsCollectorConfig);
      }
    }
    switch (storedType) {
      case INT:
        return new IntColumnPreIndexStatsCollector(column, statsCollectorConfig);
      case LONG:
        return new LongColumnPreIndexStatsCollector(column, statsCollectorConfig);
      case FLOAT:
        return new FloatColumnPreIndexStatsCollector(column, statsCollectorConfig);
      case DOUBLE:
        return new DoubleColumnPreIndexStatsCollector(column, statsCollectorConfig);
      case BIG_DECIMAL:
        return new BigDecimalColumnPreIndexStatsCollector(column, statsCollectorConfig);
      case STRING:
        return new StringColumnPreIndexStatsCollector(column, statsCollectorConfig);
      case BYTES:
        return new BytesColumnPredIndexStatsCollector(column, statsCollectorConfig);
      case MAP:
        return new MapColumnPreIndexStatsCollector(column, statsCollectorConfig);
      default:
        throw new IllegalStateException("Unsupported storedType=" + storedType + " for column=" + column);
    }
  }

  private boolean hasIndex(String column, IndexType<?, ?, ?> indexType) {
    return _fieldIndexConfigs.get(column).getConfig(indexType).isEnabled();
  }
}<|MERGE_RESOLUTION|>--- conflicted
+++ resolved
@@ -50,11 +50,7 @@
 import org.apache.pinot.segment.spi.V1Constants;
 import org.apache.pinot.segment.spi.compression.ChunkCompressionType;
 import org.apache.pinot.segment.spi.compression.DictIdCompressionType;
-<<<<<<< HEAD
-import org.apache.pinot.segment.spi.creator.ColumnStatistics;
-=======
 import org.apache.pinot.segment.spi.creator.ColumnIndexCreationInfo;
->>>>>>> 8a416da0
 import org.apache.pinot.segment.spi.creator.IndexCreationContext;
 import org.apache.pinot.segment.spi.creator.SegmentVersion;
 import org.apache.pinot.segment.spi.creator.StatsCollectorConfig;
@@ -882,13 +878,6 @@
       }
     }
 
-<<<<<<< HEAD
-    LOGGER.info("Built dictionary. Rewriting dictionary enabled forward index for segment={} and column={}",
-        segmentName, column);
-    writeDictEnabledForwardIndex(column, existingColMetadata, segmentWriter, indexDir, dictionaryCreator,
-        statsCollector);
-=======
->>>>>>> 8a416da0
     // We used the existing forward index to generate a new forward index. The existing forward index will be in V3
     // format and the new forward index will be in V1 format. Remove the existing forward index as it is not needed
     // anymore. Note that removeIndex() will only mark an index for removal and remove the in-memory state. The
@@ -906,16 +895,10 @@
     // If realtime segments were completed when the column was RAW, the cardinality value is populated as Integer
     // .MIN_VALUE. When dictionary is enabled for this column later, cardinality value should be rightly populated so
     // that the dictionary can be loaded.
-<<<<<<< HEAD
-    metadataProperties.put(getKeyFor(column, CARDINALITY), String.valueOf(statsCollector.getCardinality()));
-    metadataProperties.put(getKeyFor(column, BITS_PER_ELEMENT),
-        String.valueOf(PinotDataBitSet.getNumBitsPerValue(statsCollector.getCardinality() - 1)));
-=======
     int cardinality = statsCollector.getCardinality();
     metadataProperties.put(getKeyFor(column, CARDINALITY), String.valueOf(cardinality));
     metadataProperties.put(getKeyFor(column, BITS_PER_ELEMENT),
         String.valueOf(PinotDataBitSet.getNumBitsPerValue(cardinality - 1)));
->>>>>>> 8a416da0
     SegmentMetadataUtils.updateMetadataProperties(_segmentDirectory, metadataProperties);
 
     // We remove indexes that have to be rewritten when a dictEnabled is toggled. Note that the respective index
@@ -928,71 +911,6 @@
     LOGGER.info("Created dictionary based forward index for segment: {}, column: {}", segmentName, column);
   }
 
-<<<<<<< HEAD
-  private SegmentDictionaryCreator buildDictionary(String column, ColumnMetadata existingColMetadata,
-      SegmentDirectory.Writer segmentWriter, AbstractColumnStatisticsCollector statsCollector)
-      throws Exception {
-    int numDocs = existingColMetadata.getTotalDocs();
-
-    // Get the forward index reader factory and create a reader
-    IndexReaderFactory<ForwardIndexReader> readerFactory = StandardIndexes.forward().getReaderFactory();
-    try (ForwardIndexReader<?> reader = readerFactory.createIndexReader(segmentWriter, _fieldIndexConfigs.get(column),
-        existingColMetadata)) {
-      // Note: Special Null handling is not necessary here. This is because, the existing default null value in the
-      // raw forwardIndex will be retained as such while created the dictionary and dict-based forward index. Also,
-      // null value vectors maintain a bitmap of docIds. No handling is necessary there.
-      PinotSegmentColumnReader columnReader =
-          new PinotSegmentColumnReader(reader, null, null, existingColMetadata.getMaxNumberOfMultiValues());
-      for (int i = 0; i < numDocs; i++) {
-        Object obj = columnReader.getValue(i);
-        statsCollector.collect(obj);
-      }
-      statsCollector.seal();
-
-      DictionaryIndexConfig dictConf = _fieldIndexConfigs.get(column).getConfig(StandardIndexes.dictionary());
-
-      boolean optimizeDictionaryType = _tableConfig.getIndexingConfig().isOptimizeDictionaryType();
-      boolean useVarLength = dictConf.getUseVarLengthDictionary() || DictionaryIndexType.shouldUseVarLengthDictionary(
-          reader.getStoredType(), statsCollector) || (optimizeDictionaryType
-          && DictionaryIndexType.optimizeTypeShouldUseVarLengthDictionary(reader.getStoredType(), statsCollector));
-      SegmentDictionaryCreator dictionaryCreator = new SegmentDictionaryCreator(existingColMetadata.getFieldSpec(),
-          _segmentDirectory.getSegmentMetadata().getIndexDir(), useVarLength);
-
-      dictionaryCreator.build(statsCollector.getUniqueValuesSet());
-      return dictionaryCreator;
-    }
-  }
-
-  private void writeDictEnabledForwardIndex(String column, ColumnMetadata existingColMetadata,
-      SegmentDirectory.Writer segmentWriter, File indexDir, SegmentDictionaryCreator dictionaryCreator,
-      ColumnStatistics columnStats)
-      throws Exception {
-    // Get the forward index reader factory and create a reader
-    IndexReaderFactory<ForwardIndexReader> readerFactory = StandardIndexes.forward().getReaderFactory();
-    try (ForwardIndexReader<?> reader = readerFactory.createIndexReader(segmentWriter, _fieldIndexConfigs.get(column),
-        existingColMetadata)) {
-      IndexCreationContext.Builder builder =
-          IndexCreationContext.builder().withIndexDir(indexDir).withColumnMetadata(existingColMetadata)
-              .withTableNameWithType(_tableConfig.getTableName())
-              .withContinueOnError(_tableConfig.getIngestionConfig() != null
-                  && _tableConfig.getIngestionConfig().isContinueOnError());
-      // existingColMetadata has dictEnable=false. Overwrite the value.
-      builder.withDictionary(true);
-      // Ensure cardinality reflects the actual column stats rather than existing column metadata (which could have
-      // approximate cardinality for RAW columns)
-       builder.withCardinality(columnStats.getCardinality());
-      IndexCreationContext context = builder.build();
-      ForwardIndexConfig config = _fieldIndexConfigs.get(column).getConfig(StandardIndexes.forward());
-
-      try (ForwardIndexCreator creator = StandardIndexes.forward().createIndexCreator(context, config)) {
-        int numDocs = existingColMetadata.getTotalDocs();
-        forwardIndexRewriteHelper(column, existingColMetadata, reader, creator, numDocs, dictionaryCreator, null);
-      }
-    }
-  }
-
-=======
->>>>>>> 8a416da0
   static void removeDictRelatedIndexes(String column, SegmentDirectory.Writer segmentWriter) {
     // TODO: Move this logic as a static function in each index creator.
 
