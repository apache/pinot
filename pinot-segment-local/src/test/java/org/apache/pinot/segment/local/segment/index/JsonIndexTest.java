--- conflicted
+++ resolved
@@ -393,29 +393,17 @@
         };
         for (int i = 0; i < testKeys.length; i++) {
           Map<String, RoaringBitmap> context =
-<<<<<<< HEAD
               offHeapIndexReader.getMatchingFlattenedDocsMap(testKeys[i][0], testKeys[i][1]);
-          String[][] values = offHeapIndexReader.getValuesForMv(docMask, docIdValidLength, context);
-=======
-              offHeapIndexReader.getMatchingFlattenedDocsMap(testKeys[i]);
           String[][] values = offHeapIndexReader.getValuesMv(docMask, docIdValidLength, context);
-
->>>>>>> de04d1a2
           for (int j = 0; j < docIdValidLength; j++) {
             Assert.assertEquals(values[j], expectedValues[i][j]);
           }
 
-<<<<<<< HEAD
           context = mutableJsonIndex.getMatchingFlattenedDocsMap(testKeys[i][0], testKeys[i][1]);
-          values = mutableJsonIndex.getValuesForMv(docMask, docIdValidLength, context);
+          values = mutableJsonIndex.getValuesMv(docMask, docIdValidLength, context);
           for (int j = 0; j < docIdValidLength; j++) {
             Assert.assertEquals(values[j], expectedValues[i][j]);
           }
-=======
-          context = mutableJsonIndex.getMatchingFlattenedDocsMap(testKeys[i]);
-          values = mutableJsonIndex.getValuesMv(docMask, docIdValidLength, context);
-          Assert.assertEquals(values, expectedValues[i]);
->>>>>>> de04d1a2
         }
       }
     }
@@ -458,21 +446,12 @@
             new String[][]{{"value1", "value2", "value1"}, {"value2", null, "value4"}, {"value3", null, null},
                 {null, null, null}};
         for (int i = 0; i < testKeys.length; i++) {
-<<<<<<< HEAD
           Map<String, RoaringBitmap> context = offHeapIndexReader.getMatchingFlattenedDocsMap(testKeys[i], null);
-          String[] values = offHeapIndexReader.getValuesForSv(docMask, docMask.length, context);
-          Assert.assertEquals(values, expectedValues[i]);
-
-          context = mutableJsonIndex.getMatchingFlattenedDocsMap(testKeys[i], null);
-          values = mutableJsonIndex.getValuesForSv(docMask, docMask.length, context);
-=======
-          Map<String, RoaringBitmap> context = offHeapIndexReader.getMatchingFlattenedDocsMap(testKeys[i]);
           String[] values = offHeapIndexReader.getValuesSv(docMask, docMask.length, context);
           Assert.assertEquals(values, expectedValues[i]);
 
-          context = mutableJsonIndex.getMatchingFlattenedDocsMap(testKeys[i]);
+          context = mutableJsonIndex.getMatchingFlattenedDocsMap(testKeys[i], null);
           values = mutableJsonIndex.getValuesSv(docMask, docMask.length, context);
->>>>>>> de04d1a2
           Assert.assertEquals(values, expectedValues[i]);
         }
 
@@ -480,21 +459,12 @@
         docMask = new int[]{1, 2};
         expectedValues = new String[][]{{"value2", "value1"}, {null, "value4"}, {null, null}, {null, null}};
         for (int i = 0; i < testKeys.length; i++) {
-<<<<<<< HEAD
           Map<String, RoaringBitmap> context = offHeapIndexReader.getMatchingFlattenedDocsMap(testKeys[i], null);
-          String[] values = offHeapIndexReader.getValuesForSv(docMask, docMask.length, context);
-          Assert.assertEquals(values, expectedValues[i]);
-
-          context = mutableJsonIndex.getMatchingFlattenedDocsMap(testKeys[i], null);
-          values = mutableJsonIndex.getValuesForSv(docMask, docMask.length, context);
-=======
-          Map<String, RoaringBitmap> context = offHeapIndexReader.getMatchingFlattenedDocsMap(testKeys[i]);
           String[] values = offHeapIndexReader.getValuesSv(docMask, docMask.length, context);
           Assert.assertEquals(values, expectedValues[i]);
 
-          context = mutableJsonIndex.getMatchingFlattenedDocsMap(testKeys[i]);
+          context = mutableJsonIndex.getMatchingFlattenedDocsMap(testKeys[i], null);
           values = mutableJsonIndex.getValuesSv(docMask, docMask.length, context);
->>>>>>> de04d1a2
           Assert.assertEquals(values, expectedValues[i]);
         }
 
