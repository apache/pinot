--- conflicted
+++ resolved
@@ -23,11 +23,8 @@
 import java.util.List;
 import org.apache.commons.io.FileUtils;
 import org.apache.lucene.search.SearcherManager;
-<<<<<<< HEAD
 import org.apache.pinot.segment.local.segment.index.text.TextIndexConfigBuilder;
-=======
 import org.apache.pinot.common.metrics.ServerMetrics;
->>>>>>> 835949b6
 import org.apache.pinot.segment.spi.index.TextIndexConfig;
 import org.testng.annotations.AfterClass;
 import org.testng.annotations.BeforeClass;
@@ -77,15 +74,10 @@
   @BeforeClass
   public void setUp()
       throws Exception {
-<<<<<<< HEAD
-    TextIndexConfig config = new TextIndexConfigBuilder().withUseANDForMultiTermQueries(false).build();
-
-=======
     RealtimeLuceneIndexRefreshManager.init(1, 10);
     ServerMetrics.register(mock(ServerMetrics.class));
     TextIndexConfig config =
-        new TextIndexConfig(false, null, null, false, false, null, null, true, 500, null, false, false, 0);
->>>>>>> 835949b6
+        new TextIndexConfig(false, null, null, false, false, null, null, true, 500, null, null, null, null, false, false, 0);
     _realtimeLuceneTextIndex =
         new RealtimeLuceneTextIndex(TEXT_COLUMN_NAME, INDEX_DIR, "table__0__1__20240602T0014Z", config);
     _nativeMutableTextIndex = new NativeMutableTextIndex(TEXT_COLUMN_NAME);
