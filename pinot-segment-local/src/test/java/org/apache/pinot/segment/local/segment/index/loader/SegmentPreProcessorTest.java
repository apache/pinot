--- conflicted
+++ resolved
@@ -42,7 +42,6 @@
 import org.apache.pinot.segment.local.segment.index.converter.SegmentV1V2ToV3FormatConverter;
 import org.apache.pinot.segment.local.segment.index.forward.ForwardIndexType;
 import org.apache.pinot.segment.local.segment.index.loader.columnminmaxvalue.ColumnMinMaxValueGeneratorMode;
-import org.apache.pinot.segment.local.segment.index.range.RangeIndexType;
 import org.apache.pinot.segment.local.segment.index.text.TextIndexConfigBuilder;
 import org.apache.pinot.segment.local.segment.readers.GenericRowRecordReader;
 import org.apache.pinot.segment.spi.ColumnMetadata;
@@ -51,9 +50,7 @@
 import org.apache.pinot.segment.spi.creator.SegmentGeneratorConfig;
 import org.apache.pinot.segment.spi.creator.SegmentIndexCreationDriver;
 import org.apache.pinot.segment.spi.creator.SegmentVersion;
-import org.apache.pinot.segment.spi.index.ForwardIndexConfig;
 import org.apache.pinot.segment.spi.index.IndexType;
-import org.apache.pinot.segment.spi.index.RangeIndexConfig;
 import org.apache.pinot.segment.spi.index.StandardIndexes;
 import org.apache.pinot.segment.spi.index.TextIndexConfig;
 import org.apache.pinot.segment.spi.index.creator.H3IndexConfig;
@@ -229,14 +226,8 @@
     IndexLoadingConfig indexLoadingConfig = new IndexLoadingConfig();
 
     // Set RAW columns. Otherwise, they will end up being converted to dict columns (default) during segment reload.
-<<<<<<< HEAD
     indexLoadingConfig.setNoDictionaryColumns(
         Sets.newHashSet(EXISTING_STRING_COL_RAW, EXISTING_INT_COL_RAW_MV, EXISTING_INT_COL_RAW));
-=======
-    indexLoadingConfig.addNoDictionaryColumns(EXISTING_STRING_COL_RAW);
-    indexLoadingConfig.addNoDictionaryColumns(EXISTING_INT_COL_RAW_MV);
-    indexLoadingConfig.addNoDictionaryColumns(EXISTING_INT_COL_RAW);
->>>>>>> b63320e6
 
     indexLoadingConfig.setTableConfig(_tableConfig);
     return indexLoadingConfig;
@@ -258,31 +249,18 @@
     segmentGeneratorConfig.setRawIndexCreationColumns(rawCols);
     segmentGeneratorConfig.setIndexOn(StandardIndexes.inverted(), IndexConfig.ENABLED, COLUMN7_NAME);
     if (invertedIndexCols.size() > 0) {
-<<<<<<< HEAD
-      for (String col : invertedIndexCols) {
-        segmentGeneratorConfig.setIndexOn(StandardIndexes.inverted(), IndexConfig.ENABLED, col);
-      }
-=======
       segmentGeneratorConfig.addInvertedIndexCreationColumns(invertedIndexCols);
->>>>>>> b63320e6
     }
     if (textIndexCols.size() > 0) {
       TextIndexConfig textIndexConfig = new TextIndexConfigBuilder(segmentGeneratorConfig.getFSTIndexType()).build();
       segmentGeneratorConfig.setIndexOn(StandardIndexes.text(), textIndexConfig, textIndexCols);
     }
     if (rangeIndexCols.size() > 0) {
-      RangeIndexConfig config = new RangeIndexConfig(RangeIndexType.DEFAULT_RANGE_INDEX_VERSION);
-      segmentGeneratorConfig.setIndexOn(StandardIndexes.range(), config, rangeIndexCols);
+      segmentGeneratorConfig.setRangeIndexCreationColumns(rangeIndexCols);
     }
     if (forwardIndexDisabledCols.size() > 0) {
-<<<<<<< HEAD
-      segmentGeneratorConfig.setIndexOn(StandardIndexes.forward(), ForwardIndexConfig.DISABLED,
-          forwardIndexDisabledCols);
-      segmentGeneratorConfig.setIndexOn(StandardIndexes.inverted(), IndexConfig.ENABLED, forwardIndexDisabledCols);
-=======
       segmentGeneratorConfig.setForwardIndexDisabledColumns(forwardIndexDisabledCols);
       segmentGeneratorConfig.addInvertedIndexCreationColumns(forwardIndexDisabledCols);
->>>>>>> b63320e6
     }
 
     SegmentIndexCreationDriver driver = SegmentCreationDriverFactory.get(null);
@@ -494,11 +472,7 @@
     // At this point, the segment has range index. Now the reload path should create a dictionary and rewrite the
     // range index.
     _indexLoadingConfig.removeNoDictionaryColumns(EXISTING_INT_COL_RAW);
-<<<<<<< HEAD
-    _indexLoadingConfig.addRangeIndexColumn(EXISTING_INT_COL_RAW);
-=======
     _indexLoadingConfig.addRangeIndexColumns(EXISTING_INT_COL_RAW);
->>>>>>> b63320e6
     checkForwardIndexCreation(EXISTING_INT_COL_RAW, 42242, 16, _schema, false, true, false, 0, null, true, 0,
         DataType.INT, 100000);
     validateIndex(StandardIndexes.range(), EXISTING_INT_COL_RAW, 42242, 16, _schema, false, true, false, 0, true, 0,
@@ -524,11 +498,7 @@
     // TEST 1: EXISTING_INT_COL_RAW_MV. Enable dictionary for an MV column. Also enable inverted index and range index.
     _indexLoadingConfig.removeNoDictionaryColumns(EXISTING_INT_COL_RAW_MV);
     _indexLoadingConfig.addInvertedIndexColumns(EXISTING_INT_COL_RAW_MV);
-<<<<<<< HEAD
-    _indexLoadingConfig.addRangeIndexColumn(EXISTING_INT_COL_RAW_MV);
-=======
     _indexLoadingConfig.addRangeIndexColumns(EXISTING_INT_COL_RAW_MV);
->>>>>>> b63320e6
     checkForwardIndexCreation(EXISTING_INT_COL_RAW_MV, 18499, 15, _schema, false, true, false, 0, null, false, 13,
         DataType.INT, 106688);
     validateIndex(StandardIndexes.inverted(), EXISTING_INT_COL_RAW_MV, 18499, 15, _schema, false, true, false, 0,
@@ -613,11 +583,7 @@
 
 
     _indexLoadingConfig.addNoDictionaryColumns(COLUMN10_NAME);
-<<<<<<< HEAD
-    _indexLoadingConfig.addRangeIndexColumn(COLUMN10_NAME);
-=======
     _indexLoadingConfig.addRangeIndexColumns(COLUMN10_NAME);
->>>>>>> b63320e6
     checkForwardIndexCreation(COLUMN10_NAME, 3960, 12, _schema, false, false, false, 0, ChunkCompressionType.LZ4, true,
         0, DataType.INT, 100000);
     validateIndex(StandardIndexes.range(), COLUMN10_NAME, 3960, 12, _schema, false, false, false, 0, true, 0,
@@ -646,11 +612,7 @@
         Collections.emptyList());
 
     _indexLoadingConfig.removeNoDictionaryColumns(EXISTING_INT_COL_RAW_MV);
-<<<<<<< HEAD
-    _indexLoadingConfig.addRangeIndexColumn(EXISTING_INT_COL_RAW_MV);
-=======
     _indexLoadingConfig.addRangeIndexColumns(EXISTING_INT_COL_RAW_MV);
->>>>>>> b63320e6
     new SegmentV1V2ToV3FormatConverter().convert(_indexDir);
     checkForwardIndexCreation(EXISTING_INT_COL_RAW_MV, 18499, 15, _schema, false, true, false, 0, null, false, 13,
         DataType.INT, 106688);
@@ -1763,14 +1725,8 @@
     _tableConfig.setIndexingConfig(indexingConfig);
     IndexLoadingConfig configWithStarTreeIndex = new IndexLoadingConfig(null, _tableConfig);
     // Set RAW columns. Otherwise, they will end up being converted to dict columns (default) during segment reload.
-<<<<<<< HEAD
     configWithStarTreeIndex.addNoDictionaryColumns(EXISTING_STRING_COL_RAW, EXISTING_INT_COL_RAW_MV,
         EXISTING_INT_COL_RAW);
-=======
-    configWithStarTreeIndex.addNoDictionaryColumns(EXISTING_STRING_COL_RAW);
-    configWithStarTreeIndex.addNoDictionaryColumns(EXISTING_INT_COL_RAW_MV);
-    configWithStarTreeIndex.addNoDictionaryColumns(EXISTING_INT_COL_RAW);
->>>>>>> b63320e6
     createConfigPrepFunctions().forEach((k, v) -> v.accept(configWithStarTreeIndex));
     try (SegmentDirectory segmentDirectory = SegmentDirectoryLoaderRegistry.getDefaultSegmentDirectoryLoader()
         .load(_indexDir.toURI(),
@@ -1947,15 +1903,8 @@
   @Test
   public void testForwardIndexDisabledOnNewColumnsSV()
       throws Exception {
-<<<<<<< HEAD
     _indexLoadingConfig.setForwardIndexDisabledColumns(Sets.newHashSet(NEWLY_ADDED_FORWARD_INDEX_DISABLED_COL_SV));
     _indexLoadingConfig.getForwardIndexDisabledColumns().forEach(c -> _indexLoadingConfig.addInvertedIndexColumns(c));
-=======
-    Set<String> forwardIndexDisabledColumns = new HashSet<>();
-    forwardIndexDisabledColumns.add(NEWLY_ADDED_FORWARD_INDEX_DISABLED_COL_SV);
-    _indexLoadingConfig.setForwardIndexDisabledColumns(forwardIndexDisabledColumns);
-    _indexLoadingConfig.addInvertedIndexColumns(forwardIndexDisabledColumns);
->>>>>>> b63320e6
 
     // Create a segment in V3, add a new column with no forward index enabled
     constructV3Segment();
@@ -2048,11 +1997,7 @@
     _indexLoadingConfig.setSortedColumn(existingSortedColumns.isEmpty() ? null : existingSortedColumns.get(0));
 
     // Remove the column from the inverted index column list and validate that it fails
-<<<<<<< HEAD
     _indexLoadingConfig.setInvertedIndexColumns(new HashSet<>());
-=======
-    _indexLoadingConfig.removeInvertedIndexColumns(forwardIndexDisabledColumns);
->>>>>>> b63320e6
 
     // Create a segment in V3, add a new column with no forward index enabled
     constructV3Segment();
@@ -2086,15 +2031,8 @@
   @Test
   public void testForwardIndexDisabledOnNewColumnsMV()
       throws Exception {
-<<<<<<< HEAD
     _indexLoadingConfig.setForwardIndexDisabledColumns(Sets.newHashSet(NEWLY_ADDED_FORWARD_INDEX_DISABLED_COL_MV));
     _indexLoadingConfig.getForwardIndexDisabledColumns().forEach(c -> _indexLoadingConfig.addInvertedIndexColumns(c));
-=======
-    Set<String> forwardIndexDisabledColumns = new HashSet<>();
-    forwardIndexDisabledColumns.add(NEWLY_ADDED_FORWARD_INDEX_DISABLED_COL_MV);
-    _indexLoadingConfig.setForwardIndexDisabledColumns(forwardIndexDisabledColumns);
-    _indexLoadingConfig.addInvertedIndexColumns(forwardIndexDisabledColumns);
->>>>>>> b63320e6
 
     // Create a segment in V3, add a new column with no forward index enabled
     constructV3Segment();
@@ -2124,13 +2062,8 @@
         _newColumnsSchemaWithForwardIndexDisabled, true, true, false, 4, false, 1, null, true, DataType.STRING, 100000);
 
     // Add the column to the no dictionary column list
-<<<<<<< HEAD
     Set<String> existingNoDictionaryColumns = new HashSet<>(_indexLoadingConfig.getNoDictionaryColumns());
     _indexLoadingConfig.addNoDictionaryColumns(_indexLoadingConfig.getForwardIndexDisabledColumns());
-=======
-    Set<String> existingNoDictionaryColumns = _indexLoadingConfig.getNoDictionaryColumns();
-    _indexLoadingConfig.addNoDictionaryColumns(forwardIndexDisabledColumns);
->>>>>>> b63320e6
     // Disable the inverted index and validate that disabling the forward index goes through
     _indexLoadingConfig.removeInvertedIndexColumns(NEWLY_ADDED_FORWARD_INDEX_DISABLED_COL_MV);
 
@@ -2168,17 +2101,10 @@
 
     // Reset the no dictionary columns
     _indexLoadingConfig.setNoDictionaryColumns(existingNoDictionaryColumns);
-<<<<<<< HEAD
     _indexLoadingConfig.removeNoDictionaryColumns(_indexLoadingConfig.getForwardIndexDisabledColumns());
 
     // Remove the column from the inverted index column list and validate that it fails
     _indexLoadingConfig.setInvertedIndexColumns(new HashSet<>());
-=======
-    _indexLoadingConfig.removeNoDictionaryColumns(forwardIndexDisabledColumns);
-
-    // Remove the column from the inverted index column list and validate that it fails
-    _indexLoadingConfig.removeInvertedIndexColumns(forwardIndexDisabledColumns);
->>>>>>> b63320e6
 
     // Create a segment in V3, add a new column with no forward index enabled
     constructV3Segment();
@@ -2216,16 +2142,8 @@
   @Test
   public void testForwardIndexDisabledOnExistingColumnDictEncoded()
       throws Exception {
-<<<<<<< HEAD
     _indexLoadingConfig.addForwardIndexDisabledColumns(EXISTING_STRING_COL_DICT);
     _indexLoadingConfig.getForwardIndexDisabledColumns().forEach(c -> _indexLoadingConfig.addInvertedIndexColumns(c));
-=======
-    Set<String> forwardIndexDisabledColumns = new HashSet<>();
-    forwardIndexDisabledColumns.add(EXISTING_STRING_COL_DICT);
-    _indexLoadingConfig.setForwardIndexDisabledColumns(forwardIndexDisabledColumns);
-
-    _indexLoadingConfig.addInvertedIndexColumns(forwardIndexDisabledColumns);
->>>>>>> b63320e6
 
     constructV3Segment();
     SegmentMetadataImpl segmentMetadata = new SegmentMetadataImpl(_indexDir);
@@ -2280,16 +2198,8 @@
     _indexLoadingConfig.addInvertedIndexColumns(EXISTING_STRING_COL_DICT);
 
     // Test updating two columns to be forward index disabled, one being a MV column
-<<<<<<< HEAD
     _indexLoadingConfig.setForwardIndexDisabledColumns(Sets.newHashSet(EXISTING_STRING_COL_DICT, COLUMN7_NAME));
     _indexLoadingConfig.getForwardIndexDisabledColumns().forEach(c -> _indexLoadingConfig.addInvertedIndexColumns(c));
-=======
-    forwardIndexDisabledColumns = new HashSet<>();
-    forwardIndexDisabledColumns.add(EXISTING_STRING_COL_DICT);
-    forwardIndexDisabledColumns.add(COLUMN7_NAME);
-    _indexLoadingConfig.setForwardIndexDisabledColumns(forwardIndexDisabledColumns);
-    _indexLoadingConfig.addInvertedIndexColumns(forwardIndexDisabledColumns);
->>>>>>> b63320e6
 
     constructV3Segment();
     segmentMetadata = new SegmentMetadataImpl(_indexDir);
@@ -2310,22 +2220,11 @@
     validateIndexExists(COLUMN7_NAME, StandardIndexes.dictionary());
 
     // Add another index on the column which has forward index disabled
-<<<<<<< HEAD
     _indexLoadingConfig.setForwardIndexDisabledColumns(Sets.newHashSet(EXISTING_STRING_COL_DICT, COLUMN1_NAME));
     _indexLoadingConfig.addTextIndexColumns(EXISTING_STRING_COL_DICT);
     _indexLoadingConfig.addFSTIndexColumns(EXISTING_STRING_COL_DICT);
     _indexLoadingConfig.addRangeIndexColumn(COLUMN1_NAME);
     _indexLoadingConfig.getForwardIndexDisabledColumns().forEach(c -> _indexLoadingConfig.addInvertedIndexColumns(c));
-=======
-    forwardIndexDisabledColumns = new HashSet<>();
-    forwardIndexDisabledColumns.add(EXISTING_STRING_COL_DICT);
-    forwardIndexDisabledColumns.add(COLUMN1_NAME);
-    _indexLoadingConfig.setForwardIndexDisabledColumns(forwardIndexDisabledColumns);
-    _indexLoadingConfig.addTextIndexColumns(EXISTING_STRING_COL_DICT);
-    _indexLoadingConfig.addFSTIndexColumns(EXISTING_STRING_COL_DICT);
-    _indexLoadingConfig.addRangeIndexColumns(COLUMN1_NAME);
-    _indexLoadingConfig.addInvertedIndexColumns(forwardIndexDisabledColumns);
->>>>>>> b63320e6
 
     constructV3Segment();
     segmentMetadata = new SegmentMetadataImpl(_indexDir);
@@ -2380,11 +2279,8 @@
     }
 
     // Reset indexLoadingConfig to remove the column from additional index lists
-<<<<<<< HEAD
     // TODO: This is wrong! If this test fail, the state will be incorrect
     //  and it may produce false errors in other tests!
-=======
->>>>>>> b63320e6
     _indexLoadingConfig.removeRangeIndexColumns(COLUMN1_NAME);
     _indexLoadingConfig.removeNoDictionaryColumns(COLUMN1_NAME);
     _indexLoadingConfig.addInvertedIndexColumns(COLUMN1_NAME);
@@ -2397,17 +2293,9 @@
   @Test
   public void testForwardIndexDisabledOnExistingColumnRaw()
       throws Exception {
-<<<<<<< HEAD
     _indexLoadingConfig.setForwardIndexDisabledColumns(Sets.newHashSet(EXISTING_STRING_COL_RAW));
     _indexLoadingConfig.removeNoDictionaryColumns(EXISTING_STRING_COL_RAW);
     _indexLoadingConfig.getForwardIndexDisabledColumns().forEach(c -> _indexLoadingConfig.addInvertedIndexColumns(c));
-=======
-    Set<String> forwardIndexDisabledColumns = new HashSet<>();
-    forwardIndexDisabledColumns.add(EXISTING_STRING_COL_RAW);
-    _indexLoadingConfig.setForwardIndexDisabledColumns(forwardIndexDisabledColumns);
-    _indexLoadingConfig.removeNoDictionaryColumns(EXISTING_STRING_COL_RAW);
-    _indexLoadingConfig.addInvertedIndexColumns(forwardIndexDisabledColumns);
->>>>>>> b63320e6
 
     constructV3Segment();
     SegmentMetadataImpl segmentMetadata = new SegmentMetadataImpl(_indexDir);
@@ -2475,20 +2363,10 @@
     _indexLoadingConfig.addInvertedIndexColumns(EXISTING_STRING_COL_RAW);
 
     // Test updating two columns to be forward index disabled, one being a MV column
-<<<<<<< HEAD
     _indexLoadingConfig.setForwardIndexDisabledColumns(
         Sets.newHashSet(EXISTING_STRING_COL_RAW, EXISTING_INT_COL_RAW_MV));
     _indexLoadingConfig.removeNoDictionaryColumns(EXISTING_STRING_COL_RAW, EXISTING_INT_COL_RAW_MV);
     _indexLoadingConfig.getForwardIndexDisabledColumns().forEach(c -> _indexLoadingConfig.addInvertedIndexColumns(c));
-=======
-    forwardIndexDisabledColumns = new HashSet<>();
-    forwardIndexDisabledColumns.add(EXISTING_STRING_COL_RAW);
-    forwardIndexDisabledColumns.add(EXISTING_INT_COL_RAW_MV);
-    _indexLoadingConfig.setForwardIndexDisabledColumns(forwardIndexDisabledColumns);
-    _indexLoadingConfig.removeNoDictionaryColumns(EXISTING_STRING_COL_RAW);
-    _indexLoadingConfig.removeNoDictionaryColumns(EXISTING_INT_COL_RAW_MV);
-    _indexLoadingConfig.addInvertedIndexColumns(forwardIndexDisabledColumns);
->>>>>>> b63320e6
 
     constructV3Segment();
     segmentMetadata = new SegmentMetadataImpl(_indexDir);
@@ -2505,25 +2383,13 @@
         106688);
 
     // Add another index on the column which has forward index disabled
-<<<<<<< HEAD
     _indexLoadingConfig.setForwardIndexDisabledColumns(Sets.newHashSet(EXISTING_STRING_COL_RAW, EXISTING_INT_COL_RAW));
-=======
-    forwardIndexDisabledColumns = new HashSet<>();
-    forwardIndexDisabledColumns.add(EXISTING_STRING_COL_RAW);
-    forwardIndexDisabledColumns.add(EXISTING_INT_COL_RAW);
-    _indexLoadingConfig.setForwardIndexDisabledColumns(forwardIndexDisabledColumns);
->>>>>>> b63320e6
     _indexLoadingConfig.removeNoDictionaryColumns(EXISTING_INT_COL_RAW);
     _indexLoadingConfig.removeNoDictionaryColumns(EXISTING_STRING_COL_RAW);
     _indexLoadingConfig.addTextIndexColumns(EXISTING_STRING_COL_RAW);
     _indexLoadingConfig.addFSTIndexColumns(EXISTING_STRING_COL_RAW);
-<<<<<<< HEAD
     _indexLoadingConfig.addRangeIndexColumn(EXISTING_INT_COL_RAW);
     _indexLoadingConfig.getForwardIndexDisabledColumns().forEach(c -> _indexLoadingConfig.addInvertedIndexColumns(c));
-=======
-    _indexLoadingConfig.addRangeIndexColumns(EXISTING_INT_COL_RAW);
-    _indexLoadingConfig.addInvertedIndexColumns(forwardIndexDisabledColumns);
->>>>>>> b63320e6
 
     constructV3Segment();
     segmentMetadata = new SegmentMetadataImpl(_indexDir);
@@ -2569,17 +2435,9 @@
 
     // At this point, the segment has range index. Now the reload path should disable the forward index create a
     // dictionary and inverted index and rewrite the range index.
-<<<<<<< HEAD
     _indexLoadingConfig.removeNoDictionaryColumns(EXISTING_INT_COL_RAW);
     _indexLoadingConfig.addRangeIndexColumn(EXISTING_INT_COL_RAW);
     _indexLoadingConfig.setForwardIndexDisabledColumns(Sets.newHashSet(EXISTING_INT_COL_RAW));
-=======
-    forwardIndexDisabledColumns = new HashSet<>();
-    forwardIndexDisabledColumns.add(EXISTING_INT_COL_RAW);
-    _indexLoadingConfig.removeNoDictionaryColumns(EXISTING_INT_COL_RAW);
-    _indexLoadingConfig.addRangeIndexColumns(EXISTING_INT_COL_RAW);
-    _indexLoadingConfig.setForwardIndexDisabledColumns(forwardIndexDisabledColumns);
->>>>>>> b63320e6
 
     createAndValidateIndex(StandardIndexes.forward(), EXISTING_INT_COL_RAW, 42242, 16,
         _newColumnsSchemaWithForwardIndexDisabled, false, true, false, 0, true, 0, null, true, DataType.INT,
@@ -2599,15 +2457,8 @@
   @Test
   public void testForwardIndexEnabledWithDictOnExistingForwardIndexDisabledColumn()
       throws Exception {
-<<<<<<< HEAD
     _indexLoadingConfig.setForwardIndexDisabledColumns(Sets.newHashSet(EXISTING_FORWARD_INDEX_DISABLED_COL_SV));
     _indexLoadingConfig.getForwardIndexDisabledColumns().forEach(c -> _indexLoadingConfig.addInvertedIndexColumns(c));
-=======
-    Set<String> forwardIndexDisabledColumns = new HashSet<>();
-    forwardIndexDisabledColumns.add(EXISTING_FORWARD_INDEX_DISABLED_COL_SV);
-    _indexLoadingConfig.setForwardIndexDisabledColumns(forwardIndexDisabledColumns);
-    _indexLoadingConfig.addInvertedIndexColumns(forwardIndexDisabledColumns);
->>>>>>> b63320e6
 
     constructV1Segment(Collections.emptyList(), Collections.emptyList(), Collections.emptyList(),
         Collections.singletonList(EXISTING_FORWARD_INDEX_DISABLED_COL_SV));
@@ -2636,15 +2487,8 @@
         100000);
 
     // Enable the forward index but disable the inverted index
-<<<<<<< HEAD
     _indexLoadingConfig.setForwardIndexDisabledColumns(Sets.newHashSet(EXISTING_FORWARD_INDEX_DISABLED_COL_SV));
     _indexLoadingConfig.getForwardIndexDisabledColumns().forEach(c -> _indexLoadingConfig.addInvertedIndexColumns(c));
-=======
-    forwardIndexDisabledColumns = new HashSet<>();
-    forwardIndexDisabledColumns.add(EXISTING_FORWARD_INDEX_DISABLED_COL_SV);
-    _indexLoadingConfig.setForwardIndexDisabledColumns(forwardIndexDisabledColumns);
-    _indexLoadingConfig.addInvertedIndexColumns(forwardIndexDisabledColumns);
->>>>>>> b63320e6
 
     constructV1Segment(Collections.emptyList(), Collections.emptyList(), Collections.emptyList(),
         Collections.singletonList(EXISTING_FORWARD_INDEX_DISABLED_COL_SV));
@@ -2660,12 +2504,7 @@
 
     // At this point, the segment has forward index disabled for column10. Enable the forward index and invoke reload.
     // Disable the inverted index and ensure it gets removed.
-<<<<<<< HEAD
     _indexLoadingConfig.setForwardIndexDisabledColumns(new HashSet<>());
-=======
-    forwardIndexDisabledColumns = new HashSet<>();
-    _indexLoadingConfig.setForwardIndexDisabledColumns(forwardIndexDisabledColumns);
->>>>>>> b63320e6
     _indexLoadingConfig.removeInvertedIndexColumns(EXISTING_FORWARD_INDEX_DISABLED_COL_SV);
 
     // Forward index should be enabled for column10 dictionary. Inverted index should be disabled.
@@ -2680,12 +2519,7 @@
     // Enable the forward index for two columns at once, one being a MV column
     _indexLoadingConfig.setForwardIndexDisabledColumns(Sets.newHashSet(EXISTING_FORWARD_INDEX_DISABLED_COL_SV,
         EXISTING_FORWARD_INDEX_DISABLED_COL_MV));
-<<<<<<< HEAD
     _indexLoadingConfig.getForwardIndexDisabledColumns().forEach(c -> _indexLoadingConfig.addInvertedIndexColumns(c));
-=======
-    _indexLoadingConfig.setForwardIndexDisabledColumns(forwardIndexDisabledColumns);
-    _indexLoadingConfig.addInvertedIndexColumns(forwardIndexDisabledColumns);
->>>>>>> b63320e6
 
     constructV1Segment(Collections.emptyList(), Collections.emptyList(), Collections.emptyList(),
         Arrays.asList(EXISTING_FORWARD_INDEX_DISABLED_COL_SV, EXISTING_FORWARD_INDEX_DISABLED_COL_MV));
@@ -2731,12 +2565,7 @@
     //  Enable the forward index for multiple columns at once and enable other indexes
     _indexLoadingConfig.setForwardIndexDisabledColumns(Sets.newHashSet(EXISTING_FORWARD_INDEX_DISABLED_COL_SV,
         EXISTING_FORWARD_INDEX_DISABLED_COL_MV, EXISTING_STRING_COL_DICT));
-<<<<<<< HEAD
     _indexLoadingConfig.getForwardIndexDisabledColumns().forEach(c -> _indexLoadingConfig.addInvertedIndexColumns(c));
-=======
-    _indexLoadingConfig.setForwardIndexDisabledColumns(forwardIndexDisabledColumns);
-    _indexLoadingConfig.addInvertedIndexColumns(forwardIndexDisabledColumns);
->>>>>>> b63320e6
 
     constructV1Segment(Collections.emptyList(), Collections.emptyList(), Collections.emptyList(),
         Arrays.asList(EXISTING_FORWARD_INDEX_DISABLED_COL_SV, EXISTING_FORWARD_INDEX_DISABLED_COL_MV,
@@ -2763,14 +2592,8 @@
 
     // At this point, the segment has forward index disabled for column10, column5 and column7. Enable the forward
     // index and invoke reload.
-<<<<<<< HEAD
     _indexLoadingConfig.setForwardIndexDisabledColumns(new HashSet<>());
     _indexLoadingConfig.addRangeIndexColumns(EXISTING_FORWARD_INDEX_DISABLED_COL_SV,
-=======
-    forwardIndexDisabledColumns = new HashSet<>();
-    _indexLoadingConfig.setForwardIndexDisabledColumns(forwardIndexDisabledColumns);
-    _indexLoadingConfig.addRangeIndexColumn(EXISTING_FORWARD_INDEX_DISABLED_COL_SV,
->>>>>>> b63320e6
         EXISTING_FORWARD_INDEX_DISABLED_COL_MV);
     _indexLoadingConfig.addTextIndexColumns(EXISTING_STRING_COL_DICT);
     _indexLoadingConfig.addFSTIndexColumns(EXISTING_STRING_COL_DICT);
@@ -2820,13 +2643,8 @@
         EXISTING_FORWARD_INDEX_DISABLED_COL_MV);
     _indexLoadingConfig.removeTextIndexColumns(EXISTING_STRING_COL_DICT);
     _indexLoadingConfig.removeFSTIndexColumns(EXISTING_STRING_COL_DICT);
-<<<<<<< HEAD
     _indexLoadingConfig.removeInvertedIndexColumns(EXISTING_FORWARD_INDEX_DISABLED_COL_SV,
         EXISTING_STRING_COL_DICT);
-=======
-    _indexLoadingConfig.removeInvertedIndexColumns(Arrays.asList(EXISTING_FORWARD_INDEX_DISABLED_COL_SV,
-        EXISTING_STRING_COL_DICT));
->>>>>>> b63320e6
   }
 
   /**
@@ -2836,15 +2654,8 @@
   @Test
   public void testForwardIndexEnabledWithRawOnExistingForwardIndexDisabledColumn()
       throws Exception {
-<<<<<<< HEAD
     _indexLoadingConfig.setForwardIndexDisabledColumns(Sets.newHashSet(EXISTING_FORWARD_INDEX_DISABLED_COL_SV));
     _indexLoadingConfig.getForwardIndexDisabledColumns().forEach(c -> _indexLoadingConfig.addInvertedIndexColumns(c));
-=======
-    Set<String> forwardIndexDisabledColumns = new HashSet<>();
-    forwardIndexDisabledColumns.add(EXISTING_FORWARD_INDEX_DISABLED_COL_SV);
-    _indexLoadingConfig.setForwardIndexDisabledColumns(forwardIndexDisabledColumns);
-    _indexLoadingConfig.addInvertedIndexColumns(forwardIndexDisabledColumns);
->>>>>>> b63320e6
 
     constructV1Segment(Collections.emptyList(), Collections.emptyList(), Collections.emptyList(),
         Collections.singletonList(EXISTING_FORWARD_INDEX_DISABLED_COL_SV));
@@ -2860,12 +2671,7 @@
 
     // At this point, the segment has forward index disabled for column10. Enable the forward index, disable the
     // dictionary and inverted index
-<<<<<<< HEAD
     _indexLoadingConfig.setForwardIndexDisabledColumns(new HashSet<>());
-=======
-    forwardIndexDisabledColumns = new HashSet<>();
-    _indexLoadingConfig.setForwardIndexDisabledColumns(forwardIndexDisabledColumns);
->>>>>>> b63320e6
     _indexLoadingConfig.removeInvertedIndexColumns(EXISTING_FORWARD_INDEX_DISABLED_COL_SV);
     _indexLoadingConfig.addNoDictionaryColumns(EXISTING_FORWARD_INDEX_DISABLED_COL_SV);
 
@@ -2882,12 +2688,7 @@
     // Enable the forward index for two columns at once, one being a MV column
     _indexLoadingConfig.setForwardIndexDisabledColumns(Sets.newHashSet(EXISTING_FORWARD_INDEX_DISABLED_COL_SV,
         EXISTING_FORWARD_INDEX_DISABLED_COL_MV));
-<<<<<<< HEAD
     _indexLoadingConfig.getForwardIndexDisabledColumns().forEach(c -> _indexLoadingConfig.addInvertedIndexColumns(c));
-=======
-    _indexLoadingConfig.setForwardIndexDisabledColumns(forwardIndexDisabledColumns);
-    _indexLoadingConfig.addInvertedIndexColumns(forwardIndexDisabledColumns);
->>>>>>> b63320e6
 
     constructV1Segment(Collections.emptyList(), Collections.emptyList(), Collections.emptyList(),
         Arrays.asList(EXISTING_FORWARD_INDEX_DISABLED_COL_SV, EXISTING_FORWARD_INDEX_DISABLED_COL_MV));
@@ -2908,20 +2709,11 @@
 
     // At this point, the segment has forward index disabled for column10 and column7. Enable the forward index and
     // invoke reload.
-<<<<<<< HEAD
     _indexLoadingConfig.setForwardIndexDisabledColumns(new HashSet<>());
     _indexLoadingConfig.removeInvertedIndexColumns(EXISTING_FORWARD_INDEX_DISABLED_COL_SV,
         EXISTING_FORWARD_INDEX_DISABLED_COL_MV);
     _indexLoadingConfig.addNoDictionaryColumns(EXISTING_FORWARD_INDEX_DISABLED_COL_SV,
         EXISTING_FORWARD_INDEX_DISABLED_COL_MV);
-=======
-    forwardIndexDisabledColumns = new HashSet<>();
-    _indexLoadingConfig.setForwardIndexDisabledColumns(forwardIndexDisabledColumns);
-    _indexLoadingConfig.removeInvertedIndexColumns(Arrays.asList(EXISTING_FORWARD_INDEX_DISABLED_COL_SV,
-        EXISTING_FORWARD_INDEX_DISABLED_COL_MV));
-    _indexLoadingConfig.addNoDictionaryColumns(Arrays.asList(EXISTING_FORWARD_INDEX_DISABLED_COL_SV,
-        EXISTING_FORWARD_INDEX_DISABLED_COL_MV));
->>>>>>> b63320e6
 
     // Forward index should be enabled for column10 and column7. No dictionary or inverted index should exist.
     createAndValidateIndex(StandardIndexes.forward(), EXISTING_FORWARD_INDEX_DISABLED_COL_SV, 3960, 12,
@@ -2936,23 +2728,13 @@
     validateIndexDoesNotExist(EXISTING_FORWARD_INDEX_DISABLED_COL_MV, StandardIndexes.inverted());
 
     // Reset indexLoadingConfig
-<<<<<<< HEAD
     _indexLoadingConfig.removeNoDictionaryColumns(EXISTING_FORWARD_INDEX_DISABLED_COL_SV,
         EXISTING_FORWARD_INDEX_DISABLED_COL_MV);
-=======
-    _indexLoadingConfig.removeNoDictionaryColumns(Arrays.asList(EXISTING_FORWARD_INDEX_DISABLED_COL_SV,
-        EXISTING_FORWARD_INDEX_DISABLED_COL_MV));
->>>>>>> b63320e6
 
     // Enable the forward index for two columns at once, one as raw another as dictionary enabled
     _indexLoadingConfig.setForwardIndexDisabledColumns(Sets.newHashSet(EXISTING_FORWARD_INDEX_DISABLED_COL_SV,
         EXISTING_FORWARD_INDEX_DISABLED_COL_MV));
-<<<<<<< HEAD
     _indexLoadingConfig.getForwardIndexDisabledColumns().forEach(c -> _indexLoadingConfig.addInvertedIndexColumns(c));
-=======
-    _indexLoadingConfig.setForwardIndexDisabledColumns(forwardIndexDisabledColumns);
-    _indexLoadingConfig.addInvertedIndexColumns(forwardIndexDisabledColumns);
->>>>>>> b63320e6
 
     constructV1Segment(Collections.emptyList(), Collections.emptyList(), Collections.emptyList(),
         Arrays.asList(EXISTING_FORWARD_INDEX_DISABLED_COL_SV, EXISTING_FORWARD_INDEX_DISABLED_COL_MV));
@@ -2973,12 +2755,7 @@
 
     // At this point, the segment has forward index disabled for column10 and column7. Enable the forward index and
     // invoke reload.
-<<<<<<< HEAD
     _indexLoadingConfig.setForwardIndexDisabledColumns(new HashSet<>());
-=======
-    forwardIndexDisabledColumns = new HashSet<>();
-    _indexLoadingConfig.setForwardIndexDisabledColumns(forwardIndexDisabledColumns);
->>>>>>> b63320e6
     _indexLoadingConfig.removeInvertedIndexColumns(EXISTING_FORWARD_INDEX_DISABLED_COL_SV);
     _indexLoadingConfig.addNoDictionaryColumns(EXISTING_FORWARD_INDEX_DISABLED_COL_SV);
 
@@ -3005,12 +2782,7 @@
     //  Enable the forward index for multiple columns at once and enable other indexes
     _indexLoadingConfig.setForwardIndexDisabledColumns(Sets.newHashSet(EXISTING_FORWARD_INDEX_DISABLED_COL_SV,
         EXISTING_FORWARD_INDEX_DISABLED_COL_MV, EXISTING_STRING_COL_DICT));
-<<<<<<< HEAD
     _indexLoadingConfig.getForwardIndexDisabledColumns().forEach(c -> _indexLoadingConfig.addInvertedIndexColumns(c));
-=======
-    _indexLoadingConfig.setForwardIndexDisabledColumns(forwardIndexDisabledColumns);
-    _indexLoadingConfig.addInvertedIndexColumns(forwardIndexDisabledColumns);
->>>>>>> b63320e6
 
     constructV1Segment(Collections.emptyList(), Collections.emptyList(), Collections.emptyList(),
         Arrays.asList(EXISTING_FORWARD_INDEX_DISABLED_COL_SV, EXISTING_FORWARD_INDEX_DISABLED_COL_MV,
@@ -3037,7 +2809,6 @@
 
     // At this point, the segment has forward index disabled for column10, column5 and column7. Enable the forward
     // index and invoke reload.
-<<<<<<< HEAD
     _indexLoadingConfig.setForwardIndexDisabledColumns(new HashSet<>());
     _indexLoadingConfig.addRangeIndexColumns(EXISTING_FORWARD_INDEX_DISABLED_COL_SV,
         EXISTING_FORWARD_INDEX_DISABLED_COL_MV);
@@ -3046,17 +2817,6 @@
         EXISTING_FORWARD_INDEX_DISABLED_COL_MV, EXISTING_STRING_COL_DICT);
     _indexLoadingConfig.addNoDictionaryColumns(EXISTING_FORWARD_INDEX_DISABLED_COL_SV,
         EXISTING_FORWARD_INDEX_DISABLED_COL_MV, EXISTING_STRING_COL_DICT);
-=======
-    forwardIndexDisabledColumns = new HashSet<>();
-    _indexLoadingConfig.setForwardIndexDisabledColumns(forwardIndexDisabledColumns);
-    _indexLoadingConfig.addRangeIndexColumn(EXISTING_FORWARD_INDEX_DISABLED_COL_SV,
-        EXISTING_FORWARD_INDEX_DISABLED_COL_MV);
-    _indexLoadingConfig.addTextIndexColumns(EXISTING_STRING_COL_DICT);
-    _indexLoadingConfig.removeInvertedIndexColumns(Arrays.asList(EXISTING_FORWARD_INDEX_DISABLED_COL_SV,
-        EXISTING_FORWARD_INDEX_DISABLED_COL_MV, EXISTING_STRING_COL_DICT));
-    _indexLoadingConfig.addNoDictionaryColumns(Arrays.asList(EXISTING_FORWARD_INDEX_DISABLED_COL_SV,
-        EXISTING_FORWARD_INDEX_DISABLED_COL_MV, EXISTING_STRING_COL_DICT));
->>>>>>> b63320e6
 
     // Forward index should be enabled for column10 and column7. Dictionary and inverted index should not exist
     createAndValidateIndex(StandardIndexes.forward(), EXISTING_FORWARD_INDEX_DISABLED_COL_SV, 3960, 12,
@@ -3088,12 +2848,7 @@
     _indexLoadingConfig.removeRangeIndexColumns(EXISTING_FORWARD_INDEX_DISABLED_COL_SV,
         EXISTING_FORWARD_INDEX_DISABLED_COL_MV);
     _indexLoadingConfig.removeTextIndexColumns(EXISTING_STRING_COL_DICT);
-<<<<<<< HEAD
     _indexLoadingConfig.removeNoDictionaryColumns(EXISTING_FORWARD_INDEX_DISABLED_COL_SV,
         EXISTING_FORWARD_INDEX_DISABLED_COL_MV, EXISTING_STRING_COL_DICT);
-=======
-    _indexLoadingConfig.removeNoDictionaryColumns(Arrays.asList(EXISTING_FORWARD_INDEX_DISABLED_COL_SV,
-        EXISTING_FORWARD_INDEX_DISABLED_COL_MV, EXISTING_STRING_COL_DICT));
->>>>>>> b63320e6
   }
 }