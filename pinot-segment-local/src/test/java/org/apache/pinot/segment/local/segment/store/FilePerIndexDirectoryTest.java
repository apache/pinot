/**
 * Licensed to the Apache Software Foundation (ASF) under one
 * or more contributor license agreements.  See the NOTICE file
 * distributed with this work for additional information
 * regarding copyright ownership.  The ASF licenses this file
 * to you under the Apache License, Version 2.0 (the
 * "License"); you may not use this file except in compliance
 * with the License.  You may obtain a copy of the License at
 *
 *   http://www.apache.org/licenses/LICENSE-2.0
 *
 * Unless required by applicable law or agreed to in writing,
 * software distributed under the License is distributed on an
 * "AS IS" BASIS, WITHOUT WARRANTIES OR CONDITIONS OF ANY
 * KIND, either express or implied.  See the License for the
 * specific language governing permissions and limitations
 * under the License.
 */
package org.apache.pinot.segment.local.segment.store;

import java.io.File;
import java.io.IOException;
import java.util.Arrays;
import java.util.Collections;
import java.util.HashMap;
import java.util.HashSet;
import java.util.TreeSet;
import org.apache.commons.io.FileUtils;
import org.apache.pinot.segment.local.segment.creator.impl.text.LuceneTextIndexCreator;
import org.apache.pinot.segment.local.segment.creator.impl.text.NativeTextIndexCreator;
import org.apache.pinot.segment.local.segment.index.readers.text.LuceneTextIndexReader;
import org.apache.pinot.segment.spi.V1Constants;
import org.apache.pinot.segment.spi.creator.SegmentVersion;
import org.apache.pinot.segment.spi.index.StandardIndexes;
import org.apache.pinot.segment.spi.index.TextIndexConfig;
import org.apache.pinot.segment.spi.index.metadata.SegmentMetadataImpl;
import org.apache.pinot.segment.spi.memory.PinotDataBuffer;
import org.apache.pinot.segment.spi.store.ColumnIndexDirectory;
import org.apache.pinot.spi.utils.ReadMode;
import org.apache.pinot.util.TestUtils;
import org.roaringbitmap.buffer.MutableRoaringBitmap;
import org.testng.annotations.AfterMethod;
import org.testng.annotations.BeforeMethod;
import org.testng.annotations.Test;

import static org.mockito.Mockito.when;
import static org.testng.Assert.assertEquals;
import static org.testng.Assert.assertFalse;
import static org.testng.Assert.assertTrue;


public class FilePerIndexDirectoryTest {
  private static final File TEMP_DIR =
      new File(FileUtils.getTempDirectory(), FilePerIndexDirectoryTest.class.toString());

  private SegmentMetadataImpl _segmentMetadata;

  static final long ONE_KB = 1024L;
  static final long ONE_MB = ONE_KB * ONE_KB;
  static final long ONE_GB = ONE_MB * ONE_KB;

  @BeforeMethod
  public void setUp()
      throws IOException {
    TestUtils.ensureDirectoriesExistAndEmpty(TEMP_DIR);
    _segmentMetadata = ColumnIndexDirectoryTestHelper.writeMetadata(SegmentVersion.v1);
  }

  @AfterMethod
  public void tearDown()
      throws IOException {
    FileUtils.deleteDirectory(TEMP_DIR);
  }

  @Test
  public void testEmptyDirectory()
      throws Exception {
    assertEquals(0, TEMP_DIR.list().length, TEMP_DIR.list().toString());
    try (FilePerIndexDirectory fpiDir = new FilePerIndexDirectory(TEMP_DIR, _segmentMetadata, ReadMode.heap);
        PinotDataBuffer buffer = fpiDir.newBuffer("col1", StandardIndexes.dictionary(), 1024)) {
      assertEquals(1, TEMP_DIR.list().length, TEMP_DIR.list().toString());

      buffer.putLong(0, 0xbadfadL);
      buffer.putInt(8, 51);
      // something at random location
      buffer.putInt(101, 55);
    }

    assertEquals(1, TEMP_DIR.list().length);

    try (FilePerIndexDirectory colDir = new FilePerIndexDirectory(TEMP_DIR, _segmentMetadata, ReadMode.mmap);
        PinotDataBuffer readBuffer = colDir.getBuffer("col1", StandardIndexes.dictionary())) {
      assertEquals(readBuffer.getLong(0), 0xbadfadL);
      assertEquals(readBuffer.getInt(8), 51);
      assertEquals(readBuffer.getInt(101), 55);
    }
  }

  @Test
  public void testMmapLargeBuffer()
      throws Exception {
    testMultipleRW(ReadMode.mmap, 6, 3L * ONE_MB);
  }

  @Test
  public void testLargeRWDirectBuffer()
      throws Exception {
    testMultipleRW(ReadMode.heap, 6, 3L * ONE_MB);
  }

  @Test
  public void testReadModeChange()
      throws Exception {
    // first verify it all works for one mode
    testMultipleRW(ReadMode.heap, 6, 100 * ONE_MB);
    try (ColumnIndexDirectory columnDirectory = new FilePerIndexDirectory(TEMP_DIR, _segmentMetadata, ReadMode.mmap)) {
      ColumnIndexDirectoryTestHelper.verifyMultipleReads(columnDirectory, "foo", 6);
    }
  }

  private void testMultipleRW(ReadMode readMode, int numIter, long size)
      throws Exception {
    try (FilePerIndexDirectory columnDirectory = new FilePerIndexDirectory(TEMP_DIR, _segmentMetadata, readMode)) {
      ColumnIndexDirectoryTestHelper.performMultipleWrites(columnDirectory, "foo", size, numIter);
    }
    // now read and validate data
    try (FilePerIndexDirectory columnDirectory = new FilePerIndexDirectory(TEMP_DIR, _segmentMetadata, readMode)) {
      ColumnIndexDirectoryTestHelper.verifyMultipleReads(columnDirectory, "foo", numIter);
    }
  }

  @Test(expectedExceptions = RuntimeException.class)
  public void testWriteExisting()
      throws Exception {
    try (FilePerIndexDirectory columnDirectory = new FilePerIndexDirectory(TEMP_DIR, _segmentMetadata, ReadMode.mmap)) {
      columnDirectory.newBuffer("column1", StandardIndexes.dictionary(), 1024);
    }
    try (FilePerIndexDirectory columnDirectory = new FilePerIndexDirectory(TEMP_DIR, _segmentMetadata, ReadMode.mmap)) {
      columnDirectory.newBuffer("column1", StandardIndexes.dictionary(), 1024);
    }
  }

  @Test(expectedExceptions = RuntimeException.class)
  public void testMissingIndex()
      throws IOException {
    try (FilePerIndexDirectory fpiDirectory = new FilePerIndexDirectory(TEMP_DIR, _segmentMetadata, ReadMode.mmap)) {
      fpiDirectory.getBuffer("noSuchColumn", StandardIndexes.dictionary());
    }
  }

  @Test
  public void testHasIndex()
      throws IOException {
    try (FilePerIndexDirectory fpiDirectory = new FilePerIndexDirectory(TEMP_DIR, _segmentMetadata, ReadMode.mmap)) {
      PinotDataBuffer buffer = fpiDirectory.newBuffer("foo", StandardIndexes.dictionary(), 1024);
      buffer.putInt(0, 100);
      assertTrue(fpiDirectory.hasIndexFor("foo", StandardIndexes.dictionary()));
    }
  }

  @Test
  public void testRemoveIndex()
      throws IOException {
    try (FilePerIndexDirectory fpi = new FilePerIndexDirectory(TEMP_DIR, _segmentMetadata, ReadMode.mmap)) {
      fpi.newBuffer("col1", StandardIndexes.forward(), 1024);
      fpi.newBuffer("col2", StandardIndexes.dictionary(), 100);
      assertTrue(fpi.getFileFor("col1", StandardIndexes.forward()).exists());
      assertTrue(fpi.getFileFor("col2", StandardIndexes.dictionary()).exists());
      fpi.removeIndex("col1", StandardIndexes.forward());
      assertFalse(fpi.getFileFor("col1", StandardIndexes.forward()).exists());
    }
  }

  @Test
  public void nativeTextIndexIsRecognized()
      throws IOException {
    // See https://github.com/apache/pinot/issues/11529
    try (FilePerIndexDirectory fpi = new FilePerIndexDirectory(TEMP_DIR, _segmentMetadata, ReadMode.mmap);
        NativeTextIndexCreator fooCreator = new NativeTextIndexCreator("foo", TEMP_DIR)) {

      fooCreator.add("{\"clean\":\"this\"}");
      fooCreator.seal();

      assertTrue(fpi.hasIndexFor("foo", StandardIndexes.text()), "Native text index not found");
    }
  }

  @Test
  public void nativeTextIndexIsDeleted()
      throws IOException {
    // See https://github.com/apache/pinot/issues/11529
    nativeTextIndexIsRecognized();
    try (FilePerIndexDirectory fpi = new FilePerIndexDirectory(TEMP_DIR, _segmentMetadata, ReadMode.mmap)) {
      fpi.removeIndex("foo", StandardIndexes.text());
    }
    try (FilePerIndexDirectory fpi = new FilePerIndexDirectory(TEMP_DIR, _segmentMetadata, ReadMode.mmap)) {
      assertFalse(fpi.hasIndexFor("foo", StandardIndexes.text()), "Native text index was not deleted");
    }
  }

  @Test
  public void testRemoveTextIndices()
      throws IOException {
    TextIndexConfig config =
<<<<<<< HEAD
            new TextIndexConfig(false, null, null, false, false, null, null, true, 500, null, null, null, null, false);
=======
        new TextIndexConfig(false, null, null, false, false, null, null, true, 500, null, false, false, 0);
>>>>>>> 835949b6
    try (FilePerIndexDirectory fpi = new FilePerIndexDirectory(TEMP_DIR, _segmentMetadata, ReadMode.mmap);
        LuceneTextIndexCreator fooCreator = new LuceneTextIndexCreator("foo", TEMP_DIR, true, false, null, null,
            config);
        LuceneTextIndexCreator barCreator = new LuceneTextIndexCreator("bar", TEMP_DIR, true, false, null, null,
            config)) {
      PinotDataBuffer buf = fpi.newBuffer("col1", StandardIndexes.forward(), 1024);
      buf.putInt(0, 1);

      buf = fpi.newBuffer("col1", StandardIndexes.dictionary(), 1024);
      buf.putChar(111, 'h');

      fooCreator.add("{\"clean\":\"this\"}");
      fooCreator.seal();
      barCreator.add("{\"retain\":\"this\"}");
      barCreator.add("{\"keep\":\"this\"}");
      barCreator.add("{\"hold\":\"this\"}");
      barCreator.seal();
    }

    // Remove the Text index to trigger cleanup.
    try (FilePerIndexDirectory fpi = new FilePerIndexDirectory(TEMP_DIR, _segmentMetadata, ReadMode.mmap)) {
      assertTrue(fpi.hasIndexFor("foo", StandardIndexes.text()));
      // Use TextIndex once to trigger the creation of mapping files.
      LuceneTextIndexReader fooReader = new LuceneTextIndexReader("foo", TEMP_DIR, 1, new HashMap<>());
      fooReader.getDocIds("clean");
      LuceneTextIndexReader barReader = new LuceneTextIndexReader("bar", TEMP_DIR, 3, new HashMap<>());
      barReader.getDocIds("retain hold");

      // Both files for TextIndex should be removed.
      fpi.removeIndex("foo", StandardIndexes.text());
      assertFalse(new File(TEMP_DIR, "foo" + V1Constants.Indexes.LUCENE_V99_TEXT_INDEX_FILE_EXTENSION).exists());
      assertFalse(
          new File(TEMP_DIR, "foo" + V1Constants.Indexes.LUCENE_TEXT_INDEX_DOCID_MAPPING_FILE_EXTENSION).exists());
    }
    assertTrue(new File(TEMP_DIR, "bar" + V1Constants.Indexes.LUCENE_V99_TEXT_INDEX_FILE_EXTENSION).exists());
    assertTrue(new File(TEMP_DIR, "bar" + V1Constants.Indexes.LUCENE_TEXT_INDEX_DOCID_MAPPING_FILE_EXTENSION).exists());

    // Read indices back and check the content.
    try (FilePerIndexDirectory fpi = new FilePerIndexDirectory(TEMP_DIR, _segmentMetadata, ReadMode.mmap)) {
      assertFalse(fpi.hasIndexFor("foo", StandardIndexes.text()));

      assertTrue(fpi.hasIndexFor("col1", StandardIndexes.forward()));
      PinotDataBuffer buf = fpi.getBuffer("col1", StandardIndexes.forward());
      assertEquals(buf.getInt(0), 1);

      assertTrue(fpi.hasIndexFor("col1", StandardIndexes.dictionary()));
      buf = fpi.getBuffer("col1", StandardIndexes.dictionary());
      assertEquals(buf.getChar(111), 'h');

      assertTrue(fpi.hasIndexFor("bar", StandardIndexes.text()));

      // Check if the text index still work.
      LuceneTextIndexReader barReader = new LuceneTextIndexReader("bar", TEMP_DIR, 3, new HashMap<>());
      MutableRoaringBitmap ids = barReader.getDocIds("retain hold");
      assertTrue(ids.contains(0));
      assertTrue(ids.contains(2));
    }
  }

  @Test
  public void testGetColumnIndices()
      throws IOException {
    TextIndexConfig config =
<<<<<<< HEAD
            new TextIndexConfig(false, null, null, false, false, null, null, true, 500, null, null, null, null, false);
=======
        new TextIndexConfig(false, null, null, false, false, null, null, true, 500, null, false, false, 0);
>>>>>>> 835949b6
    // Write sth to buffers and flush them to index files on disk
    try (FilePerIndexDirectory fpi = new FilePerIndexDirectory(TEMP_DIR, _segmentMetadata, ReadMode.mmap);
        LuceneTextIndexCreator fooCreator = new LuceneTextIndexCreator("foo", TEMP_DIR, true, false, null, null,
            config);
        LuceneTextIndexCreator barCreator = new LuceneTextIndexCreator("bar", TEMP_DIR, true, false, null, null,
            config)) {
      PinotDataBuffer buf = fpi.newBuffer("col1", StandardIndexes.forward(), 1024);
      buf.putInt(0, 111);
      buf = fpi.newBuffer("col2", StandardIndexes.dictionary(), 1024);
      buf.putInt(0, 222);
      buf = fpi.newBuffer("col3", StandardIndexes.forward(), 1024);
      buf.putInt(0, 333);
      buf = fpi.newBuffer("col4", StandardIndexes.inverted(), 1024);
      buf.putInt(0, 444);
      buf = fpi.newBuffer("col5", StandardIndexes.h3(), 1024);
      buf.putInt(0, 555);

      fooCreator.add("{\"clean\":\"this\"}");
      fooCreator.seal();
      barCreator.add("{\"retain\":\"this\"}");
      barCreator.add("{\"keep\":\"this\"}");
      barCreator.add("{\"hold\":\"this\"}");
      barCreator.seal();
    }

    // Need segmentMetadata to tell the full set of columns in this segment.
    when(_segmentMetadata.getAllColumns()).thenReturn(
        new TreeSet<>(Arrays.asList("col1", "col2", "col3", "col4", "col5", "foo", "bar")));
    try (FilePerIndexDirectory fpi = new FilePerIndexDirectory(TEMP_DIR, _segmentMetadata, ReadMode.mmap)) {
      assertEquals(fpi.getColumnsWithIndex(StandardIndexes.forward()), new HashSet<>(Arrays.asList("col1", "col3")));
      assertEquals(fpi.getColumnsWithIndex(StandardIndexes.dictionary()),
          new HashSet<>(Collections.singletonList("col2")));
      assertEquals(fpi.getColumnsWithIndex(StandardIndexes.inverted()),
          new HashSet<>(Collections.singletonList("col4")));
      assertEquals(fpi.getColumnsWithIndex(StandardIndexes.h3()), new HashSet<>(Collections.singletonList("col5")));
      assertEquals(fpi.getColumnsWithIndex(StandardIndexes.text()), new HashSet<>(Arrays.asList("foo", "bar")));

      fpi.removeIndex("col1", StandardIndexes.forward());
      fpi.removeIndex("col2", StandardIndexes.dictionary());
      fpi.removeIndex("col5", StandardIndexes.h3());
      fpi.removeIndex("foo", StandardIndexes.text());
      fpi.removeIndex("col111", StandardIndexes.dictionary());

      assertEquals(fpi.getColumnsWithIndex(StandardIndexes.forward()),
          new HashSet<>(Collections.singletonList("col3")));
      assertEquals(fpi.getColumnsWithIndex(StandardIndexes.dictionary()), new HashSet<>(Collections.emptySet()));
      assertEquals(fpi.getColumnsWithIndex(StandardIndexes.inverted()),
          new HashSet<>(Collections.singletonList("col4")));
      assertEquals(fpi.getColumnsWithIndex(StandardIndexes.h3()), new HashSet<>(Collections.emptySet()));
      assertEquals(fpi.getColumnsWithIndex(StandardIndexes.text()), new HashSet<>(Collections.singletonList("bar")));
    }
  }
}<|MERGE_RESOLUTION|>--- conflicted
+++ resolved
@@ -202,11 +202,7 @@
   public void testRemoveTextIndices()
       throws IOException {
     TextIndexConfig config =
-<<<<<<< HEAD
-            new TextIndexConfig(false, null, null, false, false, null, null, true, 500, null, null, null, null, false);
-=======
-        new TextIndexConfig(false, null, null, false, false, null, null, true, 500, null, false, false, 0);
->>>>>>> 835949b6
+            new TextIndexConfig(false, null, null, false, false, null, null, true, 500, null, null, null, null, false, false, 0);
     try (FilePerIndexDirectory fpi = new FilePerIndexDirectory(TEMP_DIR, _segmentMetadata, ReadMode.mmap);
         LuceneTextIndexCreator fooCreator = new LuceneTextIndexCreator("foo", TEMP_DIR, true, false, null, null,
             config);
@@ -270,11 +266,7 @@
   public void testGetColumnIndices()
       throws IOException {
     TextIndexConfig config =
-<<<<<<< HEAD
-            new TextIndexConfig(false, null, null, false, false, null, null, true, 500, null, null, null, null, false);
-=======
-        new TextIndexConfig(false, null, null, false, false, null, null, true, 500, null, false, false, 0);
->>>>>>> 835949b6
+            new TextIndexConfig(false, null, null, false, false, null, null, true, 500, null, null, null, null, false, false, 0);
     // Write sth to buffers and flush them to index files on disk
     try (FilePerIndexDirectory fpi = new FilePerIndexDirectory(TEMP_DIR, _segmentMetadata, ReadMode.mmap);
         LuceneTextIndexCreator fooCreator = new LuceneTextIndexCreator("foo", TEMP_DIR, true, false, null, null,
