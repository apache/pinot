/**
 * Licensed to the Apache Software Foundation (ASF) under one
 * or more contributor license agreements.  See the NOTICE file
 * distributed with this work for additional information
 * regarding copyright ownership.  The ASF licenses this file
 * to you under the Apache License, Version 2.0 (the
 * "License"); you may not use this file except in compliance
 * with the License.  You may obtain a copy of the License at
 *
 *   http://www.apache.org/licenses/LICENSE-2.0
 *
 * Unless required by applicable law or agreed to in writing,
 * software distributed under the License is distributed on an
 * "AS IS" BASIS, WITHOUT WARRANTIES OR CONDITIONS OF ANY
 * KIND, either express or implied.  See the License for the
 * specific language governing permissions and limitations
 * under the License.
 */
package org.apache.pinot.segment.local.segment.creator.impl.stats;

import java.math.BigDecimal;
import java.util.Collections;
import java.util.HashMap;
import java.util.Map;
import java.util.Set;
import org.apache.pinot.segment.spi.creator.StatsCollectorConfig;
import org.apache.pinot.segment.spi.partition.PartitionFunction;
import org.apache.pinot.spi.config.table.ColumnPartitionConfig;
import org.apache.pinot.spi.config.table.SegmentPartitionConfig;
import org.apache.pinot.spi.config.table.TableConfig;
import org.apache.pinot.spi.data.ComplexFieldSpec;
import org.apache.pinot.spi.data.DimensionFieldSpec;
import org.apache.pinot.spi.data.FieldSpec;
import org.apache.pinot.spi.data.Schema;
import org.apache.pinot.spi.utils.builder.TableConfigBuilder;
import org.testng.annotations.Test;

import static org.testng.Assert.*;


public class MapColumnPreIndexStatsCollectorTest {

  private static StatsCollectorConfig newConfig(boolean optimiseNoDictStatsCollection) {
    TableConfig tableConfig = new TableConfigBuilder(org.apache.pinot.spi.config.table.TableType.OFFLINE)
        .setTableName("testTable")
<<<<<<< HEAD
        .setOptimiseNoDictStatsCollection(optimiseNoDictStatsCollection)
=======
        .setOptimizeNoDictStatsCollection(optimiseNoDictStatsCollection)
>>>>>>> c823f73a
        .setSegmentPartitionConfig(new SegmentPartitionConfig(
            Collections.singletonMap("col", new ColumnPartitionConfig("murmur", 4))))
        .setNoDictionaryColumns(java.util.List.of("col"))
        .build();

    Map<String, FieldSpec> children = new HashMap<>();
    children.put("key", new DimensionFieldSpec("key", FieldSpec.DataType.STRING, true));
    // Values of heterogeneous types will drive per-key collectors of different types
    children.put("value", new DimensionFieldSpec("value", FieldSpec.DataType.STRING, true));
    Schema schema = new Schema();
    schema.addField(new ComplexFieldSpec("col", FieldSpec.DataType.MAP, true, children));
    return new StatsCollectorConfig(tableConfig, schema,
        tableConfig.getIndexingConfig().getSegmentPartitionConfig());
  }

  @Test
  public void testMapCollector() {
    // Prepare mixed-type values across keys
    Map<String, Object> r1 = new HashMap<>();
    r1.put("kStr", "alpha");
    r1.put("kInt", 3);
    r1.put("kLong", 7L);
    r1.put("kFloat", 1.5f);
    r1.put("kDouble", 2.25d);
    r1.put("kBigDec", new BigDecimal("10.01"));

    Map<String, Object> r2 = new HashMap<>();
    r2.put("kStr", "beta");
    r2.put("kInt", 3); // duplicate for cardinality checks
    r2.put("kLong", 2L);
    r2.put("kFloat", 1.5f); // duplicate for cardinality checks
    r2.put("kDouble", 0.75d);
    r2.put("kBigDec", new BigDecimal("10.01")); // duplicate for cardinality checks

    // Has some keys missing
    Map<String, Object> r3 = new HashMap<>();
    r3.put("kStr", "alpha");
    r3.put("kInt", 3);
    r3.put("kFloat", 3.5f);
    r3.put("kBigDec", new BigDecimal("5.25"));

    StatsCollectorConfig statsCollectorConfig = newConfig(false);

    MapColumnPreIndexStatsCollector mapCollector = new MapColumnPreIndexStatsCollector("col", statsCollectorConfig);

    mapCollector.collect(r1);
    mapCollector.collect(r2);
    mapCollector.collect(r3);
    mapCollector.seal();

    // Compare public outputs on the map collectors
    assertEquals(mapCollector.getCardinality(), 6);
    assertEquals(mapCollector.getMinValue(), "kBigDec");
    assertEquals(mapCollector.getMaxValue(), "kStr");
    assertEquals(mapCollector.getTotalNumberOfEntries(), 3);
    assertEquals(mapCollector.getMaxNumberOfMultiValues(), 0);
    assertFalse(mapCollector.isSorted());

    // Assert per key collectors
    AbstractColumnStatisticsCollector keyStrStats = mapCollector.getKeyStatistics("kStr");
    assertNotNull(keyStrStats);
    assertEquals(keyStrStats.getCardinality(), 2);
    assertEquals(keyStrStats.getMinValue(), "alpha");
    assertEquals(keyStrStats.getMaxValue(), "beta");
    assertEquals(keyStrStats.getTotalNumberOfEntries(), 3);
    assertEquals(keyStrStats.getMaxNumberOfMultiValues(), 0);
    assertFalse(keyStrStats.isSorted());
    assertEquals(keyStrStats.getLengthOfLargestElement(), 5);
    assertTrue(keyStrStats instanceof StringColumnPreIndexStatsCollector);

    AbstractColumnStatisticsCollector keyIntStats = mapCollector.getKeyStatistics("kInt");
    assertNotNull(keyIntStats);
    assertEquals(keyIntStats.getCardinality(), 1);
    assertEquals(keyIntStats.getMinValue(), 3);
    assertEquals(keyIntStats.getMaxValue(), 3);
    assertEquals(keyIntStats.getTotalNumberOfEntries(), 3);
    assertEquals(keyIntStats.getMaxNumberOfMultiValues(), 0);
    assertFalse(keyIntStats.isSorted());
    assertTrue(keyIntStats instanceof IntColumnPreIndexStatsCollector);

    AbstractColumnStatisticsCollector keyLongStats = mapCollector.getKeyStatistics("kLong");
    assertNotNull(keyLongStats);
    assertEquals(keyLongStats.getCardinality(), 3);
    assertEquals(keyLongStats.getMinValue(), Long.MIN_VALUE);
    assertEquals(keyLongStats.getMaxValue(), 7L);
    assertEquals(keyLongStats.getTotalNumberOfEntries(), 3);
    assertEquals(keyLongStats.getMaxNumberOfMultiValues(), 0);
    assertFalse(keyLongStats.isSorted());
    assertTrue(keyLongStats instanceof LongColumnPreIndexStatsCollector);

    AbstractColumnStatisticsCollector keyFloatStats = mapCollector.getKeyStatistics("kFloat");
    assertNotNull(keyFloatStats);
    assertEquals(keyFloatStats.getCardinality(), 2);
    assertEquals(keyFloatStats.getMinValue(), 1.5f);
    assertEquals(keyFloatStats.getMaxValue(), 3.5f);
    assertEquals(keyFloatStats.getTotalNumberOfEntries(), 3);
    assertEquals(keyFloatStats.getMaxNumberOfMultiValues(), 0);
    assertFalse(keyFloatStats.isSorted());
    assertTrue(keyFloatStats instanceof FloatColumnPreIndexStatsCollector);

    AbstractColumnStatisticsCollector keyDoubleStats = mapCollector.getKeyStatistics("kDouble");
    assertNotNull(keyDoubleStats);
    assertEquals(keyDoubleStats.getCardinality(), 3);
    assertEquals(keyDoubleStats.getMinValue(), Double.NEGATIVE_INFINITY);
    assertEquals(keyDoubleStats.getMaxValue(), 2.25d);
    assertEquals(keyDoubleStats.getTotalNumberOfEntries(), 3);
    assertEquals(keyDoubleStats.getMaxNumberOfMultiValues(), 0);
    assertFalse(keyDoubleStats.isSorted());
    assertTrue(keyDoubleStats instanceof DoubleColumnPreIndexStatsCollector);

    AbstractColumnStatisticsCollector keyBigDecStats = mapCollector.getKeyStatistics("kBigDec");
    assertNotNull(keyBigDecStats);
    assertEquals(keyBigDecStats.getCardinality(), 2);
    assertEquals(keyBigDecStats.getMinValue(), new BigDecimal("5.25"));
    assertEquals(keyBigDecStats.getMaxValue(), new BigDecimal("10.01"));
    assertEquals(keyBigDecStats.getTotalNumberOfEntries(), 3);
    assertEquals(keyBigDecStats.getMaxNumberOfMultiValues(), 0);
    assertFalse(keyBigDecStats.isSorted());
    assertTrue(keyBigDecStats instanceof BigDecimalColumnPreIndexStatsCollector);
  }

  @Test
  public void testKeyCollectorsUseNoDictWhenEnabledAndMatchOutputs() {
    // Prepare mixed-type values across keys
    Map<String, Object> r1 = new HashMap<>();
    r1.put("kStr", "alpha");
    r1.put("kInt", 3);
    r1.put("kLong", 7L);
    r1.put("kFloat", 1.5f);
    r1.put("kDouble", 2.25d);
    r1.put("kBigDec", new BigDecimal("10.01"));

    Map<String, Object> r2 = new HashMap<>();
    r2.put("kStr", "beta");
    r2.put("kInt", 3); // duplicate for cardinality checks
    r2.put("kLong", 2L);
    r2.put("kFloat", 1.5f); // duplicate for cardinality checks
    r2.put("kDouble", 0.75d);
    r2.put("kBigDec", new BigDecimal("10.01")); // duplicate for cardinality checks

    Map<String, Object> r3 = new HashMap<>();
    r3.put("kStr", "alpha");
    r3.put("kInt", 3);
    r3.put("kFloat", 3.5f);
    r3.put("kBigDec", new BigDecimal("5.25"));

    StatsCollectorConfig cfgNoDict = newConfig(true);
    StatsCollectorConfig cfgDict = newConfig(false);

    MapColumnPreIndexStatsCollector mapNoDict = new MapColumnPreIndexStatsCollector("col", cfgNoDict);
    MapColumnPreIndexStatsCollector mapDict = new MapColumnPreIndexStatsCollector("col", cfgDict);

    mapNoDict.collect(r1);
    mapNoDict.collect(r2);
    mapNoDict.collect(r3);
    mapNoDict.seal();

    mapDict.collect(r1);
    mapDict.collect(r2);
    mapDict.collect(r3);
    mapDict.seal();

    // Compare public outputs on the map collectors
    assertEquals(mapNoDict.getCardinality(), mapDict.getCardinality());
    assertEquals(mapNoDict.getMinValue(), mapDict.getMinValue());
    assertEquals(mapNoDict.getMaxValue(), mapDict.getMaxValue());
    assertEquals(mapNoDict.getTotalNumberOfEntries(), mapDict.getTotalNumberOfEntries());
    assertEquals(mapNoDict.getMaxNumberOfMultiValues(), mapDict.getMaxNumberOfMultiValues());
    assertEquals(mapNoDict.isSorted(), mapDict.isSorted());
    assertEquals(mapNoDict.getLengthOfShortestElement(), mapDict.getLengthOfShortestElement());
    assertEquals(mapNoDict.getLengthOfLargestElement(), mapDict.getLengthOfLargestElement());
    assertEquals(mapNoDict.getMaxRowLengthInBytes(), mapDict.getMaxRowLengthInBytes());

    // Partition metadata
    PartitionFunction pfNoDict = mapNoDict.getPartitionFunction();
    PartitionFunction pfDict = mapDict.getPartitionFunction();
    if (pfNoDict == null || pfDict == null) {
      assertNull(pfNoDict);
      assertNull(pfDict);
    } else {
      assertEquals(pfNoDict.getName(), pfDict.getName());
      assertEquals(mapNoDict.getNumPartitions(), mapDict.getNumPartitions());
      Set<Integer> partsNoDict = mapNoDict.getPartitions();
      Set<Integer> partsDict = mapDict.getPartitions();
      assertEquals(partsNoDict, partsDict);
    }

    // Compare per-key collectors exposed via getKeyStatistics
    for (String key : mapNoDict.getAllKeyFrequencies().keySet()) {
      AbstractColumnStatisticsCollector keyNoDict = mapNoDict.getKeyStatistics(key);
      AbstractColumnStatisticsCollector keyDict = mapDict.getKeyStatistics(key);
      assertNotNull(keyNoDict, "missing key in no-dict collector: " + key);
      assertNotNull(keyDict, "missing key in dict collector: " + key);

      assertEquals(keyNoDict.getCardinality(), keyDict.getCardinality(), "cardinality mismatch for key " + key);
      assertEquals(keyNoDict.getMinValue(), keyDict.getMinValue(), "min mismatch for key " + key);
      assertEquals(keyNoDict.getMaxValue(), keyDict.getMaxValue(), "max mismatch for key " + key);
      assertEquals(keyNoDict.getTotalNumberOfEntries(), keyDict.getTotalNumberOfEntries(),
          "entries mismatch for key " + key);
      assertEquals(keyNoDict.getMaxNumberOfMultiValues(), keyDict.getMaxNumberOfMultiValues(),
          "max MV mismatch for key " + key);
      assertEquals(keyNoDict.isSorted(), keyDict.isSorted(), "sorted mismatch for key " + key);
    }
  }
}<|MERGE_RESOLUTION|>--- conflicted
+++ resolved
@@ -43,11 +43,7 @@
   private static StatsCollectorConfig newConfig(boolean optimiseNoDictStatsCollection) {
     TableConfig tableConfig = new TableConfigBuilder(org.apache.pinot.spi.config.table.TableType.OFFLINE)
         .setTableName("testTable")
-<<<<<<< HEAD
-        .setOptimiseNoDictStatsCollection(optimiseNoDictStatsCollection)
-=======
         .setOptimizeNoDictStatsCollection(optimiseNoDictStatsCollection)
->>>>>>> c823f73a
         .setSegmentPartitionConfig(new SegmentPartitionConfig(
             Collections.singletonMap("col", new ColumnPartitionConfig("murmur", 4))))
         .setNoDictionaryColumns(java.util.List.of("col"))
