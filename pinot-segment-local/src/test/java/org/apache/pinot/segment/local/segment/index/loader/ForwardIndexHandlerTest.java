/**
 * Licensed to the Apache Software Foundation (ASF) under one
 * or more contributor license agreements.  See the NOTICE file
 * distributed with this work for additional information
 * regarding copyright ownership.  The ASF licenses this file
 * to you under the Apache License, Version 2.0 (the
 * "License"); you may not use this file except in compliance
 * with the License.  You may obtain a copy of the License at
 *
 *   http://www.apache.org/licenses/LICENSE-2.0
 *
 * Unless required by applicable law or agreed to in writing,
 * software distributed under the License is distributed on an
 * "AS IS" BASIS, WITHOUT WARRANTIES OR CONDITIONS OF ANY
 * KIND, either express or implied.  See the License for the
 * specific language governing permissions and limitations
 * under the License.
 */
package org.apache.pinot.segment.local.segment.index.loader;

import java.io.File;
import java.io.IOException;
import java.math.BigDecimal;
import java.nio.ByteBuffer;
import java.nio.charset.StandardCharsets;
import java.util.ArrayList;
import java.util.Arrays;
import java.util.Collections;
import java.util.HashSet;
import java.util.List;
import java.util.Map;
import java.util.Random;
import java.util.Set;
import javax.annotation.Nullable;
import org.apache.commons.io.FileUtils;
import org.apache.commons.lang.StringUtils;
import org.apache.pinot.segment.local.segment.creator.impl.SegmentIndexCreationDriverImpl;
import org.apache.pinot.segment.local.segment.index.dictionary.DictionaryIndexType;
import org.apache.pinot.segment.local.segment.index.forward.ForwardIndexType;
import org.apache.pinot.segment.local.segment.index.loader.invertedindex.RangeIndexHandler;
import org.apache.pinot.segment.local.segment.readers.GenericRowRecordReader;
import org.apache.pinot.segment.local.segment.readers.PinotSegmentColumnReader;
import org.apache.pinot.segment.local.segment.store.SegmentLocalFSDirectory;
import org.apache.pinot.segment.spi.ColumnMetadata;
import org.apache.pinot.segment.spi.V1Constants;
import org.apache.pinot.segment.spi.compression.ChunkCompressionType;
import org.apache.pinot.segment.spi.creator.SegmentGeneratorConfig;
<<<<<<< HEAD
import org.apache.pinot.segment.spi.index.EmptyIndexConf;
import org.apache.pinot.segment.spi.index.IndexType;
=======
import org.apache.pinot.segment.spi.index.IndexType;
import org.apache.pinot.segment.spi.index.IndexingOverrides;
>>>>>>> 855ec6fc
import org.apache.pinot.segment.spi.index.StandardIndexes;
import org.apache.pinot.segment.spi.index.metadata.SegmentMetadataImpl;
import org.apache.pinot.segment.spi.index.reader.Dictionary;
import org.apache.pinot.segment.spi.index.reader.ForwardIndexReader;
import org.apache.pinot.segment.spi.store.SegmentDirectory;
import org.apache.pinot.spi.config.table.FieldConfig;
import org.apache.pinot.spi.config.table.TableConfig;
import org.apache.pinot.spi.config.table.TableType;
import org.apache.pinot.spi.data.FieldSpec;
import org.apache.pinot.spi.data.Schema;
import org.apache.pinot.spi.data.readers.GenericRow;
import org.apache.pinot.spi.data.readers.RecordReader;
import org.apache.pinot.spi.utils.ReadMode;
import org.apache.pinot.spi.utils.builder.TableConfigBuilder;
import org.testng.Assert;
import org.testng.annotations.AfterMethod;
import org.testng.annotations.BeforeMethod;
import org.testng.annotations.Test;

import static org.testng.Assert.assertEquals;
import static org.testng.Assert.assertFalse;
import static org.testng.Assert.assertNotEquals;
import static org.testng.Assert.assertTrue;


public class ForwardIndexHandlerTest {
  private static final File INDEX_DIR = new File(FileUtils.getTempDirectory(), "ForwardIndexHandlerTest");
  private static final String TABLE_NAME = "myTable";
  private static final String SEGMENT_NAME = "testSegment";

  private static final String DIM_SNAPPY_STRING = "DIM_SNAPPY_STRING";
  private static final String DIM_PASS_THROUGH_STRING = "DIM_PASS_THROUGH_STRING";
  private static final String DIM_ZSTANDARD_STRING = "DIM_ZSTANDARD_STRING";
  private static final String DIM_LZ4_STRING = "DIM_LZ4_STRING";

  private static final String DIM_SNAPPY_LONG = "DIM_SNAPPY_LONG";
  private static final String DIM_PASS_THROUGH_LONG = "DIM_PASS_THROUGH_LONG";
  private static final String DIM_ZSTANDARD_LONG = "DIM_ZSTANDARD_LONG";
  private static final String DIM_LZ4_LONG = "DIM_LZ4_LONG";

  private static final String DIM_SNAPPY_INTEGER = "DIM_SNAPPY_INTEGER";
  private static final String DIM_PASS_THROUGH_INTEGER = "DIM_PASS_THROUGH_INTEGER";
  private static final String DIM_ZSTANDARD_INTEGER = "DIM_ZSTANDARD_INTEGER";
  private static final String DIM_LZ4_INTEGER = "DIM_LZ4_INTEGER";

  private static final String DIM_SNAPPY_BYTES = "DIM_SNAPPY_BYTES";
  private static final String DIM_PASS_THROUGH_BYTES = "DIM_PASS_THROUGH_BYTES";
  private static final String DIM_ZSTANDARD_BYTES = "DIM_ZSTANDARD_BYTES";
  private static final String DIM_LZ4_BYTES = "DIM_LZ4_BYTES";

  // Metric columns
  private static final String METRIC_PASS_THROUGH_INTEGER = "METRIC_PASS_THROUGH_INTEGER";
  private static final String METRIC_SNAPPY_INTEGER = "METRIC_SNAPPY_INTEGER";
  private static final String METRIC_ZSTANDARD_INTEGER = "METRIC_ZSTANDARD_INTEGER";
  private static final String METRIC_LZ4_INTEGER = "METRIC_LZ4_INTEGER";

  private static final String METRIC_SNAPPY_BIG_DECIMAL = "METRIC_SNAPPY_BIG_DECIMAL";
  private static final String METRIC_PASS_THROUGH_BIG_DECIMAL = "METRIC_PASS_THROUGH_BIG_DECIMAL";
  private static final String METRIC_ZSTANDARD_BIG_DECIMAL = "METRIC_ZSTANDARD_BIG_DECIMAL";
  private static final String METRIC_LZ4_BIG_DECIMAL = "METRIC_LZ4_BIG_DECIMAL";

  // Multi-value columns
  private static final String DIM_MV_PASS_THROUGH_INTEGER = "DIM_MV_PASS_THROUGH_INTEGER";
  private static final String DIM_MV_PASS_THROUGH_LONG = "DIM_MV_PASS_THROUGH_LONG";
  private static final String DIM_MV_PASS_THROUGH_STRING = "DIM_MV_PASS_THROUGH_STRING";
  private static final String DIM_MV_PASS_THROUGH_BYTES = "DIM_MV_PASS_THROUGH_BYTES";

  // Dictionary columns
  private static final String DIM_DICT_INTEGER = "DIM_DICT_INTEGER";
  private static final String DIM_DICT_STRING = "DIM_DICT_STRING";
  private static final String DIM_DICT_LONG = "DIM_DICT_LONG";
  private static final String DIM_DICT_BYES = "DIM_DICT_BYTES";
  private static final String DIM_DICT_MV_INTEGER = "DIM_DICT_MV_INTEGER";
  private static final String DIM_DICT_MV_LONG = "DIM_DICT_MV_LONG";
  private static final String DIM_DICT_MV_STRING = "DIM_DICT_MV_STRING";
  private static final String DIM_DICT_MV_BYTES = "DIM_DICT_MV_BYTES";

  // Forward index disabled single-value columns
  private static final String DIM_SV_FORWARD_INDEX_DISABLED_INTEGER = "DIM_SV_FORWARD_INDEX_DISABLED_INTEGER";
  private static final String DIM_SV_FORWARD_INDEX_DISABLED_LONG = "DIM_SV_FORWARD_INDEX_DISABLED_LONG";
  private static final String DIM_SV_FORWARD_INDEX_DISABLED_STRING = "DIM_SV_FORWARD_INDEX_DISABLED_STRING";
  private static final String DIM_SV_FORWARD_INDEX_DISABLED_BYTES = "DIM_SV_FORWARD_INDEX_DISABLED_BYTES";

  // Forward index disabled multi-value columns
  private static final String DIM_MV_FORWARD_INDEX_DISABLED_INTEGER = "DIM_MV_FORWARD_INDEX_DISABLED_INTEGER";
  private static final String DIM_MV_FORWARD_INDEX_DISABLED_LONG = "DIM_MV_FORWARD_INDEX_DISABLED_LONG";
  private static final String DIM_MV_FORWARD_INDEX_DISABLED_STRING = "DIM_MV_FORWARD_INDEX_DISABLED_STRING";
  private static final String DIM_MV_FORWARD_INDEX_DISABLED_BYTES = "DIM_MV_FORWARD_INDEX_DISABLED_BYTES";

  // Forward index disabled multi-value columns with duplicates
  private static final String DIM_MV_FORWARD_INDEX_DISABLED_DUPLICATES_INTEGER =
      "DIM_MV_FORWARD_INDEX_DISABLED_DUPLICATES_INTEGER";
  private static final String DIM_MV_FORWARD_INDEX_DISABLED_DUPLICATES_LONG =
      "DIM_MV_FORWARD_INDEX_DISABLED_DUPLICATES_LONG";
  private static final String DIM_MV_FORWARD_INDEX_DISABLED_DUPLICATES_STRING =
      "DIM_MV_FORWARD_INDEX_DISABLED_DUPLICATES_STRING";
  private static final String DIM_MV_FORWARD_INDEX_DISABLED_DUPLICATES_BYTES =
      "DIM_MV_FORWARD_INDEX_DISABLED_DUPLICATES_BYTES";

  // Forward index disabled raw single-value column
  private static final String DIM_RAW_SV_FORWARD_INDEX_DISABLED_INTEGER = "DIM_RAW_SV_FORWARD_INDEX_DISABLED_INTEGER";

  // Forward index disabled raw multi-value column
  private static final String DIM_RAW_MV_FORWARD_INDEX_DISABLED_INTEGER = "DIM_RAW_MV_FORWARD_INDEX_DISABLED_INTEGER";

  // Forward index disabled dictionary enabled but inverted index disabled single-value column
  private static final String DIM_SV_FORWARD_INDEX_DISABLED_INTEGER_WITHOUT_INV_IDX =
      "DIM_SV_FORWARD_INDEX_DISABLED_INTEGER_WITHOUT_INV_IDX";

  // Dictionary based forward index disabled column with a range index
  private static final String DIM_SV_FORWARD_INDEX_DISABLED_INTEGER_WITH_RANGE_INDEX =
      "DIM_SV_FORWARD_INDEX_DISABLED_INTEGER_WITH_RANGE_INDEX";

  private static final List<String> RAW_SNAPPY_INDEX_COLUMNS =
      Arrays.asList(DIM_SNAPPY_STRING, DIM_SNAPPY_LONG, DIM_SNAPPY_INTEGER, DIM_SNAPPY_BYTES, METRIC_SNAPPY_BIG_DECIMAL,
          METRIC_SNAPPY_INTEGER);

  private static final List<String> RAW_ZSTANDARD_INDEX_COLUMNS =
      Arrays.asList(DIM_ZSTANDARD_STRING, DIM_ZSTANDARD_LONG, DIM_ZSTANDARD_INTEGER, DIM_ZSTANDARD_BYTES,
          METRIC_ZSTANDARD_BIG_DECIMAL, METRIC_ZSTANDARD_INTEGER);

  private static final List<String> RAW_PASS_THROUGH_INDEX_COLUMNS =
      Arrays.asList(DIM_PASS_THROUGH_STRING, DIM_PASS_THROUGH_LONG, DIM_PASS_THROUGH_INTEGER, DIM_PASS_THROUGH_BYTES,
          METRIC_PASS_THROUGH_BIG_DECIMAL, METRIC_PASS_THROUGH_INTEGER, DIM_MV_PASS_THROUGH_INTEGER,
          DIM_MV_PASS_THROUGH_LONG, DIM_MV_PASS_THROUGH_STRING, DIM_MV_PASS_THROUGH_BYTES);

  private static final List<String> RAW_LZ4_INDEX_COLUMNS =
      Arrays.asList(DIM_LZ4_STRING, DIM_LZ4_LONG, DIM_LZ4_INTEGER, DIM_LZ4_BYTES, METRIC_LZ4_BIG_DECIMAL,
          METRIC_LZ4_INTEGER);

  private static final List<String> DICT_ENABLED_COLUMNS_WITH_FORWARD_INDEX = Arrays.asList(DIM_DICT_INTEGER,
      DIM_DICT_LONG, DIM_DICT_STRING, DIM_DICT_BYES, DIM_DICT_MV_BYTES, DIM_DICT_MV_STRING,
      DIM_DICT_MV_INTEGER, DIM_DICT_MV_LONG);

  private static final List<String> SV_FORWARD_INDEX_DISABLED_COLUMNS = Arrays.asList(
      DIM_SV_FORWARD_INDEX_DISABLED_INTEGER, DIM_SV_FORWARD_INDEX_DISABLED_LONG, DIM_SV_FORWARD_INDEX_DISABLED_STRING,
      DIM_SV_FORWARD_INDEX_DISABLED_BYTES);

  private static final List<String> MV_FORWARD_INDEX_DISABLED_COLUMNS =
      Arrays.asList(DIM_MV_FORWARD_INDEX_DISABLED_INTEGER, DIM_MV_FORWARD_INDEX_DISABLED_LONG,
          DIM_MV_FORWARD_INDEX_DISABLED_STRING, DIM_MV_FORWARD_INDEX_DISABLED_BYTES);

  private static final List<String> MV_FORWARD_INDEX_DISABLED_DUPLICATES_COLUMNS =
      Arrays.asList(DIM_MV_FORWARD_INDEX_DISABLED_DUPLICATES_INTEGER, DIM_MV_FORWARD_INDEX_DISABLED_DUPLICATES_LONG,
          DIM_MV_FORWARD_INDEX_DISABLED_DUPLICATES_STRING, DIM_MV_FORWARD_INDEX_DISABLED_DUPLICATES_BYTES);

  private static final List<String> FORWARD_INDEX_DISABLED_RAW_COLUMNS =
      Arrays.asList(DIM_RAW_SV_FORWARD_INDEX_DISABLED_INTEGER, DIM_RAW_MV_FORWARD_INDEX_DISABLED_INTEGER);

  private final List<String> _noDictionaryColumns = new ArrayList<>();
  private final List<String> _forwardIndexDisabledColumns = new ArrayList<>();
  private final List<String> _invertedIndexColumns = new ArrayList<>();
  TableConfig _tableConfig;
  Schema _schema;
  File _segmentDirectory;
  private List<FieldConfig.CompressionCodec> _allCompressionTypes =
      Arrays.asList(FieldConfig.CompressionCodec.values());

  @BeforeMethod
  public void setUp()
      throws Exception {
    // Delete index directly if it already exists.
    FileUtils.deleteQuietly(INDEX_DIR);

    buildSegment();
  }

  @AfterMethod
  public void tearDown() {
    // Delete index directly if it already exists.
    FileUtils.deleteQuietly(INDEX_DIR);
  }

  private void buildSegment()
      throws Exception {
    List<GenericRow> rows = createTestData();

    List<FieldConfig> fieldConfigs = new ArrayList<>(
        RAW_SNAPPY_INDEX_COLUMNS.size() + RAW_ZSTANDARD_INDEX_COLUMNS.size() + RAW_PASS_THROUGH_INDEX_COLUMNS.size()
            + RAW_LZ4_INDEX_COLUMNS.size() + SV_FORWARD_INDEX_DISABLED_COLUMNS.size()
            + MV_FORWARD_INDEX_DISABLED_COLUMNS.size() + MV_FORWARD_INDEX_DISABLED_DUPLICATES_COLUMNS.size()
            + FORWARD_INDEX_DISABLED_RAW_COLUMNS.size() + 2);

    for (String indexColumn : RAW_SNAPPY_INDEX_COLUMNS) {
      fieldConfigs.add(new FieldConfig(indexColumn, FieldConfig.EncodingType.RAW, Collections.emptyList(),
          FieldConfig.CompressionCodec.SNAPPY, null));
    }

    for (String indexColumn : RAW_ZSTANDARD_INDEX_COLUMNS) {
      fieldConfigs.add(new FieldConfig(indexColumn, FieldConfig.EncodingType.RAW, Collections.emptyList(),
          FieldConfig.CompressionCodec.ZSTANDARD, null));
    }

    for (String indexColumn : RAW_PASS_THROUGH_INDEX_COLUMNS) {
      fieldConfigs.add(new FieldConfig(indexColumn, FieldConfig.EncodingType.RAW, Collections.emptyList(),
          FieldConfig.CompressionCodec.PASS_THROUGH, null));
    }

    for (String indexColumn : RAW_LZ4_INDEX_COLUMNS) {
      fieldConfigs.add(new FieldConfig(indexColumn, FieldConfig.EncodingType.RAW, Collections.emptyList(),
          FieldConfig.CompressionCodec.LZ4, null));
    }

    for (String indexColumn : SV_FORWARD_INDEX_DISABLED_COLUMNS) {
      fieldConfigs.add(new FieldConfig(indexColumn, FieldConfig.EncodingType.DICTIONARY, Collections.singletonList(
          FieldConfig.IndexType.INVERTED), null,
          Collections.singletonMap(FieldConfig.FORWARD_INDEX_DISABLED, Boolean.TRUE.toString())));
    }

    for (String indexColumn : MV_FORWARD_INDEX_DISABLED_COLUMNS) {
      fieldConfigs.add(new FieldConfig(indexColumn, FieldConfig.EncodingType.DICTIONARY, Collections.singletonList(
          FieldConfig.IndexType.INVERTED), null,
          Collections.singletonMap(FieldConfig.FORWARD_INDEX_DISABLED, Boolean.TRUE.toString())));
    }

    for (String indexColumn : MV_FORWARD_INDEX_DISABLED_DUPLICATES_COLUMNS) {
      fieldConfigs.add(new FieldConfig(indexColumn, FieldConfig.EncodingType.DICTIONARY, Collections.singletonList(
          FieldConfig.IndexType.INVERTED), null,
          Collections.singletonMap(FieldConfig.FORWARD_INDEX_DISABLED, Boolean.TRUE.toString())));
    }

    for (String indexColumn : FORWARD_INDEX_DISABLED_RAW_COLUMNS) {
      fieldConfigs.add(new FieldConfig(indexColumn, FieldConfig.EncodingType.RAW,
          Collections.emptyList(), FieldConfig.CompressionCodec.LZ4,
          Collections.singletonMap(FieldConfig.FORWARD_INDEX_DISABLED, Boolean.TRUE.toString())));
    }

    fieldConfigs.add(new FieldConfig(DIM_SV_FORWARD_INDEX_DISABLED_INTEGER_WITHOUT_INV_IDX,
        FieldConfig.EncodingType.DICTIONARY, Collections.emptyList(), null,
        Collections.singletonMap(FieldConfig.FORWARD_INDEX_DISABLED, Boolean.TRUE.toString())));

    fieldConfigs.add(new FieldConfig(DIM_SV_FORWARD_INDEX_DISABLED_INTEGER_WITH_RANGE_INDEX,
        FieldConfig.EncodingType.DICTIONARY, Collections.singletonList(FieldConfig.IndexType.RANGE), null,
        Collections.singletonMap(FieldConfig.FORWARD_INDEX_DISABLED, Boolean.TRUE.toString())));

    _noDictionaryColumns.addAll(RAW_SNAPPY_INDEX_COLUMNS);
    _noDictionaryColumns.addAll(RAW_ZSTANDARD_INDEX_COLUMNS);
    _noDictionaryColumns.addAll(RAW_PASS_THROUGH_INDEX_COLUMNS);
    _noDictionaryColumns.addAll(RAW_LZ4_INDEX_COLUMNS);
    _noDictionaryColumns.addAll(FORWARD_INDEX_DISABLED_RAW_COLUMNS);

    _forwardIndexDisabledColumns.addAll(SV_FORWARD_INDEX_DISABLED_COLUMNS);
    _forwardIndexDisabledColumns.addAll(MV_FORWARD_INDEX_DISABLED_COLUMNS);
    _forwardIndexDisabledColumns.addAll(MV_FORWARD_INDEX_DISABLED_DUPLICATES_COLUMNS);
    _forwardIndexDisabledColumns.addAll(FORWARD_INDEX_DISABLED_RAW_COLUMNS);
    _forwardIndexDisabledColumns.add(DIM_SV_FORWARD_INDEX_DISABLED_INTEGER_WITHOUT_INV_IDX);
    _forwardIndexDisabledColumns.add(DIM_SV_FORWARD_INDEX_DISABLED_INTEGER_WITH_RANGE_INDEX);

    _invertedIndexColumns.addAll(SV_FORWARD_INDEX_DISABLED_COLUMNS);
    _invertedIndexColumns.addAll(MV_FORWARD_INDEX_DISABLED_COLUMNS);
    _invertedIndexColumns.addAll(MV_FORWARD_INDEX_DISABLED_DUPLICATES_COLUMNS);

    _tableConfig =
        new TableConfigBuilder(TableType.OFFLINE).setTableName(TABLE_NAME).setNoDictionaryColumns(_noDictionaryColumns)
            .setInvertedIndexColumns(_invertedIndexColumns)
            .setRangeIndexColumns(Collections.singletonList(DIM_SV_FORWARD_INDEX_DISABLED_INTEGER_WITH_RANGE_INDEX))
            .setFieldConfigList(fieldConfigs).build();
    _schema = new Schema.SchemaBuilder().setSchemaName(TABLE_NAME)
        .addSingleValueDimension(DIM_SNAPPY_STRING, FieldSpec.DataType.STRING)
        .addSingleValueDimension(DIM_PASS_THROUGH_STRING, FieldSpec.DataType.STRING)
        .addSingleValueDimension(DIM_ZSTANDARD_STRING, FieldSpec.DataType.STRING)
        .addSingleValueDimension(DIM_LZ4_STRING, FieldSpec.DataType.STRING)
        .addSingleValueDimension(DIM_SNAPPY_INTEGER, FieldSpec.DataType.INT)
        .addSingleValueDimension(DIM_ZSTANDARD_INTEGER, FieldSpec.DataType.INT)
        .addSingleValueDimension(DIM_PASS_THROUGH_INTEGER, FieldSpec.DataType.INT)
        .addSingleValueDimension(DIM_LZ4_INTEGER, FieldSpec.DataType.INT)
        .addSingleValueDimension(DIM_SNAPPY_LONG, FieldSpec.DataType.LONG)
        .addSingleValueDimension(DIM_ZSTANDARD_LONG, FieldSpec.DataType.LONG)
        .addSingleValueDimension(DIM_PASS_THROUGH_LONG, FieldSpec.DataType.LONG)
        .addSingleValueDimension(DIM_LZ4_LONG, FieldSpec.DataType.LONG)
        .addSingleValueDimension(DIM_SNAPPY_BYTES, FieldSpec.DataType.BYTES)
        .addSingleValueDimension(DIM_PASS_THROUGH_BYTES, FieldSpec.DataType.BYTES)
        .addSingleValueDimension(DIM_ZSTANDARD_BYTES, FieldSpec.DataType.BYTES)
        .addSingleValueDimension(DIM_LZ4_BYTES, FieldSpec.DataType.BYTES)
        .addMetric(METRIC_SNAPPY_BIG_DECIMAL, FieldSpec.DataType.BIG_DECIMAL)
        .addMetric(METRIC_PASS_THROUGH_BIG_DECIMAL, FieldSpec.DataType.BIG_DECIMAL)
        .addMetric(METRIC_ZSTANDARD_BIG_DECIMAL, FieldSpec.DataType.BIG_DECIMAL)
        .addMetric(METRIC_LZ4_BIG_DECIMAL, FieldSpec.DataType.BIG_DECIMAL)
        .addSingleValueDimension(DIM_DICT_INTEGER, FieldSpec.DataType.INT)
        .addSingleValueDimension(DIM_DICT_LONG, FieldSpec.DataType.LONG)
        .addSingleValueDimension(DIM_DICT_STRING, FieldSpec.DataType.STRING)
        .addSingleValueDimension(DIM_DICT_BYES, FieldSpec.DataType.BYTES)
        .addMetric(METRIC_PASS_THROUGH_INTEGER, FieldSpec.DataType.INT)
        .addMetric(METRIC_SNAPPY_INTEGER, FieldSpec.DataType.INT)
        .addMetric(METRIC_LZ4_INTEGER, FieldSpec.DataType.INT)
        .addMetric(METRIC_ZSTANDARD_INTEGER, FieldSpec.DataType.INT)
        .addMultiValueDimension(DIM_MV_PASS_THROUGH_INTEGER, FieldSpec.DataType.INT)
        .addMultiValueDimension(DIM_MV_PASS_THROUGH_LONG, FieldSpec.DataType.LONG)
        .addMultiValueDimension(DIM_MV_PASS_THROUGH_STRING, FieldSpec.DataType.STRING)
        .addMultiValueDimension(DIM_MV_PASS_THROUGH_BYTES, FieldSpec.DataType.BYTES)
        .addMultiValueDimension(DIM_DICT_MV_BYTES, FieldSpec.DataType.BYTES)
        .addMultiValueDimension(DIM_DICT_MV_INTEGER, FieldSpec.DataType.INT)
        .addMultiValueDimension(DIM_DICT_MV_LONG, FieldSpec.DataType.LONG)
        .addMultiValueDimension(DIM_DICT_MV_STRING, FieldSpec.DataType.STRING)
        .addSingleValueDimension(DIM_SV_FORWARD_INDEX_DISABLED_INTEGER, FieldSpec.DataType.INT)
        .addSingleValueDimension(DIM_SV_FORWARD_INDEX_DISABLED_LONG, FieldSpec.DataType.LONG)
        .addSingleValueDimension(DIM_SV_FORWARD_INDEX_DISABLED_STRING, FieldSpec.DataType.STRING)
        .addSingleValueDimension(DIM_SV_FORWARD_INDEX_DISABLED_BYTES, FieldSpec.DataType.BYTES)
        .addMultiValueDimension(DIM_MV_FORWARD_INDEX_DISABLED_INTEGER, FieldSpec.DataType.INT)
        .addMultiValueDimension(DIM_MV_FORWARD_INDEX_DISABLED_LONG, FieldSpec.DataType.LONG)
        .addMultiValueDimension(DIM_MV_FORWARD_INDEX_DISABLED_STRING, FieldSpec.DataType.STRING)
        .addMultiValueDimension(DIM_MV_FORWARD_INDEX_DISABLED_BYTES, FieldSpec.DataType.BYTES)
        .addMultiValueDimension(DIM_MV_FORWARD_INDEX_DISABLED_DUPLICATES_INTEGER, FieldSpec.DataType.INT)
        .addMultiValueDimension(DIM_MV_FORWARD_INDEX_DISABLED_DUPLICATES_LONG, FieldSpec.DataType.LONG)
        .addMultiValueDimension(DIM_MV_FORWARD_INDEX_DISABLED_DUPLICATES_STRING, FieldSpec.DataType.STRING)
        .addMultiValueDimension(DIM_MV_FORWARD_INDEX_DISABLED_DUPLICATES_BYTES, FieldSpec.DataType.BYTES)
        .addSingleValueDimension(DIM_RAW_SV_FORWARD_INDEX_DISABLED_INTEGER, FieldSpec.DataType.INT)
        .addMultiValueDimension(DIM_RAW_MV_FORWARD_INDEX_DISABLED_INTEGER, FieldSpec.DataType.INT)
        .addSingleValueDimension(DIM_SV_FORWARD_INDEX_DISABLED_INTEGER_WITHOUT_INV_IDX, FieldSpec.DataType.INT)
        .addSingleValueDimension(DIM_SV_FORWARD_INDEX_DISABLED_INTEGER_WITH_RANGE_INDEX, FieldSpec.DataType.INT)
        .build();

    SegmentGeneratorConfig config = new SegmentGeneratorConfig(_tableConfig, _schema);
    config.setOutDir(INDEX_DIR.getPath());
    config.setTableName(TABLE_NAME);
    config.setSegmentName(SEGMENT_NAME);
<<<<<<< HEAD
    config.setIndexOn(StandardIndexes.inverted(), EmptyIndexConf.INSTANCE,
        _forwardIndexDisabledColumns);
=======
    config.setInvertedIndexCreationColumns(_invertedIndexColumns);
    config.setForwardIndexDisabledColumns(_forwardIndexDisabledColumns);
    config.setRangeIndexCreationColumns(
        Collections.singletonList(DIM_SV_FORWARD_INDEX_DISABLED_INTEGER_WITH_RANGE_INDEX));
>>>>>>> 855ec6fc
    SegmentIndexCreationDriverImpl driver = new SegmentIndexCreationDriverImpl();
    try (RecordReader recordReader = new GenericRowRecordReader(rows)) {
      driver.init(config, recordReader);
      driver.build();
    }

    _segmentDirectory = new File(INDEX_DIR, driver.getSegmentName());
  }

  private List<GenericRow> createTestData() {
    List<GenericRow> rows = new ArrayList<>();

    // Generate random data
    int rowLength = 1000;
    Random random = new Random();
    String[] tempStringRows = new String[rowLength];
    Integer[] tempIntRows = new Integer[rowLength];
    Long[] tempLongRows = new Long[rowLength];
    byte[][] tempBytesRows = new byte[rowLength][];
    BigDecimal[] tempBigDecimalRows = new BigDecimal[rowLength];

    int maxNumberOfMVEntries = random.nextInt(500) + 1;
    String[][] tempMVStringRows = new String[rowLength][maxNumberOfMVEntries];
    Integer[][] tempMVIntRows = new Integer[rowLength][maxNumberOfMVEntries];
    Long[][] tempMVLongRows = new Long[rowLength][maxNumberOfMVEntries];
    byte[][][] tempMVByteRows = new byte[rowLength][maxNumberOfMVEntries][];

    // For MV columns today adding duplicate entries within the same row will result in the total number of MV entries
    // reducing for that row since we cannot support rebuilding the forward index without losing duplicates within a
    // row today.
    String[][] tempMVStringRowsForwardIndexDisabled = new String[rowLength][maxNumberOfMVEntries];
    Integer[][] tempMVIntRowsForwardIndexDisabled = new Integer[rowLength][maxNumberOfMVEntries];
    Long[][] tempMVLongRowsForwardIndexDisabled = new Long[rowLength][maxNumberOfMVEntries];
    byte[][][] tempMVByteRowsForwardIndexDisabled = new byte[rowLength][maxNumberOfMVEntries][];

    for (int i = 0; i < rowLength; i++) {
      // Adding a fixed value to check for filter queries
      if (i % 10 == 0) {
        String str = "testRow";
        tempStringRows[i] = str;
        tempIntRows[i] = 1001;
        tempLongRows[i] = 1001L;
        tempBytesRows[i] = str.getBytes();
        tempBigDecimalRows[i] = BigDecimal.valueOf(1001);

        // Avoid creating empty arrays.
        int numMVElements = random.nextInt(maxNumberOfMVEntries) + 1;
        for (int j = 0; j < numMVElements; j++) {
          tempMVIntRows[i][j] = 1001;
          tempMVLongRows[i][j] = 1001L;
          tempMVStringRows[i][j] = str;
          tempMVByteRows[i][j] = str.getBytes();
        }
      } else {
        String str = "n" + i;
        tempStringRows[i] = str;
        tempIntRows[i] = i;
        tempLongRows[i] = (long) i;
        tempBytesRows[i] = str.getBytes();
        tempBigDecimalRows[i] = BigDecimal.valueOf(i);

        // Avoid creating empty arrays.
        int numMVElements = random.nextInt(maxNumberOfMVEntries) + 1;
        for (int j = 0; j < numMVElements; j++) {
          tempMVIntRows[i][j] = j;
          tempMVLongRows[i][j] = (long) j;
          tempMVStringRows[i][j] = str;
          tempMVByteRows[i][j] = str.getBytes();
        }
      }

      // Populate data for the MV columns with forward index disabled to have unique entries per row.
      // Avoid creating empty arrays.
      int numMVElements = random.nextInt(maxNumberOfMVEntries) + 1;
      for (int j = 0; j < numMVElements; j++) {
        String str = "n" + i + j;
        tempMVIntRowsForwardIndexDisabled[i][j] = j;
        tempMVLongRowsForwardIndexDisabled[i][j] = (long) j;
        tempMVStringRowsForwardIndexDisabled[i][j] = str;
        tempMVByteRowsForwardIndexDisabled[i][j] = str.getBytes();
      }
    }

    for (int i = 0; i < rowLength; i++) {
      GenericRow row = new GenericRow();

      // Raw String columns
      row.putValue(DIM_SNAPPY_STRING, tempStringRows[i]);
      row.putValue(DIM_ZSTANDARD_STRING, tempStringRows[i]);
      row.putValue(DIM_PASS_THROUGH_STRING, tempStringRows[i]);
      row.putValue(DIM_LZ4_STRING, tempStringRows[i]);

      // Raw integer columns
      row.putValue(DIM_SNAPPY_INTEGER, tempIntRows[i]);
      row.putValue(DIM_ZSTANDARD_INTEGER, tempIntRows[i]);
      row.putValue(DIM_PASS_THROUGH_INTEGER, tempIntRows[i]);
      row.putValue(DIM_LZ4_INTEGER, tempIntRows[i]);
      row.putValue(METRIC_LZ4_INTEGER, tempIntRows[i]);
      row.putValue(METRIC_PASS_THROUGH_INTEGER, tempIntRows[i]);
      row.putValue(METRIC_ZSTANDARD_INTEGER, tempIntRows[i]);
      row.putValue(METRIC_SNAPPY_INTEGER, tempIntRows[i]);

      // Raw long columns
      row.putValue(DIM_SNAPPY_LONG, tempLongRows[i]);
      row.putValue(DIM_ZSTANDARD_LONG, tempLongRows[i]);
      row.putValue(DIM_PASS_THROUGH_LONG, tempLongRows[i]);
      row.putValue(DIM_LZ4_LONG, tempLongRows[i]);

      // Raw Byte columns
      row.putValue(DIM_SNAPPY_BYTES, tempBytesRows[i]);
      row.putValue(DIM_ZSTANDARD_BYTES, tempBytesRows[i]);
      row.putValue(DIM_PASS_THROUGH_BYTES, tempBytesRows[i]);
      row.putValue(DIM_LZ4_BYTES, tempBytesRows[i]);

      // Raw BigDecimal column
      row.putValue(METRIC_SNAPPY_BIG_DECIMAL, tempBigDecimalRows[i]);
      row.putValue(METRIC_ZSTANDARD_BIG_DECIMAL, tempBigDecimalRows[i]);
      row.putValue(METRIC_PASS_THROUGH_BIG_DECIMAL, tempBigDecimalRows[i]);
      row.putValue(METRIC_LZ4_BIG_DECIMAL, tempBigDecimalRows[i]);

      // Dictionary SV columns
      row.putValue(DIM_DICT_INTEGER, tempIntRows[i]);
      row.putValue(DIM_DICT_LONG, tempLongRows[i]);
      row.putValue(DIM_DICT_STRING, tempStringRows[i]);
      row.putValue(DIM_DICT_BYES, tempBytesRows[i]);

      // Dictionary MV columns
      row.putValue(DIM_DICT_MV_BYTES, tempMVByteRows[i]);
      row.putValue(DIM_DICT_MV_INTEGER, tempMVIntRows[i]);
      row.putValue(DIM_DICT_MV_STRING, tempMVStringRows[i]);
      row.putValue(DIM_DICT_MV_LONG, tempMVLongRows[i]);

      // MV Raw columns
      row.putValue(DIM_MV_PASS_THROUGH_INTEGER, tempMVIntRows[i]);
      row.putValue(DIM_MV_PASS_THROUGH_LONG, tempMVLongRows[i]);
      row.putValue(DIM_MV_PASS_THROUGH_STRING, tempMVStringRows[i]);
      row.putValue(DIM_MV_PASS_THROUGH_BYTES, tempMVByteRows[i]);

      // Forward index disabled columns
      row.putValue(DIM_SV_FORWARD_INDEX_DISABLED_INTEGER, tempIntRows[i]);
      row.putValue(DIM_SV_FORWARD_INDEX_DISABLED_LONG, tempLongRows[i]);
      row.putValue(DIM_SV_FORWARD_INDEX_DISABLED_STRING, tempStringRows[i]);
      row.putValue(DIM_SV_FORWARD_INDEX_DISABLED_BYTES, tempBytesRows[i]);
      row.putValue(DIM_RAW_SV_FORWARD_INDEX_DISABLED_INTEGER, tempIntRows[i]);
      row.putValue(DIM_SV_FORWARD_INDEX_DISABLED_INTEGER_WITHOUT_INV_IDX, tempIntRows[i]);
      row.putValue(DIM_SV_FORWARD_INDEX_DISABLED_INTEGER_WITH_RANGE_INDEX, tempIntRows[i]);

      // Forward index disabled MV columns
      row.putValue(DIM_MV_FORWARD_INDEX_DISABLED_INTEGER, tempMVIntRowsForwardIndexDisabled[i]);
      row.putValue(DIM_MV_FORWARD_INDEX_DISABLED_LONG, tempMVLongRowsForwardIndexDisabled[i]);
      row.putValue(DIM_MV_FORWARD_INDEX_DISABLED_STRING, tempMVStringRowsForwardIndexDisabled[i]);
      row.putValue(DIM_MV_FORWARD_INDEX_DISABLED_BYTES, tempMVByteRowsForwardIndexDisabled[i]);
      row.putValue(DIM_RAW_MV_FORWARD_INDEX_DISABLED_INTEGER, tempMVIntRowsForwardIndexDisabled[i]);

      // Forward index disabled MV columns with duplicates
      row.putValue(DIM_MV_FORWARD_INDEX_DISABLED_DUPLICATES_INTEGER, tempMVIntRows[i]);
      row.putValue(DIM_MV_FORWARD_INDEX_DISABLED_DUPLICATES_LONG, tempMVLongRows[i]);
      row.putValue(DIM_MV_FORWARD_INDEX_DISABLED_DUPLICATES_STRING, tempMVStringRows[i]);
      row.putValue(DIM_MV_FORWARD_INDEX_DISABLED_DUPLICATES_BYTES, tempMVByteRows[i]);

      rows.add(row);
    }
    return rows;
  }

  @Test
  public void testComputeOperationNoOp() throws Exception {
    // Setup
    SegmentMetadataImpl existingSegmentMetadata = new SegmentMetadataImpl(_segmentDirectory);
    SegmentDirectory segmentLocalFSDirectory =
        new SegmentLocalFSDirectory(_segmentDirectory, existingSegmentMetadata, ReadMode.mmap);
    SegmentDirectory.Writer writer = segmentLocalFSDirectory.createWriter();

    // TEST1: Validate with zero changes. ForwardIndexHandler should be a No-Op.
    IndexLoadingConfig indexLoadingConfig = new IndexLoadingConfig(null, _tableConfig);
    ForwardIndexHandler fwdIndexHandler = new ForwardIndexHandler(segmentLocalFSDirectory, indexLoadingConfig, null);
    Map<String, List<ForwardIndexHandler.Operation>> operationMap = fwdIndexHandler.computeOperations(writer);
    assertEquals(operationMap, Collections.EMPTY_MAP);

    // Tear down
    segmentLocalFSDirectory.close();
  }

  @Test
  public void testComputeOperationEnableDictionary() throws Exception {
    // Setup
    SegmentMetadataImpl existingSegmentMetadata = new SegmentMetadataImpl(_segmentDirectory);
    SegmentDirectory segmentLocalFSDirectory =
        new SegmentLocalFSDirectory(_segmentDirectory, existingSegmentMetadata, ReadMode.mmap);
    SegmentDirectory.Writer writer = segmentLocalFSDirectory.createWriter();

    // TEST1: Enable dictionary for a RAW_ZSTANDARD_INDEX_COLUMN.
    IndexLoadingConfig indexLoadingConfig = new IndexLoadingConfig(null, _tableConfig);
    indexLoadingConfig.removeNoDictionaryColumns(DIM_ZSTANDARD_STRING);
    ForwardIndexHandler fwdIndexHandler = new ForwardIndexHandler(segmentLocalFSDirectory, indexLoadingConfig, _schema);
    Map<String, List<ForwardIndexHandler.Operation>> operationMap = fwdIndexHandler.computeOperations(writer);
    assertEquals(operationMap.get(DIM_ZSTANDARD_STRING),
        Collections.singletonList(ForwardIndexHandler.Operation.ENABLE_DICTIONARY));

    // TEST2: Enable dictionary for an MV column.
    indexLoadingConfig = new IndexLoadingConfig(null, _tableConfig);
    indexLoadingConfig.removeNoDictionaryColumns(DIM_MV_PASS_THROUGH_STRING);
    fwdIndexHandler = new ForwardIndexHandler(segmentLocalFSDirectory, indexLoadingConfig, _schema);
    operationMap = fwdIndexHandler.computeOperations(writer);
    assertEquals(operationMap.get(DIM_MV_PASS_THROUGH_STRING),
        Collections.singletonList(ForwardIndexHandler.Operation.ENABLE_DICTIONARY));

    // TEST3: Enable dictionary for a dict column. Should be a No-op.
    indexLoadingConfig = new IndexLoadingConfig(null, _tableConfig);
    fwdIndexHandler = new ForwardIndexHandler(segmentLocalFSDirectory, indexLoadingConfig, _schema);
    operationMap = fwdIndexHandler.computeOperations(writer);
    assertEquals(operationMap, Collections.EMPTY_MAP);

    // TEST4: Add an additional text index. ForwardIndexHandler should be a No-Op.
    indexLoadingConfig = new IndexLoadingConfig(null, _tableConfig);
    indexLoadingConfig.addTextIndexColumns(DIM_DICT_INTEGER);
    indexLoadingConfig.addTextIndexColumns(DIM_LZ4_INTEGER);
    fwdIndexHandler = new ForwardIndexHandler(segmentLocalFSDirectory, indexLoadingConfig, _schema);
    operationMap = fwdIndexHandler.computeOperations(writer);
    assertEquals(operationMap, Collections.EMPTY_MAP);

    // TEST5: Add text index and enable dictionary.
    indexLoadingConfig = new IndexLoadingConfig(null, _tableConfig);
    indexLoadingConfig.addRangeIndexColumns(METRIC_LZ4_INTEGER);
    indexLoadingConfig.removeNoDictionaryColumns(METRIC_LZ4_INTEGER);
    fwdIndexHandler = new ForwardIndexHandler(segmentLocalFSDirectory, indexLoadingConfig, _schema);
    operationMap = fwdIndexHandler.computeOperations(writer);
    assertEquals(operationMap.get(METRIC_LZ4_INTEGER),
        Collections.singletonList(ForwardIndexHandler.Operation.ENABLE_DICTIONARY));

    // Tear down
    segmentLocalFSDirectory.close();
  }

  @Test
  public void testComputeOperationDisableDictionary() throws Exception {
    // Setup
    SegmentMetadataImpl existingSegmentMetadata = new SegmentMetadataImpl(_segmentDirectory);
    SegmentDirectory segmentLocalFSDirectory =
        new SegmentLocalFSDirectory(_segmentDirectory, existingSegmentMetadata, ReadMode.mmap);
    SegmentDirectory.Writer writer = segmentLocalFSDirectory.createWriter();

    // TEST1: Disable dictionary for a raw column. Should be a no-op.
    IndexLoadingConfig indexLoadingConfig = new IndexLoadingConfig(null, _tableConfig);
    indexLoadingConfig.addNoDictionaryColumns(DIM_SNAPPY_INTEGER);
    ForwardIndexHandler fwdIndexHandler = new ForwardIndexHandler(segmentLocalFSDirectory, indexLoadingConfig, _schema);
    Map<String, List<ForwardIndexHandler.Operation>> operationMap = fwdIndexHandler.computeOperations(writer);
    assertEquals(operationMap, Collections.EMPTY_MAP);

    // TEST2: Disable dictionary for a dictionary SV column.
    indexLoadingConfig = new IndexLoadingConfig(null, _tableConfig);
    indexLoadingConfig.addNoDictionaryColumns(DIM_DICT_INTEGER);
    fwdIndexHandler = new ForwardIndexHandler(segmentLocalFSDirectory, indexLoadingConfig, _schema);
    operationMap = fwdIndexHandler.computeOperations(writer);
    assertEquals(operationMap.get(DIM_DICT_INTEGER),
        Collections.singletonList(ForwardIndexHandler.Operation.DISABLE_DICTIONARY));

    // TEST3: Disable dictionary for a dictionary MV column.
    indexLoadingConfig = new IndexLoadingConfig(null, _tableConfig);
    indexLoadingConfig.addNoDictionaryColumns(DIM_DICT_MV_BYTES);
    fwdIndexHandler = new ForwardIndexHandler(segmentLocalFSDirectory, indexLoadingConfig, _schema);
    operationMap = fwdIndexHandler.computeOperations(writer);
    assertEquals(operationMap.get(DIM_DICT_MV_BYTES),
        Collections.singletonList(ForwardIndexHandler.Operation.DISABLE_DICTIONARY));

    // TEST4: Disable dictionary and enable inverted index. Should be a no-op.
    indexLoadingConfig = new IndexLoadingConfig(null, _tableConfig);
    indexLoadingConfig.addNoDictionaryColumns(DIM_DICT_STRING);
    indexLoadingConfig.addInvertedIndexColumns(DIM_DICT_STRING);
    fwdIndexHandler = new ForwardIndexHandler(segmentLocalFSDirectory, indexLoadingConfig, _schema);
    operationMap = fwdIndexHandler.computeOperations(writer);
    assertEquals(operationMap, Collections.EMPTY_MAP);

    // Tear down
    segmentLocalFSDirectory.close();
  }

  @Test
  public void testComputeOperationChangeCompression() throws Exception {
    // Setup
    SegmentMetadataImpl existingSegmentMetadata = new SegmentMetadataImpl(_segmentDirectory);
    SegmentDirectory segmentLocalFSDirectory =
        new SegmentLocalFSDirectory(_segmentDirectory, existingSegmentMetadata, ReadMode.mmap);
    SegmentDirectory.Writer writer = segmentLocalFSDirectory.createWriter();

    // TEST1: Change compression
    Random rand = new Random();

    // Create new tableConfig with the modified fieldConfigs.
    List<FieldConfig> fieldConfigs = new ArrayList<>(_tableConfig.getFieldConfigList());
    int randIdx;
    String name;
    do {
      // Only try to change compression type for forward index enabled columns
      randIdx = rand.nextInt(fieldConfigs.size());
      name = fieldConfigs.get(randIdx).getName();
    } while (SV_FORWARD_INDEX_DISABLED_COLUMNS.contains(name) || MV_FORWARD_INDEX_DISABLED_COLUMNS.contains(name)
        || MV_FORWARD_INDEX_DISABLED_DUPLICATES_COLUMNS.contains(name)
        || FORWARD_INDEX_DISABLED_RAW_COLUMNS.contains(name)
        || DIM_SV_FORWARD_INDEX_DISABLED_INTEGER_WITHOUT_INV_IDX.equals(name)
        || DIM_SV_FORWARD_INDEX_DISABLED_INTEGER_WITH_RANGE_INDEX.equals(name));
    FieldConfig config = fieldConfigs.remove(randIdx);
    FieldConfig.CompressionCodec newCompressionType = null;
    for (FieldConfig.CompressionCodec type : _allCompressionTypes) {
      if (config.getCompressionCodec() != type) {
        newCompressionType = type;
        break;
      }
    }
    FieldConfig newConfig =
        new FieldConfig(config.getName(), FieldConfig.EncodingType.RAW, Collections.emptyList(), newCompressionType,
            null);
    fieldConfigs.add(newConfig);
    TableConfig tableConfig =
        new TableConfigBuilder(TableType.OFFLINE).setTableName(TABLE_NAME).setNoDictionaryColumns(_noDictionaryColumns)
            .setFieldConfigList(fieldConfigs).build();
    tableConfig.setFieldConfigList(fieldConfigs);

    IndexLoadingConfig indexLoadingConfig = new IndexLoadingConfig(null, tableConfig);
    ForwardIndexHandler fwdIndexHandler = new ForwardIndexHandler(segmentLocalFSDirectory, indexLoadingConfig, null);
    Map<String, List<ForwardIndexHandler.Operation>> operationMap = fwdIndexHandler.computeOperations(writer);
    assertEquals(operationMap.size(), 1);
    assertEquals(operationMap.get(config.getName()),
        Collections.singletonList(ForwardIndexHandler.Operation.CHANGE_RAW_INDEX_COMPRESSION_TYPE));

    // TEST2: Change compression and add index. Change compressionType for more than 1 column.
    fieldConfigs = new ArrayList<>(_tableConfig.getFieldConfigList());
    FieldConfig config1 = fieldConfigs.remove(0);
    FieldConfig config2 = fieldConfigs.remove(1);

    FieldConfig newConfig1 = new FieldConfig(config1.getName(), FieldConfig.EncodingType.RAW, Collections.emptyList(),
        FieldConfig.CompressionCodec.ZSTANDARD, null);
    fieldConfigs.add(newConfig1);
    FieldConfig newConfig2 = new FieldConfig(config2.getName(), FieldConfig.EncodingType.RAW, Collections.emptyList(),
        FieldConfig.CompressionCodec.ZSTANDARD, null);
    fieldConfigs.add(newConfig2);

    tableConfig =
        new TableConfigBuilder(TableType.OFFLINE).setTableName(TABLE_NAME).setNoDictionaryColumns(_noDictionaryColumns)
            .setFieldConfigList(fieldConfigs).build();
    tableConfig.setFieldConfigList(fieldConfigs);

    indexLoadingConfig = new IndexLoadingConfig(null, tableConfig);
    indexLoadingConfig.addTextIndexColumns(config1.getName());
    indexLoadingConfig.addInvertedIndexColumns(config1.getName());
    fwdIndexHandler = new ForwardIndexHandler(segmentLocalFSDirectory, indexLoadingConfig, null);
    operationMap = fwdIndexHandler.computeOperations(writer);
    assertEquals(operationMap.size(), 2);
    assertEquals(operationMap.get(config1.getName()),
        Collections.singletonList(ForwardIndexHandler.Operation.CHANGE_RAW_INDEX_COMPRESSION_TYPE));
    assertEquals(operationMap.get(config2.getName()),
        Collections.singletonList(ForwardIndexHandler.Operation.CHANGE_RAW_INDEX_COMPRESSION_TYPE));

    // Tear down
    segmentLocalFSDirectory.close();
  }

  @Test
  public void testComputeOperationDisableForwardIndex()
      throws Exception {
    // Setup
    SegmentMetadataImpl existingSegmentMetadata = new SegmentMetadataImpl(_segmentDirectory);
    SegmentDirectory segmentLocalFSDirectory =
        new SegmentLocalFSDirectory(_segmentDirectory, existingSegmentMetadata, ReadMode.mmap);
    SegmentDirectory.Writer writer = segmentLocalFSDirectory.createWriter();

    // TEST1: Disable forward index for a column which already has forward index disabled
    IndexLoadingConfig indexLoadingConfig = new IndexLoadingConfig(null, _tableConfig);
    indexLoadingConfig.addForwardIndexDisabledColumns(DIM_SV_FORWARD_INDEX_DISABLED_INTEGER);
    ForwardIndexHandler fwdIndexHandler = new ForwardIndexHandler(segmentLocalFSDirectory, indexLoadingConfig, null);
    Map<String, List<ForwardIndexHandler.Operation>> operationMap = fwdIndexHandler.computeOperations(writer);
    assertEquals(operationMap, Collections.EMPTY_MAP);

    // TEST2: Disable forward index for a dictionary column with forward index enabled
    indexLoadingConfig = new IndexLoadingConfig(null, _tableConfig);
    indexLoadingConfig.addForwardIndexDisabledColumns(DIM_DICT_INTEGER);
    indexLoadingConfig.addInvertedIndexColumns(DIM_DICT_INTEGER);
    fwdIndexHandler = new ForwardIndexHandler(segmentLocalFSDirectory, indexLoadingConfig, _schema);
    operationMap = fwdIndexHandler.computeOperations(writer);
    assertEquals(operationMap.size(), 1);
    assertEquals(operationMap.get(DIM_DICT_INTEGER),
        Collections.singletonList(ForwardIndexHandler.Operation.DISABLE_FORWARD_INDEX));

    // TEST3: Disable forward index for a raw column with forward index enabled and enable inverted index and
    // dictionary
    indexLoadingConfig = new IndexLoadingConfig(null, _tableConfig);
    indexLoadingConfig.addForwardIndexDisabledColumns(DIM_LZ4_INTEGER);
    indexLoadingConfig.removeNoDictionaryColumns(DIM_LZ4_INTEGER);
    indexLoadingConfig.addInvertedIndexColumns(DIM_LZ4_INTEGER);
    fwdIndexHandler = new ForwardIndexHandler(segmentLocalFSDirectory, indexLoadingConfig, _schema);
    operationMap = fwdIndexHandler.computeOperations(writer);
    assertEquals(operationMap.size(), 1);
    Set<ForwardIndexHandler.Operation> operations = new HashSet<>(operationMap.get(DIM_LZ4_INTEGER));
    assertEquals(operations.size(), 2);
    Set<ForwardIndexHandler.Operation> expectedOperations =
        new HashSet<>(Arrays.asList(ForwardIndexHandler.Operation.DISABLE_FORWARD_INDEX,
            ForwardIndexHandler.Operation.ENABLE_DICTIONARY));
    assertEquals(expectedOperations, operations);

    // TEST4: Disable forward index for two dictionary columns with forward index enabled
    indexLoadingConfig = new IndexLoadingConfig(null, _tableConfig);
    indexLoadingConfig.addForwardIndexDisabledColumns(DIM_DICT_LONG);
    indexLoadingConfig.addForwardIndexDisabledColumns(DIM_DICT_STRING);
    indexLoadingConfig.addInvertedIndexColumns(DIM_DICT_LONG);
    indexLoadingConfig.addInvertedIndexColumns(DIM_DICT_STRING);
    fwdIndexHandler = new ForwardIndexHandler(segmentLocalFSDirectory, indexLoadingConfig, _schema);
    operationMap = fwdIndexHandler.computeOperations(writer);
    assertEquals(operationMap.size(), 2);
    assertEquals(operationMap.get(DIM_DICT_LONG),
        Collections.singletonList(ForwardIndexHandler.Operation.DISABLE_FORWARD_INDEX));
    assertEquals(operationMap.get(DIM_DICT_STRING),
        Collections.singletonList(ForwardIndexHandler.Operation.DISABLE_FORWARD_INDEX));

    // TEST5: Disable forward index for two raw columns with forward index enabled and enable dictionary
    indexLoadingConfig = new IndexLoadingConfig(null, _tableConfig);
    indexLoadingConfig.addForwardIndexDisabledColumns(DIM_LZ4_LONG);
    indexLoadingConfig.removeNoDictionaryColumns(DIM_LZ4_LONG);
    indexLoadingConfig.addInvertedIndexColumns(DIM_LZ4_LONG);
    indexLoadingConfig.addForwardIndexDisabledColumns(DIM_SNAPPY_STRING);
    indexLoadingConfig.removeNoDictionaryColumns(DIM_SNAPPY_STRING);
    indexLoadingConfig.addInvertedIndexColumns(DIM_SNAPPY_STRING);
    fwdIndexHandler = new ForwardIndexHandler(segmentLocalFSDirectory, indexLoadingConfig, _schema);
    operationMap = fwdIndexHandler.computeOperations(writer);
    assertEquals(operationMap.size(), 2);
    operations = new HashSet<>(operationMap.get(DIM_LZ4_LONG));
    assertEquals(operations.size(), 2);
    expectedOperations = new HashSet<>(Arrays.asList(ForwardIndexHandler.Operation.DISABLE_FORWARD_INDEX,
            ForwardIndexHandler.Operation.ENABLE_DICTIONARY));
    assertEquals(expectedOperations, operations);
    operations = new HashSet<>(operationMap.get(DIM_SNAPPY_STRING));
    assertEquals(operations.size(), 2);
    assertEquals(expectedOperations, operations);

    // TEST6: Disable forward index for a dictionary and a raw column with forward index enabled
    indexLoadingConfig = new IndexLoadingConfig(null, _tableConfig);
    indexLoadingConfig.addForwardIndexDisabledColumns(DIM_ZSTANDARD_INTEGER);
    indexLoadingConfig.removeNoDictionaryColumns(DIM_ZSTANDARD_INTEGER);
    indexLoadingConfig.addInvertedIndexColumns(DIM_ZSTANDARD_INTEGER);
    indexLoadingConfig.addInvertedIndexColumns(DIM_DICT_STRING);
    indexLoadingConfig.addForwardIndexDisabledColumns(DIM_DICT_STRING);
    fwdIndexHandler = new ForwardIndexHandler(segmentLocalFSDirectory, indexLoadingConfig, _schema);
    operationMap = fwdIndexHandler.computeOperations(writer);
    assertEquals(operationMap.size(), 2);
    operations = new HashSet<>(operationMap.get(DIM_ZSTANDARD_INTEGER));
    assertEquals(operations.size(), 2);
    expectedOperations = new HashSet<>(Arrays.asList(ForwardIndexHandler.Operation.DISABLE_FORWARD_INDEX,
        ForwardIndexHandler.Operation.ENABLE_DICTIONARY));
    assertEquals(expectedOperations, operations);
    assertEquals(operationMap.get(DIM_DICT_STRING),
        Collections.singletonList(ForwardIndexHandler.Operation.DISABLE_FORWARD_INDEX));

    // TEST7: Disable forward index for a raw column without enabling dictionary or inverted index
    indexLoadingConfig = new IndexLoadingConfig(null, _tableConfig);
    indexLoadingConfig.getForwardIndexDisabledColumns().add(DIM_LZ4_INTEGER);
    fwdIndexHandler = new ForwardIndexHandler(segmentLocalFSDirectory, indexLoadingConfig, _schema);
    operationMap = fwdIndexHandler.computeOperations(writer);
    assertEquals(operationMap.size(), 1);
    assertEquals(operationMap.get(DIM_LZ4_INTEGER),
        Collections.singletonList(ForwardIndexHandler.Operation.DISABLE_FORWARD_INDEX));

    // TEST8: Disable forward index for a dictionary column and also disable dictionary and inverted index
    indexLoadingConfig = new IndexLoadingConfig(null, _tableConfig);
    indexLoadingConfig.getForwardIndexDisabledColumns().add(DIM_DICT_INTEGER);
    indexLoadingConfig.getNoDictionaryColumns().add(DIM_DICT_INTEGER);
    fwdIndexHandler = new ForwardIndexHandler(segmentLocalFSDirectory, indexLoadingConfig, _schema);
    operationMap = fwdIndexHandler.computeOperations(writer);
    assertEquals(operationMap.size(), 1);
    operations = new HashSet<>(operationMap.get(DIM_DICT_INTEGER));
    assertEquals(operations.size(), 2);
    expectedOperations = new HashSet<>(Arrays.asList(ForwardIndexHandler.Operation.DISABLE_FORWARD_INDEX,
        ForwardIndexHandler.Operation.DISABLE_DICTIONARY));
    assertEquals(expectedOperations, operations);

    // TEST9: Disable dictionary on a column that already has forward index disabled
    indexLoadingConfig = new IndexLoadingConfig(null, _tableConfig);
    indexLoadingConfig.getForwardIndexDisabledColumns().add(DIM_SV_FORWARD_INDEX_DISABLED_INTEGER);
    indexLoadingConfig.getNoDictionaryColumns().add(DIM_SV_FORWARD_INDEX_DISABLED_INTEGER);
    indexLoadingConfig.getInvertedIndexColumns().remove(DIM_SV_FORWARD_INDEX_DISABLED_INTEGER);
    fwdIndexHandler = new ForwardIndexHandler(segmentLocalFSDirectory, indexLoadingConfig, null);
    operationMap = fwdIndexHandler.computeOperations(writer);
    assertEquals(operationMap.size(), 1);
    assertEquals(operationMap.get(DIM_SV_FORWARD_INDEX_DISABLED_INTEGER),
        Collections.singletonList(ForwardIndexHandler.Operation.DISABLE_DICTIONARY));

    // TEST10: Disable inverted index on a column that already has forward index disabled
    indexLoadingConfig = new IndexLoadingConfig(null, _tableConfig);
    indexLoadingConfig.getForwardIndexDisabledColumns().add(DIM_SV_FORWARD_INDEX_DISABLED_INTEGER);
    indexLoadingConfig.getInvertedIndexColumns().remove(DIM_SV_FORWARD_INDEX_DISABLED_INTEGER);
    fwdIndexHandler = new ForwardIndexHandler(segmentLocalFSDirectory, indexLoadingConfig, null);
    operationMap = fwdIndexHandler.computeOperations(writer);
    assertEquals(operationMap, Collections.EMPTY_MAP);

    // TEST11: Disable dictionary on a column that already has forward index disabled and inverted index disabled
    indexLoadingConfig = new IndexLoadingConfig(null, _tableConfig);
    indexLoadingConfig.getNoDictionaryColumns().add(DIM_SV_FORWARD_INDEX_DISABLED_INTEGER_WITHOUT_INV_IDX);
    fwdIndexHandler = new ForwardIndexHandler(segmentLocalFSDirectory, indexLoadingConfig, null);
    operationMap = fwdIndexHandler.computeOperations(writer);
    assertEquals(operationMap.size(), 1);
    assertEquals(operationMap.get(DIM_SV_FORWARD_INDEX_DISABLED_INTEGER_WITHOUT_INV_IDX),
        Collections.singletonList(ForwardIndexHandler.Operation.DISABLE_DICTIONARY));

    // TEST12: Enable dictionary on a column that already has forward index disabled and dictionary disabled
    indexLoadingConfig = new IndexLoadingConfig(null, _tableConfig);
    indexLoadingConfig.getForwardIndexDisabledColumns().add(DIM_RAW_SV_FORWARD_INDEX_DISABLED_INTEGER);
    indexLoadingConfig.getNoDictionaryColumns().remove(DIM_RAW_SV_FORWARD_INDEX_DISABLED_INTEGER);
    fwdIndexHandler = new ForwardIndexHandler(segmentLocalFSDirectory, indexLoadingConfig, null);
    try {
      operationMap = fwdIndexHandler.computeOperations(writer);
      Assert.fail("Enabling dictionary on forward index disabled column is not possible");
    } catch (IllegalStateException e) {
      assertEquals(e.getMessage(), "Cannot regenerate the dictionary for column "
          + "DIM_RAW_SV_FORWARD_INDEX_DISABLED_INTEGER with forward index disabled. Please refresh or back-fill "
          + "the data to add back the forward index");
    }

    // TEST13: Disable dictionary on a column that already has forward index disabled without an inverted index but
    // with a range index
    indexLoadingConfig = new IndexLoadingConfig(null, _tableConfig);
    indexLoadingConfig.getForwardIndexDisabledColumns().add(DIM_SV_FORWARD_INDEX_DISABLED_INTEGER_WITH_RANGE_INDEX);
    indexLoadingConfig.getNoDictionaryColumns().add(DIM_SV_FORWARD_INDEX_DISABLED_INTEGER_WITH_RANGE_INDEX);
    fwdIndexHandler = new ForwardIndexHandler(segmentLocalFSDirectory, indexLoadingConfig, null);
    try {
      operationMap = fwdIndexHandler.computeOperations(writer);
      Assert.fail("Disabling dictionary on forward index disabled column without inverted index but which has a "
          + "range index is not possible");
    } catch (IllegalStateException e) {
      assertEquals(e.getMessage(), "Must disable range (enabled) index to disable the dictionary for a "
          + "forwardIndexDisabled column: DIM_SV_FORWARD_INDEX_DISABLED_INTEGER_WITH_RANGE_INDEX or refresh / "
          + "back-fill the forward index");
    }

    // TEST13: Disable dictionary on a column that already has forward index disabled and inverted index enabled with
    // a range index
    indexLoadingConfig = new IndexLoadingConfig(null, _tableConfig);
    indexLoadingConfig.getNoDictionaryColumns().add(DIM_SV_FORWARD_INDEX_DISABLED_INTEGER);
    indexLoadingConfig.getRangeIndexColumns().add(DIM_SV_FORWARD_INDEX_DISABLED_INTEGER);
    fwdIndexHandler = new ForwardIndexHandler(segmentLocalFSDirectory, indexLoadingConfig, null);
    try {
      operationMap = fwdIndexHandler.computeOperations(writer);
      Assert.fail("Disabling dictionary on forward index disabled column with inverted index and a range index "
          + "is not possible");
    } catch (IllegalStateException e) {
      assertEquals(e.getMessage(), "Must disable range (enabled) index to disable the dictionary for a "
          + "forwardIndexDisabled column: DIM_SV_FORWARD_INDEX_DISABLED_INTEGER or refresh / back-fill the "
          + "forward index");
    }
  }

  @Test
  public void testComputeOperationEnableForwardIndex()
      throws Exception {
    // Setup
    SegmentMetadataImpl existingSegmentMetadata = new SegmentMetadataImpl(_segmentDirectory);
    SegmentDirectory segmentLocalFSDirectory =
        new SegmentLocalFSDirectory(_segmentDirectory, existingSegmentMetadata, ReadMode.mmap);
    SegmentDirectory.Writer writer = segmentLocalFSDirectory.createWriter();

    // TEST1: Try to change compression type for a forward index disabled column and enable forward index for it
    List<FieldConfig> fieldConfigs = new ArrayList<>(_tableConfig.getFieldConfigList());
    int randIdx;
    Random rand = new Random();
    String name;

    do {
      // Only try to change compression type for forward index disabled columns
      randIdx = rand.nextInt(fieldConfigs.size());
      name = fieldConfigs.get(randIdx).getName();
    } while (!SV_FORWARD_INDEX_DISABLED_COLUMNS.contains(name) && !MV_FORWARD_INDEX_DISABLED_COLUMNS.contains(name));
    FieldConfig config = fieldConfigs.remove(randIdx);
    FieldConfig.CompressionCodec newCompressionType = null;
    for (FieldConfig.CompressionCodec type : _allCompressionTypes) {
      if (config.getCompressionCodec() != type) {
        newCompressionType = type;
        break;
      }
    }
    FieldConfig newConfig =
        new FieldConfig(config.getName(), FieldConfig.EncodingType.RAW, Collections.emptyList(), newCompressionType,
            null);
    fieldConfigs.add(newConfig);
    List<String> noDictionaryColumns = new ArrayList<>(_noDictionaryColumns);
    noDictionaryColumns.add(config.getName());
    TableConfig tableConfig =
        new TableConfigBuilder(TableType.OFFLINE).setTableName(TABLE_NAME).setNoDictionaryColumns(noDictionaryColumns)
            .setInvertedIndexColumns(_invertedIndexColumns).setFieldConfigList(fieldConfigs).build();
    tableConfig.setFieldConfigList(fieldConfigs);

    IndexLoadingConfig indexLoadingConfig = new IndexLoadingConfig(null, tableConfig);
    indexLoadingConfig.addNoDictionaryColumns(config.getName());
    indexLoadingConfig.removeInvertedIndexColumns(config.getName());
    ForwardIndexHandler fwdIndexHandler = new ForwardIndexHandler(segmentLocalFSDirectory, indexLoadingConfig, null);
    Map<String, List<ForwardIndexHandler.Operation>> operationMap = fwdIndexHandler.computeOperations(writer);
    assertEquals(operationMap.size(), 1);
    assertEquals(operationMap.get(config.getName()),
        Collections.singletonList(ForwardIndexHandler.Operation.ENABLE_FORWARD_INDEX));

    // TEST2: Enable forward index in dictionary format for a column with forward index disabled
    indexLoadingConfig = new IndexLoadingConfig(null, _tableConfig);
    indexLoadingConfig.removeForwardIndexDisabledColumns(DIM_SV_FORWARD_INDEX_DISABLED_BYTES);
    // TODO (index-spi): This test is a madness that takes fields whose encoding is dictionary and whose
    //  properties explicitly indicate that the forward index must be disabled... and asserts that the index should be
    //  created just because indexLoadingConfig has been mocked
    fwdIndexHandler = new ForwardIndexHandler(segmentLocalFSDirectory, indexLoadingConfig, _schema);
    operationMap = fwdIndexHandler.computeOperations(writer);
    assertEquals(operationMap.size(), 1);
    assertEquals(operationMap.get(DIM_SV_FORWARD_INDEX_DISABLED_BYTES),
        Collections.singletonList(ForwardIndexHandler.Operation.ENABLE_FORWARD_INDEX));

    // TEST3: Enable forward index in raw format for a column with forward index disabled. Remove column from inverted
    // index as well (inverted index needs dictionary)
    indexLoadingConfig = new IndexLoadingConfig(null, _tableConfig);
    indexLoadingConfig.removeForwardIndexDisabledColumns(DIM_MV_FORWARD_INDEX_DISABLED_INTEGER);
    indexLoadingConfig.addNoDictionaryColumns(DIM_MV_FORWARD_INDEX_DISABLED_INTEGER);
    indexLoadingConfig.removeInvertedIndexColumns(DIM_MV_FORWARD_INDEX_DISABLED_INTEGER);
    fwdIndexHandler = new ForwardIndexHandler(segmentLocalFSDirectory, indexLoadingConfig, _schema);
    operationMap = fwdIndexHandler.computeOperations(writer);
    assertEquals(operationMap.size(), 1);
    assertEquals(operationMap.get(DIM_MV_FORWARD_INDEX_DISABLED_INTEGER),
        Collections.singletonList(ForwardIndexHandler.Operation.ENABLE_FORWARD_INDEX));

    // TEST4: Enable forward index in dictionary format for two columns with forward index disabled. Disable inverted
    // index for one of them
    indexLoadingConfig = new IndexLoadingConfig(null, _tableConfig);
    indexLoadingConfig.removeForwardIndexDisabledColumns(DIM_SV_FORWARD_INDEX_DISABLED_LONG);
    indexLoadingConfig.removeForwardIndexDisabledColumns(DIM_MV_FORWARD_INDEX_DISABLED_STRING);
    indexLoadingConfig.removeInvertedIndexColumns(DIM_SV_FORWARD_INDEX_DISABLED_LONG);
    fwdIndexHandler = new ForwardIndexHandler(segmentLocalFSDirectory, indexLoadingConfig, _schema);
    operationMap = fwdIndexHandler.computeOperations(writer);
    assertEquals(operationMap.size(), 2);
    assertEquals(operationMap.get(DIM_SV_FORWARD_INDEX_DISABLED_LONG),
        Collections.singletonList(ForwardIndexHandler.Operation.ENABLE_FORWARD_INDEX));
    assertEquals(operationMap.get(DIM_MV_FORWARD_INDEX_DISABLED_STRING),
        Collections.singletonList(ForwardIndexHandler.Operation.ENABLE_FORWARD_INDEX));

    // TEST5: Enable forward index in raw format for two columns with forward index disabled. Remove column from
    // inverted index as well (inverted index needs dictionary)
    indexLoadingConfig = new IndexLoadingConfig(null, _tableConfig);
    indexLoadingConfig.removeForwardIndexDisabledColumns(DIM_SV_FORWARD_INDEX_DISABLED_STRING);
    indexLoadingConfig.addNoDictionaryColumns(DIM_SV_FORWARD_INDEX_DISABLED_STRING);
    indexLoadingConfig.removeInvertedIndexColumns(DIM_SV_FORWARD_INDEX_DISABLED_STRING);
    indexLoadingConfig.removeForwardIndexDisabledColumns(DIM_MV_FORWARD_INDEX_DISABLED_LONG);
    indexLoadingConfig.addNoDictionaryColumns(DIM_MV_FORWARD_INDEX_DISABLED_LONG);
    indexLoadingConfig.removeInvertedIndexColumns(DIM_MV_FORWARD_INDEX_DISABLED_LONG);
    fwdIndexHandler = new ForwardIndexHandler(segmentLocalFSDirectory, indexLoadingConfig, _schema);
    operationMap = fwdIndexHandler.computeOperations(writer);
    assertEquals(operationMap.size(), 2);
    assertEquals(operationMap.get(DIM_SV_FORWARD_INDEX_DISABLED_STRING),
        Collections.singletonList(ForwardIndexHandler.Operation.ENABLE_FORWARD_INDEX));
    assertEquals(operationMap.get(DIM_MV_FORWARD_INDEX_DISABLED_LONG),
        Collections.singletonList(ForwardIndexHandler.Operation.ENABLE_FORWARD_INDEX));

    // TEST6: Enable forward index in dictionary format and one in raw format for columns with forward index disabled
    indexLoadingConfig = new IndexLoadingConfig(null, _tableConfig);
    indexLoadingConfig.removeForwardIndexDisabledColumns(DIM_MV_FORWARD_INDEX_DISABLED_LONG);
    indexLoadingConfig.addNoDictionaryColumns(DIM_MV_FORWARD_INDEX_DISABLED_LONG);
    indexLoadingConfig.removeInvertedIndexColumns(DIM_MV_FORWARD_INDEX_DISABLED_LONG);
    indexLoadingConfig.removeForwardIndexDisabledColumns(DIM_SV_FORWARD_INDEX_DISABLED_BYTES);
    fwdIndexHandler = new ForwardIndexHandler(segmentLocalFSDirectory, indexLoadingConfig, _schema);
    operationMap = fwdIndexHandler.computeOperations(writer);
    assertEquals(operationMap.size(), 2);
    assertEquals(operationMap.get(DIM_MV_FORWARD_INDEX_DISABLED_LONG),
        Collections.singletonList(ForwardIndexHandler.Operation.ENABLE_FORWARD_INDEX));
    assertEquals(operationMap.get(DIM_SV_FORWARD_INDEX_DISABLED_BYTES),
        Collections.singletonList(ForwardIndexHandler.Operation.ENABLE_FORWARD_INDEX));

    // TEST7: Enable forward index for a raw column with forward index disabled and keep it as raw
    indexLoadingConfig = new IndexLoadingConfig(null, _tableConfig);
    indexLoadingConfig.getForwardIndexDisabledColumns().remove(DIM_RAW_MV_FORWARD_INDEX_DISABLED_INTEGER);
    fwdIndexHandler = new ForwardIndexHandler(segmentLocalFSDirectory, indexLoadingConfig, _schema);
    operationMap = fwdIndexHandler.computeOperations(writer);
    assertEquals(operationMap, Collections.EMPTY_MAP);

    // TEST8: Enable forward index for a dictionary based column with forward index and inverted index disabled
    indexLoadingConfig = new IndexLoadingConfig(null, _tableConfig);
    indexLoadingConfig.getForwardIndexDisabledColumns().remove(DIM_SV_FORWARD_INDEX_DISABLED_INTEGER_WITHOUT_INV_IDX);
    fwdIndexHandler = new ForwardIndexHandler(segmentLocalFSDirectory, indexLoadingConfig, _schema);
    operationMap = fwdIndexHandler.computeOperations(writer);
    assertEquals(operationMap, Collections.EMPTY_MAP);

    // Tear down
    segmentLocalFSDirectory.close();
  }

  @Test
  public void testChangeCompressionForSingleColumn()
      throws Exception {
    for (int i = 0; i < _noDictionaryColumns.size(); i++) {
      if (FORWARD_INDEX_DISABLED_RAW_COLUMNS.contains(_noDictionaryColumns.get(i))) {
        // Don't run this test for forward index disabled columns
        continue;
      }
      // For every noDictionaryColumn, change the compressionType to all available types, one by one.
      for (FieldConfig.CompressionCodec compressionType : _allCompressionTypes) {
        // Setup
        SegmentMetadataImpl existingSegmentMetadata = new SegmentMetadataImpl(_segmentDirectory);
        SegmentDirectory segmentLocalFSDirectory =
            new SegmentLocalFSDirectory(_segmentDirectory, existingSegmentMetadata, ReadMode.mmap);
        SegmentDirectory.Writer writer = segmentLocalFSDirectory.createWriter();

        List<FieldConfig> fieldConfigs = new ArrayList<>(_tableConfig.getFieldConfigList());
        int index = -1;
        for (int j = 0; j < fieldConfigs.size(); j++) {
          if (fieldConfigs.get(j).getName().equals(_noDictionaryColumns.get(i))) {
            index = j;
            break;
          }
        }
        FieldConfig config = fieldConfigs.remove(index);
        String columnName = config.getName();
        FieldConfig.CompressionCodec newCompressionType = compressionType;

        FieldConfig newConfig =
            new FieldConfig(columnName, FieldConfig.EncodingType.RAW, Collections.emptyList(), newCompressionType,
                null);
        fieldConfigs.add(newConfig);

        TableConfig tableConfig = new TableConfigBuilder(TableType.OFFLINE).setTableName(TABLE_NAME)
            .setNoDictionaryColumns(_noDictionaryColumns).setFieldConfigList(fieldConfigs).build();
        tableConfig.setFieldConfigList(fieldConfigs);

        IndexLoadingConfig indexLoadingConfig = new IndexLoadingConfig(null, tableConfig);
        ForwardIndexHandler fwdIndexHandler =
            new ForwardIndexHandler(segmentLocalFSDirectory, indexLoadingConfig, null);
        boolean val = fwdIndexHandler.needUpdateIndices(writer);
        fwdIndexHandler.updateIndices(writer);
        fwdIndexHandler.postUpdateIndicesCleanup(writer);

        // Tear down before validation. Because columns.psf and index map cleanup happens at segmentDirectory.close()
        segmentLocalFSDirectory.close();

        // Validation
        testIndexExists(columnName, StandardIndexes.forward());
        validateIndexMap(columnName, false, false);
        validateForwardIndex(columnName, newCompressionType);

        // Validate metadata properties. Nothing should change when a forwardIndex is rewritten for compressionType
        // change.
        ColumnMetadata metadata = existingSegmentMetadata.getColumnMetadataFor(columnName);
        validateMetadataProperties(columnName, metadata.hasDictionary(), metadata.getColumnMaxLength(),
            metadata.getCardinality(), metadata.getTotalDocs(), metadata.getDataType(), metadata.getFieldType(),
            metadata.isSorted(), metadata.isSingleValue(), metadata.getMaxNumberOfMultiValues(),
            metadata.getTotalNumberOfEntries(), metadata.isAutoGenerated(), metadata.getMinValue(),
            metadata.getMaxValue(), false);
      }
    }
  }

  @Test
  public void testChangeCompressionForMultipleColumns()
      throws Exception {
    // Setup
    SegmentMetadataImpl existingSegmentMetadata = new SegmentMetadataImpl(_segmentDirectory);
    SegmentDirectory segmentLocalFSDirectory =
        new SegmentLocalFSDirectory(_segmentDirectory, existingSegmentMetadata, ReadMode.mmap);
    SegmentDirectory.Writer writer = segmentLocalFSDirectory.createWriter();

    List<FieldConfig> fieldConfigs = new ArrayList<>(_tableConfig.getFieldConfigList());
    Random rand = new Random();
    int randomIdx = rand.nextInt(_allCompressionTypes.size());
    FieldConfig.CompressionCodec newCompressionType = _allCompressionTypes.get(randomIdx);

    // Column 1
    String name;
    do {
      // Only try to change compression type for forward index enabled columns
      randomIdx = rand.nextInt(fieldConfigs.size());
      name = fieldConfigs.get(randomIdx).getName();
    } while (SV_FORWARD_INDEX_DISABLED_COLUMNS.contains(name) || MV_FORWARD_INDEX_DISABLED_COLUMNS.contains(name)
        || MV_FORWARD_INDEX_DISABLED_DUPLICATES_COLUMNS.contains(name)
        || FORWARD_INDEX_DISABLED_RAW_COLUMNS.contains(name)
        || DIM_SV_FORWARD_INDEX_DISABLED_INTEGER_WITHOUT_INV_IDX.equals(name)
        || DIM_SV_FORWARD_INDEX_DISABLED_INTEGER_WITH_RANGE_INDEX.equals(name));
    FieldConfig config1 = fieldConfigs.remove(randomIdx);
    String column1 = config1.getName();
    FieldConfig newConfig1 =
        new FieldConfig(column1, FieldConfig.EncodingType.RAW, Collections.emptyList(), newCompressionType, null);
    fieldConfigs.add(newConfig1);

    // Column 2
    do {
      // Only try to change compression type for forward index enabled columns
      randomIdx = rand.nextInt(fieldConfigs.size());
      name = fieldConfigs.get(randomIdx).getName();
    } while (SV_FORWARD_INDEX_DISABLED_COLUMNS.contains(name) || MV_FORWARD_INDEX_DISABLED_COLUMNS.contains(name)
        || MV_FORWARD_INDEX_DISABLED_DUPLICATES_COLUMNS.contains(name)
        || FORWARD_INDEX_DISABLED_RAW_COLUMNS.contains(name)
        || DIM_SV_FORWARD_INDEX_DISABLED_INTEGER_WITHOUT_INV_IDX.equals(name)
        || DIM_SV_FORWARD_INDEX_DISABLED_INTEGER_WITH_RANGE_INDEX.equals(name));
    FieldConfig config2 = fieldConfigs.remove(randomIdx);
    String column2 = config2.getName();
    FieldConfig newConfig2 =
        new FieldConfig(column2, FieldConfig.EncodingType.RAW, Collections.emptyList(), newCompressionType, null);
    fieldConfigs.add(newConfig2);

    TableConfig tableConfig =
        new TableConfigBuilder(TableType.OFFLINE).setTableName(TABLE_NAME).setNoDictionaryColumns(_noDictionaryColumns)
            .setFieldConfigList(fieldConfigs).build();
    tableConfig.setFieldConfigList(fieldConfigs);

    IndexLoadingConfig indexLoadingConfig = new IndexLoadingConfig(null, tableConfig);
    ForwardIndexHandler fwdIndexHandler = new ForwardIndexHandler(segmentLocalFSDirectory, indexLoadingConfig, null);
    fwdIndexHandler.updateIndices(writer);
    fwdIndexHandler.postUpdateIndicesCleanup(writer);

    // Tear down before validation. Because columns.psf and index map cleanup happens at segmentDirectory.close()
    segmentLocalFSDirectory.close();

    testIndexExists(column1, StandardIndexes.forward());
    validateIndexMap(column1, false, false);
    validateForwardIndex(column1, newCompressionType);
    // Validate metadata properties. Nothing should change when a forwardIndex is rewritten for compressionType
    // change.
    ColumnMetadata metadata = existingSegmentMetadata.getColumnMetadataFor(column1);
    validateMetadataProperties(column1, metadata.hasDictionary(), metadata.getColumnMaxLength(),
        metadata.getCardinality(), metadata.getTotalDocs(), metadata.getDataType(), metadata.getFieldType(),
        metadata.isSorted(), metadata.isSingleValue(), metadata.getMaxNumberOfMultiValues(),
        metadata.getTotalNumberOfEntries(), metadata.isAutoGenerated(), metadata.getMinValue(), metadata.getMaxValue(),
        false);

    testIndexExists(column2, StandardIndexes.forward());
    validateIndexMap(column2, false, false);
    validateForwardIndex(column2, newCompressionType);
    metadata = existingSegmentMetadata.getColumnMetadataFor(column2);
    validateMetadataProperties(column2, metadata.hasDictionary(), metadata.getColumnMaxLength(),
        metadata.getCardinality(), metadata.getTotalDocs(), metadata.getDataType(), metadata.getFieldType(),
        metadata.isSorted(), metadata.isSingleValue(), metadata.getMaxNumberOfMultiValues(),
        metadata.getTotalNumberOfEntries(), metadata.isAutoGenerated(), metadata.getMinValue(), metadata.getMaxValue(),
        false);
  }

  @Test
  public void testEnableDictionaryForMultipleColumns()
      throws Exception {
    SegmentMetadataImpl existingSegmentMetadata = new SegmentMetadataImpl(_segmentDirectory);
    SegmentDirectory segmentLocalFSDirectory =
        new SegmentLocalFSDirectory(_segmentDirectory, existingSegmentMetadata, ReadMode.mmap);
    SegmentDirectory.Writer writer = segmentLocalFSDirectory.createWriter();
    IndexLoadingConfig indexLoadingConfig = new IndexLoadingConfig(null, _tableConfig);

    Random rand = new Random();
    String col1 = _noDictionaryColumns.get(rand.nextInt(_noDictionaryColumns.size()));
    indexLoadingConfig.removeNoDictionaryColumns(col1);
    String col2 = _noDictionaryColumns.get(rand.nextInt(_noDictionaryColumns.size()));
    indexLoadingConfig.removeNoDictionaryColumns(col2);

    ForwardIndexHandler fwdIndexHandler = new ForwardIndexHandler(segmentLocalFSDirectory, indexLoadingConfig, _schema);
    fwdIndexHandler.updateIndices(writer);
    fwdIndexHandler.postUpdateIndicesCleanup(writer);

    // Tear down before validation. Because columns.psf and index map cleanup happens at segmentDirectory.close()
    segmentLocalFSDirectory.close();

    // Col1 validation.
    testIndexExists(col1, StandardIndexes.forward());
    testIndexExists(col1, StandardIndexes.dictionary());
    validateIndexMap(col1, true, false);
    validateForwardIndex(col1, null);
    // In column metadata, nothing other than hasDictionary and dictionaryElementSize should change.
    int dictionaryElementSize = 0;
    ColumnMetadata metadata = existingSegmentMetadata.getColumnMetadataFor(col1);
    FieldSpec.DataType dataType = metadata.getDataType();
    if (dataType == FieldSpec.DataType.STRING || dataType == FieldSpec.DataType.BYTES) {
      // This value is based on the rows in createTestData().
      dictionaryElementSize = 7;
    } else if (dataType == FieldSpec.DataType.BIG_DECIMAL) {
      dictionaryElementSize = 4;
    }
    validateMetadataProperties(col1, true, dictionaryElementSize, metadata.getCardinality(), metadata.getTotalDocs(),
        dataType, metadata.getFieldType(), metadata.isSorted(), metadata.isSingleValue(),
        metadata.getMaxNumberOfMultiValues(), metadata.getTotalNumberOfEntries(), metadata.isAutoGenerated(),
        metadata.getMinValue(), metadata.getMaxValue(), false);

    // Col2 validation.
    testIndexExists(col2, StandardIndexes.forward());
    testIndexExists(col2, StandardIndexes.dictionary());
    validateIndexMap(col2, true, false);
    validateForwardIndex(col2, null);
    // In column metadata, nothing other than hasDictionary and dictionaryElementSize should change.
    dictionaryElementSize = 0;
    metadata = existingSegmentMetadata.getColumnMetadataFor(col2);
    dataType = metadata.getDataType();
    if (dataType == FieldSpec.DataType.STRING || dataType == FieldSpec.DataType.BYTES) {
      // This value is based on the rows in createTestData().
      dictionaryElementSize = 7;
    } else if (dataType == FieldSpec.DataType.BIG_DECIMAL) {
      dictionaryElementSize = 4;
    }
    validateMetadataProperties(col2, true, dictionaryElementSize, metadata.getCardinality(), metadata.getTotalDocs(),
        dataType, metadata.getFieldType(), metadata.isSorted(), metadata.isSingleValue(),
        metadata.getMaxNumberOfMultiValues(), metadata.getTotalNumberOfEntries(), metadata.isAutoGenerated(),
        metadata.getMinValue(), metadata.getMaxValue(), false);
  }

  @Test
  public void testEnableDictionaryForSingleColumn()
      throws Exception {
    IndexLoadingConfig indexLoadingConfig = new IndexLoadingConfig(null, _tableConfig);

    for (int i = 0; i < _noDictionaryColumns.size(); i++) {
      if (FORWARD_INDEX_DISABLED_RAW_COLUMNS.contains(_noDictionaryColumns.get(i))) {
        // Skip the RAW forward index disabled columns
        continue;
      }
      SegmentMetadataImpl existingSegmentMetadata = new SegmentMetadataImpl(_segmentDirectory);
      SegmentDirectory segmentLocalFSDirectory =
          new SegmentLocalFSDirectory(_segmentDirectory, existingSegmentMetadata, ReadMode.mmap);
      SegmentDirectory.Writer writer = segmentLocalFSDirectory.createWriter();

      String column = _noDictionaryColumns.get(i);
      indexLoadingConfig.removeNoDictionaryColumns(column);
      ForwardIndexHandler fwdIndexHandler =
          new ForwardIndexHandler(segmentLocalFSDirectory, indexLoadingConfig, _schema);
      fwdIndexHandler.updateIndices(writer);
      fwdIndexHandler.postUpdateIndicesCleanup(writer);

      // Tear down before validation. Because columns.psf and index map cleanup happens at segmentDirectory.close()
      segmentLocalFSDirectory.close();

      testIndexExists(column, StandardIndexes.forward());
      testIndexExists(column, StandardIndexes.dictionary());
      validateIndexMap(column, true, false);
      validateForwardIndex(column, null);

      // In column metadata, nothing other than hasDictionary and dictionaryElementSize should change.
      int dictionaryElementSize = 0;
      ColumnMetadata metadata = existingSegmentMetadata.getColumnMetadataFor(column);
      FieldSpec.DataType dataType = metadata.getDataType();
      if (dataType == FieldSpec.DataType.STRING || dataType == FieldSpec.DataType.BYTES) {
        // This value is based on the rows in createTestData().
        dictionaryElementSize = 7;
      } else if (dataType == FieldSpec.DataType.BIG_DECIMAL) {
        dictionaryElementSize = 4;
      }
      validateMetadataProperties(column, true, dictionaryElementSize, metadata.getCardinality(),
          metadata.getTotalDocs(), dataType, metadata.getFieldType(), metadata.isSorted(), metadata.isSingleValue(),
          metadata.getMaxNumberOfMultiValues(), metadata.getTotalNumberOfEntries(), metadata.isAutoGenerated(),
          metadata.getMinValue(), metadata.getMaxValue(), false);
    }
  }

  @Test
  public void testDisableForwardIndexForMultipleDictColumns()
      throws Exception {
    SegmentMetadataImpl existingSegmentMetadata = new SegmentMetadataImpl(_segmentDirectory);
    SegmentDirectory segmentLocalFSDirectory =
        new SegmentLocalFSDirectory(_segmentDirectory, existingSegmentMetadata, ReadMode.mmap);
    SegmentDirectory.Writer writer = segmentLocalFSDirectory.createWriter();
    IndexLoadingConfig indexLoadingConfig = new IndexLoadingConfig(null, _tableConfig);

    Random rand = new Random();
    String col1 = DICT_ENABLED_COLUMNS_WITH_FORWARD_INDEX.get(
        rand.nextInt(DICT_ENABLED_COLUMNS_WITH_FORWARD_INDEX.size()));
    indexLoadingConfig.addForwardIndexDisabledColumns(col1);
    indexLoadingConfig.addInvertedIndexColumns(col1);
    String col2;
    do {
      col2 = DICT_ENABLED_COLUMNS_WITH_FORWARD_INDEX.get(rand.nextInt(DICT_ENABLED_COLUMNS_WITH_FORWARD_INDEX.size()));
    } while (col2.equals(col1));
    indexLoadingConfig.addForwardIndexDisabledColumns(col2);
    indexLoadingConfig.addInvertedIndexColumns(col2);

    ForwardIndexHandler fwdIndexHandler = new ForwardIndexHandler(segmentLocalFSDirectory, indexLoadingConfig, _schema);
    fwdIndexHandler.updateIndices(writer);
    fwdIndexHandler.postUpdateIndicesCleanup(writer);

    // Tear down before validation. Because columns.psf and index map cleanup happens at segmentDirectory.close()
    segmentLocalFSDirectory.close();

    // Col1 validation.
    validateIndexMap(col1, true, true);
    validateIndexesForForwardIndexDisabledColumns(col1);
    // In column metadata, nothing should change.
    ColumnMetadata metadata = existingSegmentMetadata.getColumnMetadataFor(col1);
    validateMetadataProperties(col1, metadata.hasDictionary(), metadata.getColumnMaxLength(), metadata.getCardinality(),
        metadata.getTotalDocs(), metadata.getDataType(), metadata.getFieldType(), metadata.isSorted(),
        metadata.isSingleValue(), metadata.getMaxNumberOfMultiValues(), metadata.getTotalNumberOfEntries(),
        metadata.isAutoGenerated(), metadata.getMinValue(), metadata.getMaxValue(), false);

    // Col2 validation.
    validateIndexMap(col2, true, true);
    validateIndexesForForwardIndexDisabledColumns(col2);
    // In column metadata, nothing should change.
    metadata = existingSegmentMetadata.getColumnMetadataFor(col2);
    validateMetadataProperties(col2, metadata.hasDictionary(), metadata.getColumnMaxLength(), metadata.getCardinality(),
        metadata.getTotalDocs(), metadata.getDataType(), metadata.getFieldType(), metadata.isSorted(),
        metadata.isSingleValue(), metadata.getMaxNumberOfMultiValues(), metadata.getTotalNumberOfEntries(),
        metadata.isAutoGenerated(), metadata.getMinValue(), metadata.getMaxValue(), false);
  }

  @Test
  public void testDisableForwardIndexForSingleDictColumn()
      throws Exception {
    Set<String> forwardIndexDisabledColumns = new HashSet<>(SV_FORWARD_INDEX_DISABLED_COLUMNS);
    forwardIndexDisabledColumns.addAll(MV_FORWARD_INDEX_DISABLED_COLUMNS);
    forwardIndexDisabledColumns.addAll(MV_FORWARD_INDEX_DISABLED_DUPLICATES_COLUMNS);
    forwardIndexDisabledColumns.addAll(FORWARD_INDEX_DISABLED_RAW_COLUMNS);
    forwardIndexDisabledColumns.add(DIM_SV_FORWARD_INDEX_DISABLED_INTEGER_WITHOUT_INV_IDX);
    forwardIndexDisabledColumns.add(DIM_SV_FORWARD_INDEX_DISABLED_INTEGER_WITH_RANGE_INDEX);
    for (String column : DICT_ENABLED_COLUMNS_WITH_FORWARD_INDEX) {
      SegmentMetadataImpl existingSegmentMetadata = new SegmentMetadataImpl(_segmentDirectory);
      SegmentDirectory segmentLocalFSDirectory =
          new SegmentLocalFSDirectory(_segmentDirectory, existingSegmentMetadata, ReadMode.mmap);
      SegmentDirectory.Writer writer = segmentLocalFSDirectory.createWriter();

      IndexLoadingConfig indexLoadingConfig = new IndexLoadingConfig(null, _tableConfig);
      forwardIndexDisabledColumns.add(column);
      indexLoadingConfig.setForwardIndexDisabledColumns(forwardIndexDisabledColumns);
      Set<String> invertedIndexColumns = new HashSet<>(forwardIndexDisabledColumns);
      invertedIndexColumns.removeAll(FORWARD_INDEX_DISABLED_RAW_COLUMNS);
      invertedIndexColumns.remove(DIM_SV_FORWARD_INDEX_DISABLED_INTEGER_WITHOUT_INV_IDX);
      invertedIndexColumns.remove(DIM_SV_FORWARD_INDEX_DISABLED_INTEGER_WITH_RANGE_INDEX);
      indexLoadingConfig.setInvertedIndexColumns(invertedIndexColumns);
      ForwardIndexHandler fwdIndexHandler =
          new ForwardIndexHandler(segmentLocalFSDirectory, indexLoadingConfig, _schema);
      fwdIndexHandler.updateIndices(writer);
      fwdIndexHandler.postUpdateIndicesCleanup(writer);

      // Tear down before validation. Because columns.psf and index map cleanup happens at segmentDirectory.close()
      segmentLocalFSDirectory.close();

      validateIndexMap(column, true, true);
      validateIndexesForForwardIndexDisabledColumns(column);

      // In column metadata, nothing should change.
      ColumnMetadata metadata = existingSegmentMetadata.getColumnMetadataFor(column);
      validateMetadataProperties(column, metadata.hasDictionary(), metadata.getColumnMaxLength(),
          metadata.getCardinality(), metadata.getTotalDocs(), metadata.getDataType(), metadata.getFieldType(),
          metadata.isSorted(), metadata.isSingleValue(), metadata.getMaxNumberOfMultiValues(),
          metadata.getTotalNumberOfEntries(), metadata.isAutoGenerated(), metadata.getMinValue(),
          metadata.getMaxValue(), false);
    }
  }

  @Test
  public void testDisableDictionaryForSingleColumn()
      throws Exception {
    IndexLoadingConfig indexLoadingConfig = new IndexLoadingConfig(null, _tableConfig);

    for (int i = 0; i < DICT_ENABLED_COLUMNS_WITH_FORWARD_INDEX.size(); i++) {
      SegmentMetadataImpl existingSegmentMetadata = new SegmentMetadataImpl(_segmentDirectory);
      SegmentDirectory segmentLocalFSDirectory =
          new SegmentLocalFSDirectory(_segmentDirectory, existingSegmentMetadata, ReadMode.mmap);
      SegmentDirectory.Writer writer = segmentLocalFSDirectory.createWriter();

      String column = DICT_ENABLED_COLUMNS_WITH_FORWARD_INDEX.get(i);
      indexLoadingConfig.addNoDictionaryColumns(column);

      ForwardIndexHandler fwdIndexHandler =
          new ForwardIndexHandler(segmentLocalFSDirectory, indexLoadingConfig, _schema);
      fwdIndexHandler.updateIndices(writer);
      fwdIndexHandler.postUpdateIndicesCleanup(writer);

      segmentLocalFSDirectory.close();

      testIndexExists(column, StandardIndexes.forward());
      validateIndexMap(column, false, false);
      // All the columns are dimensions. So default compression type is LZ4.
      validateForwardIndex(column, FieldConfig.CompressionCodec.LZ4);

      // In column metadata, nothing other than hasDictionary and dictionaryElementSize should change.
      ColumnMetadata metadata = existingSegmentMetadata.getColumnMetadataFor(column);
      validateMetadataProperties(column, false, 0, metadata.getCardinality(), metadata.getTotalDocs(),
          metadata.getDataType(), metadata.getFieldType(), metadata.isSorted(), metadata.isSingleValue(),
          metadata.getMaxNumberOfMultiValues(), metadata.getTotalNumberOfEntries(), metadata.isAutoGenerated(),
          metadata.getMinValue(), metadata.getMaxValue(), false);
    }
  }

  @Test
  public void testDisableDictionaryForMultipleColumns()
      throws Exception {
    IndexLoadingConfig indexLoadingConfig = new IndexLoadingConfig(null, _tableConfig);
    SegmentMetadataImpl existingSegmentMetadata = new SegmentMetadataImpl(_segmentDirectory);
    SegmentDirectory segmentLocalFSDirectory =
        new SegmentLocalFSDirectory(_segmentDirectory, existingSegmentMetadata, ReadMode.mmap);
    SegmentDirectory.Writer writer = segmentLocalFSDirectory.createWriter();

    // Column 1
    Random rand = new Random();
    int randomIdx = rand.nextInt(DICT_ENABLED_COLUMNS_WITH_FORWARD_INDEX.size());
    String column1 = DICT_ENABLED_COLUMNS_WITH_FORWARD_INDEX.get(randomIdx);
    indexLoadingConfig.addNoDictionaryColumns(column1);

    // Column 2
    randomIdx = rand.nextInt(DICT_ENABLED_COLUMNS_WITH_FORWARD_INDEX.size());
    String column2 = DICT_ENABLED_COLUMNS_WITH_FORWARD_INDEX.get(randomIdx);
    indexLoadingConfig.addNoDictionaryColumns(column2);

    ForwardIndexHandler fwdIndexHandler = new ForwardIndexHandler(segmentLocalFSDirectory, indexLoadingConfig, _schema);
    fwdIndexHandler.updateIndices(writer);
    fwdIndexHandler.postUpdateIndicesCleanup(writer);

    segmentLocalFSDirectory.close();

    // Column1 validation.
    testIndexExists(column1, StandardIndexes.forward());
    validateIndexMap(column1, false, false);
    // All the columns are dimensions. So default compression type is LZ4.
    validateForwardIndex(column1, FieldConfig.CompressionCodec.LZ4);

    // In column metadata, nothing other than hasDictionary and dictionaryElementSize should change.
    ColumnMetadata metadata = existingSegmentMetadata.getColumnMetadataFor(column1);
    validateMetadataProperties(column1, false, 0, metadata.getCardinality(), metadata.getTotalDocs(),
        metadata.getDataType(), metadata.getFieldType(), metadata.isSorted(), metadata.isSingleValue(),
        metadata.getMaxNumberOfMultiValues(), metadata.getTotalNumberOfEntries(), metadata.isAutoGenerated(),
        metadata.getMinValue(), metadata.getMaxValue(), false);

    // Column2 validation.
    testIndexExists(column2, StandardIndexes.forward());
    validateIndexMap(column2, false, false);
    // All the columns are dimensions. So default compression type is LZ4.
    validateForwardIndex(column2, FieldConfig.CompressionCodec.LZ4);

    // In column metadata, nothing other than hasDictionary and dictionaryElementSize should change.
    metadata = existingSegmentMetadata.getColumnMetadataFor(column2);
    validateMetadataProperties(column2, false, 0, metadata.getCardinality(), metadata.getTotalDocs(),
        metadata.getDataType(), metadata.getFieldType(), metadata.isSorted(), metadata.isSingleValue(),
        metadata.getMaxNumberOfMultiValues(), metadata.getTotalNumberOfEntries(), metadata.isAutoGenerated(),
        metadata.getMinValue(), metadata.getMaxValue(), false);
  }

  @Test
  public void testDisableForwardIndexForMultipleRawColumns()
      throws Exception {
    SegmentMetadataImpl existingSegmentMetadata = new SegmentMetadataImpl(_segmentDirectory);
    SegmentDirectory segmentLocalFSDirectory =
        new SegmentLocalFSDirectory(_segmentDirectory, existingSegmentMetadata, ReadMode.mmap);
    SegmentDirectory.Writer writer = segmentLocalFSDirectory.createWriter();
    IndexLoadingConfig indexLoadingConfig = new IndexLoadingConfig(null, _tableConfig);

    Random rand = new Random();
    String col1 = RAW_LZ4_INDEX_COLUMNS.get(
        rand.nextInt(RAW_LZ4_INDEX_COLUMNS.size()));
    indexLoadingConfig.addForwardIndexDisabledColumns(col1);
    indexLoadingConfig.removeNoDictionaryColumns(col1);
    indexLoadingConfig.addInvertedIndexColumns(col1);
    String col2 = RAW_SNAPPY_INDEX_COLUMNS.get(rand.nextInt(RAW_SNAPPY_INDEX_COLUMNS.size()));
    indexLoadingConfig.addForwardIndexDisabledColumns(col2);
    indexLoadingConfig.removeNoDictionaryColumns(col2);
    indexLoadingConfig.addInvertedIndexColumns(col2);

    ForwardIndexHandler fwdIndexHandler = new ForwardIndexHandler(segmentLocalFSDirectory, indexLoadingConfig, _schema);
    fwdIndexHandler.updateIndices(writer);
    fwdIndexHandler.postUpdateIndicesCleanup(writer);

    // Tear down before validation. Because columns.psf and index map cleanup happens at segmentDirectory.close()
    segmentLocalFSDirectory.close();

    // Col1 validation.
    validateIndexMap(col1, true, true);
    validateIndexesForForwardIndexDisabledColumns(col1);
    // In column metadata, nothing other than hasDictionary and dictionaryElementSize should change.
    int dictionaryElementSize = 0;
    ColumnMetadata metadata = existingSegmentMetadata.getColumnMetadataFor(col1);
    FieldSpec.DataType dataType = metadata.getDataType();
    if (dataType == FieldSpec.DataType.STRING || dataType == FieldSpec.DataType.BYTES) {
      // This value is based on the rows in createTestData().
      dictionaryElementSize = 7;
    } else if (dataType == FieldSpec.DataType.BIG_DECIMAL) {
      dictionaryElementSize = 4;
    }
    validateMetadataProperties(col1, true, dictionaryElementSize, metadata.getCardinality(),
        metadata.getTotalDocs(), dataType, metadata.getFieldType(), metadata.isSorted(),
        metadata.isSingleValue(), metadata.getMaxNumberOfMultiValues(), metadata.getTotalNumberOfEntries(),
        metadata.isAutoGenerated(), metadata.getMinValue(), metadata.getMaxValue(), false);

    // Col2 validation.
    validateIndexMap(col2, true, true);
    validateIndexesForForwardIndexDisabledColumns(col2);
    // In column metadata, nothing other than hasDictionary and dictionaryElementSize should change.
    dictionaryElementSize = 0;
    metadata = existingSegmentMetadata.getColumnMetadataFor(col2);
    dataType = metadata.getDataType();
    if (dataType == FieldSpec.DataType.STRING || dataType == FieldSpec.DataType.BYTES) {
      // This value is based on the rows in createTestData().
      dictionaryElementSize = 7;
    } else if (dataType == FieldSpec.DataType.BIG_DECIMAL) {
      dictionaryElementSize = 4;
    }
    validateMetadataProperties(col2, true, dictionaryElementSize, metadata.getCardinality(),
        metadata.getTotalDocs(), dataType, metadata.getFieldType(), metadata.isSorted(),
        metadata.isSingleValue(), metadata.getMaxNumberOfMultiValues(), metadata.getTotalNumberOfEntries(),
        metadata.isAutoGenerated(), metadata.getMinValue(), metadata.getMaxValue(), false);
  }

  @Test
  public void testDisableForwardIndexForSingleRawColumn()
      throws Exception {
    Set<String> forwardIndexDisabledColumns = new HashSet<>(SV_FORWARD_INDEX_DISABLED_COLUMNS);
    forwardIndexDisabledColumns.addAll(MV_FORWARD_INDEX_DISABLED_COLUMNS);
    forwardIndexDisabledColumns.addAll(MV_FORWARD_INDEX_DISABLED_DUPLICATES_COLUMNS);
    forwardIndexDisabledColumns.addAll(FORWARD_INDEX_DISABLED_RAW_COLUMNS);
    forwardIndexDisabledColumns.add(DIM_SV_FORWARD_INDEX_DISABLED_INTEGER_WITHOUT_INV_IDX);
    forwardIndexDisabledColumns.add(DIM_SV_FORWARD_INDEX_DISABLED_INTEGER_WITH_RANGE_INDEX);
    for (String column : _noDictionaryColumns) {
      if (FORWARD_INDEX_DISABLED_RAW_COLUMNS.contains(column)) {
        // Forward index already disabled for these columns, skip them
        continue;
      }
      SegmentMetadataImpl existingSegmentMetadata = new SegmentMetadataImpl(_segmentDirectory);
      SegmentDirectory segmentLocalFSDirectory =
          new SegmentLocalFSDirectory(_segmentDirectory, existingSegmentMetadata, ReadMode.mmap);
      SegmentDirectory.Writer writer = segmentLocalFSDirectory.createWriter();

      IndexLoadingConfig indexLoadingConfig = new IndexLoadingConfig(null, _tableConfig);
      forwardIndexDisabledColumns.add(column);
      indexLoadingConfig.setForwardIndexDisabledColumns(forwardIndexDisabledColumns);
<<<<<<< HEAD
      indexLoadingConfig.removeNoDictionaryColumns(forwardIndexDisabledColumns);
      indexLoadingConfig.setInvertedIndexColumns(forwardIndexDisabledColumns);
=======
      indexLoadingConfig.getNoDictionaryColumns().removeAll(forwardIndexDisabledColumns);
      indexLoadingConfig.getNoDictionaryColumns().addAll(FORWARD_INDEX_DISABLED_RAW_COLUMNS);
      Set<String> invertedIndexColumns = new HashSet<>(forwardIndexDisabledColumns);
      invertedIndexColumns.removeAll(FORWARD_INDEX_DISABLED_RAW_COLUMNS);
      invertedIndexColumns.remove(DIM_SV_FORWARD_INDEX_DISABLED_INTEGER_WITHOUT_INV_IDX);
      invertedIndexColumns.remove(DIM_SV_FORWARD_INDEX_DISABLED_INTEGER_WITH_RANGE_INDEX);
      indexLoadingConfig.setInvertedIndexColumns(invertedIndexColumns);
>>>>>>> 855ec6fc
      ForwardIndexHandler fwdIndexHandler =
          new ForwardIndexHandler(segmentLocalFSDirectory, indexLoadingConfig, _schema);
      fwdIndexHandler.updateIndices(writer);
      fwdIndexHandler.postUpdateIndicesCleanup(writer);

      // Tear down before validation. Because columns.psf and index map cleanup happens at segmentDirectory.close()
      segmentLocalFSDirectory.close();

      validateIndexMap(column, true, true);
      validateIndexesForForwardIndexDisabledColumns(column);

      // In column metadata, nothing other than hasDictionary and dictionaryElementSize should change.
      int dictionaryElementSize = 0;
      ColumnMetadata metadata = existingSegmentMetadata.getColumnMetadataFor(column);
      FieldSpec.DataType dataType = metadata.getDataType();
      if (dataType == FieldSpec.DataType.STRING || dataType == FieldSpec.DataType.BYTES) {
        // This value is based on the rows in createTestData().
        dictionaryElementSize = 7;
      } else if (dataType == FieldSpec.DataType.BIG_DECIMAL) {
        dictionaryElementSize = 4;
      }
      validateMetadataProperties(column, true, dictionaryElementSize, metadata.getCardinality(),
          metadata.getTotalDocs(), dataType, metadata.getFieldType(), metadata.isSorted(), metadata.isSingleValue(),
          metadata.getMaxNumberOfMultiValues(), metadata.getTotalNumberOfEntries(), metadata.isAutoGenerated(),
          metadata.getMinValue(), metadata.getMaxValue(), false);
    }
  }

  @Test
  public void testDisableForwardIndexForRawAndInvertedIndexDisabledColumns()
      throws Exception {
    Set<String> forwardIndexDisabledColumns = new HashSet<>(SV_FORWARD_INDEX_DISABLED_COLUMNS);
    forwardIndexDisabledColumns.addAll(MV_FORWARD_INDEX_DISABLED_COLUMNS);
    forwardIndexDisabledColumns.addAll(MV_FORWARD_INDEX_DISABLED_DUPLICATES_COLUMNS);
    forwardIndexDisabledColumns.addAll(FORWARD_INDEX_DISABLED_RAW_COLUMNS);
    forwardIndexDisabledColumns.add(DIM_SV_FORWARD_INDEX_DISABLED_INTEGER_WITHOUT_INV_IDX);
    forwardIndexDisabledColumns.add(DIM_SV_FORWARD_INDEX_DISABLED_INTEGER_WITH_RANGE_INDEX);
    for (String column : _noDictionaryColumns) {
      if (FORWARD_INDEX_DISABLED_RAW_COLUMNS.contains(column)) {
        // Forward index already disabled for these columns, skip them
        continue;
      }
      SegmentMetadataImpl existingSegmentMetadata = new SegmentMetadataImpl(_segmentDirectory);
      SegmentDirectory segmentLocalFSDirectory =
          new SegmentLocalFSDirectory(_segmentDirectory, existingSegmentMetadata, ReadMode.mmap);
      SegmentDirectory.Writer writer = segmentLocalFSDirectory.createWriter();

      IndexLoadingConfig indexLoadingConfig = new IndexLoadingConfig(null, _tableConfig);
      forwardIndexDisabledColumns.add(column);
      indexLoadingConfig.setForwardIndexDisabledColumns(forwardIndexDisabledColumns);
      Set<String> invertedIndexColumns = new HashSet<>(forwardIndexDisabledColumns);
      invertedIndexColumns.removeAll(FORWARD_INDEX_DISABLED_RAW_COLUMNS);
      invertedIndexColumns.remove(DIM_SV_FORWARD_INDEX_DISABLED_INTEGER_WITHOUT_INV_IDX);
      invertedIndexColumns.remove(DIM_SV_FORWARD_INDEX_DISABLED_INTEGER_WITH_RANGE_INDEX);
      invertedIndexColumns.remove(column);
      indexLoadingConfig.setInvertedIndexColumns(invertedIndexColumns);
      ForwardIndexHandler fwdIndexHandler =
          new ForwardIndexHandler(segmentLocalFSDirectory, indexLoadingConfig, _schema);
      IndexCreatorProvider indexCreatorProvider = IndexingOverrides.getIndexCreatorProvider();
      fwdIndexHandler.updateIndices(writer, indexCreatorProvider);
      fwdIndexHandler.postUpdateIndicesCleanup(writer);

      // Tear down before validation. Because columns.psf and index map cleanup happens at segmentDirectory.close()
      segmentLocalFSDirectory.close();

      validateIndexMap(column, false, true);
      validateIndexesForForwardIndexDisabledColumns(column);

      // In column metadata, nothing other than hasDictionary and dictionaryElementSize should change.
      ColumnMetadata metadata = existingSegmentMetadata.getColumnMetadataFor(column);
      FieldSpec.DataType dataType = metadata.getDataType();
      validateMetadataProperties(column, false, 0, metadata.getCardinality(),
          metadata.getTotalDocs(), dataType, metadata.getFieldType(), metadata.isSorted(), metadata.isSingleValue(),
          metadata.getMaxNumberOfMultiValues(), metadata.getTotalNumberOfEntries(), metadata.isAutoGenerated(),
          metadata.getMinValue(), metadata.getMaxValue(), false);
    }
  }

  @Test
  public void testDisableForwardIndexForInvertedIndexDisabledColumns()
      throws Exception {
    Set<String> forwardIndexDisabledColumns = new HashSet<>(SV_FORWARD_INDEX_DISABLED_COLUMNS);
    forwardIndexDisabledColumns.addAll(MV_FORWARD_INDEX_DISABLED_COLUMNS);
    forwardIndexDisabledColumns.addAll(MV_FORWARD_INDEX_DISABLED_DUPLICATES_COLUMNS);
    forwardIndexDisabledColumns.addAll(FORWARD_INDEX_DISABLED_RAW_COLUMNS);
    forwardIndexDisabledColumns.add(DIM_SV_FORWARD_INDEX_DISABLED_INTEGER_WITHOUT_INV_IDX);
    forwardIndexDisabledColumns.add(DIM_SV_FORWARD_INDEX_DISABLED_INTEGER_WITH_RANGE_INDEX);
    Set<String> noDictColumnsToRemove = new HashSet<>();
    noDictColumnsToRemove.add(DIM_SV_FORWARD_INDEX_DISABLED_INTEGER_WITHOUT_INV_IDX);
    for (String column : _noDictionaryColumns) {
      if (FORWARD_INDEX_DISABLED_RAW_COLUMNS.contains(column)) {
        // Forward index already disabled for these columns, skip them
        continue;
      }
      SegmentMetadataImpl existingSegmentMetadata = new SegmentMetadataImpl(_segmentDirectory);
      SegmentDirectory segmentLocalFSDirectory =
          new SegmentLocalFSDirectory(_segmentDirectory, existingSegmentMetadata, ReadMode.mmap);
      SegmentDirectory.Writer writer = segmentLocalFSDirectory.createWriter();

      IndexLoadingConfig indexLoadingConfig = new IndexLoadingConfig(null, _tableConfig);
      forwardIndexDisabledColumns.add(column);
      indexLoadingConfig.setForwardIndexDisabledColumns(forwardIndexDisabledColumns);
      noDictColumnsToRemove.add(column);
      indexLoadingConfig.getNoDictionaryColumns().removeAll(noDictColumnsToRemove);
      Set<String> invertedIndexColumns = new HashSet<>(forwardIndexDisabledColumns);
      invertedIndexColumns.removeAll(FORWARD_INDEX_DISABLED_RAW_COLUMNS);
      invertedIndexColumns.remove(DIM_SV_FORWARD_INDEX_DISABLED_INTEGER_WITHOUT_INV_IDX);
      invertedIndexColumns.remove(DIM_SV_FORWARD_INDEX_DISABLED_INTEGER_WITH_RANGE_INDEX);
      invertedIndexColumns.remove(column);
      indexLoadingConfig.setInvertedIndexColumns(invertedIndexColumns);
      ForwardIndexHandler fwdIndexHandler =
          new ForwardIndexHandler(segmentLocalFSDirectory, indexLoadingConfig, _schema);
      IndexCreatorProvider indexCreatorProvider = IndexingOverrides.getIndexCreatorProvider();
      fwdIndexHandler.updateIndices(writer, indexCreatorProvider);
      fwdIndexHandler.postUpdateIndicesCleanup(writer);

      // Tear down before validation. Because columns.psf and index map cleanup happens at segmentDirectory.close()
      segmentLocalFSDirectory.close();

      validateIndexMap(column, true, true);
      validateIndexesForForwardIndexDisabledColumns(column);

      // In column metadata, nothing other than hasDictionary and dictionaryElementSize should change.
      ColumnMetadata metadata = existingSegmentMetadata.getColumnMetadataFor(column);
      FieldSpec.DataType dataType = metadata.getDataType();
      int dictionaryElementSize = 0;
      if (dataType == FieldSpec.DataType.STRING || dataType == FieldSpec.DataType.BYTES) {
        // This value is based on the rows in createTestData().
        dictionaryElementSize = 7;
      } else if (dataType == FieldSpec.DataType.BIG_DECIMAL) {
        dictionaryElementSize = 4;
      }
      validateMetadataProperties(column, true, dictionaryElementSize, metadata.getCardinality(),
          metadata.getTotalDocs(), dataType, metadata.getFieldType(), metadata.isSorted(), metadata.isSingleValue(),
          metadata.getMaxNumberOfMultiValues(), metadata.getTotalNumberOfEntries(), metadata.isAutoGenerated(),
          metadata.getMinValue(), metadata.getMaxValue(), false);
    }
  }

  @Test
  public void testEnableForwardIndexInDictModeForMultipleForwardIndexDisabledColumns()
      throws Exception {
    SegmentMetadataImpl existingSegmentMetadata = new SegmentMetadataImpl(_segmentDirectory);
    SegmentDirectory segmentLocalFSDirectory =
        new SegmentLocalFSDirectory(_segmentDirectory, existingSegmentMetadata, ReadMode.mmap);
    SegmentDirectory.Writer writer = segmentLocalFSDirectory.createWriter();
    IndexLoadingConfig indexLoadingConfig = new IndexLoadingConfig(null, _tableConfig);

    Random rand = new Random();
    // Remove from forward index list but keep the inverted index enabled
    String col1 = SV_FORWARD_INDEX_DISABLED_COLUMNS.get(rand.nextInt(SV_FORWARD_INDEX_DISABLED_COLUMNS.size()));
    indexLoadingConfig.removeForwardIndexDisabledColumns(col1);
    String col2 = MV_FORWARD_INDEX_DISABLED_COLUMNS.get(rand.nextInt(MV_FORWARD_INDEX_DISABLED_COLUMNS.size()));
    indexLoadingConfig.removeForwardIndexDisabledColumns(col2);

    ForwardIndexHandler fwdIndexHandler = new ForwardIndexHandler(segmentLocalFSDirectory, indexLoadingConfig, _schema);
    fwdIndexHandler.updateIndices(writer);
    fwdIndexHandler.postUpdateIndicesCleanup(writer);

    // Tear down before validation. Because columns.psf and index map cleanup happens at segmentDirectory.close()
    segmentLocalFSDirectory.close();

    // Col1 validation.
    validateIndexMap(col1, true, false);
    validateForwardIndex(col1, null);
    // In column metadata, nothing should change.
    ColumnMetadata metadata = existingSegmentMetadata.getColumnMetadataFor(col1);
    validateMetadataProperties(col1, metadata.hasDictionary(), metadata.getColumnMaxLength(), metadata.getCardinality(),
        metadata.getTotalDocs(), metadata.getDataType(), metadata.getFieldType(), metadata.isSorted(),
        metadata.isSingleValue(), metadata.getMaxNumberOfMultiValues(), metadata.getTotalNumberOfEntries(),
        metadata.isAutoGenerated(), metadata.getMinValue(), metadata.getMaxValue(), false);

    // Col2 validation.
    validateIndexMap(col2, true, false);
    validateForwardIndex(col2, null);
    // In column metadata, nothing should change.
    metadata = existingSegmentMetadata.getColumnMetadataFor(col2);
    validateMetadataProperties(col2, metadata.hasDictionary(), metadata.getColumnMaxLength(), metadata.getCardinality(),
        metadata.getTotalDocs(), metadata.getDataType(), metadata.getFieldType(), metadata.isSorted(),
        metadata.isSingleValue(), metadata.getMaxNumberOfMultiValues(), metadata.getTotalNumberOfEntries(),
        metadata.isAutoGenerated(), metadata.getMinValue(), metadata.getMaxValue(), false);
  }

  @Test
  public void testEnableForwardIndexInDictModeForMVForwardIndexDisabledColumnWithDuplicates()
      throws Exception {
    SegmentMetadataImpl existingSegmentMetadata = new SegmentMetadataImpl(_segmentDirectory);
    SegmentDirectory segmentLocalFSDirectory =
        new SegmentLocalFSDirectory(_segmentDirectory, existingSegmentMetadata, ReadMode.mmap);
    SegmentDirectory.Writer writer = segmentLocalFSDirectory.createWriter();
    IndexLoadingConfig indexLoadingConfig = new IndexLoadingConfig(null, _tableConfig);

    Random rand = new Random();
    // Remove from forward index list but keep the inverted index enabled
    String column = MV_FORWARD_INDEX_DISABLED_DUPLICATES_COLUMNS
        .get(rand.nextInt(MV_FORWARD_INDEX_DISABLED_DUPLICATES_COLUMNS.size()));
    indexLoadingConfig.removeForwardIndexDisabledColumns(column);

    ForwardIndexHandler fwdIndexHandler = new ForwardIndexHandler(segmentLocalFSDirectory, indexLoadingConfig, _schema);
    fwdIndexHandler.updateIndices(writer);
    fwdIndexHandler.postUpdateIndicesCleanup(writer);

    // Tear down before validation. Because columns.psf and index map cleanup happens at segmentDirectory.close()
    segmentLocalFSDirectory.close();

    // Column validation.
    validateIndexMap(column, true, false);
    validateForwardIndex(column, null);
    // In column metadata, some values can change since MV columns with duplicates lose the duplicates on forward index
    // regeneration.
    ColumnMetadata metadata = existingSegmentMetadata.getColumnMetadataFor(column);
    validateMetadataProperties(column, metadata.hasDictionary(), metadata.getColumnMaxLength(),
        metadata.getCardinality(), metadata.getTotalDocs(), metadata.getDataType(), metadata.getFieldType(),
        metadata.isSorted(), metadata.isSingleValue(), metadata.getMaxNumberOfMultiValues(),
        metadata.getTotalNumberOfEntries(), metadata.isAutoGenerated(), metadata.getMinValue(), metadata.getMaxValue(),
        true);
  }

  @Test
  public void testEnableForwardIndexInDictModeForSingleForwardIndexDisabledColumn()
      throws Exception {
    Set<String> forwardIndexDisabledColumns = new HashSet<>(SV_FORWARD_INDEX_DISABLED_COLUMNS);
    forwardIndexDisabledColumns.addAll(MV_FORWARD_INDEX_DISABLED_COLUMNS);
    forwardIndexDisabledColumns.addAll(MV_FORWARD_INDEX_DISABLED_DUPLICATES_COLUMNS);
    forwardIndexDisabledColumns.addAll(FORWARD_INDEX_DISABLED_RAW_COLUMNS);
    forwardIndexDisabledColumns.add(DIM_SV_FORWARD_INDEX_DISABLED_INTEGER_WITHOUT_INV_IDX);
    forwardIndexDisabledColumns.add(DIM_SV_FORWARD_INDEX_DISABLED_INTEGER_WITH_RANGE_INDEX);
    List<String> allForwardIndexDisabledColumns = new ArrayList<>(SV_FORWARD_INDEX_DISABLED_COLUMNS);
    allForwardIndexDisabledColumns.addAll(MV_FORWARD_INDEX_DISABLED_COLUMNS);
    for (String column : allForwardIndexDisabledColumns) {
      SegmentMetadataImpl existingSegmentMetadata = new SegmentMetadataImpl(_segmentDirectory);
      SegmentDirectory segmentLocalFSDirectory =
          new SegmentLocalFSDirectory(_segmentDirectory, existingSegmentMetadata, ReadMode.mmap);
      SegmentDirectory.Writer writer = segmentLocalFSDirectory.createWriter();

      // Leave the inverted index as is, should ideally work even if inverted index is disabled
      IndexLoadingConfig indexLoadingConfig = new IndexLoadingConfig(null, _tableConfig);
      forwardIndexDisabledColumns.remove(column);
      indexLoadingConfig.setForwardIndexDisabledColumns(forwardIndexDisabledColumns);
      ForwardIndexHandler fwdIndexHandler =
          new ForwardIndexHandler(segmentLocalFSDirectory, indexLoadingConfig, _schema);
      fwdIndexHandler.updateIndices(writer);
      fwdIndexHandler.postUpdateIndicesCleanup(writer);

      // Tear down before validation. Because columns.psf and index map cleanup happens at segmentDirectory.close()
      segmentLocalFSDirectory.close();

      validateIndexMap(column, true, false);
      validateForwardIndex(column, null);

      // In column metadata, nothing should change.
      ColumnMetadata metadata = existingSegmentMetadata.getColumnMetadataFor(column);
      validateMetadataProperties(column, metadata.hasDictionary(), metadata.getColumnMaxLength(),
          metadata.getCardinality(), metadata.getTotalDocs(), metadata.getDataType(), metadata.getFieldType(),
          metadata.isSorted(), metadata.isSingleValue(), metadata.getMaxNumberOfMultiValues(),
          metadata.getTotalNumberOfEntries(), metadata.isAutoGenerated(), metadata.getMinValue(),
          metadata.getMaxValue(), false);
    }
  }

  @Test
  public void testEnableForwardIndexInRawModeForMultipleForwardIndexDisabledColumns()
      throws Exception {
    SegmentMetadataImpl existingSegmentMetadata = new SegmentMetadataImpl(_segmentDirectory);
    SegmentDirectory segmentLocalFSDirectory =
        new SegmentLocalFSDirectory(_segmentDirectory, existingSegmentMetadata, ReadMode.mmap);
    SegmentDirectory.Writer writer = segmentLocalFSDirectory.createWriter();
    IndexLoadingConfig indexLoadingConfig = new IndexLoadingConfig(null, _tableConfig);

    Random rand = new Random();
    String col1 = SV_FORWARD_INDEX_DISABLED_COLUMNS.get(rand.nextInt(SV_FORWARD_INDEX_DISABLED_COLUMNS.size()));
    indexLoadingConfig.removeForwardIndexDisabledColumns(col1);
    indexLoadingConfig.removeInvertedIndexColumns(col1);
    indexLoadingConfig.addNoDictionaryColumns(col1);
    String col2 = MV_FORWARD_INDEX_DISABLED_COLUMNS.get(rand.nextInt(MV_FORWARD_INDEX_DISABLED_COLUMNS.size()));
    indexLoadingConfig.removeForwardIndexDisabledColumns(col2);
    indexLoadingConfig.removeInvertedIndexColumns(col2);
    indexLoadingConfig.addNoDictionaryColumns(col2);

    ForwardIndexHandler fwdIndexHandler = new ForwardIndexHandler(segmentLocalFSDirectory, indexLoadingConfig, _schema);
    fwdIndexHandler.updateIndices(writer);
    fwdIndexHandler.postUpdateIndicesCleanup(writer);

    // Tear down before validation. Because columns.psf and index map cleanup happens at segmentDirectory.close()
    segmentLocalFSDirectory.close();

    // Col1 validation.
    validateIndexMap(col1, false, false);
    validateForwardIndex(col1, FieldConfig.CompressionCodec.LZ4);
    // In column metadata, nothing should change.
    ColumnMetadata metadata = existingSegmentMetadata.getColumnMetadataFor(col1);
    validateMetadataProperties(col1, false, 0, metadata.getCardinality(),
        metadata.getTotalDocs(), metadata.getDataType(), metadata.getFieldType(), metadata.isSorted(),
        metadata.isSingleValue(), metadata.getMaxNumberOfMultiValues(), metadata.getTotalNumberOfEntries(),
        metadata.isAutoGenerated(), metadata.getMinValue(), metadata.getMaxValue(), false);

    // Col2 validation.
    validateIndexMap(col2, false, false);
    validateForwardIndex(col2, FieldConfig.CompressionCodec.LZ4);
    // In column metadata, nothing should change.
    metadata = existingSegmentMetadata.getColumnMetadataFor(col2);
    validateMetadataProperties(col2, false, 0, metadata.getCardinality(),
        metadata.getTotalDocs(), metadata.getDataType(), metadata.getFieldType(), metadata.isSorted(),
        metadata.isSingleValue(), metadata.getMaxNumberOfMultiValues(), metadata.getTotalNumberOfEntries(),
        metadata.isAutoGenerated(), metadata.getMinValue(), metadata.getMaxValue(), false);
  }

  @Test
  public void testEnableForwardIndexInRawModeForMVForwardIndexDisabledColumnWithDuplicates()
      throws Exception {
    SegmentMetadataImpl existingSegmentMetadata = new SegmentMetadataImpl(_segmentDirectory);
    SegmentDirectory segmentLocalFSDirectory =
        new SegmentLocalFSDirectory(_segmentDirectory, existingSegmentMetadata, ReadMode.mmap);
    SegmentDirectory.Writer writer = segmentLocalFSDirectory.createWriter();
    IndexLoadingConfig indexLoadingConfig = new IndexLoadingConfig(null, _tableConfig);

    Random rand = new Random();
    // Remove from forward index list but keep the inverted index enabled
    String column = MV_FORWARD_INDEX_DISABLED_DUPLICATES_COLUMNS
        .get(rand.nextInt(MV_FORWARD_INDEX_DISABLED_DUPLICATES_COLUMNS.size()));
    indexLoadingConfig.removeForwardIndexDisabledColumns(column);
    indexLoadingConfig.removeInvertedIndexColumns(column);
    indexLoadingConfig.addNoDictionaryColumns(column);

    ForwardIndexHandler fwdIndexHandler = new ForwardIndexHandler(segmentLocalFSDirectory, indexLoadingConfig, _schema);
    fwdIndexHandler.updateIndices(writer);
    fwdIndexHandler.postUpdateIndicesCleanup(writer);

    // Tear down before validation. Because columns.psf and index map cleanup happens at segmentDirectory.close()
    segmentLocalFSDirectory.close();

    // Column validation.
    validateIndexMap(column, false, false);
    validateForwardIndex(column, FieldConfig.CompressionCodec.LZ4);
    // In column metadata, some values can change since MV columns with duplicates lose the duplicates on forward index
    // regeneration.
    ColumnMetadata metadata = existingSegmentMetadata.getColumnMetadataFor(column);
    validateMetadataProperties(column, false, 0, metadata.getCardinality(),
        metadata.getTotalDocs(), metadata.getDataType(), metadata.getFieldType(), metadata.isSorted(),
        metadata.isSingleValue(), metadata.getMaxNumberOfMultiValues(), metadata.getTotalNumberOfEntries(),
        metadata.isAutoGenerated(), metadata.getMinValue(), metadata.getMaxValue(), true);
  }

  @Test
  public void testEnableForwardIndexInRawModeForSingleForwardIndexDisabledColumn()
      throws Exception {
    Set<String> forwardIndexDisabledColumns = new HashSet<>(SV_FORWARD_INDEX_DISABLED_COLUMNS);
    forwardIndexDisabledColumns.addAll(MV_FORWARD_INDEX_DISABLED_COLUMNS);
    forwardIndexDisabledColumns.addAll(MV_FORWARD_INDEX_DISABLED_DUPLICATES_COLUMNS);
    forwardIndexDisabledColumns.addAll(FORWARD_INDEX_DISABLED_RAW_COLUMNS);
    forwardIndexDisabledColumns.add(DIM_SV_FORWARD_INDEX_DISABLED_INTEGER_WITHOUT_INV_IDX);
    forwardIndexDisabledColumns.add(DIM_SV_FORWARD_INDEX_DISABLED_INTEGER_WITH_RANGE_INDEX);
    List<String> allForwardIndexDisabledColumns = new ArrayList<>(SV_FORWARD_INDEX_DISABLED_COLUMNS);
    allForwardIndexDisabledColumns.addAll(MV_FORWARD_INDEX_DISABLED_COLUMNS);
    for (String column : allForwardIndexDisabledColumns) {
      SegmentMetadataImpl existingSegmentMetadata = new SegmentMetadataImpl(_segmentDirectory);
      SegmentDirectory segmentLocalFSDirectory =
          new SegmentLocalFSDirectory(_segmentDirectory, existingSegmentMetadata, ReadMode.mmap);
      SegmentDirectory.Writer writer = segmentLocalFSDirectory.createWriter();

      IndexLoadingConfig indexLoadingConfig = new IndexLoadingConfig(null, _tableConfig);
      forwardIndexDisabledColumns.remove(column);
      indexLoadingConfig.setForwardIndexDisabledColumns(forwardIndexDisabledColumns);
<<<<<<< HEAD
      indexLoadingConfig.setInvertedIndexColumns(forwardIndexDisabledColumns);
      indexLoadingConfig.addNoDictionaryColumns(column);
=======
      Set<String> invertedIndexColumns = new HashSet<>(forwardIndexDisabledColumns);
      invertedIndexColumns.removeAll(FORWARD_INDEX_DISABLED_RAW_COLUMNS);
      invertedIndexColumns.remove(DIM_SV_FORWARD_INDEX_DISABLED_INTEGER_WITHOUT_INV_IDX);
      invertedIndexColumns.remove(DIM_SV_FORWARD_INDEX_DISABLED_INTEGER_WITH_RANGE_INDEX);
      indexLoadingConfig.setInvertedIndexColumns(invertedIndexColumns);
      columnList.add(column);
      indexLoadingConfig.getNoDictionaryColumns().addAll(columnList);
>>>>>>> 855ec6fc
      ForwardIndexHandler fwdIndexHandler =
          new ForwardIndexHandler(segmentLocalFSDirectory, indexLoadingConfig, _schema);
      fwdIndexHandler.updateIndices(writer);
      fwdIndexHandler.postUpdateIndicesCleanup(writer);

      // Tear down before validation. Because columns.psf and index map cleanup happens at segmentDirectory.close()
      segmentLocalFSDirectory.close();

      validateIndexMap(column, false, false);
      validateForwardIndex(column, FieldConfig.CompressionCodec.LZ4);

      // In column metadata, nothing should change.
      ColumnMetadata metadata = existingSegmentMetadata.getColumnMetadataFor(column);
      validateMetadataProperties(column, false, 0,
          metadata.getCardinality(), metadata.getTotalDocs(), metadata.getDataType(), metadata.getFieldType(),
          metadata.isSorted(), metadata.isSingleValue(), metadata.getMaxNumberOfMultiValues(),
          metadata.getTotalNumberOfEntries(), metadata.isAutoGenerated(), metadata.getMinValue(),
          metadata.getMaxValue(), false);
    }
  }

  @Test
  public void testEnableForwardIndexForInvertedIndexDisabledColumn()
      throws Exception {
    Set<String> forwardIndexDisabledColumns = new HashSet<>(SV_FORWARD_INDEX_DISABLED_COLUMNS);
    forwardIndexDisabledColumns.addAll(MV_FORWARD_INDEX_DISABLED_COLUMNS);
    forwardIndexDisabledColumns.addAll(MV_FORWARD_INDEX_DISABLED_DUPLICATES_COLUMNS);
    forwardIndexDisabledColumns.addAll(FORWARD_INDEX_DISABLED_RAW_COLUMNS);
    forwardIndexDisabledColumns.add(DIM_SV_FORWARD_INDEX_DISABLED_INTEGER_WITHOUT_INV_IDX);
    forwardIndexDisabledColumns.add(DIM_SV_FORWARD_INDEX_DISABLED_INTEGER_WITH_RANGE_INDEX);

    SegmentMetadataImpl existingSegmentMetadata = new SegmentMetadataImpl(_segmentDirectory);
    SegmentDirectory segmentLocalFSDirectory =
        new SegmentLocalFSDirectory(_segmentDirectory, existingSegmentMetadata, ReadMode.mmap);
    SegmentDirectory.Writer writer = segmentLocalFSDirectory.createWriter();

    IndexLoadingConfig indexLoadingConfig = new IndexLoadingConfig(null, _tableConfig);
    forwardIndexDisabledColumns.remove(DIM_SV_FORWARD_INDEX_DISABLED_INTEGER_WITHOUT_INV_IDX);
    indexLoadingConfig.setForwardIndexDisabledColumns(forwardIndexDisabledColumns);
    Set<String> invertedIndexColumns = new HashSet<>(forwardIndexDisabledColumns);
    invertedIndexColumns.removeAll(FORWARD_INDEX_DISABLED_RAW_COLUMNS);
    invertedIndexColumns.remove(DIM_SV_FORWARD_INDEX_DISABLED_INTEGER_WITHOUT_INV_IDX);
    invertedIndexColumns.remove(DIM_SV_FORWARD_INDEX_DISABLED_INTEGER_WITH_RANGE_INDEX);
    indexLoadingConfig.setInvertedIndexColumns(invertedIndexColumns);

    validateIndexMap(DIM_SV_FORWARD_INDEX_DISABLED_INTEGER_WITHOUT_INV_IDX, true, true);
    validateIndexesForForwardIndexDisabledColumns(DIM_SV_FORWARD_INDEX_DISABLED_INTEGER_WITHOUT_INV_IDX);

    ForwardIndexHandler fwdIndexHandler =
        new ForwardIndexHandler(segmentLocalFSDirectory, indexLoadingConfig, _schema);
    IndexCreatorProvider indexCreatorProvider = IndexingOverrides.getIndexCreatorProvider();
    fwdIndexHandler.updateIndices(writer, indexCreatorProvider);
    fwdIndexHandler.postUpdateIndicesCleanup(writer);

    // Tear down before validation. Because columns.psf and index map cleanup happens at segmentDirectory.close()
    segmentLocalFSDirectory.close();

    // Validate nothing has changed
    validateIndexMap(DIM_SV_FORWARD_INDEX_DISABLED_INTEGER_WITHOUT_INV_IDX, true, true);
    validateIndexesForForwardIndexDisabledColumns(DIM_SV_FORWARD_INDEX_DISABLED_INTEGER_WITHOUT_INV_IDX);

    // In column metadata, nothing should change.
    ColumnMetadata metadata =
        existingSegmentMetadata.getColumnMetadataFor(DIM_SV_FORWARD_INDEX_DISABLED_INTEGER_WITHOUT_INV_IDX);
    validateMetadataProperties(DIM_SV_FORWARD_INDEX_DISABLED_INTEGER_WITHOUT_INV_IDX, metadata.hasDictionary(),
        metadata.getColumnMaxLength(), metadata.getCardinality(), metadata.getTotalDocs(), metadata.getDataType(),
        metadata.getFieldType(), metadata.isSorted(), metadata.isSingleValue(), metadata.getMaxNumberOfMultiValues(),
        metadata.getTotalNumberOfEntries(), metadata.isAutoGenerated(), metadata.getMinValue(),
        metadata.getMaxValue(), false);
  }

  @Test
  public void testEnableForwardIndexForDictionaryDisabledColumns()
      throws Exception {
    Set<String> forwardIndexDisabledColumns = new HashSet<>(SV_FORWARD_INDEX_DISABLED_COLUMNS);
    forwardIndexDisabledColumns.addAll(MV_FORWARD_INDEX_DISABLED_COLUMNS);
    forwardIndexDisabledColumns.addAll(MV_FORWARD_INDEX_DISABLED_DUPLICATES_COLUMNS);
    forwardIndexDisabledColumns.addAll(FORWARD_INDEX_DISABLED_RAW_COLUMNS);
    forwardIndexDisabledColumns.add(DIM_SV_FORWARD_INDEX_DISABLED_INTEGER_WITHOUT_INV_IDX);
    forwardIndexDisabledColumns.add(DIM_SV_FORWARD_INDEX_DISABLED_INTEGER_WITH_RANGE_INDEX);

    SegmentMetadataImpl existingSegmentMetadata = new SegmentMetadataImpl(_segmentDirectory);
    SegmentDirectory segmentLocalFSDirectory =
        new SegmentLocalFSDirectory(_segmentDirectory, existingSegmentMetadata, ReadMode.mmap);
    SegmentDirectory.Writer writer = segmentLocalFSDirectory.createWriter();

    IndexLoadingConfig indexLoadingConfig = new IndexLoadingConfig(null, _tableConfig);
    forwardIndexDisabledColumns.remove(DIM_RAW_SV_FORWARD_INDEX_DISABLED_INTEGER);
    forwardIndexDisabledColumns.remove(DIM_RAW_MV_FORWARD_INDEX_DISABLED_INTEGER);
    indexLoadingConfig.setForwardIndexDisabledColumns(forwardIndexDisabledColumns);
    Set<String> invertedIndexColumns = new HashSet<>(forwardIndexDisabledColumns);
    invertedIndexColumns.removeAll(FORWARD_INDEX_DISABLED_RAW_COLUMNS);
    invertedIndexColumns.remove(DIM_SV_FORWARD_INDEX_DISABLED_INTEGER_WITHOUT_INV_IDX);
    invertedIndexColumns.remove(DIM_SV_FORWARD_INDEX_DISABLED_INTEGER_WITH_RANGE_INDEX);
    indexLoadingConfig.setInvertedIndexColumns(invertedIndexColumns);

    validateIndexMap(DIM_RAW_SV_FORWARD_INDEX_DISABLED_INTEGER, false, true);
    validateIndexesForForwardIndexDisabledColumns(DIM_RAW_MV_FORWARD_INDEX_DISABLED_INTEGER);
    validateIndexMap(DIM_RAW_SV_FORWARD_INDEX_DISABLED_INTEGER, false, true);
    validateIndexesForForwardIndexDisabledColumns(DIM_RAW_MV_FORWARD_INDEX_DISABLED_INTEGER);

    ForwardIndexHandler fwdIndexHandler =
        new ForwardIndexHandler(segmentLocalFSDirectory, indexLoadingConfig, _schema);
    IndexCreatorProvider indexCreatorProvider = IndexingOverrides.getIndexCreatorProvider();
    fwdIndexHandler.updateIndices(writer, indexCreatorProvider);
    fwdIndexHandler.postUpdateIndicesCleanup(writer);

    // Tear down before validation. Because columns.psf and index map cleanup happens at segmentDirectory.close()
    segmentLocalFSDirectory.close();

    // Validate nothing has changed
    validateIndexMap(DIM_RAW_SV_FORWARD_INDEX_DISABLED_INTEGER, false, true);
    validateIndexesForForwardIndexDisabledColumns(DIM_RAW_SV_FORWARD_INDEX_DISABLED_INTEGER);
    validateIndexMap(DIM_RAW_MV_FORWARD_INDEX_DISABLED_INTEGER, false, true);
    validateIndexesForForwardIndexDisabledColumns(DIM_RAW_MV_FORWARD_INDEX_DISABLED_INTEGER);

    // In column metadata, nothing should change.
    ColumnMetadata metadata =
        existingSegmentMetadata.getColumnMetadataFor(DIM_RAW_SV_FORWARD_INDEX_DISABLED_INTEGER);
    validateMetadataProperties(DIM_RAW_SV_FORWARD_INDEX_DISABLED_INTEGER, metadata.hasDictionary(),
        metadata.getColumnMaxLength(), metadata.getCardinality(), metadata.getTotalDocs(), metadata.getDataType(),
        metadata.getFieldType(), metadata.isSorted(), metadata.isSingleValue(), metadata.getMaxNumberOfMultiValues(),
        metadata.getTotalNumberOfEntries(), metadata.isAutoGenerated(), metadata.getMinValue(),
        metadata.getMaxValue(), false);
    metadata =
        existingSegmentMetadata.getColumnMetadataFor(DIM_RAW_MV_FORWARD_INDEX_DISABLED_INTEGER);
    validateMetadataProperties(DIM_RAW_MV_FORWARD_INDEX_DISABLED_INTEGER, metadata.hasDictionary(),
        metadata.getColumnMaxLength(), metadata.getCardinality(), metadata.getTotalDocs(), metadata.getDataType(),
        metadata.getFieldType(), metadata.isSorted(), metadata.isSingleValue(), metadata.getMaxNumberOfMultiValues(),
        metadata.getTotalNumberOfEntries(), metadata.isAutoGenerated(), metadata.getMinValue(),
        metadata.getMaxValue(), false);
  }

  @Test
  public void testAddOtherIndexForForwardIndexDisabledColumn()
      throws Exception {
    SegmentMetadataImpl existingSegmentMetadata = new SegmentMetadataImpl(_segmentDirectory);
    SegmentDirectory segmentLocalFSDirectory =
        new SegmentLocalFSDirectory(_segmentDirectory, existingSegmentMetadata, ReadMode.mmap);
    SegmentDirectory.Writer writer = segmentLocalFSDirectory.createWriter();
    IndexLoadingConfig indexLoadingConfig = new IndexLoadingConfig(null, _tableConfig);

    Random rand = new Random();
    // Add column to range index list. Must be a numerical type.
    String column;
    do {
      column = MV_FORWARD_INDEX_DISABLED_DUPLICATES_COLUMNS
          .get(rand.nextInt(MV_FORWARD_INDEX_DISABLED_DUPLICATES_COLUMNS.size()));
    } while (!column.equals(DIM_MV_FORWARD_INDEX_DISABLED_DUPLICATES_STRING)
        && !column.equals(DIM_MV_FORWARD_INDEX_DISABLED_DUPLICATES_BYTES));
    indexLoadingConfig.addRangeIndexColumns(column);

    RangeIndexHandler rangeIndexHandler = new RangeIndexHandler(segmentLocalFSDirectory, indexLoadingConfig);
    rangeIndexHandler.updateIndices(writer);

    // Validate forward index exists before calling post cleanup
    validateIndexMap(column, true, false);

    rangeIndexHandler.postUpdateIndicesCleanup(writer);

    // Tear down before validation. Because columns.psf and index map cleanup happens at segmentDirectory.close()
    segmentLocalFSDirectory.close();

    // Validate index map including range index. Forward index should not exist, range index and dictionary should
    validateIndexMap(column, true, true);
    SegmentMetadataImpl segmentMetadata = new SegmentMetadataImpl(_segmentDirectory);
    String segmentDir = INDEX_DIR + "/" + SEGMENT_NAME + "/v3";
    File idxMapFile = new File(segmentDir, V1Constants.INDEX_MAP_FILE_NAME);
    String indexMapStr = FileUtils.readFileToString(idxMapFile, StandardCharsets.UTF_8);
    assertEquals(StringUtils.countMatches(indexMapStr, column + ".range_index" + ".startOffset"), 1, column);
    assertEquals(StringUtils.countMatches(indexMapStr, column + ".range_index" + ".size"), 1, column);

    // In column metadata, some values can change since MV columns with duplicates lose the duplicates on forward index
    // regeneration.
    ColumnMetadata metadata = existingSegmentMetadata.getColumnMetadataFor(column);
    validateMetadataProperties(column, true, 7, metadata.getCardinality(),
        metadata.getTotalDocs(), metadata.getDataType(), metadata.getFieldType(), metadata.isSorted(),
        metadata.isSingleValue(), metadata.getMaxNumberOfMultiValues(), metadata.getTotalNumberOfEntries(),
        metadata.isAutoGenerated(), metadata.getMinValue(), metadata.getMaxValue(), true);

    // Validate that expected metadata properties don't match. totalNumberOfEntries will definitely not match since
    // duplicates will be removed, but maxNumberOfMultiValues may still match if the row with max multi-values didn't
    // have any duplicates.
    segmentMetadata = new SegmentMetadataImpl(_segmentDirectory);
    ColumnMetadata columnMetadata = segmentMetadata.getColumnMetadataFor(column);
    assertNotEquals(metadata.getTotalNumberOfEntries(), columnMetadata.getTotalNumberOfEntries());
  }

  @Test
  public void testAddOtherIndexWhenForwardIndexDisabledAndInvertedIndexOrDictionaryDisabled()
      throws IOException {
    SegmentMetadataImpl existingSegmentMetadata = new SegmentMetadataImpl(_segmentDirectory);
    SegmentDirectory segmentLocalFSDirectory =
        new SegmentLocalFSDirectory(_segmentDirectory, existingSegmentMetadata, ReadMode.mmap);
    SegmentDirectory.Writer writer = segmentLocalFSDirectory.createWriter();
    IndexLoadingConfig indexLoadingConfig = new IndexLoadingConfig(null, _tableConfig);

    // Add a forward index and inverted index disabled column to the range index list
    indexLoadingConfig.getRangeIndexColumns().add(DIM_SV_FORWARD_INDEX_DISABLED_INTEGER_WITHOUT_INV_IDX);
    RangeIndexHandler rangeIndexHandler = new RangeIndexHandler(segmentLocalFSDirectory, indexLoadingConfig);
    IndexCreatorProvider indexCreatorProvider = IndexingOverrides.getIndexCreatorProvider();
    try {
      rangeIndexHandler.updateIndices(writer, indexCreatorProvider);
      Assert.fail("Creating the range index on forward index and inverted index disabled column should fail");
    } catch (IllegalStateException e) {
      assertEquals(e.getMessage(), "Forward index disabled column "
          + "DIM_SV_FORWARD_INDEX_DISABLED_INTEGER_WITHOUT_INV_IDX must have an inverted index to regenerate the "
          + "forward index. Regeneration of the forward index is required to create new indexes as well. Please "
          + "refresh or back-fill the forward index");
    }

    // Remove inverted index disabled column from range index list and add a raw column instead
    indexLoadingConfig.getRangeIndexColumns().remove(DIM_SV_FORWARD_INDEX_DISABLED_INTEGER_WITHOUT_INV_IDX);
    indexLoadingConfig.getRangeIndexColumns().add(DIM_RAW_SV_FORWARD_INDEX_DISABLED_INTEGER);
    rangeIndexHandler = new RangeIndexHandler(segmentLocalFSDirectory, indexLoadingConfig);
    indexCreatorProvider = IndexingOverrides.getIndexCreatorProvider();
    try {
      rangeIndexHandler.updateIndices(writer, indexCreatorProvider);
      Assert.fail("Creating the range index on forward index and inverted index disabled column should fail");
    } catch (IllegalStateException e) {
      assertEquals(e.getMessage(), "Forward index disabled column "
          + "DIM_RAW_SV_FORWARD_INDEX_DISABLED_INTEGER must have a dictionary to regenerate the forward index. "
          + "Regeneration of the forward index is required to create new indexes as well. Please refresh or back-fill "
          + "the forward index");
    }
  }

  private void validateIndexesForForwardIndexDisabledColumns(String columnName)
      throws IOException {
    // Setup
    SegmentMetadataImpl existingSegmentMetadata = new SegmentMetadataImpl(_segmentDirectory);
    SegmentDirectory segmentLocalFSDirectory =
        new SegmentLocalFSDirectory(_segmentDirectory, existingSegmentMetadata, ReadMode.mmap);
    SegmentDirectory.Writer writer = segmentLocalFSDirectory.createWriter();
    ColumnMetadata columnMetadata = existingSegmentMetadata.getColumnMetadataFor(columnName);

<<<<<<< HEAD
    assertTrue(writer.hasIndexFor(columnName, StandardIndexes.dictionary()));
=======
    if (columnMetadata.hasDictionary()) {
      assertTrue(writer.hasIndexFor(columnName, StandardIndexes.dictionary()));
      Dictionary dictionary = LoaderUtils.getDictionary(writer, columnMetadata);
      assertEquals(columnMetadata.getCardinality(), dictionary.length());
    } else {
      assertFalse(writer.hasIndexFor(columnName, StandardIndexes.dictionary()));
    }
>>>>>>> 855ec6fc
    if (columnMetadata.isSorted()) {
      assertTrue(writer.hasIndexFor(columnName, StandardIndexes.forward()));
    } else {
      assertFalse(writer.hasIndexFor(columnName, StandardIndexes.forward()));
    }
<<<<<<< HEAD

    Dictionary dictionary = DictionaryIndexType.INSTANCE.read(writer, columnMetadata);
    assertEquals(columnMetadata.getCardinality(), dictionary.length());
=======
>>>>>>> 855ec6fc
  }

  private void validateForwardIndex(String columnName, @Nullable FieldConfig.CompressionCodec expectedCompressionType)
      throws IOException {
    // Setup
    SegmentMetadataImpl existingSegmentMetadata = new SegmentMetadataImpl(_segmentDirectory);
    SegmentDirectory segmentLocalFSDirectory =
        new SegmentLocalFSDirectory(_segmentDirectory, existingSegmentMetadata, ReadMode.mmap);
    SegmentDirectory.Writer writer = segmentLocalFSDirectory.createWriter();
    ColumnMetadata columnMetadata = existingSegmentMetadata.getColumnMetadataFor(columnName);
    boolean isSingleValue = columnMetadata.isSingleValue();

    if (expectedCompressionType == null) {
      assertTrue(writer.hasIndexFor(columnName, StandardIndexes.dictionary()));
    } else {
      assertFalse(writer.hasIndexFor(columnName, StandardIndexes.dictionary()));
    }
    assertTrue(writer.hasIndexFor(columnName, StandardIndexes.forward()));

    // Check Compression type in header
    ForwardIndexReader fwdIndexReader = ForwardIndexType.INSTANCE.read(writer, columnMetadata);
    ChunkCompressionType fwdIndexCompressionType = fwdIndexReader.getCompressionType();
    if (expectedCompressionType != null) {
      assertEquals(fwdIndexCompressionType.name(), expectedCompressionType.name());
    }

    try (ForwardIndexReader forwardIndexReader = ForwardIndexType.INSTANCE.read(writer, columnMetadata)) {
      Dictionary dictionary = null;
      if (columnMetadata.hasDictionary()) {
        dictionary = DictionaryIndexType.INSTANCE.read(writer, columnMetadata);
      }
      PinotSegmentColumnReader columnReader = new PinotSegmentColumnReader(forwardIndexReader, dictionary, null,
          columnMetadata.getMaxNumberOfMultiValues());

      for (int rowIdx = 0; rowIdx < columnMetadata.getTotalDocs(); rowIdx++) {
        // For MV forward index disabled columns cannot do this validation as we had to create a unique set of elements
        if (!MV_FORWARD_INDEX_DISABLED_COLUMNS.contains(columnName) && (rowIdx % 10 == 0)) {
          Object val = columnReader.getValue(rowIdx);
          FieldSpec.DataType dataType = columnMetadata.getDataType();

          switch (dataType) {
            case STRING: {
              if (isSingleValue) {
                assertEquals((String) val, "testRow");
              } else {
                Object[] values = (Object[]) val;
                int length = values.length;
                for (int i = 0; i < length; i++) {
                  assertEquals((String) values[i], "testRow");
                }
              }
              break;
            }
            case INT: {
              if (isSingleValue) {
                assertEquals((int) val, 1001, columnName + " " + rowIdx + " " + expectedCompressionType);
              } else {
                Object[] values = (Object[]) val;
                int length = values.length;
                for (int i = 0; i < length; i++) {
                  assertEquals((int) values[i], 1001, columnName + " " + rowIdx + " " + expectedCompressionType);
                }
              }
              break;
            }
            case LONG: {
              if (isSingleValue) {
                assertEquals((long) val, 1001L, columnName + " " + rowIdx + " " + expectedCompressionType);
              } else {
                Object[] values = (Object[]) val;
                int length = values.length;
                for (int i = 0; i < length; i++) {
                  assertEquals((long) values[i], 1001, columnName + " " + rowIdx + " " + expectedCompressionType);
                }
              }
              break;
            }
            case BYTES: {
              byte[] expectedVal = "testRow".getBytes();
              if (isSingleValue) {
                assertEquals((byte[]) val, expectedVal, columnName + " " + rowIdx + " " + expectedCompressionType);
              } else {
                Object[] values = (Object[]) val;
                int length = values.length;
                for (int i = 0; i < length; i++) {
                  assertEquals((byte[]) values[i], expectedVal,
                      columnName + " " + rowIdx + " " + expectedCompressionType);
                }
              }
              break;
            }
            case BIG_DECIMAL: {
              assertTrue(isSingleValue);
              assertEquals((BigDecimal) val, BigDecimal.valueOf(1001));
              break;
            }
            default:
              // Unreachable code.
              throw new IllegalStateException("Invalid datatype for column=" + columnName);
          }
        } else if (MV_FORWARD_INDEX_DISABLED_COLUMNS.contains(columnName)) {
          Object val = columnReader.getValue(rowIdx);
          FieldSpec.DataType dataType = columnMetadata.getDataType();

          // Regenerating forward index from inverted index and dictionary does not guarantee ordering within a given MV
          // row. To validate the data in the row is correct, first generate a set of all possible entries stored at
          // each row and then ensure that every entry is found in the pre-constructed set.
          switch (dataType) {
            case STRING: {
              Object[] values = (Object[]) val;
              int length = values.length;
              Set<String> stringSet = new HashSet<>();
              for (int i = 0; i < length; i++) {
                stringSet.add("n" + rowIdx + i);
              }
              for (Object value : values) {
                assertTrue(stringSet.contains((String) value));
                stringSet.remove((String) value);
              }
              break;
            }
            case INT: {
              Object[] values = (Object[]) val;
              int length = values.length;
              Set<Integer> integerSet = new HashSet<>();
              for (int i = 0; i < length; i++) {
                integerSet.add(i);
              }
              for (Object value : values) {
                assertTrue(integerSet.contains((Integer) value));
                integerSet.remove((Integer) value);
              }
              break;
            }
            case LONG: {
              Object[] values = (Object[]) val;
              int length = values.length;
              Set<Long> longSet = new HashSet<>();
              for (int i = 0; i < length; i++) {
                longSet.add((long) i);
              }
              for (Object value : values) {
                assertTrue(longSet.contains((Long) value));
                longSet.remove((Long) value);
              }
              break;
            }
            case BYTES: {
              Object[] values = (Object[]) val;
              int length = values.length;
              Set<ByteBuffer> bytesSet = new HashSet<>();
              for (int i = 0; i < length; i++) {
                String expectedString = "n" + rowIdx + i;
                ByteBuffer expectedVal = ByteBuffer.wrap(expectedString.getBytes());
                bytesSet.add(expectedVal);
              }
              for (Object value : values) {
                assertTrue(bytesSet.contains(ByteBuffer.wrap((byte[]) value)));
                bytesSet.remove(ByteBuffer.wrap((byte[]) value));
              }
              break;
            }
            default:
              // Unreachable code.
              throw new IllegalStateException("Invalid datatype for column=" + columnName);
          }
        }
      }
    }
  }

  private void testIndexExists(String columnName, IndexType<?, ?, ?> indexType) throws Exception {
    SegmentMetadataImpl existingSegmentMetadata = new SegmentMetadataImpl(_segmentDirectory);
    SegmentDirectory segmentLocalFSDirectory =
        new SegmentLocalFSDirectory(_segmentDirectory, existingSegmentMetadata, ReadMode.mmap);
    SegmentDirectory.Reader reader = segmentLocalFSDirectory.createReader();

    assertTrue(reader.hasIndexFor(columnName, indexType));
  }

  private void validateIndexMap(String columnName, boolean dictionaryEnabled, boolean forwardIndexDisabled)
      throws IOException {
    SegmentMetadataImpl segmentMetadata = new SegmentMetadataImpl(_segmentDirectory);

    // Panic validation to make sure all columns have only one forward index entry in index map.
    String segmentDir = INDEX_DIR + "/" + SEGMENT_NAME + "/v3";
    File idxMapFile = new File(segmentDir, V1Constants.INDEX_MAP_FILE_NAME);
    String indexMapStr = FileUtils.readFileToString(idxMapFile, StandardCharsets.UTF_8);
    if (forwardIndexDisabled) {
      assertEquals(StringUtils.countMatches(indexMapStr, columnName + ".forward_index" + ".startOffset"), 0,
          columnName);
      assertEquals(StringUtils.countMatches(indexMapStr, columnName + ".forward_index" + ".size"), 0, columnName);
    } else {
      assertEquals(StringUtils.countMatches(indexMapStr, columnName + ".forward_index" + ".startOffset"), 1,
          columnName);
      assertEquals(StringUtils.countMatches(indexMapStr, columnName + ".forward_index" + ".size"), 1, columnName);
    }

    if (dictionaryEnabled) {
      assertEquals(StringUtils.countMatches(indexMapStr, columnName + ".dictionary" + ".startOffset"), 1, columnName);
      assertEquals(StringUtils.countMatches(indexMapStr, columnName + ".dictionary" + ".size"), 1, columnName);
    } else {
      assertEquals(StringUtils.countMatches(indexMapStr, columnName + ".dictionary" + ".startOffset"), 0, columnName);
      assertEquals(StringUtils.countMatches(indexMapStr, columnName + ".dictionary" + ".size"), 0, columnName);
    }
  }

  private void validateMetadataProperties(String column, boolean hasDictionary, int dictionaryElementSize,
      int cardinality, int totalDocs, FieldSpec.DataType dataType, FieldSpec.FieldType fieldType, boolean isSorted,
      boolean isSingleValue, int maxNumberOfMVEntries, int totalNumberOfEntries, boolean isAutoGenerated,
      Comparable minValue, Comparable maxValue, boolean isRegeneratedMVColumnWithDuplicates)
      throws IOException {
    SegmentMetadataImpl segmentMetadata = new SegmentMetadataImpl(_segmentDirectory);
    ColumnMetadata columnMetadata = segmentMetadata.getColumnMetadataFor(column);

    assertEquals(columnMetadata.hasDictionary(), hasDictionary, column);
    assertEquals(columnMetadata.getColumnMaxLength(), dictionaryElementSize, column);
    assertEquals(columnMetadata.getCardinality(), cardinality, column);
    assertEquals(columnMetadata.getTotalDocs(), totalDocs, column);
    assertEquals(columnMetadata.getDataType(), dataType, column);
    assertEquals(columnMetadata.getFieldType(), fieldType);
    assertEquals(columnMetadata.isSorted(), isSorted);
    assertEquals(columnMetadata.isSingleValue(), isSingleValue);
    if (isRegeneratedMVColumnWithDuplicates) {
      // For MV columns with duplicates within a row, the duplicates are removed when regenerating the forward index.
      // Thus the metadata might not match depending on how many duplicates were found. Relax these metadata checks
      assertTrue(MV_FORWARD_INDEX_DISABLED_DUPLICATES_COLUMNS.contains(column));
      if (dataType == FieldSpec.DataType.STRING || dataType == FieldSpec.DataType.BYTES) {
        // Every entry is duplicated within the row so total number of entries matches number of docs and max number of
        // MVs per row is 1
        assertEquals(columnMetadata.getMaxNumberOfMultiValues(), 1);
        assertEquals(columnMetadata.getTotalNumberOfEntries(), totalDocs);
      } else {
        // Cannot check for exact numbers as it will vary depending on number of entries generated per row
        assertTrue(columnMetadata.getMaxNumberOfMultiValues() <= maxNumberOfMVEntries);
        assertTrue(columnMetadata.getTotalNumberOfEntries() <= totalNumberOfEntries);
      }
    } else {
      assertEquals(columnMetadata.getMaxNumberOfMultiValues(), maxNumberOfMVEntries);
      assertEquals(columnMetadata.getTotalNumberOfEntries(), totalNumberOfEntries);
    }
    assertEquals(columnMetadata.isAutoGenerated(), isAutoGenerated);
    assertEquals(columnMetadata.getMinValue(), minValue);
    assertEquals(columnMetadata.getMaxValue(), maxValue);
  }
}<|MERGE_RESOLUTION|>--- conflicted
+++ resolved
@@ -45,13 +45,9 @@
 import org.apache.pinot.segment.spi.V1Constants;
 import org.apache.pinot.segment.spi.compression.ChunkCompressionType;
 import org.apache.pinot.segment.spi.creator.SegmentGeneratorConfig;
-<<<<<<< HEAD
 import org.apache.pinot.segment.spi.index.EmptyIndexConf;
 import org.apache.pinot.segment.spi.index.IndexType;
-=======
-import org.apache.pinot.segment.spi.index.IndexType;
-import org.apache.pinot.segment.spi.index.IndexingOverrides;
->>>>>>> 855ec6fc
+import org.apache.pinot.segment.spi.index.RangeIndexConfig;
 import org.apache.pinot.segment.spi.index.StandardIndexes;
 import org.apache.pinot.segment.spi.index.metadata.SegmentMetadataImpl;
 import org.apache.pinot.segment.spi.index.reader.Dictionary;
@@ -368,15 +364,10 @@
     config.setOutDir(INDEX_DIR.getPath());
     config.setTableName(TABLE_NAME);
     config.setSegmentName(SEGMENT_NAME);
-<<<<<<< HEAD
-    config.setIndexOn(StandardIndexes.inverted(), EmptyIndexConf.INSTANCE,
-        _forwardIndexDisabledColumns);
-=======
-    config.setInvertedIndexCreationColumns(_invertedIndexColumns);
-    config.setForwardIndexDisabledColumns(_forwardIndexDisabledColumns);
-    config.setRangeIndexCreationColumns(
-        Collections.singletonList(DIM_SV_FORWARD_INDEX_DISABLED_INTEGER_WITH_RANGE_INDEX));
->>>>>>> 855ec6fc
+    config.setIndexOn(StandardIndexes.inverted(), EmptyIndexConf.INSTANCE, _invertedIndexColumns);
+    config.disableIndexOn(StandardIndexes.forward(), _forwardIndexDisabledColumns);
+    config.setIndexOn(StandardIndexes.range(), new RangeIndexConfig(2),
+        DIM_SV_FORWARD_INDEX_DISABLED_INTEGER_WITH_RANGE_INDEX);
     SegmentIndexCreationDriverImpl driver = new SegmentIndexCreationDriverImpl();
     try (RecordReader recordReader = new GenericRowRecordReader(rows)) {
       driver.init(config, recordReader);
@@ -830,7 +821,7 @@
 
     // TEST7: Disable forward index for a raw column without enabling dictionary or inverted index
     indexLoadingConfig = new IndexLoadingConfig(null, _tableConfig);
-    indexLoadingConfig.getForwardIndexDisabledColumns().add(DIM_LZ4_INTEGER);
+    indexLoadingConfig.addForwardIndexDisabledColumns(DIM_LZ4_INTEGER);
     fwdIndexHandler = new ForwardIndexHandler(segmentLocalFSDirectory, indexLoadingConfig, _schema);
     operationMap = fwdIndexHandler.computeOperations(writer);
     assertEquals(operationMap.size(), 1);
@@ -839,8 +830,8 @@
 
     // TEST8: Disable forward index for a dictionary column and also disable dictionary and inverted index
     indexLoadingConfig = new IndexLoadingConfig(null, _tableConfig);
-    indexLoadingConfig.getForwardIndexDisabledColumns().add(DIM_DICT_INTEGER);
-    indexLoadingConfig.getNoDictionaryColumns().add(DIM_DICT_INTEGER);
+    indexLoadingConfig.addForwardIndexDisabledColumns(DIM_DICT_INTEGER);
+    indexLoadingConfig.addNoDictionaryColumns(DIM_DICT_INTEGER);
     fwdIndexHandler = new ForwardIndexHandler(segmentLocalFSDirectory, indexLoadingConfig, _schema);
     operationMap = fwdIndexHandler.computeOperations(writer);
     assertEquals(operationMap.size(), 1);
@@ -852,9 +843,9 @@
 
     // TEST9: Disable dictionary on a column that already has forward index disabled
     indexLoadingConfig = new IndexLoadingConfig(null, _tableConfig);
-    indexLoadingConfig.getForwardIndexDisabledColumns().add(DIM_SV_FORWARD_INDEX_DISABLED_INTEGER);
-    indexLoadingConfig.getNoDictionaryColumns().add(DIM_SV_FORWARD_INDEX_DISABLED_INTEGER);
-    indexLoadingConfig.getInvertedIndexColumns().remove(DIM_SV_FORWARD_INDEX_DISABLED_INTEGER);
+    indexLoadingConfig.addForwardIndexDisabledColumns(DIM_SV_FORWARD_INDEX_DISABLED_INTEGER);
+    indexLoadingConfig.addNoDictionaryColumns(DIM_SV_FORWARD_INDEX_DISABLED_INTEGER);
+    indexLoadingConfig.removeInvertedIndexColumns(DIM_SV_FORWARD_INDEX_DISABLED_INTEGER);
     fwdIndexHandler = new ForwardIndexHandler(segmentLocalFSDirectory, indexLoadingConfig, null);
     operationMap = fwdIndexHandler.computeOperations(writer);
     assertEquals(operationMap.size(), 1);
@@ -863,15 +854,15 @@
 
     // TEST10: Disable inverted index on a column that already has forward index disabled
     indexLoadingConfig = new IndexLoadingConfig(null, _tableConfig);
-    indexLoadingConfig.getForwardIndexDisabledColumns().add(DIM_SV_FORWARD_INDEX_DISABLED_INTEGER);
-    indexLoadingConfig.getInvertedIndexColumns().remove(DIM_SV_FORWARD_INDEX_DISABLED_INTEGER);
+    indexLoadingConfig.addForwardIndexDisabledColumns(DIM_SV_FORWARD_INDEX_DISABLED_INTEGER);
+    indexLoadingConfig.removeInvertedIndexColumns(DIM_SV_FORWARD_INDEX_DISABLED_INTEGER);
     fwdIndexHandler = new ForwardIndexHandler(segmentLocalFSDirectory, indexLoadingConfig, null);
     operationMap = fwdIndexHandler.computeOperations(writer);
     assertEquals(operationMap, Collections.EMPTY_MAP);
 
     // TEST11: Disable dictionary on a column that already has forward index disabled and inverted index disabled
     indexLoadingConfig = new IndexLoadingConfig(null, _tableConfig);
-    indexLoadingConfig.getNoDictionaryColumns().add(DIM_SV_FORWARD_INDEX_DISABLED_INTEGER_WITHOUT_INV_IDX);
+    indexLoadingConfig.addNoDictionaryColumns(DIM_SV_FORWARD_INDEX_DISABLED_INTEGER_WITHOUT_INV_IDX);
     fwdIndexHandler = new ForwardIndexHandler(segmentLocalFSDirectory, indexLoadingConfig, null);
     operationMap = fwdIndexHandler.computeOperations(writer);
     assertEquals(operationMap.size(), 1);
@@ -880,8 +871,8 @@
 
     // TEST12: Enable dictionary on a column that already has forward index disabled and dictionary disabled
     indexLoadingConfig = new IndexLoadingConfig(null, _tableConfig);
-    indexLoadingConfig.getForwardIndexDisabledColumns().add(DIM_RAW_SV_FORWARD_INDEX_DISABLED_INTEGER);
-    indexLoadingConfig.getNoDictionaryColumns().remove(DIM_RAW_SV_FORWARD_INDEX_DISABLED_INTEGER);
+    indexLoadingConfig.addForwardIndexDisabledColumns(DIM_RAW_SV_FORWARD_INDEX_DISABLED_INTEGER);
+    indexLoadingConfig.removeNoDictionaryColumns(DIM_RAW_SV_FORWARD_INDEX_DISABLED_INTEGER);
     fwdIndexHandler = new ForwardIndexHandler(segmentLocalFSDirectory, indexLoadingConfig, null);
     try {
       operationMap = fwdIndexHandler.computeOperations(writer);
@@ -895,8 +886,8 @@
     // TEST13: Disable dictionary on a column that already has forward index disabled without an inverted index but
     // with a range index
     indexLoadingConfig = new IndexLoadingConfig(null, _tableConfig);
-    indexLoadingConfig.getForwardIndexDisabledColumns().add(DIM_SV_FORWARD_INDEX_DISABLED_INTEGER_WITH_RANGE_INDEX);
-    indexLoadingConfig.getNoDictionaryColumns().add(DIM_SV_FORWARD_INDEX_DISABLED_INTEGER_WITH_RANGE_INDEX);
+    indexLoadingConfig.addForwardIndexDisabledColumns(DIM_SV_FORWARD_INDEX_DISABLED_INTEGER_WITH_RANGE_INDEX);
+    indexLoadingConfig.addNoDictionaryColumns(DIM_SV_FORWARD_INDEX_DISABLED_INTEGER_WITH_RANGE_INDEX);
     fwdIndexHandler = new ForwardIndexHandler(segmentLocalFSDirectory, indexLoadingConfig, null);
     try {
       operationMap = fwdIndexHandler.computeOperations(writer);
@@ -911,8 +902,8 @@
     // TEST13: Disable dictionary on a column that already has forward index disabled and inverted index enabled with
     // a range index
     indexLoadingConfig = new IndexLoadingConfig(null, _tableConfig);
-    indexLoadingConfig.getNoDictionaryColumns().add(DIM_SV_FORWARD_INDEX_DISABLED_INTEGER);
-    indexLoadingConfig.getRangeIndexColumns().add(DIM_SV_FORWARD_INDEX_DISABLED_INTEGER);
+    indexLoadingConfig.addNoDictionaryColumns(DIM_SV_FORWARD_INDEX_DISABLED_INTEGER);
+    indexLoadingConfig.addRangeIndexColumn(DIM_SV_FORWARD_INDEX_DISABLED_INTEGER);
     fwdIndexHandler = new ForwardIndexHandler(segmentLocalFSDirectory, indexLoadingConfig, null);
     try {
       operationMap = fwdIndexHandler.computeOperations(writer);
@@ -976,9 +967,6 @@
     // TEST2: Enable forward index in dictionary format for a column with forward index disabled
     indexLoadingConfig = new IndexLoadingConfig(null, _tableConfig);
     indexLoadingConfig.removeForwardIndexDisabledColumns(DIM_SV_FORWARD_INDEX_DISABLED_BYTES);
-    // TODO (index-spi): This test is a madness that takes fields whose encoding is dictionary and whose
-    //  properties explicitly indicate that the forward index must be disabled... and asserts that the index should be
-    //  created just because indexLoadingConfig has been mocked
     fwdIndexHandler = new ForwardIndexHandler(segmentLocalFSDirectory, indexLoadingConfig, _schema);
     operationMap = fwdIndexHandler.computeOperations(writer);
     assertEquals(operationMap.size(), 1);
@@ -1044,14 +1032,14 @@
 
     // TEST7: Enable forward index for a raw column with forward index disabled and keep it as raw
     indexLoadingConfig = new IndexLoadingConfig(null, _tableConfig);
-    indexLoadingConfig.getForwardIndexDisabledColumns().remove(DIM_RAW_MV_FORWARD_INDEX_DISABLED_INTEGER);
+    indexLoadingConfig.removeForwardIndexDisabledColumns(DIM_RAW_MV_FORWARD_INDEX_DISABLED_INTEGER);
     fwdIndexHandler = new ForwardIndexHandler(segmentLocalFSDirectory, indexLoadingConfig, _schema);
     operationMap = fwdIndexHandler.computeOperations(writer);
     assertEquals(operationMap, Collections.EMPTY_MAP);
 
     // TEST8: Enable forward index for a dictionary based column with forward index and inverted index disabled
     indexLoadingConfig = new IndexLoadingConfig(null, _tableConfig);
-    indexLoadingConfig.getForwardIndexDisabledColumns().remove(DIM_SV_FORWARD_INDEX_DISABLED_INTEGER_WITHOUT_INV_IDX);
+    indexLoadingConfig.removeForwardIndexDisabledColumns(DIM_SV_FORWARD_INDEX_DISABLED_INTEGER_WITHOUT_INV_IDX);
     fwdIndexHandler = new ForwardIndexHandler(segmentLocalFSDirectory, indexLoadingConfig, _schema);
     operationMap = fwdIndexHandler.computeOperations(writer);
     assertEquals(operationMap, Collections.EMPTY_MAP);
@@ -1584,18 +1572,13 @@
       IndexLoadingConfig indexLoadingConfig = new IndexLoadingConfig(null, _tableConfig);
       forwardIndexDisabledColumns.add(column);
       indexLoadingConfig.setForwardIndexDisabledColumns(forwardIndexDisabledColumns);
-<<<<<<< HEAD
       indexLoadingConfig.removeNoDictionaryColumns(forwardIndexDisabledColumns);
-      indexLoadingConfig.setInvertedIndexColumns(forwardIndexDisabledColumns);
-=======
-      indexLoadingConfig.getNoDictionaryColumns().removeAll(forwardIndexDisabledColumns);
-      indexLoadingConfig.getNoDictionaryColumns().addAll(FORWARD_INDEX_DISABLED_RAW_COLUMNS);
+      indexLoadingConfig.addNoDictionaryColumns(FORWARD_INDEX_DISABLED_RAW_COLUMNS);
       Set<String> invertedIndexColumns = new HashSet<>(forwardIndexDisabledColumns);
       invertedIndexColumns.removeAll(FORWARD_INDEX_DISABLED_RAW_COLUMNS);
       invertedIndexColumns.remove(DIM_SV_FORWARD_INDEX_DISABLED_INTEGER_WITHOUT_INV_IDX);
       invertedIndexColumns.remove(DIM_SV_FORWARD_INDEX_DISABLED_INTEGER_WITH_RANGE_INDEX);
       indexLoadingConfig.setInvertedIndexColumns(invertedIndexColumns);
->>>>>>> 855ec6fc
       ForwardIndexHandler fwdIndexHandler =
           new ForwardIndexHandler(segmentLocalFSDirectory, indexLoadingConfig, _schema);
       fwdIndexHandler.updateIndices(writer);
@@ -1654,8 +1637,7 @@
       indexLoadingConfig.setInvertedIndexColumns(invertedIndexColumns);
       ForwardIndexHandler fwdIndexHandler =
           new ForwardIndexHandler(segmentLocalFSDirectory, indexLoadingConfig, _schema);
-      IndexCreatorProvider indexCreatorProvider = IndexingOverrides.getIndexCreatorProvider();
-      fwdIndexHandler.updateIndices(writer, indexCreatorProvider);
+      fwdIndexHandler.updateIndices(writer);
       fwdIndexHandler.postUpdateIndicesCleanup(writer);
 
       // Tear down before validation. Because columns.psf and index map cleanup happens at segmentDirectory.close()
@@ -1699,7 +1681,7 @@
       forwardIndexDisabledColumns.add(column);
       indexLoadingConfig.setForwardIndexDisabledColumns(forwardIndexDisabledColumns);
       noDictColumnsToRemove.add(column);
-      indexLoadingConfig.getNoDictionaryColumns().removeAll(noDictColumnsToRemove);
+      indexLoadingConfig.removeNoDictionaryColumns(noDictColumnsToRemove);
       Set<String> invertedIndexColumns = new HashSet<>(forwardIndexDisabledColumns);
       invertedIndexColumns.removeAll(FORWARD_INDEX_DISABLED_RAW_COLUMNS);
       invertedIndexColumns.remove(DIM_SV_FORWARD_INDEX_DISABLED_INTEGER_WITHOUT_INV_IDX);
@@ -1708,8 +1690,7 @@
       indexLoadingConfig.setInvertedIndexColumns(invertedIndexColumns);
       ForwardIndexHandler fwdIndexHandler =
           new ForwardIndexHandler(segmentLocalFSDirectory, indexLoadingConfig, _schema);
-      IndexCreatorProvider indexCreatorProvider = IndexingOverrides.getIndexCreatorProvider();
-      fwdIndexHandler.updateIndices(writer, indexCreatorProvider);
+      fwdIndexHandler.updateIndices(writer);
       fwdIndexHandler.postUpdateIndicesCleanup(writer);
 
       // Tear down before validation. Because columns.psf and index map cleanup happens at segmentDirectory.close()
@@ -1959,18 +1940,12 @@
       IndexLoadingConfig indexLoadingConfig = new IndexLoadingConfig(null, _tableConfig);
       forwardIndexDisabledColumns.remove(column);
       indexLoadingConfig.setForwardIndexDisabledColumns(forwardIndexDisabledColumns);
-<<<<<<< HEAD
-      indexLoadingConfig.setInvertedIndexColumns(forwardIndexDisabledColumns);
-      indexLoadingConfig.addNoDictionaryColumns(column);
-=======
       Set<String> invertedIndexColumns = new HashSet<>(forwardIndexDisabledColumns);
       invertedIndexColumns.removeAll(FORWARD_INDEX_DISABLED_RAW_COLUMNS);
       invertedIndexColumns.remove(DIM_SV_FORWARD_INDEX_DISABLED_INTEGER_WITHOUT_INV_IDX);
       invertedIndexColumns.remove(DIM_SV_FORWARD_INDEX_DISABLED_INTEGER_WITH_RANGE_INDEX);
       indexLoadingConfig.setInvertedIndexColumns(invertedIndexColumns);
-      columnList.add(column);
-      indexLoadingConfig.getNoDictionaryColumns().addAll(columnList);
->>>>>>> 855ec6fc
+      indexLoadingConfig.addNoDictionaryColumns(column);
       ForwardIndexHandler fwdIndexHandler =
           new ForwardIndexHandler(segmentLocalFSDirectory, indexLoadingConfig, _schema);
       fwdIndexHandler.updateIndices(writer);
@@ -2021,8 +1996,7 @@
 
     ForwardIndexHandler fwdIndexHandler =
         new ForwardIndexHandler(segmentLocalFSDirectory, indexLoadingConfig, _schema);
-    IndexCreatorProvider indexCreatorProvider = IndexingOverrides.getIndexCreatorProvider();
-    fwdIndexHandler.updateIndices(writer, indexCreatorProvider);
+    fwdIndexHandler.updateIndices(writer);
     fwdIndexHandler.postUpdateIndicesCleanup(writer);
 
     // Tear down before validation. Because columns.psf and index map cleanup happens at segmentDirectory.close()
@@ -2074,8 +2048,7 @@
 
     ForwardIndexHandler fwdIndexHandler =
         new ForwardIndexHandler(segmentLocalFSDirectory, indexLoadingConfig, _schema);
-    IndexCreatorProvider indexCreatorProvider = IndexingOverrides.getIndexCreatorProvider();
-    fwdIndexHandler.updateIndices(writer, indexCreatorProvider);
+    fwdIndexHandler.updateIndices(writer);
     fwdIndexHandler.postUpdateIndicesCleanup(writer);
 
     // Tear down before validation. Because columns.psf and index map cleanup happens at segmentDirectory.close()
@@ -2169,11 +2142,10 @@
     IndexLoadingConfig indexLoadingConfig = new IndexLoadingConfig(null, _tableConfig);
 
     // Add a forward index and inverted index disabled column to the range index list
-    indexLoadingConfig.getRangeIndexColumns().add(DIM_SV_FORWARD_INDEX_DISABLED_INTEGER_WITHOUT_INV_IDX);
+    indexLoadingConfig.addRangeIndexColumn(DIM_SV_FORWARD_INDEX_DISABLED_INTEGER_WITHOUT_INV_IDX);
     RangeIndexHandler rangeIndexHandler = new RangeIndexHandler(segmentLocalFSDirectory, indexLoadingConfig);
-    IndexCreatorProvider indexCreatorProvider = IndexingOverrides.getIndexCreatorProvider();
     try {
-      rangeIndexHandler.updateIndices(writer, indexCreatorProvider);
+      rangeIndexHandler.updateIndices(writer);
       Assert.fail("Creating the range index on forward index and inverted index disabled column should fail");
     } catch (IllegalStateException e) {
       assertEquals(e.getMessage(), "Forward index disabled column "
@@ -2183,12 +2155,11 @@
     }
 
     // Remove inverted index disabled column from range index list and add a raw column instead
-    indexLoadingConfig.getRangeIndexColumns().remove(DIM_SV_FORWARD_INDEX_DISABLED_INTEGER_WITHOUT_INV_IDX);
-    indexLoadingConfig.getRangeIndexColumns().add(DIM_RAW_SV_FORWARD_INDEX_DISABLED_INTEGER);
+    indexLoadingConfig.removeRangeIndexColumns(DIM_SV_FORWARD_INDEX_DISABLED_INTEGER_WITHOUT_INV_IDX);
+    indexLoadingConfig.addRangeIndexColumn(DIM_RAW_SV_FORWARD_INDEX_DISABLED_INTEGER);
     rangeIndexHandler = new RangeIndexHandler(segmentLocalFSDirectory, indexLoadingConfig);
-    indexCreatorProvider = IndexingOverrides.getIndexCreatorProvider();
     try {
-      rangeIndexHandler.updateIndices(writer, indexCreatorProvider);
+      rangeIndexHandler.updateIndices(writer);
       Assert.fail("Creating the range index on forward index and inverted index disabled column should fail");
     } catch (IllegalStateException e) {
       assertEquals(e.getMessage(), "Forward index disabled column "
@@ -2207,28 +2178,18 @@
     SegmentDirectory.Writer writer = segmentLocalFSDirectory.createWriter();
     ColumnMetadata columnMetadata = existingSegmentMetadata.getColumnMetadataFor(columnName);
 
-<<<<<<< HEAD
-    assertTrue(writer.hasIndexFor(columnName, StandardIndexes.dictionary()));
-=======
     if (columnMetadata.hasDictionary()) {
       assertTrue(writer.hasIndexFor(columnName, StandardIndexes.dictionary()));
-      Dictionary dictionary = LoaderUtils.getDictionary(writer, columnMetadata);
+      Dictionary dictionary = DictionaryIndexType.INSTANCE.read(writer, columnMetadata);
       assertEquals(columnMetadata.getCardinality(), dictionary.length());
     } else {
       assertFalse(writer.hasIndexFor(columnName, StandardIndexes.dictionary()));
     }
->>>>>>> 855ec6fc
     if (columnMetadata.isSorted()) {
       assertTrue(writer.hasIndexFor(columnName, StandardIndexes.forward()));
     } else {
       assertFalse(writer.hasIndexFor(columnName, StandardIndexes.forward()));
     }
-<<<<<<< HEAD
-
-    Dictionary dictionary = DictionaryIndexType.INSTANCE.read(writer, columnMetadata);
-    assertEquals(columnMetadata.getCardinality(), dictionary.length());
-=======
->>>>>>> 855ec6fc
   }
 
   private void validateForwardIndex(String columnName, @Nullable FieldConfig.CompressionCodec expectedCompressionType)
