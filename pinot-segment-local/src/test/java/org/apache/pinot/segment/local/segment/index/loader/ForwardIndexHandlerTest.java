--- conflicted
+++ resolved
@@ -45,9 +45,7 @@
 import org.apache.pinot.segment.spi.V1Constants;
 import org.apache.pinot.segment.spi.compression.ChunkCompressionType;
 import org.apache.pinot.segment.spi.creator.SegmentGeneratorConfig;
-import org.apache.pinot.segment.spi.index.ForwardIndexConfig;
 import org.apache.pinot.segment.spi.index.IndexType;
-import org.apache.pinot.segment.spi.index.RangeIndexConfig;
 import org.apache.pinot.segment.spi.index.StandardIndexes;
 import org.apache.pinot.segment.spi.index.metadata.SegmentMetadataImpl;
 import org.apache.pinot.segment.spi.index.reader.Dictionary;
@@ -366,9 +364,9 @@
     config.setTableName(TABLE_NAME);
     config.setSegmentName(SEGMENT_NAME);
     config.setIndexOn(StandardIndexes.inverted(), IndexConfig.ENABLED, _invertedIndexColumns);
-    config.setIndexOn(StandardIndexes.forward(), ForwardIndexConfig.DISABLED, _forwardIndexDisabledColumns);
-    config.setIndexOn(StandardIndexes.range(), new RangeIndexConfig(2),
-        DIM_SV_FORWARD_INDEX_DISABLED_INTEGER_WITH_RANGE_INDEX);
+    config.setForwardIndexDisabledColumns(_forwardIndexDisabledColumns);
+    config.setRangeIndexCreationColumns(
+        Collections.singletonList(DIM_SV_FORWARD_INDEX_DISABLED_INTEGER_WITH_RANGE_INDEX));
     SegmentIndexCreationDriverImpl driver = new SegmentIndexCreationDriverImpl();
     try (RecordReader recordReader = new GenericRowRecordReader(rows)) {
       driver.init(config, recordReader);
@@ -904,11 +902,7 @@
     // a range index
     indexLoadingConfig = new IndexLoadingConfig(null, _tableConfig);
     indexLoadingConfig.addNoDictionaryColumns(DIM_SV_FORWARD_INDEX_DISABLED_INTEGER);
-<<<<<<< HEAD
-    indexLoadingConfig.addRangeIndexColumn(DIM_SV_FORWARD_INDEX_DISABLED_INTEGER);
-=======
     indexLoadingConfig.addRangeIndexColumns(DIM_SV_FORWARD_INDEX_DISABLED_INTEGER);
->>>>>>> b63320e6
     fwdIndexHandler = new ForwardIndexHandler(segmentLocalFSDirectory, indexLoadingConfig, null);
     try {
       operationMap = fwdIndexHandler.computeOperations(writer);
@@ -1956,12 +1950,7 @@
       invertedIndexColumns.remove(DIM_SV_FORWARD_INDEX_DISABLED_INTEGER_WITHOUT_INV_IDX);
       invertedIndexColumns.remove(DIM_SV_FORWARD_INDEX_DISABLED_INTEGER_WITH_RANGE_INDEX);
       indexLoadingConfig.setInvertedIndexColumns(invertedIndexColumns);
-<<<<<<< HEAD
       indexLoadingConfig.addNoDictionaryColumns(column);
-=======
-      columnList.add(column);
-      indexLoadingConfig.addNoDictionaryColumns(columnList);
->>>>>>> b63320e6
       ForwardIndexHandler fwdIndexHandler =
           new ForwardIndexHandler(segmentLocalFSDirectory, indexLoadingConfig, _schema);
       fwdIndexHandler.updateIndices(writer);
@@ -2158,11 +2147,7 @@
     IndexLoadingConfig indexLoadingConfig = new IndexLoadingConfig(null, _tableConfig);
 
     // Add a forward index and inverted index disabled column to the range index list
-<<<<<<< HEAD
-    indexLoadingConfig.addRangeIndexColumn(DIM_SV_FORWARD_INDEX_DISABLED_INTEGER_WITHOUT_INV_IDX);
-=======
     indexLoadingConfig.addRangeIndexColumns(DIM_SV_FORWARD_INDEX_DISABLED_INTEGER_WITHOUT_INV_IDX);
->>>>>>> b63320e6
     RangeIndexHandler rangeIndexHandler = new RangeIndexHandler(segmentLocalFSDirectory, indexLoadingConfig);
     try {
       rangeIndexHandler.updateIndices(writer);
@@ -2176,11 +2161,7 @@
 
     // Remove inverted index disabled column from range index list and add a raw column instead
     indexLoadingConfig.removeRangeIndexColumns(DIM_SV_FORWARD_INDEX_DISABLED_INTEGER_WITHOUT_INV_IDX);
-<<<<<<< HEAD
-    indexLoadingConfig.addRangeIndexColumn(DIM_RAW_SV_FORWARD_INDEX_DISABLED_INTEGER);
-=======
     indexLoadingConfig.addRangeIndexColumns(DIM_RAW_SV_FORWARD_INDEX_DISABLED_INTEGER);
->>>>>>> b63320e6
     rangeIndexHandler = new RangeIndexHandler(segmentLocalFSDirectory, indexLoadingConfig);
     try {
       rangeIndexHandler.updateIndices(writer);
