/**
 * Copyright (C) 2014-2016 LinkedIn Corp. (pinot-core@linkedin.com)
 *
 * Licensed under the Apache License, Version 2.0 (the "License");
 * you may not use this file except in compliance with the License.
 * You may obtain a copy of the License at
 *
 *         http://www.apache.org/licenses/LICENSE-2.0
 *
 * Unless required by applicable law or agreed to in writing, software
 * distributed under the License is distributed on an "AS IS" BASIS,
 * WITHOUT WARRANTIES OR CONDITIONS OF ANY KIND, either express or implied.
 * See the License for the specific language governing permissions and
 * limitations under the License.
 */

package com.linkedin.pinot.controller.helix.core.realtime;

import com.google.common.collect.Lists;
import com.google.common.collect.MinMaxPriorityQueue;
import com.google.common.io.Files;
import com.linkedin.pinot.common.Utils;
import com.linkedin.pinot.common.config.IndexingConfig;
import com.linkedin.pinot.common.config.SegmentsValidationAndRetentionConfig;
import com.linkedin.pinot.common.config.TableConfig;
import com.linkedin.pinot.common.config.TableNameBuilder;
import com.linkedin.pinot.common.config.TenantConfig;
import com.linkedin.pinot.common.exception.InvalidConfigException;
import com.linkedin.pinot.common.metadata.segment.LLCRealtimeSegmentZKMetadata;
import com.linkedin.pinot.common.metrics.ControllerMetrics;
import com.linkedin.pinot.common.partition.IdealStateBuilderUtil;
import com.linkedin.pinot.common.partition.PartitionAssignment;
import com.linkedin.pinot.common.partition.StreamPartitionAssignmentGenerator;
import com.linkedin.pinot.common.protocols.SegmentCompletionProtocol;
import com.linkedin.pinot.common.utils.CommonConstants;
import com.linkedin.pinot.common.utils.LLCSegmentName;
import com.linkedin.pinot.common.utils.StringUtil;
import com.linkedin.pinot.controller.ControllerConf;
import com.linkedin.pinot.controller.api.resources.LLCSegmentCompletionHandlers;
import com.linkedin.pinot.controller.helix.core.PinotTableIdealStateBuilder;
import com.linkedin.pinot.controller.helix.core.realtime.segment.CommittingSegmentDescriptor;
import com.linkedin.pinot.controller.util.SegmentCompletionUtils;
import com.linkedin.pinot.core.indexsegment.generator.SegmentVersion;
import com.linkedin.pinot.core.realtime.stream.StreamMetadata;
import com.linkedin.pinot.core.segment.index.SegmentMetadataImpl;
import com.yammer.metrics.core.MetricsRegistry;
import java.io.File;
import java.io.IOException;
import java.lang.reflect.Field;
import java.util.ArrayList;
import java.util.Arrays;
import java.util.Collections;
import java.util.HashMap;
import java.util.HashSet;
import java.util.List;
import java.util.Map;
import java.util.Random;
import java.util.Set;
import javax.annotation.Nonnull;
import org.apache.commons.io.FileUtils;
import org.apache.helix.HelixManager;
import org.apache.helix.ZNRecord;
import org.apache.helix.manager.zk.ZNRecordSerializer;
import org.apache.helix.model.IdealState;
import org.apache.zookeeper.data.Stat;
import org.joda.time.Interval;
import org.testng.Assert;
import org.testng.annotations.AfterTest;
import org.testng.annotations.BeforeTest;
import org.testng.annotations.Test;

import static org.mockito.Mockito.*;


public class PinotLLCRealtimeSegmentManagerTest {
  private static final String clusterName = "testCluster";
  private static final String DUMMY_HOST = "dummyHost:1234";
  private static final String KAFKA_TEST_OFFSET = "testDummy";
  private static final String KAFKA_LARGEST_OFFSET = "largest";
  private static final String DEFAULT_SERVER_TENANT = "freeTenant";
  private static final String SCHEME = LLCSegmentCompletionHandlers.getScheme();
  private String[] serverNames;
  private static File baseDir;
  private Random random;
  private enum ExternalChange {
    N_INSTANCES_CHANGED,
    N_PARTITIONS_INCREASED,
    N_INSTANCES_CHANGED_AND_PARTITIONS_INCREASED;
  }

  private List<String> getInstanceList(final int nServers) {
    Assert.assertTrue(nServers <= serverNames.length);
    String[] instanceArray = Arrays.copyOf(serverNames, nServers);
    return Arrays.asList(instanceArray);
  }

  @BeforeTest
  public void setUp() {
    // Printing out the random seed to console so that we can use the seed to reproduce failure conditions
    long seed = new Random().nextLong();
    System.out.println("Random seed for " + PinotLLCRealtimeSegmentManagerTest.class.getSimpleName() + " is " + seed);
    random = new Random(seed);

    final int maxInstances = 20;
    serverNames = new String[maxInstances];
    for (int i = 0; i < maxInstances; i++) {
      serverNames[i] = "Server_" + i;
    }
    try {
      baseDir = Files.createTempDir();
      baseDir.deleteOnExit();
    } catch (Exception e) {

    }
    FakePinotLLCRealtimeSegmentManager.IS_CONNECTED = true;
    FakePinotLLCRealtimeSegmentManager.IS_LEADER = true;
  }

  @AfterTest
  public void cleanUp() throws IOException {
    FileUtils.deleteDirectory(baseDir);
  }

  /**
   * Test cases for new table being created, and initial segments setup that follows. The tables are
   * set up with kafka offset to be the 'largest' and the corresponding ideal state offset is
   * accordingly verified.
   */
  @Test
  public void testSetupNewTable() {
    String tableName = "validateThisTable_REALTIME";
    int nReplicas = 2;
    IdealStateBuilderUtil idealStateBuilder = new IdealStateBuilderUtil(tableName);

    TableConfig tableConfig;
    IdealState idealState;
    int nPartitions;
    boolean invalidConfig;
    boolean badStream = false;
    List<String> instances = getInstanceList(1);

    // insufficient instances
<<<<<<< HEAD
    tableConfig = makeTableConfig(tableName, nReplicas, KAFKA_LARGEST_OFFSET, DUMMY_HOST, DEFAULT_SERVER_TENANT,
        DEFAULT_STREAM_ASSIGNMENT_STRATEGY);
=======
    tableConfig = makeTableConfig(tableName, nReplicas, KAFKA_OFFSET, DUMMY_HOST, DEFAULT_SERVER_TENANT);
>>>>>>> 3e52885d
    idealState = idealStateBuilder.build();
    nPartitions = 4;
    invalidConfig = true;
    testSetupNewTable(tableConfig, idealState, nPartitions, nReplicas, instances, invalidConfig, badStream);

    // bad stream configs
    badStream = true;
    tableConfig =
        makeTableConfig(tableName, nReplicas, null, null, DEFAULT_SERVER_TENANT);
    idealState = idealStateBuilder.build();
    nPartitions = 4;
    instances = getInstanceList(3);
    testSetupNewTable(tableConfig, idealState, nPartitions, nReplicas, instances, invalidConfig, badStream);

    // noop path - 0 partitions
    badStream = false;
<<<<<<< HEAD
    tableConfig = makeTableConfig(tableName, nReplicas, KAFKA_LARGEST_OFFSET, DUMMY_HOST, DEFAULT_SERVER_TENANT,
        DEFAULT_STREAM_ASSIGNMENT_STRATEGY);
=======
    tableConfig = makeTableConfig(tableName, nReplicas, KAFKA_OFFSET, DUMMY_HOST, DEFAULT_SERVER_TENANT);
>>>>>>> 3e52885d
    idealState = idealStateBuilder.build();
    nPartitions = 0;
    invalidConfig = false;
    testSetupNewTable(tableConfig, idealState, nPartitions, nReplicas, instances, invalidConfig, badStream);

    // noop path - ideal state disabled - this can happen in the code path only if there is already an idealstate with HLC segments in it, and it has been disabled.
<<<<<<< HEAD
    tableConfig = makeTableConfig(tableName, nReplicas, KAFKA_LARGEST_OFFSET, DUMMY_HOST, DEFAULT_SERVER_TENANT,
        DEFAULT_STREAM_ASSIGNMENT_STRATEGY);
=======
    tableConfig = makeTableConfig(tableName, nReplicas, KAFKA_OFFSET, DUMMY_HOST, DEFAULT_SERVER_TENANT);
>>>>>>> 3e52885d
    idealState = idealStateBuilder.disableIdealState().build();
    nPartitions = 4;
    invalidConfig = false;
    testSetupNewTable(tableConfig, idealState, nPartitions, nReplicas, instances, invalidConfig, badStream);

    // create a new builder with idealstate enabled
    idealStateBuilder = new IdealStateBuilderUtil(tableName);
    // happy paths - new table config with nPartitions and sufficient instances
<<<<<<< HEAD
    tableConfig = makeTableConfig(tableName, nReplicas, KAFKA_LARGEST_OFFSET, DUMMY_HOST, DEFAULT_SERVER_TENANT,
        DEFAULT_STREAM_ASSIGNMENT_STRATEGY);
=======
    tableConfig = makeTableConfig(tableName, nReplicas, KAFKA_OFFSET, DUMMY_HOST, DEFAULT_SERVER_TENANT);
>>>>>>> 3e52885d
    idealState = idealStateBuilder.build();
    nPartitions = 4;
    invalidConfig = false;
    testSetupNewTable(tableConfig, idealState, nPartitions, nReplicas, instances, invalidConfig, badStream);

    idealState = idealStateBuilder.build();
    nPartitions = 8;
    testSetupNewTable(tableConfig, idealState, nPartitions, nReplicas, instances, invalidConfig, badStream);

    idealState = idealStateBuilder.build();
    nPartitions = 8;
    instances = getInstanceList(10);
    testSetupNewTable(tableConfig, idealState, nPartitions, nReplicas, instances, invalidConfig, badStream);

    idealState = idealStateBuilder.build();
    nPartitions = 12;
    testSetupNewTable(tableConfig, idealState, nPartitions, nReplicas, instances, invalidConfig, badStream);
  }

  private void testSetupNewTable(TableConfig tableConfig, IdealState idealState, int nPartitions, int nReplicas,
      List<String> instances, boolean invalidConfig, boolean badStream) {
    FakePinotLLCRealtimeSegmentManager segmentManager = new FakePinotLLCRealtimeSegmentManager(null);
    segmentManager._partitionAssignmentGenerator.setConsumingInstances(instances);
    segmentManager.addTableToStore(tableConfig.getTableName(), tableConfig, nPartitions);

    try {
      segmentManager.setupNewTable(tableConfig, idealState);
    } catch (InvalidConfigException e) {
      Assert.assertTrue(invalidConfig);
      return;
    } catch (Exception e) { // Bad stream configs, kafka offset fetcher exception
      Assert.assertTrue(badStream);
      return;
    }
    Assert.assertFalse(invalidConfig);
    Assert.assertFalse(badStream);
    Map<String, LLCSegmentName> partitionToLatestSegments =
        segmentManager._partitionAssignmentGenerator.getPartitionToLatestSegments(idealState);
    Map<String, Map<String, String>> mapFields = idealState.getRecord().getMapFields();
    if (!idealState.isEnabled()) {
      Assert.assertTrue(partitionToLatestSegments.isEmpty());
    } else {
      Assert.assertEquals(mapFields.size(), nPartitions);
      for (int p = 0; p < nPartitions; p++) {
        LLCSegmentName llcSegmentName = partitionToLatestSegments.get(String.valueOf(p));
        String segmentName = llcSegmentName.getSegmentName();
        Map<String, String> instanceStateMap = mapFields.get(segmentName);
        Assert.assertEquals(instanceStateMap.size(), nReplicas);
        for (Map.Entry<String, String> entry : instanceStateMap.entrySet()) {
          Assert.assertEquals(entry.getValue(), "CONSUMING");
        }
        Assert.assertEquals(segmentManager._metadataMap.get(segmentName).getStatus(),
            CommonConstants.Segment.Realtime.Status.IN_PROGRESS);
      }

      final List<String> propStorePaths = segmentManager._paths;
      final List<ZNRecord> propStoreEntries = segmentManager._records;

      Assert.assertEquals(propStorePaths.size(), nPartitions);
      Assert.assertEquals(propStoreEntries.size(), nPartitions);

      Map<Integer, ZNRecord> segmentPropStoreMap = new HashMap<>(propStorePaths.size());
      Map<Integer, String> segmentPathsMap = new HashMap<>(propStorePaths.size());
      for (String path : propStorePaths) {
        String segNameStr = path.split("/")[3];
        int partition = new LLCSegmentName(segNameStr).getPartitionId();
        segmentPathsMap.put(partition, path);
      }

      for (ZNRecord znRecord : propStoreEntries) {
        LLCRealtimeSegmentZKMetadata metadata = new LLCRealtimeSegmentZKMetadata(znRecord);
        segmentPropStoreMap.put(new LLCSegmentName(metadata.getSegmentName()).getPartitionId(), znRecord);
      }

      Assert.assertEquals(segmentPathsMap.size(), nPartitions);
      Assert.assertEquals(segmentPropStoreMap.size(), nPartitions);

      for (int partition = 0; partition < nPartitions; partition++) {
        final LLCRealtimeSegmentZKMetadata metadata =
            new LLCRealtimeSegmentZKMetadata(segmentPropStoreMap.get(partition));

        metadata.toString();  // Just for coverage
        ZNRecord znRecord = metadata.toZNRecord();
        LLCRealtimeSegmentZKMetadata metadataCopy = new LLCRealtimeSegmentZKMetadata(znRecord);
        Assert.assertEquals(metadata, metadataCopy);
        final String path = segmentPathsMap.get(partition);
        final String segmentName = metadata.getSegmentName();
        // verify the expected offset is set to the largest as configured in the table config
        Assert.assertEquals(metadata.getStartOffset(), segmentManager.getLargestKafkaOffset());
        Assert.assertEquals(path, "/SEGMENTS/" + tableConfig.getTableName() + "/" + segmentName);
        LLCSegmentName llcSegmentName = new LLCSegmentName(segmentName);
        Assert.assertEquals(llcSegmentName.getPartitionId(), partition);
        Assert.assertEquals(llcSegmentName.getTableName(),
            TableNameBuilder.extractRawTableName(tableConfig.getTableName()));
        Assert.assertEquals(metadata.getNumReplicas(), nReplicas);
      }
    }
  }

  /**
   * Test cases for the scenario where stream partitions increase, and the validation manager is attempting to create segments for new partitions
   * This test assumes that all other factors remain same (no error conditions/inconsistencies in metadata and ideal state)
   *
   * The tables are created with "largest" offset and the consuming segments are expected to be set
   * to consume from the smallest offset.
   */
  @Test
  public void testValidateLLCPartitionIncrease() {

    FakePinotLLCRealtimeSegmentManager segmentManager = new FakePinotLLCRealtimeSegmentManager(null);
    String tableName = "validateThisTable_REALTIME";
    int nReplicas = 2;
    IdealStateBuilderUtil idealStateBuilder = new IdealStateBuilderUtil(tableName);

    TableConfig tableConfig;
    IdealState idealState;
    int nPartitions;
    boolean skipNewPartitions = false;
    List<String> instances = getInstanceList(5);

    // empty to 4 partitions
<<<<<<< HEAD
    tableConfig = makeTableConfig(tableName, nReplicas, KAFKA_LARGEST_OFFSET, DUMMY_HOST, DEFAULT_SERVER_TENANT,
        DEFAULT_STREAM_ASSIGNMENT_STRATEGY);
=======
    tableConfig = makeTableConfig(tableName, nReplicas, KAFKA_OFFSET, DUMMY_HOST, DEFAULT_SERVER_TENANT);
>>>>>>> 3e52885d
    idealState = idealStateBuilder.build();
    nPartitions = 4;
    validateLLCPartitionsIncrease(segmentManager, idealState, tableConfig, nPartitions, nReplicas, instances,
        skipNewPartitions);

    // only initial segments present CONSUMING - metadata INPROGRESS - increase numPartitions
    nPartitions = 6;
    validateLLCPartitionsIncrease(segmentManager, idealState, tableConfig, nPartitions, nReplicas, instances,
        skipNewPartitions);

    // 2 partitions advanced a seq number
    PartitionAssignment partitionAssignment =
        segmentManager._partitionAssignmentGenerator.getStreamPartitionAssignmentFromIdealState(tableConfig, idealState);
    for (int p = 0; p < 2; p++) {
      String segmentName = idealStateBuilder.getSegment(p, 0);
      advanceASeqForPartition(idealState, segmentManager, partitionAssignment, segmentName, p, 1, 100, tableConfig);
    }
    idealState = idealStateBuilder.build();
    validateLLCPartitionsIncrease(segmentManager, idealState, tableConfig, nPartitions, nReplicas, instances,
        skipNewPartitions);

    // increase num partitions
    nPartitions = 10;
    validateLLCPartitionsIncrease(segmentManager, idealState, tableConfig, nPartitions, nReplicas, instances,
        skipNewPartitions);

    // keep num partitions same - noop
    validateLLCPartitionsIncrease(segmentManager, idealState, tableConfig, nPartitions, nReplicas, instances,
        skipNewPartitions);

    // keep num partitions same, but bad instances - error
    instances = getInstanceList(1);
    validateLLCPartitionsIncrease(segmentManager, idealState, tableConfig, nPartitions, nReplicas, instances,
        skipNewPartitions);

    // increase num partitions, but bad instances - error
    nPartitions = 12;
    skipNewPartitions = true;
    validateLLCPartitionsIncrease(segmentManager, idealState, tableConfig, nPartitions, nReplicas, instances,
        skipNewPartitions);

    // increase num partitions, but disabled ideal state - noop
    idealState = idealStateBuilder.disableIdealState().build();
    instances = getInstanceList(6);
    validateLLCPartitionsIncrease(segmentManager, idealState, tableConfig, nPartitions, nReplicas, instances,
        skipNewPartitions);
  }

  private void advanceASeqForPartition(IdealState idealState, FakePinotLLCRealtimeSegmentManager segmentManager,
      PartitionAssignment partitionAssignment, String segmentName, int partition, int nextSeqNum, long nextOffset,
      TableConfig tableConfig) {
    String tableName = tableConfig.getTableName();
    String rawTableName = TableNameBuilder.extractRawTableName(tableName);
    LLCSegmentName llcSegmentName = new LLCSegmentName(segmentName);
    segmentManager.updateOldSegmentMetadataZNRecord(tableName, llcSegmentName, nextOffset);
    LLCSegmentName newLlcSegmentName =
        new LLCSegmentName(rawTableName, partition, nextSeqNum, System.currentTimeMillis());
    CommittingSegmentDescriptor committingSegmentDescriptor =
        new CommittingSegmentDescriptor(segmentName, nextOffset, 0);
    segmentManager.createNewSegmentMetadataZNRecord(tableConfig, llcSegmentName, newLlcSegmentName, partitionAssignment,
        committingSegmentDescriptor);
    segmentManager.updateIdealStateOnSegmentCompletion(idealState, segmentName, newLlcSegmentName.getSegmentName(),
        partitionAssignment);
  }

  private void validateLLCPartitionsIncrease(FakePinotLLCRealtimeSegmentManager segmentManager, IdealState idealState,
      TableConfig tableConfig, int nPartitions, int nReplicas, List<String> instances, boolean skipNewPartitions) {
    ZNRecordSerializer znRecordSerializer = new ZNRecordSerializer();
    IdealState idealStateCopy =
        new IdealState((ZNRecord) znRecordSerializer.deserialize(znRecordSerializer.serialize(idealState.getRecord())));
    Map<String, Map<String, String>> oldMapFields = idealStateCopy.getRecord().getMapFields();
    Map<String, LLCRealtimeSegmentZKMetadata> oldMetadataMap = new HashMap<>(segmentManager._metadataMap.size());
    for (Map.Entry<String, LLCRealtimeSegmentZKMetadata> entry : segmentManager._metadataMap.entrySet()) {
      oldMetadataMap.put(entry.getKey(), new LLCRealtimeSegmentZKMetadata(entry.getValue().toZNRecord()));
    }
    segmentManager._partitionAssignmentGenerator.setConsumingInstances(instances);
    IdealState updatedIdealState = segmentManager.validateLLCSegments(tableConfig, idealState, nPartitions);
    Map<String, Map<String, String>> updatedMapFields = updatedIdealState.getRecord().getMapFields();
    Map<String, LLCRealtimeSegmentZKMetadata> updatedMetadataMap = segmentManager._metadataMap;

    // Verify - all original metadata and segments unchanged
    Set<Integer> oldPartitions = new HashSet<>();
    for (Map.Entry<String, Map<String, String>> entry : oldMapFields.entrySet()) {
      String segmentName = entry.getKey();
      Map<String, String> instanceStateMap = entry.getValue();
      Assert.assertTrue(updatedMapFields.containsKey(segmentName));
      Map<String, String> updatedInstanceStateMap = updatedMapFields.get(segmentName);
      Assert.assertEquals(instanceStateMap.size(), updatedInstanceStateMap.size());
      Assert.assertTrue(instanceStateMap.keySet().containsAll(updatedInstanceStateMap.keySet()));
      for (Map.Entry<String, String> instanceToState : instanceStateMap.entrySet()) {
        Assert.assertEquals(instanceToState.getValue(), updatedInstanceStateMap.get(instanceToState.getKey()));
      }
      Assert.assertEquals(oldMetadataMap.get(segmentName), updatedMetadataMap.get(segmentName));
      LLCSegmentName llcSegmentName = new LLCSegmentName(segmentName);
      oldPartitions.add(llcSegmentName.getPartitionId());
    }

    List<Integer> allPartitions = new ArrayList<>(nPartitions);
    for (int p = 0; p < nPartitions; p++) {
      allPartitions.add(p);
    }
    List<Integer> newPartitions = new ArrayList<>(allPartitions);
    newPartitions.removeAll(oldPartitions);

    Map<Integer, List<String>> partitionToAllSegmentsMap = new HashMap<>(nPartitions);
    for (Integer p : allPartitions) {
      partitionToAllSegmentsMap.put(p, new ArrayList<String>());
    }
    for (Map.Entry<String, Map<String, String>> entry : updatedMapFields.entrySet()) {
      String segmentName = entry.getKey();
      LLCSegmentName llcSegmentName = new LLCSegmentName(segmentName);
      int partitionId = llcSegmentName.getPartitionId();
      partitionToAllSegmentsMap.get(partitionId).add(segmentName);
    }

    // if skipNewPartitions, new partitions should not have any assignment

    // each new partition should have exactly 1 new segment in CONSUMING state, and metadata in IN_PROGRESS state
    for (Integer partitionId : newPartitions) {
      List<String> allSegmentsForPartition = partitionToAllSegmentsMap.get(partitionId);
      if (!skipNewPartitions && idealState.isEnabled()) {
        Assert.assertEquals(allSegmentsForPartition.size(), 1);
        for (String segment : allSegmentsForPartition) {
          Map<String, String> instanceStateMap = updatedMapFields.get(segment);
          Assert.assertEquals(instanceStateMap.size(), nReplicas);
          for (Map.Entry<String, String> entry : instanceStateMap.entrySet()) {
            Assert.assertEquals(entry.getValue(), "CONSUMING");
          }
          LLCRealtimeSegmentZKMetadata newPartitionMetadata = updatedMetadataMap.get(segment);
          // for newly added partitions, we expect offset to be the smallest even though the offset is set to be largest for these tables
          Assert.assertEquals(newPartitionMetadata.getStartOffset(), segmentManager.getSmallestKafkaOffset());

          Assert.assertNotNull(newPartitionMetadata);
          Assert.assertEquals(newPartitionMetadata.getStatus(), CommonConstants.Segment.Realtime.Status.IN_PROGRESS);
        }
      } else {
        Assert.assertEquals(allSegmentsForPartition.size(), 0);
      }
    }
  }

  /**
   * Tests that we can repair all invalid scenarios that can generate during segment completion which leave the ideal state in an incorrect state
   * Segment completion takes place in 3 steps:
   * 1. Update committing segment metadata to DONE
   * 2. Create new segment metadata IN_PROGRESS
   * 3. Update ideal state as committing segment state ONLINE and create new segment with state CONSUMING
   *
   * If a failure happens before step 1 or after step 3, we do not need to fix it
   * If a failure happens after step 1 is done and before step 3 completes, we will be left in an incorrect state, and should be able to fix it
   *
   * Scenarios:
   * 1. Step 3 failed - we will find new segment metadata IN_PROGRESS but no segment in ideal state
   * Correction: create new segment in ideal state with CONSUMING, update prev segment (if exists) in ideal state to ONLINE
   *
   * 2. Step 2 failed - we will find segment metadata DONE but ideal state CONSUMING
   * Correction: create new segment metadata with state IN_PROGRESS, create new segment in ideal state CONSUMING, update prev segment to ONLINE
   *
   * 3. All replicas of a latest segment are in OFFLINE
   * Correction: create new metadata IN_PROGRESS, new segment in ideal state CONSUMING. If prev metadata was DONE, start from end offset. If prev metadata was IN_PROGRESS, start from prev start offset
   *
   * 4. TooSoonToCorrect: Segment completion has 10 minutes to retry and complete between steps 1 and 3.
   * Correction: Don't correct a segment before the allowed time
   *
   * 5. Num Partitions increased
   * Correction: create new metadata and segment in ideal state for new partition
   *
   * 6. Num instances changed
   * Correction: use updated instances for new segment assignments
   *
   * @throws InvalidConfigException
   */
  @Test
  public void testValidateLLCRepair() throws InvalidConfigException {

    FakePinotLLCRealtimeSegmentManager segmentManager = new FakePinotLLCRealtimeSegmentManager(null);
    String tableName = "repairThisTable_REALTIME";
    String rawTableName = TableNameBuilder.extractRawTableName(tableName);
    int nReplicas = 2;
    IdealStateBuilderUtil idealStateBuilder = new IdealStateBuilderUtil(tableName);
    ZNRecordSerializer znRecordSerializer = new ZNRecordSerializer();

    TableConfig tableConfig;
    IdealState idealState;
    int nPartitions;
    List<String> instances = getInstanceList(5);
    final int[] numInstancesSet = new int[]{4, 6, 8, 10};

<<<<<<< HEAD
    tableConfig = makeTableConfig(tableName, nReplicas, KAFKA_TEST_OFFSET, DUMMY_HOST, DEFAULT_SERVER_TENANT,
        DEFAULT_STREAM_ASSIGNMENT_STRATEGY);
=======
    tableConfig = makeTableConfig(tableName, nReplicas, KAFKA_OFFSET, DUMMY_HOST, DEFAULT_SERVER_TENANT);
>>>>>>> 3e52885d
    nPartitions = 4;
    segmentManager._partitionAssignmentGenerator.setConsumingInstances(instances);
    PartitionAssignment expectedPartitionAssignment =
        segmentManager._partitionAssignmentGenerator.generateStreamPartitionAssignment(tableConfig, nPartitions);

    // set up a happy path - segment is present in ideal state, is CONSUMING, metadata says IN_PROGRESS
    idealState = clearAndSetupHappyPathIdealState(idealStateBuilder, segmentManager, tableConfig, nPartitions);

    // randomly introduce an error condition and assert that we repair it
    for (int run = 0; run < 200; run++) {

      final boolean step3NotDone = random.nextBoolean();

      final boolean tooSoonToCorrect = random.nextBoolean();
      segmentManager.tooSoonToCorrect = false;
      if (tooSoonToCorrect) {
        segmentManager.tooSoonToCorrect = true;
      }

      if (step3NotDone) {
        // failed after completing step 2: hence new segment not present in ideal state

        final boolean prevMetadataNull = random.nextBoolean();

        if (prevMetadataNull) {
          // very first seq number of this partition i.e. prev metadata null
          clearAndSetupInitialSegments(idealStateBuilder, segmentManager, tableConfig, nPartitions);

          // generate the error scenario - remove segment from ideal state, but metadata is IN_PROGRESS
          int randomlySelectedPartition = random.nextInt(nPartitions);
          Map<String, LLCSegmentName> partitionToLatestSegments =
              segmentManager._partitionAssignmentGenerator.getPartitionToLatestSegments(idealState);
          LLCSegmentName llcSegmentName = partitionToLatestSegments.get(String.valueOf(randomlySelectedPartition));
          idealStateBuilder.removeSegment(llcSegmentName.getSegmentName());

          // get old state
          Assert.assertNull(idealState.getRecord().getMapFields().get(llcSegmentName.getSegmentName()));
          nPartitions = expectedPartitionAssignment.getNumPartitions();
          IdealState idealStateCopy = new IdealState(
              (ZNRecord) znRecordSerializer.deserialize(znRecordSerializer.serialize(idealState.getRecord())));
          Map<String, Map<String, String>> oldMapFields = idealStateCopy.getRecord().getMapFields();

          if (tooSoonToCorrect) {
            segmentManager.validateLLCSegments(tableConfig, idealState, nPartitions);
            // validate that all entries in oldMapFields are unchanged in new ideal state
            verifyNoChangeToOldEntries(oldMapFields, idealState);
            segmentManager.tooSoonToCorrect = false;
          }

          segmentManager.validateLLCSegments(tableConfig, idealState, nPartitions);

          // verify that new segment gets created in ideal state with CONSUMING
          Assert.assertNotNull(idealState.getRecord().getMapFields().get(llcSegmentName.getSegmentName()));
          Assert.assertNotNull(idealState.getRecord().getMapFields().get(llcSegmentName.getSegmentName()).values().contains("CONSUMING"));
          Assert.assertNotNull(
              segmentManager.getRealtimeSegmentZKMetadata(tableName, llcSegmentName.getSegmentName(), null));

          verifyRepairs(tableConfig, idealState, expectedPartitionAssignment, segmentManager, oldMapFields);
        } else {
          // not the very first seq number in this partition i.e. prev metadata not null

          // generate the error scenario - segment missing from ideal state, but metadata IN_PROGRESS
          int randomlySelectedPartition = random.nextInt(nPartitions);
          Map<String, LLCSegmentName> partitionToLatestSegments =
              segmentManager._partitionAssignmentGenerator.getPartitionToLatestSegments(idealState);
          LLCSegmentName latestSegment = partitionToLatestSegments.get(String.valueOf(randomlySelectedPartition));
          LLCRealtimeSegmentZKMetadata latestMetadata =
              segmentManager.getRealtimeSegmentZKMetadata(tableName, latestSegment.getSegmentName(), null);
          segmentManager.updateOldSegmentMetadataZNRecord(tableName, latestSegment,
              latestMetadata.getStartOffset() + 100);
          LLCSegmentName newLlcSegmentName =
              new LLCSegmentName(rawTableName, randomlySelectedPartition, latestSegment.getSequenceNumber() + 1,
                  System.currentTimeMillis());
          CommittingSegmentDescriptor committingSegmentDescriptor =
              new CommittingSegmentDescriptor(latestSegment.getSegmentName(), latestMetadata.getStartOffset() + 100, 0);
          segmentManager.createNewSegmentMetadataZNRecord(tableConfig, latestSegment, newLlcSegmentName,
              expectedPartitionAssignment, committingSegmentDescriptor);

          // get old state
          Assert.assertNull(idealState.getRecord().getMapFields().get(newLlcSegmentName.getSegmentName()));
          nPartitions = expectedPartitionAssignment.getNumPartitions();
          IdealState idealStateCopy = new IdealState(
              (ZNRecord) znRecordSerializer.deserialize(znRecordSerializer.serialize(idealState.getRecord())));
          Map<String, Map<String, String>> oldMapFields = idealStateCopy.getRecord().getMapFields();

          if (tooSoonToCorrect) {
            segmentManager.validateLLCSegments(tableConfig, idealState, nPartitions);
            // validate nothing changed and try again with disabled
            verifyNoChangeToOldEntries(oldMapFields, idealState);
            segmentManager.tooSoonToCorrect = false;
          }

          segmentManager.validateLLCSegments(tableConfig, idealState, nPartitions);

          // verify that new segment gets created in ideal state with CONSUMING and old segment ONLINE
          Assert.assertNotNull(idealState.getRecord().getMapFields().get(latestSegment.getSegmentName()).values().
              contains("ONLINE"));
          Assert.assertNotNull(idealState.getRecord().getMapFields().get(newLlcSegmentName.getSegmentName()));
          Assert.assertNotNull(idealState.getRecord().getMapFields().get(newLlcSegmentName.getSegmentName()).values().
              contains("CONSUMING"));
          Assert.assertNotNull(
              segmentManager.getRealtimeSegmentZKMetadata(tableName, latestSegment.getSegmentName(), null));
          Assert.assertNotNull(
              segmentManager.getRealtimeSegmentZKMetadata(tableName, newLlcSegmentName.getSegmentName(), null));

          verifyRepairs(tableConfig, idealState, expectedPartitionAssignment, segmentManager, oldMapFields);
        }
      } else {

        // latest segment metadata is present in ideal state

        // segment is in OFFLINE state
        final boolean allReplicasInOffline = random.nextBoolean();

        if (allReplicasInOffline) {

          // generate error scenario - all replicas in OFFLINE state
          int randomlySelectedPartition = random.nextInt(nPartitions);
          Map<String, LLCSegmentName> partitionToLatestSegments =
              segmentManager._partitionAssignmentGenerator.getPartitionToLatestSegments(idealState);
          LLCSegmentName latestSegment = partitionToLatestSegments.get(String.valueOf(randomlySelectedPartition));
          idealState = idealStateBuilder.setSegmentState(latestSegment.getSegmentName(), "OFFLINE").build();

          // get old state
          nPartitions = expectedPartitionAssignment.getNumPartitions();
          IdealState idealStateCopy = new IdealState(
              (ZNRecord) znRecordSerializer.deserialize(znRecordSerializer.serialize(idealState.getRecord())));
          Map<String, Map<String, String>> oldMapFields = idealStateCopy.getRecord().getMapFields();

          segmentManager.validateLLCSegments(tableConfig, idealState, nPartitions);

          verifyRepairs(tableConfig, idealState, expectedPartitionAssignment, segmentManager, oldMapFields);
        } else {
          // at least 1 replica of latest segments in ideal state is in CONSUMING state

          final boolean step2NotDone = random.nextBoolean();

          if (step2NotDone) {
            // failed after step 1 : hence metadata is DONE but segment is still CONSUMING

            // generate error scenario
            int randomlySelectedPartition = random.nextInt(nPartitions);
            Map<String, LLCSegmentName> partitionToLatestSegments =
                segmentManager._partitionAssignmentGenerator.getPartitionToLatestSegments(idealState);
            LLCSegmentName latestSegment = partitionToLatestSegments.get(String.valueOf(randomlySelectedPartition));
            LLCRealtimeSegmentZKMetadata latestMetadata =
                segmentManager.getRealtimeSegmentZKMetadata(tableName, latestSegment.getSegmentName(), null);
            segmentManager.updateOldSegmentMetadataZNRecord(tableName, latestSegment,
                latestMetadata.getStartOffset() + 100);

            // get old state
            nPartitions = expectedPartitionAssignment.getNumPartitions();
            IdealState idealStateCopy = new IdealState(
                (ZNRecord) znRecordSerializer.deserialize(znRecordSerializer.serialize(idealState.getRecord())));
            Map<String, Map<String, String>> oldMapFields = idealStateCopy.getRecord().getMapFields();

            if (tooSoonToCorrect) {
              segmentManager.validateLLCSegments(tableConfig, idealState, nPartitions);
              // validate nothing changed and try again with disabled
              verifyNoChangeToOldEntries(oldMapFields, idealState);
              segmentManager.tooSoonToCorrect = false;
            }

            segmentManager.validateLLCSegments(tableConfig, idealState, nPartitions);

            verifyRepairs(tableConfig, idealState, expectedPartitionAssignment, segmentManager, oldMapFields);
          } else {
            // happy path

            // get old state
            nPartitions = expectedPartitionAssignment.getNumPartitions();
            IdealState idealStateCopy = new IdealState(
                (ZNRecord) znRecordSerializer.deserialize(znRecordSerializer.serialize(idealState.getRecord())));
            Map<String, Map<String, String>> oldMapFields = idealStateCopy.getRecord().getMapFields();

            segmentManager.validateLLCSegments(tableConfig, idealState, nPartitions);

            // verify that nothing changed
            verifyNoChangeToOldEntries(oldMapFields, idealState);

            verifyRepairs(tableConfig, idealState, expectedPartitionAssignment, segmentManager, oldMapFields);
          }
        }
      }

      // randomly change instances used, or increase partition count
      double randomExternalChange = random.nextDouble();
      if (randomExternalChange <= 0.2) { // introduce an external change for 20% runs
        ExternalChange externalChange = ExternalChange.values()[random.nextInt(ExternalChange.values().length)];
        int numInstances;
        switch (externalChange) {
          case N_INSTANCES_CHANGED:
            // randomly change instances and hence set a new expected partition assignment
            numInstances = numInstancesSet[random.nextInt(numInstancesSet.length)];
            instances = getInstanceList(numInstances);
            segmentManager._partitionAssignmentGenerator.setConsumingInstances(instances);
            expectedPartitionAssignment =
                segmentManager._partitionAssignmentGenerator.generateStreamPartitionAssignment(tableConfig, nPartitions);
            break;
          case N_PARTITIONS_INCREASED:
            // randomly increase partitions and hence set a new expected partition assignment
            expectedPartitionAssignment =
                segmentManager._partitionAssignmentGenerator.generateStreamPartitionAssignment(tableConfig, nPartitions + 1);
            break;
          case N_INSTANCES_CHANGED_AND_PARTITIONS_INCREASED:
            // both changed and hence set a new expected partition assignment
            numInstances = numInstancesSet[random.nextInt(numInstancesSet.length)];
            instances = getInstanceList(numInstances);
            segmentManager._partitionAssignmentGenerator.setConsumingInstances(instances);
            expectedPartitionAssignment =
                segmentManager._partitionAssignmentGenerator.generateStreamPartitionAssignment(tableConfig, nPartitions + 1);
            break;
        }
      }
    }
  }

  /**
   * Verifies that all entries in old ideal state are unchanged in the new ideal state
   * There could be new entries in the ideal state due to num partitions increase
   * @param oldMapFields
   * @param idealState
   */
  private void verifyNoChangeToOldEntries(Map<String, Map<String, String>> oldMapFields,
      IdealState idealState) {
    Map<String, Map<String, String>> newMapFields = idealState.getRecord().getMapFields();
    for (Map.Entry<String, Map<String, String>> oldMapFieldsEntry : oldMapFields.entrySet()) {
      String oldSegment = oldMapFieldsEntry.getKey();
      Map<String, String> oldInstanceStateMap = oldMapFieldsEntry.getValue();
      Assert.assertTrue(newMapFields.containsKey(oldSegment));
      Assert.assertTrue(oldInstanceStateMap.equals(newMapFields.get(oldSegment)));
    }
  }

  private void verifyRepairs(TableConfig tableConfig, IdealState idealState,
      PartitionAssignment expectedPartitionAssignment, FakePinotLLCRealtimeSegmentManager segmentManager,
      Map<String, Map<String, String>> oldMapFields) {

    Map<String, Map<String, String>> mapFields = idealState.getRecord().getMapFields();

    // latest metadata for each partition
    Map<Integer, MinMaxPriorityQueue<LLCRealtimeSegmentZKMetadata>> latestMetadata =
        segmentManager.getLatestMetadata(tableConfig.getTableName());

    // latest segment in ideal state for each partition
    Map<String, LLCSegmentName> partitionToLatestSegments =
        segmentManager._partitionAssignmentGenerator.getPartitionToLatestSegments(idealState);

    // Assert that we have a latest metadata and segment for each partition
    List<String> latestSegmentNames = new ArrayList<>();
    for (int p = 0; p < expectedPartitionAssignment.getNumPartitions(); p++) {
      MinMaxPriorityQueue<LLCRealtimeSegmentZKMetadata> llcRealtimeSegmentZKMetadata = latestMetadata.get(p);
      LLCSegmentName latestLlcSegment = partitionToLatestSegments.get(String.valueOf(p));
      Assert.assertNotNull(llcRealtimeSegmentZKMetadata);
      Assert.assertNotNull(llcRealtimeSegmentZKMetadata.peekFirst());
      Assert.assertNotNull(latestLlcSegment);
      Assert.assertEquals(latestLlcSegment.getSegmentName(), llcRealtimeSegmentZKMetadata.peekFirst().getSegmentName());
      latestSegmentNames.add(latestLlcSegment.getSegmentName());
    }

    // if it is latest, ideal state should have state CONSUMING. metadata should have status IN_PROGRESS
    for (Map.Entry<String, Map<String, String>> entry : mapFields.entrySet()) {
      String segmentName = entry.getKey();
      Map<String, String> instanceStateMap = entry.getValue();
      if (latestSegmentNames.contains(segmentName)) {
        for (Map.Entry<String, String> instanceState : instanceStateMap.entrySet()) {
          Assert.assertEquals(instanceState.getValue(), "CONSUMING");
        }
        LLCRealtimeSegmentZKMetadata llcRealtimeSegmentZKMetadata = segmentManager._metadataMap.get(segmentName);
        Assert.assertEquals(llcRealtimeSegmentZKMetadata.getStatus(),
            CommonConstants.Segment.Realtime.Status.IN_PROGRESS);
      } else {
        for (Map.Entry<String, String> instanceState : instanceStateMap.entrySet()) {
          Assert.assertTrue(instanceState.getValue().equals("ONLINE") || instanceState.getValue().equals("OFFLINE"));
        }
      }
    }

    // newer partitions and new segments will follow new partition assignment.
    // older segments will follow old partition assignment
    Set<String> oldSegmentsSet = oldMapFields.keySet();
    Set<String> newSegmentsSet = mapFields.keySet();
    Set<String> difference = new HashSet<>(newSegmentsSet);
    difference.removeAll(oldSegmentsSet);
    for (String addedSegment : difference) {
      if (LLCSegmentName.isLowLevelConsumerSegmentName(addedSegment)) {
        LLCSegmentName segmentName = new LLCSegmentName(addedSegment);
        Set<String> actualInstances = mapFields.get(addedSegment).keySet();
        List<String> expectedInstances =
            expectedPartitionAssignment.getInstancesListForPartition(String.valueOf(segmentName.getPartitionId()));
        Assert.assertEquals(actualInstances.size(), expectedInstances.size());
        Assert.assertTrue(actualInstances.containsAll(expectedInstances));
      }
    }
    for (String segment : oldSegmentsSet) {
      Set<String> expectedInstances = oldMapFields.get(segment).keySet();
      Set<String> actualInstances = mapFields.get(segment).keySet();
      Assert.assertEquals(actualInstances.size(), expectedInstances.size());
      Assert.assertTrue(actualInstances.containsAll(expectedInstances));
    }
  }

  private IdealState clearAndSetupHappyPathIdealState(IdealStateBuilderUtil idealStateBuilder,
      FakePinotLLCRealtimeSegmentManager segmentManager, TableConfig tableConfig, int nPartitions) {
    IdealState idealState = idealStateBuilder.clear().build();
    segmentManager._metadataMap.clear();

    segmentManager.validateLLCSegments(tableConfig, idealState, nPartitions);
    PartitionAssignment partitionAssignment =
        segmentManager._partitionAssignmentGenerator.getStreamPartitionAssignmentFromIdealState(tableConfig, idealState);
    for (int p = 0; p < nPartitions; p++) {
      String segmentName = idealStateBuilder.getSegment(p, 0);
      advanceASeqForPartition(idealState, segmentManager, partitionAssignment, segmentName, p, 1, 100, tableConfig);
    }
    return idealStateBuilder.build();
  }

  private IdealState clearAndSetupInitialSegments(IdealStateBuilderUtil idealStateBuilder,
      FakePinotLLCRealtimeSegmentManager segmentManager, TableConfig tableConfig, int nPartitions) {
    IdealState idealState = idealStateBuilder.clear().build();
    segmentManager._metadataMap.clear();
    segmentManager.validateLLCSegments(tableConfig, idealState, nPartitions);
    return idealStateBuilder.build();
  }

  @Test
  public void testPreExistingSegments() throws InvalidConfigException {
    LLCSegmentName existingSegmentName = new LLCSegmentName("someTable", 1, 31, 12355L);
    String[] existingSegs = {existingSegmentName.getSegmentName()};
    FakePinotLLCRealtimeSegmentManager segmentManager =
        new FakePinotLLCRealtimeSegmentManager(Arrays.asList(existingSegs));

    final String rtTableName = "testPreExistingLLCSegments_REALTIME";

<<<<<<< HEAD
    TableConfig tableConfig = makeTableConfig(rtTableName, 3, KAFKA_TEST_OFFSET, DUMMY_HOST, DEFAULT_SERVER_TENANT,
        DEFAULT_STREAM_ASSIGNMENT_STRATEGY);
=======
    TableConfig tableConfig = makeTableConfig(rtTableName, 3, KAFKA_OFFSET, DUMMY_HOST, DEFAULT_SERVER_TENANT);
>>>>>>> 3e52885d
    segmentManager.addTableToStore(rtTableName, tableConfig, 8);
    IdealState idealState = PinotTableIdealStateBuilder.buildEmptyKafkaConsumerRealtimeIdealStateFor(rtTableName, 10);
    try {
      segmentManager.setupNewTable(tableConfig, idealState);
      Assert.fail("Did not get expected exception when setting up new table with existing segments in ");
    } catch (RuntimeException e) {
      // Expected
    }
  }

  // Make sure that if we are either not leader or we are disconnected, we do not process metadata commit.
  @Test
  public void testCommittingSegmentIfDisconnected() throws InvalidConfigException {
    FakePinotLLCRealtimeSegmentManager segmentManager = new FakePinotLLCRealtimeSegmentManager(null);

    final String tableName = "table_REALTIME";
    final String rawTableName = TableNameBuilder.extractRawTableName(tableName);
    final int nInstances = 6;
    final int nPartitions = 16;
    final int nReplicas = 3;
    List<String> instances = getInstanceList(nInstances);
<<<<<<< HEAD
    final long memoryUsedBytes = 1000;
    TableConfig tableConfig = makeTableConfig(tableName, nReplicas, KAFKA_TEST_OFFSET, DUMMY_HOST, DEFAULT_SERVER_TENANT,
        DEFAULT_STREAM_ASSIGNMENT_STRATEGY);
=======
    SegmentCompletionProtocol.Request.Params reqParams = new SegmentCompletionProtocol.Request.Params();
    TableConfig tableConfig = makeTableConfig(tableName, nReplicas, KAFKA_OFFSET, DUMMY_HOST, DEFAULT_SERVER_TENANT);
>>>>>>> 3e52885d
    segmentManager.addTableToStore(tableName, tableConfig, nPartitions);

    IdealState idealState =
        PinotTableIdealStateBuilder.buildEmptyKafkaConsumerRealtimeIdealStateFor(tableName, nReplicas);
    segmentManager._partitionAssignmentGenerator.setConsumingInstances(instances);
    segmentManager.setupNewTable(tableConfig, idealState);
    // Now commit the first segment of partition 6.
    final int committingPartition = 6;
    final long nextOffset = 3425666L;
    LLCRealtimeSegmentZKMetadata committingSegmentMetadata =
        new LLCRealtimeSegmentZKMetadata(segmentManager._records.get(committingPartition));
    segmentManager._paths.clear();
    segmentManager._records.clear();
    segmentManager.IS_CONNECTED = false;
    reqParams.withSegmentName(committingSegmentMetadata.getSegmentName()).withOffset(nextOffset);
    CommittingSegmentDescriptor committingSegmentDescriptor =
        CommittingSegmentDescriptor.fromSegmentCompletionReqParams(reqParams);
    boolean status = segmentManager.commitSegmentMetadata(rawTableName, committingSegmentDescriptor);
    Assert.assertFalse(status);
    Assert.assertEquals(segmentManager._nCallsToUpdateHelix, 0);  // Idealstate not updated
    Assert.assertEquals(segmentManager._paths.size(), 0);   // propertystore not updated
    segmentManager.IS_CONNECTED = true;
    segmentManager.IS_LEADER = false;
    status = segmentManager.commitSegmentMetadata(rawTableName, committingSegmentDescriptor);
    Assert.assertFalse(status);
    Assert.assertEquals(segmentManager._nCallsToUpdateHelix, 0);  // Idealstate not updated
    Assert.assertEquals(segmentManager._paths.size(), 0);   // propertystore not updated
    segmentManager.IS_LEADER = true;
    status = segmentManager.commitSegmentMetadata(rawTableName, committingSegmentDescriptor);
    Assert.assertTrue(status);
    Assert.assertEquals(segmentManager._nCallsToUpdateHelix, 1);  // Idealstate updated
    Assert.assertEquals(segmentManager._paths.size(), 2);   // propertystore updated
  }

  /**
   * Method which tests segment completion
   * We do not care for partition increases in this method
   * Instances increasing will be accounted for
   */
  @Test
  public void testCommittingSegment() throws InvalidConfigException {
    FakePinotLLCRealtimeSegmentManager segmentManager = new FakePinotLLCRealtimeSegmentManager(null);

    final String rtTableName = "table_REALTIME";
    final String rawTableName = TableNameBuilder.extractRawTableName(rtTableName);
    int nInstances = 6;
    final int nPartitions = 16;
    final int nReplicas = 2;
    List<String> instances = getInstanceList(nInstances);
<<<<<<< HEAD
    final long memoryUsed = 1000;
    TableConfig tableConfig = makeTableConfig(rtTableName, nReplicas, KAFKA_TEST_OFFSET, DUMMY_HOST, DEFAULT_SERVER_TENANT,
        DEFAULT_STREAM_ASSIGNMENT_STRATEGY);
=======
    SegmentCompletionProtocol.Request.Params reqParams = new SegmentCompletionProtocol.Request.Params();
    TableConfig tableConfig = makeTableConfig(rtTableName, nReplicas, KAFKA_OFFSET, DUMMY_HOST, DEFAULT_SERVER_TENANT);
>>>>>>> 3e52885d

    IdealStateBuilderUtil idealStateBuilder = new IdealStateBuilderUtil(rtTableName);
    IdealState idealState = idealStateBuilder.setNumReplicas(nReplicas).build();

    segmentManager.addTableToStore(rtTableName, tableConfig, nPartitions);
    segmentManager._partitionAssignmentGenerator.setConsumingInstances(instances);
    segmentManager.setupNewTable(tableConfig, idealState);
    PartitionAssignment partitionAssignment =
        segmentManager._partitionAssignmentGenerator.generateStreamPartitionAssignment(tableConfig, nPartitions);

    // Happy path: committing segment has states {CONSUMING,CONSUMING}
    int committingPartition = 6;
    long nextOffset = 2500;
    LLCRealtimeSegmentZKMetadata committingSegmentMetadata =
        new LLCRealtimeSegmentZKMetadata(segmentManager._records.get(committingPartition));
    segmentManager._paths.clear();
    segmentManager._records.clear();
    Set<String> prevInstances = idealState.getInstanceSet(committingSegmentMetadata.getSegmentName());
    reqParams.withSegmentName(committingSegmentMetadata.getSegmentName()).withOffset(nextOffset);
    CommittingSegmentDescriptor committingSegmentDescriptor =
        CommittingSegmentDescriptor.fromSegmentCompletionReqParams(reqParams);
    boolean status = segmentManager.commitSegmentMetadata(rawTableName, committingSegmentDescriptor);
    segmentManager.verifyMetadataInteractions();
    Assert.assertTrue(status);
    Assert.assertEquals(segmentManager._paths.size(), 2);
    ZNRecord oldZnRec = segmentManager._records.get(0);
    ZNRecord newZnRec = segmentManager._records.get(1);
    testCommitSegmentEntries(segmentManager, committingSegmentMetadata, oldZnRec, newZnRec, prevInstances,
        partitionAssignment, committingPartition);

    // committing segment has states {OFFLINE, CONSUMING}
    String latestSegment = newZnRec.getId();
    Map<String, String> instanceStateMap = idealState.getInstanceStateMap(latestSegment);
    for (Map.Entry<String, String> entry : instanceStateMap.entrySet()) {
      entry.setValue("OFFLINE");
      break;
    }
    nextOffset = 5000;
    committingSegmentMetadata = new LLCRealtimeSegmentZKMetadata(newZnRec);
    segmentManager._paths.clear();
    segmentManager._records.clear();
    prevInstances = idealState.getInstanceSet(committingSegmentMetadata.getSegmentName());
    reqParams.withSegmentName(committingSegmentMetadata.getSegmentName()).withOffset(nextOffset);
    committingSegmentDescriptor = CommittingSegmentDescriptor.fromSegmentCompletionReqParams(reqParams);
    status = segmentManager.commitSegmentMetadata(rawTableName, committingSegmentDescriptor);
    segmentManager.verifyMetadataInteractions();
    Assert.assertTrue(status);
    Assert.assertEquals(segmentManager._paths.size(), 2);
    oldZnRec = segmentManager._records.get(0);
    newZnRec = segmentManager._records.get(1);
    testCommitSegmentEntries(segmentManager, committingSegmentMetadata, oldZnRec, newZnRec, prevInstances,
        partitionAssignment, committingPartition);

    // metadata for committing segment is already DONE
    nextOffset = 7500;
    segmentManager._metadataMap.get(newZnRec.getId()).setStatus(CommonConstants.Segment.Realtime.Status.DONE);

    committingSegmentMetadata = new LLCRealtimeSegmentZKMetadata(newZnRec);
    segmentManager._paths.clear();
    segmentManager._records.clear();
    reqParams.withSegmentName(committingSegmentMetadata.getSegmentName()).withOffset(nextOffset);
    committingSegmentDescriptor = CommittingSegmentDescriptor.fromSegmentCompletionReqParams(reqParams);
    status = segmentManager.commitSegmentMetadata(rawTableName, committingSegmentDescriptor);
    segmentManager.verifyMetadataInteractions();
    Assert.assertFalse(status);

    // failure after step 2: new metadata inprogress, no segment in ideal state
    segmentManager._metadataMap.get(newZnRec.getId()).setStatus(CommonConstants.Segment.Realtime.Status.IN_PROGRESS);
    String deleteSegment = newZnRec.getId();
    Map<String, String> instanceStateMap1 = idealState.getInstanceStateMap(deleteSegment);
    idealState =
        idealStateBuilder.removeSegment(deleteSegment).setSegmentState(oldZnRec.getId(), "CONSUMING").build();
    nextOffset = 5000;
    committingSegmentMetadata = new LLCRealtimeSegmentZKMetadata(oldZnRec);
    segmentManager._paths.clear();
    segmentManager._records.clear();
    reqParams.withSegmentName(committingSegmentMetadata.getSegmentName()).withOffset(nextOffset);
    committingSegmentDescriptor = CommittingSegmentDescriptor.fromSegmentCompletionReqParams(reqParams);
    status = segmentManager.commitSegmentMetadata(rawTableName, committingSegmentDescriptor);
    segmentManager.verifyMetadataInteractions();
    Assert.assertFalse(status);

    // instances changed
    idealStateBuilder.addSegment(deleteSegment, instanceStateMap1);
    nInstances = 8;
    instances = getInstanceList(nInstances);
    segmentManager._partitionAssignmentGenerator.setConsumingInstances(instances);
    segmentManager._paths.clear();
    segmentManager._records.clear();
    committingSegmentMetadata = new LLCRealtimeSegmentZKMetadata(newZnRec);
    prevInstances = idealState.getInstanceSet(committingSegmentMetadata.getSegmentName());
    reqParams.withSegmentName(committingSegmentMetadata.getSegmentName()).withOffset(nextOffset);
    committingSegmentDescriptor = CommittingSegmentDescriptor.fromSegmentCompletionReqParams(reqParams);
    status = segmentManager.commitSegmentMetadata(rawTableName, committingSegmentDescriptor);
    segmentManager.verifyMetadataInteractions();
    Assert.assertTrue(status);
    Assert.assertEquals(segmentManager._paths.size(), 2);
    oldZnRec = segmentManager._records.get(0);
    newZnRec = segmentManager._records.get(1);
    testCommitSegmentEntries(segmentManager, committingSegmentMetadata, oldZnRec, newZnRec, prevInstances,
        partitionAssignment, committingPartition);
  }

  private void testCommitSegmentEntries(FakePinotLLCRealtimeSegmentManager segmentManager,
      LLCRealtimeSegmentZKMetadata committingSegmentMetadata, ZNRecord oldZnRec, ZNRecord newZnRec,
      Set<String> prevInstances, PartitionAssignment partitionAssignment, int partition) {
    // Get the old and new segment metadata and make sure that they are correct.

    LLCRealtimeSegmentZKMetadata oldMetadata = new LLCRealtimeSegmentZKMetadata(oldZnRec);
    LLCRealtimeSegmentZKMetadata newMetadata = new LLCRealtimeSegmentZKMetadata(newZnRec);

    LLCSegmentName oldSegmentName = new LLCSegmentName(oldMetadata.getSegmentName());
    LLCSegmentName newSegmentName = new LLCSegmentName(newMetadata.getSegmentName());

    // Assert on propertystore entries
    Assert.assertEquals(oldSegmentName.getSegmentName(), committingSegmentMetadata.getSegmentName());
    Assert.assertEquals(newSegmentName.getPartitionId(), oldSegmentName.getPartitionId());
    Assert.assertEquals(newSegmentName.getSequenceNumber(), oldSegmentName.getSequenceNumber() + 1);
    Assert.assertEquals(oldMetadata.getStatus(), CommonConstants.Segment.Realtime.Status.DONE);
    Assert.assertEquals(newMetadata.getStatus(), CommonConstants.Segment.Realtime.Status.IN_PROGRESS);
    Assert.assertNotNull(oldMetadata.getDownloadUrl());
    Assert.assertEquals(Long.valueOf(oldMetadata.getCrc()), Long.valueOf(FakePinotLLCRealtimeSegmentManager.CRC));
    Assert.assertEquals(oldMetadata.getStartTime(), FakePinotLLCRealtimeSegmentManager.INTERVAL.getStartMillis());
    Assert.assertEquals(oldMetadata.getEndTime(), FakePinotLLCRealtimeSegmentManager.INTERVAL.getEndMillis());
    Assert.assertEquals(oldMetadata.getTotalRawDocs(), FakePinotLLCRealtimeSegmentManager.NUM_DOCS);
    Assert.assertEquals(oldMetadata.getIndexVersion(), FakePinotLLCRealtimeSegmentManager.SEGMENT_VERSION);

    // check ideal state
    IdealState idealState = segmentManager._tableIdealState;
    Set<String> currInstances = idealState.getInstanceSet(oldSegmentName.getSegmentName());
    Assert.assertEquals(prevInstances.size(), currInstances.size());
    Assert.assertTrue(prevInstances.containsAll(currInstances));
    Set<String> newSegmentInstances = idealState.getInstanceSet(newSegmentName.getSegmentName());
    List<String> expectedNewInstances = partitionAssignment.getInstancesListForPartition(String.valueOf(partition));
    Assert.assertEquals(newSegmentInstances.size(), expectedNewInstances.size());
    Assert.assertTrue(newSegmentInstances.containsAll(expectedNewInstances));
  }

  @Test
  public void testCommitSegmentWhenControllerWentThroughGC() throws InvalidConfigException {

    FakePinotLLCRealtimeSegmentManager segmentManager1 = new FakePinotLLCRealtimeSegmentManager(null);
    FakePinotLLCRealtimeSegmentManager segmentManager2 = new FakePinotLLCRealtimeSegmentManagerII(null,
        FakePinotLLCRealtimeSegmentManagerII.SCENARIO_1_ZK_VERSION_NUM_HAS_CHANGE);
    FakePinotLLCRealtimeSegmentManager segmentManager3 = new FakePinotLLCRealtimeSegmentManagerII(null,
        FakePinotLLCRealtimeSegmentManagerII.SCENARIO_2_METADATA_STATUS_HAS_CHANGE);

    final String rtTableName = "table_REALTIME";
    final String rawTableName = TableNameBuilder.extractRawTableName(rtTableName);
    setupSegmentManager(segmentManager1, rtTableName);
    setupSegmentManager(segmentManager2, rtTableName);
    setupSegmentManager(segmentManager3, rtTableName);
    // Now commit the first segment of partition 6.
    final int committingPartition = 6;
    final long nextOffset = 3425666L;
    SegmentCompletionProtocol.Request.Params reqParams = new SegmentCompletionProtocol.Request.Params();
    LLCRealtimeSegmentZKMetadata committingSegmentMetadata =
        new LLCRealtimeSegmentZKMetadata(segmentManager2._records.get(committingPartition));

    reqParams.withSegmentName(committingSegmentMetadata.getSegmentName()).withOffset(nextOffset);
    CommittingSegmentDescriptor committingSegmentDescriptor =
        CommittingSegmentDescriptor.fromSegmentCompletionReqParams(reqParams);
    boolean status = segmentManager1.commitSegmentMetadata(rawTableName, committingSegmentDescriptor);
    Assert.assertTrue(status);  // Committing segment metadata succeeded.

    status = segmentManager2.commitSegmentMetadata(rawTableName, committingSegmentDescriptor);
    Assert.assertFalse(status); // Committing segment metadata failed.

    status = segmentManager3.commitSegmentMetadata(rawTableName, committingSegmentDescriptor);
    Assert.assertFalse(status); // Committing segment metadata failed.
  }

  private void setupSegmentManager(FakePinotLLCRealtimeSegmentManager segmentManager, String rtTableName)
      throws InvalidConfigException {
    final int nInstances = 6;
    final int nPartitions = 16;
    final int nReplicas = 3;
    List<String> instances = getInstanceList(nInstances);
<<<<<<< HEAD
    TableConfig tableConfig = makeTableConfig(rtTableName, nReplicas, KAFKA_TEST_OFFSET, DUMMY_HOST, DEFAULT_SERVER_TENANT,
        DEFAULT_STREAM_ASSIGNMENT_STRATEGY);
=======
    TableConfig tableConfig = makeTableConfig(rtTableName, nReplicas, KAFKA_OFFSET, DUMMY_HOST, DEFAULT_SERVER_TENANT);
>>>>>>> 3e52885d
    IdealState idealState =
        PinotTableIdealStateBuilder.buildEmptyKafkaConsumerRealtimeIdealStateFor(rtTableName, nReplicas);

    segmentManager.addTableToStore(rtTableName, tableConfig, nPartitions);
    segmentManager._partitionAssignmentGenerator.setConsumingInstances(instances);
    segmentManager.setupNewTable(tableConfig, idealState);
  }

  @Test
  public void testCommitSegmentFile() throws Exception {
    PinotLLCRealtimeSegmentManager realtimeSegmentManager =
        new FakePinotLLCRealtimeSegmentManager(Collections.<String>emptyList());
    String tableName = "fakeTable_REALTIME";
    String segmentName = "segment";
    String temporarySegmentLocation = SegmentCompletionUtils.generateSegmentFileName(segmentName);

    File temporaryDirectory = new File(baseDir, tableName);
    temporaryDirectory.mkdirs();
    String segmentLocation = SCHEME + temporaryDirectory.toString() + "/" + temporarySegmentLocation;

    FileUtils.write(new File(temporaryDirectory, temporarySegmentLocation), "temporary file contents");
    CommittingSegmentDescriptor committingSegmentDescriptor =
        new CommittingSegmentDescriptor(segmentName, 100, 0, segmentLocation);
    Assert.assertTrue(realtimeSegmentManager.commitSegmentFile(tableName, committingSegmentDescriptor));
  }

  @Test
  public void testSegmentAlreadyThereAndExtraneousFilesDeleted() throws Exception {
    PinotLLCRealtimeSegmentManager realtimeSegmentManager =
        new FakePinotLLCRealtimeSegmentManager(Collections.<String>emptyList());
    String tableName = "fakeTable_REALTIME";
    String segmentName = "segment";

    File temporaryDirectory = new File(baseDir, tableName);
    temporaryDirectory.mkdirs();

    String segmentFileLocation = SegmentCompletionUtils.generateSegmentFileName(segmentName);
    String segmentLocation = SCHEME + temporaryDirectory + "/" + segmentFileLocation;
    String extraSegmentFileLocation = SegmentCompletionUtils.generateSegmentFileName(segmentName);
    String extraSegmentLocation = SCHEME + temporaryDirectory + "/" + extraSegmentFileLocation;
    String otherSegmentNotToBeDeleted = "segmentShouldStay";
    FileUtils.write(new File(temporaryDirectory, segmentFileLocation), "temporary file contents");
    FileUtils.write(new File(temporaryDirectory, extraSegmentFileLocation), "temporary file contents");
    FileUtils.write(new File(temporaryDirectory, otherSegmentNotToBeDeleted), "temporary file contents");
    FileUtils.write(new File(temporaryDirectory, segmentName), "temporary file contents");
    Assert.assertTrue(realtimeSegmentManager.commitSegmentFile(tableName,
        new CommittingSegmentDescriptor(segmentName, 100, 0, segmentLocation)));
    Assert.assertTrue(new File(temporaryDirectory, otherSegmentNotToBeDeleted).exists());
    Assert.assertFalse(new File(temporaryDirectory, extraSegmentLocation).exists());
  }


  ////////////////////////////////////////////////////////////////////////////
  // Fake makers
  ///////////////////////////////////////////////////////////////////////////

  private TableConfig makeTableConfig(String tableName, int nReplicas, String autoOffsetReset, String bootstrapHosts,
      String serverTenant) {
    TableConfig mockTableConfig = mock(TableConfig.class);
    when(mockTableConfig.getTableName()).thenReturn(tableName);
    SegmentsValidationAndRetentionConfig mockValidationConfig = mock(SegmentsValidationAndRetentionConfig.class);
    when(mockValidationConfig.getReplicasPerPartition()).thenReturn(Integer.toString(nReplicas));
    when(mockValidationConfig.getReplicasPerPartitionNumber()).thenReturn(nReplicas);
    when(mockTableConfig.getValidationConfig()).thenReturn(mockValidationConfig);
    Map<String, String> streamConfigMap = new HashMap<>(1);
    streamConfigMap.put(CommonConstants.Helix.DataSource.Realtime.LLC_REALTIME_SEGMENT_FLUSH_SIZE,
        "100000");
    streamConfigMap.put(StringUtil.join(".", CommonConstants.Helix.DataSource.STREAM_PREFIX,
        CommonConstants.Helix.DataSource.Realtime.Kafka.CONSUMER_TYPE), "simple");
    streamConfigMap.put(StringUtil.join(".", CommonConstants.Helix.DataSource.STREAM_PREFIX,
        CommonConstants.Helix.DataSource.Realtime.Kafka.KAFKA_CONSUMER_PROPS_PREFIX,
        CommonConstants.Helix.DataSource.Realtime.Kafka.AUTO_OFFSET_RESET), autoOffsetReset);

    final String bootstrapHostConfigKey = CommonConstants.Helix.DataSource.STREAM_PREFIX + "."
        + CommonConstants.Helix.DataSource.Realtime.Kafka.KAFKA_BROKER_LIST;
    streamConfigMap.put(bootstrapHostConfigKey, bootstrapHosts);

    IndexingConfig mockIndexConfig = mock(IndexingConfig.class);
    when(mockIndexConfig.getStreamConfigs()).thenReturn(streamConfigMap);

    when(mockTableConfig.getIndexingConfig()).thenReturn(mockIndexConfig);
    TenantConfig mockTenantConfig = mock(TenantConfig.class);
    when(mockTenantConfig.getServer()).thenReturn(serverTenant);
    when(mockTableConfig.getTenantConfig()).thenReturn(mockTenantConfig);

    return mockTableConfig;
  }

  private static Map<String, String> getStreamConfigs() {
    Map<String, String> streamPropMap = new HashMap<>(1);
    streamPropMap.put(StringUtil.join(".", CommonConstants.Helix.DataSource.STREAM_PREFIX,
        CommonConstants.Helix.DataSource.Realtime.Kafka.CONSUMER_TYPE), "simple");
    streamPropMap.put(StringUtil.join(".", CommonConstants.Helix.DataSource.STREAM_PREFIX,
        CommonConstants.Helix.DataSource.Realtime.Kafka.KAFKA_CONSUMER_PROPS_PREFIX,
        CommonConstants.Helix.DataSource.Realtime.Kafka.AUTO_OFFSET_RESET), "smallest");
    streamPropMap.put(StringUtil.join(".", CommonConstants.Helix.DataSource.STREAM_PREFIX,
        CommonConstants.Helix.DataSource.Realtime.Kafka.KAFKA_BROKER_LIST), "host:1234");
    return streamPropMap;
  }

  //////////////////////////////////////////////////////////////////////////////////
  // Fake classes
  /////////////////////////////////////////////////////////////////////////////////

  static class FakePinotLLCRealtimeSegmentManager extends PinotLLCRealtimeSegmentManager {

    private static final ControllerConf CONTROLLER_CONF = new ControllerConf();
    private List<String> _existingLLCSegments = new ArrayList<>(1);

    public List<String> _paths = new ArrayList<>(16);
    public List<ZNRecord> _records = new ArrayList<>(16);
    public Map<String, LLCRealtimeSegmentZKMetadata> _metadataMap = new HashMap<>(4);
    private FakeStreamPartitionAssignmentGenerator _partitionAssignmentGenerator;

    public static final long _kafkaLargestOffsetToReturn = Integer.MAX_VALUE;
    public static final long _kafkaSmallestOffsetToReturn = 0;

    public int _nCallsToUpdateHelix = 0;
    public int _nCallsToCreateNewSegmentMetadata = 0;
    public IdealState _tableIdealState;
    public String _currentTable;

    public static final String CRC = "5680988776500";
    public static final Interval INTERVAL = new Interval(3000, 4000);
    public static final String SEGMENT_VERSION = SegmentVersion.v1.toString();
    public static final int NUM_DOCS = 5099775;
    public static boolean IS_LEADER = true;
    public static boolean IS_CONNECTED = true;
    public boolean tooSoonToCorrect = false;

    public int _version;

    private SegmentMetadataImpl segmentMetadata;

    private TableConfigStore _tableConfigStore;

    protected FakePinotLLCRealtimeSegmentManager(List<String> existingLLCSegments) {

      super(null, clusterName, null, null, null, CONTROLLER_CONF, new ControllerMetrics(new MetricsRegistry()));
      try {
        TableConfigCache mockCache = mock(TableConfigCache.class);
        TableConfig mockTableConfig = mock(TableConfig.class);
        IndexingConfig mockIndexingConfig = mock(IndexingConfig.class);
        when(mockTableConfig.getIndexingConfig()).thenReturn(mockIndexingConfig);
        when(mockIndexingConfig.getStreamConfigs()).thenReturn(getStreamConfigs());
        when(mockCache.getTableConfig(anyString())).thenReturn(mockTableConfig);

        Field tableConfigCacheField = PinotLLCRealtimeSegmentManager.class.getDeclaredField("_tableConfigCache");
        tableConfigCacheField.setAccessible(true);
        tableConfigCacheField.set(this, mockCache);

        HelixManager mockHelixManager = mock(HelixManager.class);
        _partitionAssignmentGenerator = new FakeStreamPartitionAssignmentGenerator(mockHelixManager);
        Field partitionAssignmentGeneratorField =
            PinotLLCRealtimeSegmentManager.class.getDeclaredField("_streamPartitionAssignmentGenerator");
        partitionAssignmentGeneratorField.setAccessible(true);
        partitionAssignmentGeneratorField.set(this, _partitionAssignmentGenerator);
      } catch (Exception e) {
        Utils.rethrowException(e);
      }

      if (existingLLCSegments != null) {
        _existingLLCSegments = existingLLCSegments;
      }
      CONTROLLER_CONF.setControllerVipHost("vip");
      CONTROLLER_CONF.setControllerPort("9000");
      CONTROLLER_CONF.setDataDir(baseDir.toString());

      _version = 0;

      _tableConfigStore = new TableConfigStore();
    }

    void addTableToStore(String tableName, TableConfig tableConfig, int nKafkaPartitions) {
      _tableConfigStore.addTable(tableName, tableConfig, nKafkaPartitions);
    }

    void removeTableFromStore(String tableName) {
      _tableConfigStore.removeTable(tableName);
    }

    @Override
    protected TableConfig getRealtimeTableConfig(String realtimeTableName) {
      return _tableConfigStore.getTableConfig(realtimeTableName);
    }

    @Override
    protected boolean isTooSoonToCorrect(String tableNameWithType, String segmentId, long now) {
      return tooSoonToCorrect;
    }

    @Override
    protected boolean writeSegmentToPropertyStore(String nodePath, ZNRecord znRecord, final String realtimeTableName,
        int expectedVersion) {
      List<String> paths = new ArrayList<>();
      List<ZNRecord> records = new ArrayList<>();
      paths.add(nodePath);
      records.add(znRecord);
      if (expectedVersion != _version) {
        return false;
      } else {
        writeSegmentsToPropertyStore(paths, records, realtimeTableName);
        return true;
      }
    }

    @Override
    protected boolean writeSegmentToPropertyStore(String nodePath, ZNRecord znRecord, final String realtimeTableName) {
      List<String> paths = new ArrayList<>();
      List<ZNRecord> records = new ArrayList<>();
      paths.add(nodePath);
      records.add(znRecord);
      writeSegmentsToPropertyStore(paths, records, realtimeTableName);
      return true;
    }

    @Override
    protected void writeSegmentsToPropertyStore(List<String> paths, List<ZNRecord> records, String realtimeTableName) {
      _paths.addAll(paths);
      _records.addAll(records);
      for (int i = 0; i < paths.size(); i++) {
        String path = paths.get(i);
        ZNRecord znRecord = records.get(i);
        String segmentId = getSegmentNameFromPath(path);
        _existingLLCSegments.add(segmentId);
        _metadataMap.put(segmentId, new LLCRealtimeSegmentZKMetadata(znRecord));
      }
    }

    private String getSegmentNameFromPath(String path) {
      return path.substring(path.lastIndexOf("/") + 1);
    }

    @Override
    protected List<LLCRealtimeSegmentZKMetadata> getAllSegmentMetadata(String tableNameWithType) {
      return Lists.newArrayList(_metadataMap.values());
    }

    @Override
    protected List<String> getExistingSegments(String realtimeTableName) {
      return _existingLLCSegments;
    }

    @Override
    protected void updateIdealStateOnSegmentCompletion(@Nonnull final String tableNameWithType,
        @Nonnull final String currentSegmentId, @Nonnull final String newSegmentId,
        @Nonnull final PartitionAssignment partitionAssignment) {
      _nCallsToUpdateHelix++;
      super.updateIdealStateOnSegmentCompletion(_tableIdealState, currentSegmentId, newSegmentId, partitionAssignment);
    }

    @Override
    protected boolean createNewSegmentMetadataZNRecord(TableConfig realtimeTableConfig,
        LLCSegmentName committingSegmentName, LLCSegmentName newLLCSegmentName, PartitionAssignment partitionAssignment,
        CommittingSegmentDescriptor committingSegmentDescriptor) {
      _nCallsToCreateNewSegmentMetadata++;
      return super.createNewSegmentMetadataZNRecord(realtimeTableConfig, committingSegmentName, newLLCSegmentName,
          partitionAssignment, committingSegmentDescriptor);
    }

    @Override
    protected boolean updateOldSegmentMetadataZNRecord(String realtimeTableName,
        LLCSegmentName committingLLCSegmentName, long nextOffset) {
      return super.updateOldSegmentMetadataZNRecord(realtimeTableName, committingLLCSegmentName, nextOffset);
    }

    @Override
    public LLCRealtimeSegmentZKMetadata getRealtimeSegmentZKMetadata(String realtimeTableName, String segmentName,
        Stat stat) {
      if (_metadataMap.containsKey(segmentName)) {
        LLCRealtimeSegmentZKMetadata oldMetadata = _metadataMap.get(segmentName);

        LLCRealtimeSegmentZKMetadata metadata = new LLCRealtimeSegmentZKMetadata();
        metadata.setSegmentName(oldMetadata.getSegmentName());
        metadata.setDownloadUrl(oldMetadata.getDownloadUrl());
        metadata.setNumReplicas(oldMetadata.getNumReplicas());
        metadata.setEndOffset(oldMetadata.getEndOffset());
        metadata.setStatus(oldMetadata.getStatus());
        return metadata;
      }
      LLCRealtimeSegmentZKMetadata metadata = new LLCRealtimeSegmentZKMetadata();
      metadata.setSegmentName(segmentName);
      return metadata;
    }

    @Override
    protected SegmentMetadataImpl extractSegmentMetadata(final String rawTableName, final String segmentNameStr) {
      segmentMetadata = mock(SegmentMetadataImpl.class);
      when(segmentMetadata.getCrc()).thenReturn(CRC);
      when(segmentMetadata.getTimeInterval()).thenReturn(INTERVAL);
      when(segmentMetadata.getVersion()).thenReturn(SEGMENT_VERSION);
      when(segmentMetadata.getTotalRawDocs()).thenReturn(NUM_DOCS);
      return segmentMetadata;
    }

    public void verifyMetadataInteractions() {
      verify(segmentMetadata, times(1)).getCrc();
      verify(segmentMetadata, times(2)).getTimeInterval();
      verify(segmentMetadata, times(1)).getVersion();
      verify(segmentMetadata, times(1)).getTotalRawDocs();
      verify(segmentMetadata, times(1)).getColumnMetadataMap();
      verifyNoMoreInteractions(segmentMetadata);
    }

    @Override
    protected long getKafkaPartitionOffset(StreamMetadata streamMetadata, final String offsetCriteria,
        int partitionId) {
      if (offsetCriteria.equals(KAFKA_LARGEST_OFFSET)) {
        return _kafkaLargestOffsetToReturn;
      } else {
        return _kafkaSmallestOffsetToReturn;
      }
    }

    // package-private
    long getSmallestKafkaOffset() {
      return _kafkaSmallestOffsetToReturn;
    }

    //package-private
    long getLargestKafkaOffset() {
      return _kafkaLargestOffsetToReturn;
    }

    @Override
    protected boolean isLeader() {
      return IS_LEADER;
    }

    @Override
    protected boolean isConnected() {
      return IS_CONNECTED;
    }

    @Override
    protected IdealState getTableIdealState(String realtimeTableName) {
      return _tableIdealState;
    }

    @Override
    protected void setTableIdealState(String realtimeTableName, IdealState idealState) {
      _tableIdealState = idealState;
    }

    @Override
    public void setupNewTable(TableConfig tableConfig, IdealState emptyIdealState) throws InvalidConfigException {
      _currentTable = tableConfig.getTableName();
      super.setupNewTable(tableConfig, emptyIdealState);
    }

    @Override
    protected int getKafkaPartitionCount(StreamMetadata metadata) {
      return _tableConfigStore.getNKafkaPartitions(_currentTable);
    }
  }

  static class FakePinotLLCRealtimeSegmentManagerII extends FakePinotLLCRealtimeSegmentManager {

    final static int SCENARIO_1_ZK_VERSION_NUM_HAS_CHANGE = 1;
    final static int SCENARIO_2_METADATA_STATUS_HAS_CHANGE = 2;

    private int _scenario;

    FakePinotLLCRealtimeSegmentManagerII(List<String> existingLLCSegments, int scenario) {
      super(existingLLCSegments);
      _scenario = scenario;
    }

    @Override
    public LLCRealtimeSegmentZKMetadata getRealtimeSegmentZKMetadata(String realtimeTableName, String segmentName,
        Stat stat) {
      LLCRealtimeSegmentZKMetadata metadata = super.getRealtimeSegmentZKMetadata(realtimeTableName, segmentName, stat);
      switch (_scenario) {
        case SCENARIO_1_ZK_VERSION_NUM_HAS_CHANGE:
          // Mock another controller has already updated the segment metadata, which makes the version number self increase.
          stat.setVersion(_version + 1);
          break;
        case SCENARIO_2_METADATA_STATUS_HAS_CHANGE:
          // Mock another controller has updated the status of the old segment metadata.
          metadata.setStatus(CommonConstants.Segment.Realtime.Status.DONE);
          break;
      }
      return metadata;
    }
  }

  private static class FakeStreamPartitionAssignmentGenerator extends StreamPartitionAssignmentGenerator {

    private List<String> _consumingInstances;

    public FakeStreamPartitionAssignmentGenerator(HelixManager helixManager) {
      super(helixManager);
      _consumingInstances = new ArrayList<>();
    }

    @Override
    protected List<String> getConsumingTaggedInstances(TableConfig tableConfig) {
      return _consumingInstances;
    }

    void setConsumingInstances(List<String> consumingInstances) {
      _consumingInstances = consumingInstances;
    }
  }

  static class TableConfigStore {
    private Map<String, TableConfig> _tableConfigsStore;
    private Map<String, Integer> _nPartitionsStore;

    TableConfigStore() {
      _tableConfigsStore = new HashMap<>(1);
      _nPartitionsStore = new HashMap<>(1);
    }

    void addTable(String tableName, TableConfig tableConfig, int nKafkaPartitions) {
      _tableConfigsStore.put(tableName, tableConfig);
      _nPartitionsStore.put(tableName, nKafkaPartitions);
    }

    void removeTable(String tableName) {
      _tableConfigsStore.remove(tableName);
      _nPartitionsStore.remove(tableName);
    }

    TableConfig getTableConfig(String tableName) {
      return _tableConfigsStore.get(tableName);
    }

    int getNKafkaPartitions(String tableName) {
      return _nPartitionsStore.get(tableName);
    }

    List<String> getAllRealtimeTablesWithServerTenant(String serverTenant) {
      List<String> realtimeTablesWithServerTenant = new ArrayList<>();
      for (Map.Entry<String, TableConfig> entry : _tableConfigsStore.entrySet()) {
        if (entry.getValue().getTenantConfig().getServer().equals(serverTenant)) {
          realtimeTablesWithServerTenant.add(entry.getKey());
        }
      }
      return realtimeTablesWithServerTenant;
    }
  }
}<|MERGE_RESOLUTION|>--- conflicted
+++ resolved
@@ -140,12 +140,7 @@
     List<String> instances = getInstanceList(1);
 
     // insufficient instances
-<<<<<<< HEAD
-    tableConfig = makeTableConfig(tableName, nReplicas, KAFKA_LARGEST_OFFSET, DUMMY_HOST, DEFAULT_SERVER_TENANT,
-        DEFAULT_STREAM_ASSIGNMENT_STRATEGY);
-=======
-    tableConfig = makeTableConfig(tableName, nReplicas, KAFKA_OFFSET, DUMMY_HOST, DEFAULT_SERVER_TENANT);
->>>>>>> 3e52885d
+    tableConfig = makeTableConfig(tableName, nReplicas, KAFKA_LARGEST_OFFSET, DUMMY_HOST, DEFAULT_SERVER_TENANT);
     idealState = idealStateBuilder.build();
     nPartitions = 4;
     invalidConfig = true;
@@ -162,38 +157,23 @@
 
     // noop path - 0 partitions
     badStream = false;
-<<<<<<< HEAD
-    tableConfig = makeTableConfig(tableName, nReplicas, KAFKA_LARGEST_OFFSET, DUMMY_HOST, DEFAULT_SERVER_TENANT,
-        DEFAULT_STREAM_ASSIGNMENT_STRATEGY);
-=======
-    tableConfig = makeTableConfig(tableName, nReplicas, KAFKA_OFFSET, DUMMY_HOST, DEFAULT_SERVER_TENANT);
->>>>>>> 3e52885d
+    tableConfig = makeTableConfig(tableName, nReplicas, KAFKA_LARGEST_OFFSET, DUMMY_HOST, DEFAULT_SERVER_TENANT);
     idealState = idealStateBuilder.build();
     nPartitions = 0;
     invalidConfig = false;
     testSetupNewTable(tableConfig, idealState, nPartitions, nReplicas, instances, invalidConfig, badStream);
 
     // noop path - ideal state disabled - this can happen in the code path only if there is already an idealstate with HLC segments in it, and it has been disabled.
-<<<<<<< HEAD
-    tableConfig = makeTableConfig(tableName, nReplicas, KAFKA_LARGEST_OFFSET, DUMMY_HOST, DEFAULT_SERVER_TENANT,
-        DEFAULT_STREAM_ASSIGNMENT_STRATEGY);
-=======
-    tableConfig = makeTableConfig(tableName, nReplicas, KAFKA_OFFSET, DUMMY_HOST, DEFAULT_SERVER_TENANT);
->>>>>>> 3e52885d
+    tableConfig = makeTableConfig(tableName, nReplicas, KAFKA_LARGEST_OFFSET, DUMMY_HOST, DEFAULT_SERVER_TENANT);
     idealState = idealStateBuilder.disableIdealState().build();
     nPartitions = 4;
     invalidConfig = false;
     testSetupNewTable(tableConfig, idealState, nPartitions, nReplicas, instances, invalidConfig, badStream);
 
-    // create a new builder with idealstate enabled
-    idealStateBuilder = new IdealStateBuilderUtil(tableName);
+    // clear builder to enable ideal state
+    idealStateBuilder.clear();
     // happy paths - new table config with nPartitions and sufficient instances
-<<<<<<< HEAD
-    tableConfig = makeTableConfig(tableName, nReplicas, KAFKA_LARGEST_OFFSET, DUMMY_HOST, DEFAULT_SERVER_TENANT,
-        DEFAULT_STREAM_ASSIGNMENT_STRATEGY);
-=======
-    tableConfig = makeTableConfig(tableName, nReplicas, KAFKA_OFFSET, DUMMY_HOST, DEFAULT_SERVER_TENANT);
->>>>>>> 3e52885d
+    tableConfig = makeTableConfig(tableName, nReplicas, KAFKA_LARGEST_OFFSET, DUMMY_HOST, DEFAULT_SERVER_TENANT);
     idealState = idealStateBuilder.build();
     nPartitions = 4;
     invalidConfig = false;
@@ -315,12 +295,7 @@
     List<String> instances = getInstanceList(5);
 
     // empty to 4 partitions
-<<<<<<< HEAD
-    tableConfig = makeTableConfig(tableName, nReplicas, KAFKA_LARGEST_OFFSET, DUMMY_HOST, DEFAULT_SERVER_TENANT,
-        DEFAULT_STREAM_ASSIGNMENT_STRATEGY);
-=======
-    tableConfig = makeTableConfig(tableName, nReplicas, KAFKA_OFFSET, DUMMY_HOST, DEFAULT_SERVER_TENANT);
->>>>>>> 3e52885d
+    tableConfig = makeTableConfig(tableName, nReplicas, KAFKA_LARGEST_OFFSET, DUMMY_HOST, DEFAULT_SERVER_TENANT);
     idealState = idealStateBuilder.build();
     nPartitions = 4;
     validateLLCPartitionsIncrease(segmentManager, idealState, tableConfig, nPartitions, nReplicas, instances,
@@ -509,12 +484,7 @@
     List<String> instances = getInstanceList(5);
     final int[] numInstancesSet = new int[]{4, 6, 8, 10};
 
-<<<<<<< HEAD
-    tableConfig = makeTableConfig(tableName, nReplicas, KAFKA_TEST_OFFSET, DUMMY_HOST, DEFAULT_SERVER_TENANT,
-        DEFAULT_STREAM_ASSIGNMENT_STRATEGY);
-=======
-    tableConfig = makeTableConfig(tableName, nReplicas, KAFKA_OFFSET, DUMMY_HOST, DEFAULT_SERVER_TENANT);
->>>>>>> 3e52885d
+    tableConfig = makeTableConfig(tableName, nReplicas, KAFKA_TEST_OFFSET, DUMMY_HOST, DEFAULT_SERVER_TENANT);
     nPartitions = 4;
     segmentManager._partitionAssignmentGenerator.setConsumingInstances(instances);
     PartitionAssignment expectedPartitionAssignment =
@@ -849,12 +819,7 @@
 
     final String rtTableName = "testPreExistingLLCSegments_REALTIME";
 
-<<<<<<< HEAD
-    TableConfig tableConfig = makeTableConfig(rtTableName, 3, KAFKA_TEST_OFFSET, DUMMY_HOST, DEFAULT_SERVER_TENANT,
-        DEFAULT_STREAM_ASSIGNMENT_STRATEGY);
-=======
-    TableConfig tableConfig = makeTableConfig(rtTableName, 3, KAFKA_OFFSET, DUMMY_HOST, DEFAULT_SERVER_TENANT);
->>>>>>> 3e52885d
+    TableConfig tableConfig = makeTableConfig(rtTableName, 3, KAFKA_TEST_OFFSET, DUMMY_HOST, DEFAULT_SERVER_TENANT);
     segmentManager.addTableToStore(rtTableName, tableConfig, 8);
     IdealState idealState = PinotTableIdealStateBuilder.buildEmptyKafkaConsumerRealtimeIdealStateFor(rtTableName, 10);
     try {
@@ -876,14 +841,9 @@
     final int nPartitions = 16;
     final int nReplicas = 3;
     List<String> instances = getInstanceList(nInstances);
-<<<<<<< HEAD
-    final long memoryUsedBytes = 1000;
-    TableConfig tableConfig = makeTableConfig(tableName, nReplicas, KAFKA_TEST_OFFSET, DUMMY_HOST, DEFAULT_SERVER_TENANT,
-        DEFAULT_STREAM_ASSIGNMENT_STRATEGY);
-=======
     SegmentCompletionProtocol.Request.Params reqParams = new SegmentCompletionProtocol.Request.Params();
-    TableConfig tableConfig = makeTableConfig(tableName, nReplicas, KAFKA_OFFSET, DUMMY_HOST, DEFAULT_SERVER_TENANT);
->>>>>>> 3e52885d
+    TableConfig tableConfig = makeTableConfig(tableName, nReplicas, KAFKA_TEST_OFFSET, DUMMY_HOST, DEFAULT_SERVER_TENANT);
+
     segmentManager.addTableToStore(tableName, tableConfig, nPartitions);
 
     IdealState idealState =
@@ -933,14 +893,8 @@
     final int nPartitions = 16;
     final int nReplicas = 2;
     List<String> instances = getInstanceList(nInstances);
-<<<<<<< HEAD
-    final long memoryUsed = 1000;
-    TableConfig tableConfig = makeTableConfig(rtTableName, nReplicas, KAFKA_TEST_OFFSET, DUMMY_HOST, DEFAULT_SERVER_TENANT,
-        DEFAULT_STREAM_ASSIGNMENT_STRATEGY);
-=======
     SegmentCompletionProtocol.Request.Params reqParams = new SegmentCompletionProtocol.Request.Params();
-    TableConfig tableConfig = makeTableConfig(rtTableName, nReplicas, KAFKA_OFFSET, DUMMY_HOST, DEFAULT_SERVER_TENANT);
->>>>>>> 3e52885d
+    TableConfig tableConfig = makeTableConfig(rtTableName, nReplicas, KAFKA_TEST_OFFSET, DUMMY_HOST, DEFAULT_SERVER_TENANT);
 
     IdealStateBuilderUtil idealStateBuilder = new IdealStateBuilderUtil(rtTableName);
     IdealState idealState = idealStateBuilder.setNumReplicas(nReplicas).build();
@@ -1119,12 +1073,7 @@
     final int nPartitions = 16;
     final int nReplicas = 3;
     List<String> instances = getInstanceList(nInstances);
-<<<<<<< HEAD
-    TableConfig tableConfig = makeTableConfig(rtTableName, nReplicas, KAFKA_TEST_OFFSET, DUMMY_HOST, DEFAULT_SERVER_TENANT,
-        DEFAULT_STREAM_ASSIGNMENT_STRATEGY);
-=======
-    TableConfig tableConfig = makeTableConfig(rtTableName, nReplicas, KAFKA_OFFSET, DUMMY_HOST, DEFAULT_SERVER_TENANT);
->>>>>>> 3e52885d
+    TableConfig tableConfig = makeTableConfig(rtTableName, nReplicas, KAFKA_TEST_OFFSET, DUMMY_HOST, DEFAULT_SERVER_TENANT);
     IdealState idealState =
         PinotTableIdealStateBuilder.buildEmptyKafkaConsumerRealtimeIdealStateFor(rtTableName, nReplicas);
 
