/**
 * Licensed to the Apache Software Foundation (ASF) under one
 * or more contributor license agreements.  See the NOTICE file
 * distributed with this work for additional information
 * regarding copyright ownership.  The ASF licenses this file
 * to you under the Apache License, Version 2.0 (the
 * "License"); you may not use this file except in compliance
 * with the License.  You may obtain a copy of the License at
 *
 *   http://www.apache.org/licenses/LICENSE-2.0
 *
 * Unless required by applicable law or agreed to in writing,
 * software distributed under the License is distributed on an
 * "AS IS" BASIS, WITHOUT WARRANTIES OR CONDITIONS OF ANY
 * KIND, either express or implied.  See the License for the
 * specific language governing permissions and limitations
 * under the License.
 */
package org.apache.pinot.controller.api.resources;

import java.io.ByteArrayOutputStream;
import javax.ws.rs.core.StreamingOutput;
import org.apache.pinot.common.config.provider.TableCache;
import org.apache.pinot.controller.ControllerConf;
import org.apache.pinot.controller.api.access.AccessControlFactory;
import org.apache.pinot.controller.helix.core.PinotHelixResourceManager;
import org.apache.pinot.spi.data.Schema;
import org.apache.pinot.spi.exception.QueryErrorCode;
import org.mockito.AdditionalAnswers;
import org.mockito.InjectMocks;
import org.mockito.Mock;
import org.mockito.MockitoAnnotations;
import org.testng.Assert;
import org.testng.annotations.BeforeMethod;
import org.testng.annotations.Test;

import static org.mockito.ArgumentMatchers.any;
import static org.mockito.Mockito.when;


public class PinotQueryResourceTest {

  @Mock
  PinotHelixResourceManager _resourceManager;
  @Mock
  TableCache _tableCache;
  @Mock
  Schema _schema;
  @Mock
  AccessControlFactory _accessControlFactory;
  @Mock
  ControllerConf _controllerConf;
  @InjectMocks
  PinotQueryResource _pinotQueryResource;

  @BeforeMethod
  public void setup() {
    MockitoAnnotations.openMocks(this);
    when(_tableCache.getActualTableName(any())).then(AdditionalAnswers.returnsFirstArg());
    when(_resourceManager.getTableCache()).thenReturn(_tableCache);
    when(_tableCache.getSchema(any())).thenReturn(_schema);
  }

  @Test
  public void testV2QueryOnV1() {
<<<<<<< HEAD
    String response =
        _pinotQueryResource.handleGetSql("WITH tmp AS (SELECT * FROM a) SELECT * FROM tmp", null, null, null);
    Assert.assertTrue(response.contains(String.valueOf(QueryErrorCode.SQL_PARSING.getId())));
=======
    String response = streamingOutputToString(
        _pinotQueryResource.handleGetSql("WITH tmp AS (SELECT * FROM a) SELECT * FROM tmp", null, null, null)
    );
    Assert.assertTrue(response.contains(String.valueOf(QueryException.SQL_PARSING_ERROR_CODE)));
>>>>>>> a391ff67
    Assert.assertTrue(response.contains("retry the query using the multi-stage query engine"));
  }

  @Test
  public void testInvalidQuery() {
<<<<<<< HEAD
    String response = _pinotQueryResource.handleGetSql("INVALID QUERY", null, null, null);
    Assert.assertTrue(response.contains(String.valueOf(QueryErrorCode.SQL_PARSING.getId())));
=======
    String response = streamingOutputToString(
        _pinotQueryResource.handleGetSql("INVALID QUERY", null, null, null)
    );
    Assert.assertTrue(response.contains(String.valueOf(QueryException.SQL_PARSING_ERROR_CODE)));
>>>>>>> a391ff67
    Assert.assertFalse(response.contains("retry the query using the multi-stage query engine"));
  }

  public static String streamingOutputToString(StreamingOutput streamingOutput) {
    try (ByteArrayOutputStream byteArrayOutputStream = new ByteArrayOutputStream()) {
      streamingOutput.write(byteArrayOutputStream);
      return byteArrayOutputStream.toString();
    } catch (Exception e) {
      throw new RuntimeException("Caught exception while converting StreamingOutput to String", e);
    }
  }
}<|MERGE_RESOLUTION|>--- conflicted
+++ resolved
@@ -63,30 +63,19 @@
 
   @Test
   public void testV2QueryOnV1() {
-<<<<<<< HEAD
-    String response =
-        _pinotQueryResource.handleGetSql("WITH tmp AS (SELECT * FROM a) SELECT * FROM tmp", null, null, null);
-    Assert.assertTrue(response.contains(String.valueOf(QueryErrorCode.SQL_PARSING.getId())));
-=======
     String response = streamingOutputToString(
         _pinotQueryResource.handleGetSql("WITH tmp AS (SELECT * FROM a) SELECT * FROM tmp", null, null, null)
     );
-    Assert.assertTrue(response.contains(String.valueOf(QueryException.SQL_PARSING_ERROR_CODE)));
->>>>>>> a391ff67
+    Assert.assertTrue(response.contains(String.valueOf(QueryErrorCode.SQL_PARSING.getId())));
     Assert.assertTrue(response.contains("retry the query using the multi-stage query engine"));
   }
 
   @Test
   public void testInvalidQuery() {
-<<<<<<< HEAD
-    String response = _pinotQueryResource.handleGetSql("INVALID QUERY", null, null, null);
-    Assert.assertTrue(response.contains(String.valueOf(QueryErrorCode.SQL_PARSING.getId())));
-=======
     String response = streamingOutputToString(
         _pinotQueryResource.handleGetSql("INVALID QUERY", null, null, null)
     );
-    Assert.assertTrue(response.contains(String.valueOf(QueryException.SQL_PARSING_ERROR_CODE)));
->>>>>>> a391ff67
+    Assert.assertTrue(response.contains(String.valueOf(QueryErrorCode.SQL_PARSING.getId())));
     Assert.assertFalse(response.contains("retry the query using the multi-stage query engine"));
   }
 
