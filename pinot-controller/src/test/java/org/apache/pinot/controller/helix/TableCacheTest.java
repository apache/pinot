/**
 * Licensed to the Apache Software Foundation (ASF) under one
 * or more contributor license agreements.  See the NOTICE file
 * distributed with this work for additional information
 * regarding copyright ownership.  The ASF licenses this file
 * to you under the Apache License, Version 2.0 (the
 * "License"); you may not use this file except in compliance
 * with the License.  You may obtain a copy of the License at
 *
 *   http://www.apache.org/licenses/LICENSE-2.0
 *
 * Unless required by applicable law or agreed to in writing,
 * software distributed under the License is distributed on an
 * "AS IS" BASIS, WITHOUT WARRANTIES OR CONDITIONS OF ANY
 * KIND, either express or implied.  See the License for the
 * specific language governing permissions and limitations
 * under the License.
 */
package org.apache.pinot.controller.helix;

import java.util.HashMap;
import java.util.List;
import java.util.Map;
import java.util.Objects;
import org.apache.pinot.common.config.provider.TableCache;
import org.apache.pinot.spi.config.provider.LogicalTableConfigChangeListener;
import org.apache.pinot.spi.config.provider.SchemaChangeListener;
import org.apache.pinot.spi.config.provider.TableConfigChangeListener;
import org.apache.pinot.spi.config.table.QueryConfig;
import org.apache.pinot.spi.config.table.TableConfig;
import org.apache.pinot.spi.config.table.TableType;
import org.apache.pinot.spi.data.DimensionFieldSpec;
import org.apache.pinot.spi.data.FieldSpec.DataType;
import org.apache.pinot.spi.data.LogicalTableConfig;
import org.apache.pinot.spi.data.Schema;
import org.apache.pinot.spi.utils.CommonConstants.Segment.BuiltInVirtualColumn;
import org.apache.pinot.spi.utils.builder.TableConfigBuilder;
import org.apache.pinot.spi.utils.builder.TableNameBuilder;
import org.apache.pinot.util.TestUtils;
import org.testng.annotations.AfterClass;
import org.testng.annotations.BeforeClass;
import org.testng.annotations.DataProvider;
import org.testng.annotations.Test;

import static org.testng.Assert.assertEquals;
import static org.testng.Assert.assertFalse;
import static org.testng.Assert.assertNotNull;
import static org.testng.Assert.assertNull;
import static org.testng.Assert.assertTrue;


public class TableCacheTest {
  private static final ControllerTest TEST_INSTANCE = ControllerTest.getInstance();
  private static final String RAW_TABLE_NAME = "cacheTestTable";
  private static final String ANOTHER_TABLE = "anotherTable";
  private static final String LOGICAL_TABLE_NAME = "cacheLogicalTestTable";
  private static final String OFFLINE_TABLE_NAME = TableNameBuilder.OFFLINE.tableNameWithType(RAW_TABLE_NAME);
  private static final String REALTIME_TABLE_NAME = TableNameBuilder.REALTIME.tableNameWithType(RAW_TABLE_NAME);
  private static final String ANOTHER_TABLE_OFFLINE = TableNameBuilder.OFFLINE.tableNameWithType(ANOTHER_TABLE);

  private static final String MANGLED_RAW_TABLE_NAME = "cAcHeTeStTaBlE";
  private static final String MANGLED_LOGICAL_TABLE_NAME = "cAcHeLoGiCaLTeStTaBlE";
  private static final String MANGLED_OFFLINE_TABLE_NAME = MANGLED_RAW_TABLE_NAME + "_oFfLiNe";

  @BeforeClass
  public void setUp()
      throws Exception {
    TEST_INSTANCE.setupSharedStateAndValidate();
  }

  @Test(dataProvider = "testTableCacheDataProvider")
  public void testTableCache(boolean isCaseInsensitive)
      throws Exception {
    TableCache tableCache = new TableCache(TEST_INSTANCE.getPropertyStore(), isCaseInsensitive);

    assertNull(tableCache.getSchema(RAW_TABLE_NAME));
    assertNull(tableCache.getColumnNameMap(RAW_TABLE_NAME));
    assertNull(tableCache.getTableConfig(OFFLINE_TABLE_NAME));
    assertNull(tableCache.getActualTableName(RAW_TABLE_NAME));
    assertNull(tableCache.getLogicalTableConfig(LOGICAL_TABLE_NAME));

    // Add a schema
    Schema schema =
        new Schema.SchemaBuilder().setSchemaName(RAW_TABLE_NAME).addSingleValueDimension("testColumn", DataType.INT)
            .build();
    TEST_INSTANCE.getHelixResourceManager().addSchema(schema, false, false);
    // Wait for at most 10 seconds for the callback to add the schema to the cache
    TestUtils.waitForCondition(aVoid -> tableCache.getSchema(RAW_TABLE_NAME) != null, 10_000L,
        "Failed to add the schema to the cache");
    // Schema can be accessed by the schema name, but not by the table name because table config is not added yet
    Schema expectedSchema = getExpectedSchema(RAW_TABLE_NAME);
    Map<String, String> expectedColumnMap = new HashMap<>();
    expectedColumnMap.put(isCaseInsensitive ? "testcolumn" : "testColumn", "testColumn");
    expectedColumnMap.put(isCaseInsensitive ? "$docid" : "$docId", "$docId");
    expectedColumnMap.put(isCaseInsensitive ? "$hostname" : "$hostName", "$hostName");
    expectedColumnMap.put(isCaseInsensitive ? "$segmentname" : "$segmentName", "$segmentName");
    assertEquals(tableCache.getSchema(RAW_TABLE_NAME), expectedSchema);
    assertEquals(tableCache.getColumnNameMap(RAW_TABLE_NAME), expectedColumnMap);
    // Case-insensitive table name are handled based on the table config instead of the schema
    assertNull(tableCache.getActualTableName(RAW_TABLE_NAME));

    // Add a table config
    TableConfig tableConfig =
        new TableConfigBuilder(TableType.OFFLINE).setTableName(RAW_TABLE_NAME).build();
    TEST_INSTANCE.waitForEVToDisappear(tableConfig.getTableName());
    TEST_INSTANCE.getHelixResourceManager().addTable(tableConfig);
    // Wait for at most 10 seconds for the callback to add the table config to the cache
    TestUtils.waitForCondition(
        aVoid -> tableConfig.equals(tableCache.getTableConfig(OFFLINE_TABLE_NAME)) && RAW_TABLE_NAME.equals(
            tableCache.getActualTableName(RAW_TABLE_NAME)) && OFFLINE_TABLE_NAME.equals(
            tableCache.getActualTableName(OFFLINE_TABLE_NAME)), 10_000L,
        "Failed to add the table config to the cache");
    // It should only add OFFLINE and normal table.
    assertNull(tableCache.getActualTableName(REALTIME_TABLE_NAME));
    // Schema can be accessed by both the schema name and the raw table name
    assertEquals(tableCache.getSchema(RAW_TABLE_NAME), expectedSchema);
    assertEquals(tableCache.getColumnNameMap(RAW_TABLE_NAME), expectedColumnMap);

    // Add logical table
<<<<<<< HEAD
    LogicalTableConfig logicalTableConfig =
        ControllerTest.getDummyLogicalTableConfig(LOGICAL_TABLE_NAME, List.of(OFFLINE_TABLE_NAME), "DefaultTenant");
    TEST_INSTANCE.getHelixResourceManager().addLogicalTable(logicalTableConfig);
=======
    LogicalTableConfig logicalTableConfig = getLogicalTableConfig(LOGICAL_TABLE_NAME, List.of(OFFLINE_TABLE_NAME));
    TEST_INSTANCE.getHelixResourceManager().addLogicalTableConfig(logicalTableConfig);
>>>>>>> 4b77f8ba
    // Wait for at most 10 seconds for the callback to add the logical table to the cache
    TestUtils.waitForCondition(aVoid -> tableCache.getLogicalTableConfig(LOGICAL_TABLE_NAME) != null, 10_000L,
        "Failed to add the logical table to the cache");
    // Logical table can be accessed by the logical table name
    if (isCaseInsensitive) {
      assertEquals(tableCache.getActualLogicalTableName(MANGLED_LOGICAL_TABLE_NAME), LOGICAL_TABLE_NAME);
      assertEquals(tableCache.getLogicalTableConfig(MANGLED_LOGICAL_TABLE_NAME), logicalTableConfig);
      assertEquals(tableCache.getSchema(MANGLED_LOGICAL_TABLE_NAME), expectedSchema);
      assertNull(tableCache.getExpressionOverrideMap(MANGLED_LOGICAL_TABLE_NAME));
    } else {
      assertNull(tableCache.getActualLogicalTableName(MANGLED_LOGICAL_TABLE_NAME));
    }
    assertEquals(tableCache.getLogicalTableConfig(LOGICAL_TABLE_NAME), logicalTableConfig);
    assertEquals(tableCache.getSchema(LOGICAL_TABLE_NAME), expectedSchema);
    assertNull(tableCache.getExpressionOverrideMap(LOGICAL_TABLE_NAME));

    // Register the change listeners
    TestTableConfigChangeListener tableConfigChangeListener = new TestTableConfigChangeListener();
    assertTrue(tableCache.registerTableConfigChangeListener(tableConfigChangeListener));
    assertEquals(tableConfigChangeListener._tableConfigList.size(), 1);
    assertEquals(tableConfigChangeListener._tableConfigList.get(0), tableConfig);

    TestSchemaChangeListener schemaChangeListener = new TestSchemaChangeListener();
    assertTrue(tableCache.registerSchemaChangeListener(schemaChangeListener));
    assertEquals(schemaChangeListener._schemaList.size(), 1);
    assertEquals(schemaChangeListener._schemaList.get(0), expectedSchema);

    TestLogicalTableConfigChangeListener logicalTableConfigChangeListener = new TestLogicalTableConfigChangeListener();
    assertTrue(tableCache.registerLogicalTableConfigChangeListener(logicalTableConfigChangeListener));
    assertEquals(logicalTableConfigChangeListener._logicalTableConfigList.size(), 1);
    assertEquals(logicalTableConfigChangeListener._logicalTableConfigList.get(0), logicalTableConfig);

    // Re-register the change listener should fail
    assertFalse(tableCache.registerTableConfigChangeListener(tableConfigChangeListener));
    assertFalse(tableCache.registerSchemaChangeListener(schemaChangeListener));
    assertFalse(tableCache.registerLogicalTableConfigChangeListener(logicalTableConfigChangeListener));

    // Update the schema
    schema.addField(new DimensionFieldSpec("newColumn", DataType.LONG, true));
    TEST_INSTANCE.getHelixResourceManager().updateSchema(schema, false, false);
    // Wait for at most 10 seconds for the callback to update the schema in the cache
    // NOTE:
    // - Schema should never be null during the transitioning
    // - Schema change listener callback should always contain 1 schema
    // - Verify if the callback is fully done by checking the schema change lister because it is the last step of the
    //   callback handling
    expectedSchema.addField(new DimensionFieldSpec("newColumn", DataType.LONG, true));
    expectedColumnMap.put(isCaseInsensitive ? "newcolumn" : "newColumn", "newColumn");
    TestUtils.waitForCondition(aVoid -> {
      assertNotNull(tableCache.getSchema(RAW_TABLE_NAME));
      assertEquals(schemaChangeListener._schemaList.size(), 1);
      return schemaChangeListener._schemaList.get(0).equals(expectedSchema);
    }, 10_000L, "Failed to update the schema in the cache");
    // Schema can be accessed by both the schema name and the raw table name
    assertEquals(tableCache.getSchema(RAW_TABLE_NAME), expectedSchema);
    assertEquals(tableCache.getColumnNameMap(RAW_TABLE_NAME), expectedColumnMap);

    TEST_INSTANCE.getHelixResourceManager().updateTableConfig(tableConfig);
    // Wait for at most 10 seconds for the callback to update the table config in the cache
    // NOTE:
    // - Table config should never be null during the transitioning
    // - Table config change listener callback should always contain 1 table config
    // - Verify if the callback is fully done by checking the table config change lister because it is the last step of
    //   the callback handling
    TestUtils.waitForCondition(aVoid -> {
      assertNotNull(tableCache.getTableConfig(OFFLINE_TABLE_NAME));
      assertEquals(tableConfigChangeListener._tableConfigList.size(), 1);
      return tableConfigChangeListener._tableConfigList.get(0).equals(tableConfig);
    }, 10_000L, "Failed to update the table config in the cache");
    // After dropping the schema name from the table config, schema can only be accessed by the schema name, but not by
    // the table name
    assertEquals(tableCache.getTableConfig(OFFLINE_TABLE_NAME), tableConfig);
    assertNotNull(tableCache.getSchema(RAW_TABLE_NAME));
    assertNotNull(tableCache.getColumnNameMap(RAW_TABLE_NAME));
    if (isCaseInsensitive) {
      assertEquals(tableCache.getActualTableName(MANGLED_RAW_TABLE_NAME), RAW_TABLE_NAME);
      assertEquals(tableCache.getActualTableName(MANGLED_OFFLINE_TABLE_NAME), OFFLINE_TABLE_NAME);
    } else {
      assertNull(tableCache.getActualTableName(MANGLED_RAW_TABLE_NAME));
      assertNull(tableCache.getActualTableName(MANGLED_OFFLINE_TABLE_NAME));
      assertEquals(tableCache.getActualTableName(RAW_TABLE_NAME), RAW_TABLE_NAME);
      assertEquals(tableCache.getActualTableName(OFFLINE_TABLE_NAME), OFFLINE_TABLE_NAME);
    }
    assertNull(tableCache.getActualTableName(REALTIME_TABLE_NAME));
    assertEquals(tableCache.getSchema(RAW_TABLE_NAME), expectedSchema);
    assertEquals(tableCache.getColumnNameMap(RAW_TABLE_NAME), expectedColumnMap);

    // Wait for external view to appear before deleting the table to prevent external view being created after the
    // waitForEVToDisappear() call
    TEST_INSTANCE.waitForEVToAppear(OFFLINE_TABLE_NAME);

    // Update logical table config (create schema and table config for anotherTable)
    Schema anotherTableSchema =
        new Schema.SchemaBuilder().setSchemaName(ANOTHER_TABLE).addSingleValueDimension("testColumn", DataType.INT)
            .build();
    TableConfig anotherTableConfig =
        new TableConfigBuilder(TableType.OFFLINE).setTableName(ANOTHER_TABLE_OFFLINE).build();
    TEST_INSTANCE.getHelixResourceManager().addSchema(anotherTableSchema, false, false);
    TEST_INSTANCE.getHelixResourceManager().addTable(anotherTableConfig);
    TEST_INSTANCE.waitForEVToAppear(ANOTHER_TABLE_OFFLINE);
    // Wait for at most 10 seconds for the callback to add the table config to the cache
    TestUtils.waitForCondition(
        aVoid -> anotherTableConfig.equals(tableCache.getTableConfig(ANOTHER_TABLE_OFFLINE)), 10_000L,
        "Failed to add the table config to the cache");
    // update the logical table
<<<<<<< HEAD
    logicalTableConfig = ControllerTest.getDummyLogicalTableConfig(LOGICAL_TABLE_NAME,
        List.of(OFFLINE_TABLE_NAME, ANOTHER_TABLE_OFFLINE), "DefaultTenant");
    logicalTableConfig.setQueryConfig(new QueryConfig(
        1L, false, false, Map.of("DaysSinceEpoch * 24", "NewAddedDerivedHoursSinceEpoch"), 1L, 1L
    ));
    TEST_INSTANCE.getHelixResourceManager().updateLogicalTable(logicalTableConfig);
    TestUtils.waitForCondition(
        aVoid -> Objects.requireNonNull(tableCache.getLogicalTableConfig(LOGICAL_TABLE_NAME))
            .getPhysicalTableConfigMap().size() == 2, 10_000L,
        "Failed to update the logical table in the cache"
    );
    if (isCaseInsensitive) {
      assertEquals(tableCache.getLogicalTableConfig(MANGLED_LOGICAL_TABLE_NAME), logicalTableConfig);
      assertEquals(tableCache.getSchema(MANGLED_LOGICAL_TABLE_NAME), getExpectedSchema(ANOTHER_TABLE));
      assertNotNull(tableCache.getExpressionOverrideMap(MANGLED_LOGICAL_TABLE_NAME));
=======
    logicalTableConfig = getLogicalTableConfig(LOGICAL_TABLE_NAME, List.of(OFFLINE_TABLE_NAME, ANOTHER_TABLE_OFFLINE));
    TEST_INSTANCE.getHelixResourceManager().updateLogicalTableConfig(logicalTableConfig);
    // Wait for at most 10 seconds for the callback to update the logical table in the cache
    TestUtils.waitForCondition(
        aVoid -> Objects.requireNonNull(tableCache.getLogicalTableConfig(LOGICAL_TABLE_NAME))
            .getPhysicalTableConfigMap().size() == 2, 10_000L,
        "Failed to update the logical table in the cache");

    if (isCaseInsensitive) {
      assertEquals(tableCache.getLogicalTableConfig(MANGLED_LOGICAL_TABLE_NAME), logicalTableConfig);
      assertEquals(tableCache.getSchema(MANGLED_LOGICAL_TABLE_NAME), getExpectedSchema(ANOTHER_TABLE));
>>>>>>> 4b77f8ba
    } else {
      assertNull(tableCache.getActualLogicalTableName(MANGLED_LOGICAL_TABLE_NAME));
    }
    assertEquals(tableCache.getLogicalTableConfig(LOGICAL_TABLE_NAME), logicalTableConfig);
    assertEquals(tableCache.getSchema(LOGICAL_TABLE_NAME), getExpectedSchema(ANOTHER_TABLE));
<<<<<<< HEAD
    assertNotNull(tableCache.getExpressionOverrideMap(LOGICAL_TABLE_NAME));
=======
>>>>>>> 4b77f8ba

    // Remove the table config
    TEST_INSTANCE.getHelixResourceManager().deleteOfflineTable(RAW_TABLE_NAME);
    TEST_INSTANCE.getHelixResourceManager().deleteOfflineTable(ANOTHER_TABLE_OFFLINE);
    // Wait for at most 10 seconds for the callback to remove the table config from the cache
    // NOTE:
    // - Verify if the callback is fully done by checking the table config change lister because it is the last step of
    //   the callback handling
    TestUtils.waitForCondition(aVoid -> tableConfigChangeListener._tableConfigList.isEmpty(), 10_000L,
        "Failed to remove the table config from the cache");
    assertNull(tableCache.getTableConfig(OFFLINE_TABLE_NAME));
    assertNull(tableCache.getTableConfig(ANOTHER_TABLE_OFFLINE));
    assertNull(tableCache.getActualTableName(RAW_TABLE_NAME));
    assertEquals(tableCache.getSchema(RAW_TABLE_NAME), expectedSchema);
    assertEquals(tableCache.getColumnNameMap(RAW_TABLE_NAME), expectedColumnMap);

    // Remove the schema
    TEST_INSTANCE.getHelixResourceManager().deleteSchema(RAW_TABLE_NAME);
    TEST_INSTANCE.getHelixResourceManager().deleteSchema(ANOTHER_TABLE);
    // Wait for at most 10 seconds for the callback to remove the schema from the cache
    // NOTE:
    // - Verify if the callback is fully done by checking the schema change lister because it is the last step of the
    //   callback handling
    TestUtils.waitForCondition(aVoid -> schemaChangeListener._schemaList.isEmpty(), 10_000L,
        "Failed to remove the schema from the cache");

    // Remove logical table
    TEST_INSTANCE.getHelixResourceManager().deleteLogicalTableConfig(LOGICAL_TABLE_NAME);
    // Wait for at most 10 seconds for the callback to remove the logical table from the cache
    // NOTE:
    // - Verify if the callback is fully done by checking the logical table change lister because it is the last step of
    //   the callback handling
    TestUtils.waitForCondition(aVoid -> logicalTableConfigChangeListener._logicalTableConfigList.isEmpty(), 10_000L,
        "Failed to remove the logical table from the cache");

    assertNull(tableCache.getSchema(RAW_TABLE_NAME));
    assertNull(tableCache.getSchema(ANOTHER_TABLE));
    assertNull(tableCache.getColumnNameMap(RAW_TABLE_NAME));
    assertNull(tableCache.getSchema(RAW_TABLE_NAME));
    assertNull(tableCache.getColumnNameMap(RAW_TABLE_NAME));
    assertNull(tableCache.getLogicalTableConfig(LOGICAL_TABLE_NAME));
    assertEquals(schemaChangeListener._schemaList.size(), 0);
    assertEquals(tableConfigChangeListener._tableConfigList.size(), 0);
    assertEquals(logicalTableConfigChangeListener._logicalTableConfigList.size(), 0);

    // Wait for external view to disappear to ensure a clean start for the next test
    TEST_INSTANCE.waitForEVToDisappear(OFFLINE_TABLE_NAME);
    TEST_INSTANCE.waitForEVToDisappear(ANOTHER_TABLE_OFFLINE);
  }

  private static Schema getExpectedSchema(String tableName) {
    return new Schema.SchemaBuilder().setSchemaName(tableName).addSingleValueDimension("testColumn", DataType.INT)
        .addSingleValueDimension(BuiltInVirtualColumn.DOCID, DataType.INT)
        .addSingleValueDimension(BuiltInVirtualColumn.HOSTNAME, DataType.STRING)
        .addSingleValueDimension(BuiltInVirtualColumn.SEGMENTNAME, DataType.STRING).build();
<<<<<<< HEAD
=======
  }

  private static LogicalTableConfig getLogicalTableConfig(String tableName, List<String> physicalTableNames) {
    Map<String, PhysicalTableConfig> physicalTableConfigMap = new HashMap<>();
    for (String physicalTableName : physicalTableNames) {
      physicalTableConfigMap.put(physicalTableName, new PhysicalTableConfig());
    }
    LogicalTableConfigBuilder builder = new LogicalTableConfigBuilder()
        .setTableName(tableName)
        .setBrokerTenant("DefaultTenant")
        .setPhysicalTableConfigMap(physicalTableConfigMap);
    return builder.build();
>>>>>>> 4b77f8ba
  }

  @DataProvider(name = "testTableCacheDataProvider")
  public Object[][] provideCaseInsensitiveSetting() {
    return new Object[][]{new Object[]{true}, new Object[]{false}};
  }

  private static class TestTableConfigChangeListener implements TableConfigChangeListener {
    private volatile List<TableConfig> _tableConfigList;

    @Override
    public void onChange(List<TableConfig> tableConfigList) {
      _tableConfigList = tableConfigList;
    }
  }

  private static class TestSchemaChangeListener implements SchemaChangeListener {
    private volatile List<Schema> _schemaList;

    @Override
    public void onChange(List<Schema> schemaList) {
      _schemaList = schemaList;
    }
  }

  private static class TestLogicalTableConfigChangeListener implements LogicalTableConfigChangeListener {
    private volatile List<LogicalTableConfig> _logicalTableConfigList;

    @Override
    public void onChange(List<LogicalTableConfig> logicalTableConfigList) {
      _logicalTableConfigList = logicalTableConfigList;
    }
  }

  @AfterClass
  public void tearDown() {
    TEST_INSTANCE.cleanup();
  }
}<|MERGE_RESOLUTION|>--- conflicted
+++ resolved
@@ -117,14 +117,9 @@
     assertEquals(tableCache.getColumnNameMap(RAW_TABLE_NAME), expectedColumnMap);
 
     // Add logical table
-<<<<<<< HEAD
     LogicalTableConfig logicalTableConfig =
         ControllerTest.getDummyLogicalTableConfig(LOGICAL_TABLE_NAME, List.of(OFFLINE_TABLE_NAME), "DefaultTenant");
-    TEST_INSTANCE.getHelixResourceManager().addLogicalTable(logicalTableConfig);
-=======
-    LogicalTableConfig logicalTableConfig = getLogicalTableConfig(LOGICAL_TABLE_NAME, List.of(OFFLINE_TABLE_NAME));
     TEST_INSTANCE.getHelixResourceManager().addLogicalTableConfig(logicalTableConfig);
->>>>>>> 4b77f8ba
     // Wait for at most 10 seconds for the callback to add the logical table to the cache
     TestUtils.waitForCondition(aVoid -> tableCache.getLogicalTableConfig(LOGICAL_TABLE_NAME) != null, 10_000L,
         "Failed to add the logical table to the cache");
@@ -230,13 +225,12 @@
         aVoid -> anotherTableConfig.equals(tableCache.getTableConfig(ANOTHER_TABLE_OFFLINE)), 10_000L,
         "Failed to add the table config to the cache");
     // update the logical table
-<<<<<<< HEAD
     logicalTableConfig = ControllerTest.getDummyLogicalTableConfig(LOGICAL_TABLE_NAME,
         List.of(OFFLINE_TABLE_NAME, ANOTHER_TABLE_OFFLINE), "DefaultTenant");
     logicalTableConfig.setQueryConfig(new QueryConfig(
         1L, false, false, Map.of("DaysSinceEpoch * 24", "NewAddedDerivedHoursSinceEpoch"), 1L, 1L
     ));
-    TEST_INSTANCE.getHelixResourceManager().updateLogicalTable(logicalTableConfig);
+    TEST_INSTANCE.getHelixResourceManager().updateLogicalTableConfig(logicalTableConfig);
     TestUtils.waitForCondition(
         aVoid -> Objects.requireNonNull(tableCache.getLogicalTableConfig(LOGICAL_TABLE_NAME))
             .getPhysicalTableConfigMap().size() == 2, 10_000L,
@@ -246,28 +240,12 @@
       assertEquals(tableCache.getLogicalTableConfig(MANGLED_LOGICAL_TABLE_NAME), logicalTableConfig);
       assertEquals(tableCache.getSchema(MANGLED_LOGICAL_TABLE_NAME), getExpectedSchema(ANOTHER_TABLE));
       assertNotNull(tableCache.getExpressionOverrideMap(MANGLED_LOGICAL_TABLE_NAME));
-=======
-    logicalTableConfig = getLogicalTableConfig(LOGICAL_TABLE_NAME, List.of(OFFLINE_TABLE_NAME, ANOTHER_TABLE_OFFLINE));
-    TEST_INSTANCE.getHelixResourceManager().updateLogicalTableConfig(logicalTableConfig);
-    // Wait for at most 10 seconds for the callback to update the logical table in the cache
-    TestUtils.waitForCondition(
-        aVoid -> Objects.requireNonNull(tableCache.getLogicalTableConfig(LOGICAL_TABLE_NAME))
-            .getPhysicalTableConfigMap().size() == 2, 10_000L,
-        "Failed to update the logical table in the cache");
-
-    if (isCaseInsensitive) {
-      assertEquals(tableCache.getLogicalTableConfig(MANGLED_LOGICAL_TABLE_NAME), logicalTableConfig);
-      assertEquals(tableCache.getSchema(MANGLED_LOGICAL_TABLE_NAME), getExpectedSchema(ANOTHER_TABLE));
->>>>>>> 4b77f8ba
     } else {
       assertNull(tableCache.getActualLogicalTableName(MANGLED_LOGICAL_TABLE_NAME));
     }
     assertEquals(tableCache.getLogicalTableConfig(LOGICAL_TABLE_NAME), logicalTableConfig);
     assertEquals(tableCache.getSchema(LOGICAL_TABLE_NAME), getExpectedSchema(ANOTHER_TABLE));
-<<<<<<< HEAD
     assertNotNull(tableCache.getExpressionOverrideMap(LOGICAL_TABLE_NAME));
-=======
->>>>>>> 4b77f8ba
 
     // Remove the table config
     TEST_INSTANCE.getHelixResourceManager().deleteOfflineTable(RAW_TABLE_NAME);
@@ -323,21 +301,6 @@
         .addSingleValueDimension(BuiltInVirtualColumn.DOCID, DataType.INT)
         .addSingleValueDimension(BuiltInVirtualColumn.HOSTNAME, DataType.STRING)
         .addSingleValueDimension(BuiltInVirtualColumn.SEGMENTNAME, DataType.STRING).build();
-<<<<<<< HEAD
-=======
-  }
-
-  private static LogicalTableConfig getLogicalTableConfig(String tableName, List<String> physicalTableNames) {
-    Map<String, PhysicalTableConfig> physicalTableConfigMap = new HashMap<>();
-    for (String physicalTableName : physicalTableNames) {
-      physicalTableConfigMap.put(physicalTableName, new PhysicalTableConfig());
-    }
-    LogicalTableConfigBuilder builder = new LogicalTableConfigBuilder()
-        .setTableName(tableName)
-        .setBrokerTenant("DefaultTenant")
-        .setPhysicalTableConfigMap(physicalTableConfigMap);
-    return builder.build();
->>>>>>> 4b77f8ba
   }
 
   @DataProvider(name = "testTableCacheDataProvider")
