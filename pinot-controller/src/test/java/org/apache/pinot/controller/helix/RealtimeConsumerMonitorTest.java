/**
 * Licensed to the Apache Software Foundation (ASF) under one
 * or more contributor license agreements.  See the NOTICE file
 * distributed with this work for additional information
 * regarding copyright ownership.  The ASF licenses this file
 * to you under the Apache License, Version 2.0 (the
 * "License"); you may not use this file except in compliance
 * with the License.  You may obtain a copy of the License at
 *
 *   http://www.apache.org/licenses/LICENSE-2.0
 *
 * Unless required by applicable law or agreed to in writing,
 * software distributed under the License is distributed on an
 * "AS IS" BASIS, WITHOUT WARRANTIES OR CONDITIONS OF ANY
 * KIND, either express or implied.  See the License for the
 * specific language governing permissions and limitations
 * under the License.
 */
package org.apache.pinot.controller.helix;

import com.google.common.collect.ImmutableMap;
import java.util.ArrayList;
import java.util.Collections;
import java.util.List;
import java.util.Map;
import java.util.TreeMap;
import org.apache.helix.model.ExternalView;
import org.apache.helix.model.IdealState;
import org.apache.helix.store.zk.ZkHelixPropertyStore;
import org.apache.helix.zookeeper.datamodel.ZNRecord;
import org.apache.pinot.common.metrics.ControllerGauge;
import org.apache.pinot.common.metrics.ControllerMetrics;
import org.apache.pinot.common.metrics.MetricValueUtils;
import org.apache.pinot.common.utils.LLCSegmentName;
import org.apache.pinot.controller.ControllerConf;
import org.apache.pinot.controller.LeadControllerManager;
import org.apache.pinot.controller.helix.core.PinotHelixResourceManager;
import org.apache.pinot.controller.util.ConsumingSegmentInfoReader;
import org.apache.pinot.spi.config.table.TableConfig;
import org.apache.pinot.spi.config.table.TableType;
import org.apache.pinot.spi.metrics.PinotMetricUtils;
import org.apache.pinot.spi.metrics.PinotMetricsRegistry;
import org.apache.pinot.spi.utils.CommonConstants;
import org.apache.pinot.spi.utils.builder.TableConfigBuilder;
import org.apache.pinot.spi.utils.builder.TableNameBuilder;
import org.testng.Assert;
import org.testng.annotations.Test;

import static org.apache.pinot.spi.utils.CommonConstants.DEFAULT_DATABASE;
import static org.mockito.ArgumentMatchers.any;
import static org.mockito.ArgumentMatchers.anyInt;
import static org.mockito.ArgumentMatchers.anyString;
import static org.mockito.Mockito.mock;
import static org.mockito.Mockito.when;


public class RealtimeConsumerMonitorTest {

  @Test
  public void realtimeBasicTest()
      throws Exception {
    final String tableName = "myTable_REALTIME";
    final String rawTableName = TableNameBuilder.extractRawTableName(tableName);
    List<String> allTableNames = new ArrayList<String>();
    allTableNames.add(tableName);
    TableConfig tableConfig =
        new TableConfigBuilder(TableType.REALTIME).setTableName(tableName).setTimeColumnName("timeColumn")
            .setNumReplicas(2).setStreamConfigs(getStreamConfigMap()).build();
    LLCSegmentName segmentPartition1Seq0 = new LLCSegmentName(rawTableName, 1, 0, System.currentTimeMillis());
    LLCSegmentName segmentPartition1Seq1 = new LLCSegmentName(rawTableName, 1, 1, System.currentTimeMillis());
    LLCSegmentName segmentPartition2Seq0 = new LLCSegmentName(rawTableName, 2, 0, System.currentTimeMillis());
    IdealState idealState = new IdealState(tableName);
    idealState.setPartitionState(segmentPartition1Seq0.getSegmentName(), "pinot1", "ONLINE");
    idealState.setPartitionState(segmentPartition1Seq0.getSegmentName(), "pinot2", "ONLINE");
    idealState.setPartitionState(segmentPartition1Seq1.getSegmentName(), "pinot1", "CONSUMING");
    idealState.setPartitionState(segmentPartition1Seq1.getSegmentName(), "pinot2", "CONSUMING");
    idealState.setPartitionState(segmentPartition2Seq0.getSegmentName(), "pinot1", "CONSUMING");
    idealState.setPartitionState(segmentPartition2Seq0.getSegmentName(), "pinot2", "CONSUMING");
    idealState.setReplicas("3");
    idealState.setRebalanceMode(IdealState.RebalanceMode.CUSTOMIZED);

    ExternalView externalView = new ExternalView(tableName);
    externalView.setState(segmentPartition1Seq0.getSegmentName(), "pinot1", "ONLINE");
    externalView.setState(segmentPartition1Seq0.getSegmentName(), "pinot2", "ONLINE");
    externalView.setState(segmentPartition1Seq1.getSegmentName(), "pinot1", "CONSUMING");
    externalView.setState(segmentPartition1Seq1.getSegmentName(), "pinot2", "CONSUMING");
    externalView.setState(segmentPartition2Seq0.getSegmentName(), "pinot1", "CONSUMING");
    externalView.setState(segmentPartition2Seq0.getSegmentName(), "pinot2", "CONSUMING");

    PinotHelixResourceManager helixResourceManager;
    {
      helixResourceManager = mock(PinotHelixResourceManager.class);
      ZkHelixPropertyStore<ZNRecord> helixPropertyStore = mock(ZkHelixPropertyStore.class);
      when(helixResourceManager.getTableConfig(tableName)).thenReturn(tableConfig);
      when(helixResourceManager.getPropertyStore()).thenReturn(helixPropertyStore);
      when(helixResourceManager.getDatabaseNames())
<<<<<<< HEAD
          .thenReturn(Collections.singletonList(CommonConstants.DEFAULT_DATABASE));
      when(helixResourceManager.getAllTables(CommonConstants.DEFAULT_DATABASE)).thenReturn(allTableNames);
=======
          .thenReturn(Collections.singletonList(DEFAULT_DATABASE));
      when(helixResourceManager.getAllTables(DEFAULT_DATABASE)).thenReturn(allTableNames);
>>>>>>> 11d64d08
      when(helixResourceManager.getTableIdealState(tableName)).thenReturn(idealState);
      when(helixResourceManager.getTableExternalView(tableName)).thenReturn(externalView);
      ZNRecord znRecord = new ZNRecord("0");
      znRecord.setSimpleField(CommonConstants.Segment.Realtime.END_OFFSET, "10000");
      when(helixPropertyStore.get(anyString(), any(), anyInt())).thenReturn(znRecord);
    }
    ControllerConf config;
    {
      config = mock(ControllerConf.class);
      when(config.getStatusCheckerFrequencyInSeconds()).thenReturn(300);
      when(config.getStatusCheckerWaitForPushTimeInSeconds()).thenReturn(300);
    }
    LeadControllerManager leadControllerManager;
    {
      leadControllerManager = mock(LeadControllerManager.class);
      when(leadControllerManager.isLeaderForTable(anyString())).thenReturn(true);
    }
    PinotMetricsRegistry metricsRegistry = PinotMetricUtils.getPinotMetricsRegistry();
    ControllerMetrics controllerMetrics = new ControllerMetrics(metricsRegistry);

    // server 1 caught up on partition-1 and partition-2
    // server 2 lags for partition-2 and caught up on partition-1
    // So, the consumer monitor should show: 1. partition-1 has 0 lag; partition-2 has some non-zero lag.
    // Segment 1 in replicas:
    TreeMap<String, List<ConsumingSegmentInfoReader.ConsumingSegmentInfo>> response = new TreeMap<>();
    List<ConsumingSegmentInfoReader.ConsumingSegmentInfo> part1ServerConsumingSegmentInfo = new ArrayList<>(2);
    part1ServerConsumingSegmentInfo.add(
        getConsumingSegmentInfoForServer("pinot1", "1", "100", "100", "0"));
    part1ServerConsumingSegmentInfo.add(
        getConsumingSegmentInfoForServer("pinot2", "1", "100", "100", "0"));

    response.put(segmentPartition1Seq1.getSegmentName(), part1ServerConsumingSegmentInfo);

    // Segment 2 in replicas
    List<ConsumingSegmentInfoReader.ConsumingSegmentInfo> part2ServerConsumingSegmentInfo = new ArrayList<>(2);
    part2ServerConsumingSegmentInfo.add(
        getConsumingSegmentInfoForServer("pinot1", "2", "120", "120", "0"));
    part2ServerConsumingSegmentInfo.add(
        getConsumingSegmentInfoForServer("pinot2", "2", "80", "120", "60000"));

    response.put(segmentPartition2Seq0.getSegmentName(), part2ServerConsumingSegmentInfo);

    ConsumingSegmentInfoReader consumingSegmentReader = mock(ConsumingSegmentInfoReader.class);
    when(consumingSegmentReader.getConsumingSegmentsInfo(tableName, 10000))
        .thenReturn(new ConsumingSegmentInfoReader.ConsumingSegmentsInfoMap(response, 0, 0));
    RealtimeConsumerMonitor realtimeConsumerMonitor =
        new RealtimeConsumerMonitor(config, helixResourceManager, leadControllerManager,
            controllerMetrics, consumingSegmentReader);
    realtimeConsumerMonitor.start();
    realtimeConsumerMonitor.run();
    Assert.assertEquals(MetricValueUtils.getPartitionGaugeValue(controllerMetrics, tableName, 1,
        ControllerGauge.MAX_RECORDS_LAG), 0);
    Assert.assertEquals(MetricValueUtils.getPartitionGaugeValue(controllerMetrics, tableName, 2,
        ControllerGauge.MAX_RECORDS_LAG), 40);
    Assert.assertEquals(MetricValueUtils.getPartitionGaugeValue(controllerMetrics, tableName, 1,
            ControllerGauge.MAX_RECORD_AVAILABILITY_LAG_MS), 0);
    Assert.assertEquals(MetricValueUtils.getPartitionGaugeValue(controllerMetrics, tableName, 2,
        ControllerGauge.MAX_RECORD_AVAILABILITY_LAG_MS), 60000);
  }

  ConsumingSegmentInfoReader.ConsumingSegmentInfo getConsumingSegmentInfoForServer(String serverName,
      String partitionId, String currentOffset, String upstreamLatestOffset, String availabilityLagMs) {
    Map<String, String> currentOffsetMap = Collections.singletonMap(partitionId, currentOffset);
    Map<String, String> latestUpstreamOffsetMap = Collections.singletonMap(partitionId, upstreamLatestOffset);
    Map<String, String> recordsLagMap = Collections.singletonMap(partitionId, String.valueOf(
        Long.parseLong(upstreamLatestOffset) - Long.parseLong(currentOffset)));
    Map<String, String> availabilityLagMsMap = Collections.singletonMap(partitionId, availabilityLagMs);

    ConsumingSegmentInfoReader.PartitionOffsetInfo partitionOffsetInfo =
        new ConsumingSegmentInfoReader.PartitionOffsetInfo(currentOffsetMap, latestUpstreamOffsetMap, recordsLagMap,
            availabilityLagMsMap);
    return new ConsumingSegmentInfoReader.ConsumingSegmentInfo(serverName, "CONSUMING", -1,
        currentOffsetMap, partitionOffsetInfo);
  }

  Map<String, String> getStreamConfigMap() {
    return ImmutableMap.of(
        "streamType", "kafka",
        "stream.kafka.consumer.type", "simple",
        "stream.kafka.topic.name", "test",
        "stream.kafka.decoder.class.name", "org.apache.pinot.plugin.stream.kafka.KafkaAvroMessageDecoder",
        "stream.kafka.consumer.factory.class.name",
        "org.apache.pinot.core.realtime.impl.fakestream.FakeStreamConsumerFactory");
  }
}<|MERGE_RESOLUTION|>--- conflicted
+++ resolved
@@ -94,13 +94,8 @@
       when(helixResourceManager.getTableConfig(tableName)).thenReturn(tableConfig);
       when(helixResourceManager.getPropertyStore()).thenReturn(helixPropertyStore);
       when(helixResourceManager.getDatabaseNames())
-<<<<<<< HEAD
-          .thenReturn(Collections.singletonList(CommonConstants.DEFAULT_DATABASE));
-      when(helixResourceManager.getAllTables(CommonConstants.DEFAULT_DATABASE)).thenReturn(allTableNames);
-=======
           .thenReturn(Collections.singletonList(DEFAULT_DATABASE));
       when(helixResourceManager.getAllTables(DEFAULT_DATABASE)).thenReturn(allTableNames);
->>>>>>> 11d64d08
       when(helixResourceManager.getTableIdealState(tableName)).thenReturn(idealState);
       when(helixResourceManager.getTableExternalView(tableName)).thenReturn(externalView);
       ZNRecord znRecord = new ZNRecord("0");
