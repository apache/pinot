/**
 * Licensed to the Apache Software Foundation (ASF) under one
 * or more contributor license agreements.  See the NOTICE file
 * distributed with this work for additional information
 * regarding copyright ownership.  The ASF licenses this file
 * to you under the Apache License, Version 2.0 (the
 * "License"); you may not use this file except in compliance
 * with the License.  You may obtain a copy of the License at
 *
 *   http://www.apache.org/licenses/LICENSE-2.0
 *
 * Unless required by applicable law or agreed to in writing,
 * software distributed under the License is distributed on an
 * "AS IS" BASIS, WITHOUT WARRANTIES OR CONDITIONS OF ANY
 * KIND, either express or implied.  See the License for the
 * specific language governing permissions and limitations
 * under the License.
 */
package org.apache.pinot.controller.helix;

import com.google.common.collect.ImmutableMap;
import com.google.common.collect.Lists;
import java.util.ArrayList;
import java.util.Collections;
import java.util.List;
import java.util.Map;
import java.util.concurrent.ExecutorService;
import java.util.concurrent.Executors;
import java.util.concurrent.TimeUnit;
import org.apache.helix.AccessOption;
import org.apache.helix.model.ExternalView;
import org.apache.helix.model.IdealState;
import org.apache.helix.store.zk.ZkHelixPropertyStore;
import org.apache.helix.zookeeper.datamodel.ZNRecord;
import org.apache.pinot.common.lineage.LineageEntry;
import org.apache.pinot.common.lineage.LineageEntryState;
import org.apache.pinot.common.lineage.SegmentLineage;
import org.apache.pinot.common.lineage.SegmentLineageUtils;
import org.apache.pinot.common.metadata.segment.SegmentZKMetadata;
import org.apache.pinot.common.metrics.ControllerGauge;
import org.apache.pinot.common.metrics.ControllerMetrics;
import org.apache.pinot.common.metrics.MetricValueUtils;
import org.apache.pinot.common.utils.LLCSegmentName;
import org.apache.pinot.controller.ControllerConf;
import org.apache.pinot.controller.LeadControllerManager;
import org.apache.pinot.controller.helix.core.PinotHelixResourceManager;
import org.apache.pinot.controller.util.TableSizeReader;
import org.apache.pinot.spi.config.table.TableConfig;
import org.apache.pinot.spi.config.table.TableType;
import org.apache.pinot.spi.metrics.PinotMetricUtils;
import org.apache.pinot.spi.metrics.PinotMetricsRegistry;
import org.apache.pinot.spi.utils.CommonConstants;
import org.apache.pinot.spi.utils.builder.TableConfigBuilder;
import org.apache.pinot.spi.utils.builder.TableNameBuilder;
import org.testng.Assert;
import org.testng.annotations.Test;

import static org.apache.pinot.spi.utils.CommonConstants.DEFAULT_DATABASE;
import static org.mockito.ArgumentMatchers.any;
import static org.mockito.ArgumentMatchers.anyInt;
import static org.mockito.ArgumentMatchers.anyString;
import static org.mockito.ArgumentMatchers.eq;
import static org.mockito.Mockito.mock;
import static org.mockito.Mockito.when;


public class SegmentStatusCheckerTest {
  private SegmentStatusChecker _segmentStatusChecker;
  private PinotHelixResourceManager _helixResourceManager;
  private ZkHelixPropertyStore<ZNRecord> _helixPropertyStore;
  private LeadControllerManager _leadControllerManager;
  private PinotMetricsRegistry _metricsRegistry;
  private ControllerMetrics _controllerMetrics;
  private ControllerConf _config;
  private TableSizeReader _tableSizeReader;
  private ExecutorService _executorService = Executors.newFixedThreadPool(1);

  @Test
  public void offlineBasicTest()
      throws Exception {
    final String tableName = "myTable_OFFLINE";
    List<String> allTableNames = new ArrayList<String>();
    allTableNames.add(tableName);
    TableConfig tableConfig =
        new TableConfigBuilder(TableType.OFFLINE).setTableName(tableName).setNumReplicas(2).build();

    IdealState idealState = new IdealState(tableName);
    idealState.setPartitionState("myTable_0", "pinot1", "ONLINE");
    idealState.setPartitionState("myTable_0", "pinot2", "ONLINE");
    idealState.setPartitionState("myTable_0", "pinot3", "ONLINE");
    idealState.setPartitionState("myTable_1", "pinot1", "ONLINE");
    idealState.setPartitionState("myTable_1", "pinot2", "ONLINE");
    idealState.setPartitionState("myTable_1", "pinot3", "ONLINE");
    idealState.setPartitionState("myTable_2", "pinot3", "OFFLINE");
    idealState.setPartitionState("myTable_3", "pinot1", "ONLINE");
    idealState.setPartitionState("myTable_3", "pinot2", "ONLINE");
    idealState.setPartitionState("myTable_3", "pinot3", "ONLINE");
    idealState.setPartitionState("myTable_4", "pinot1", "ONLINE");
    idealState.setPartitionState("myTable_4", "pinot2", "ONLINE");
    idealState.setPartitionState("myTable_4", "pinot3", "ONLINE");
    idealState.setReplicas("2");
    idealState.setRebalanceMode(IdealState.RebalanceMode.CUSTOMIZED);

    ExternalView externalView = new ExternalView(tableName);
    externalView.setState("myTable_0", "pinot1", "ONLINE");
    externalView.setState("myTable_0", "pinot2", "ONLINE");
    externalView.setState("myTable_1", "pinot1", "ERROR");
    externalView.setState("myTable_1", "pinot2", "ONLINE");
    externalView.setState("myTable_1", "pinot3", "ERROR");
    externalView.setState("myTable_3", "pinot1", "ERROR");
    externalView.setState("myTable_3", "pinot2", "ONLINE");
    externalView.setState("myTable_3", "pinot3", "ONLINE");
    externalView.setState("myTable_4", "pinot1", "ONLINE");

    {
      _helixResourceManager = mock(PinotHelixResourceManager.class);
      when(_helixResourceManager.getDatabaseNames())
<<<<<<< HEAD
          .thenReturn(Collections.singletonList(CommonConstants.DEFAULT_DATABASE));
      when(_helixResourceManager.getAllTables(CommonConstants.DEFAULT_DATABASE)).thenReturn(allTableNames);
=======
          .thenReturn(Collections.singletonList(DEFAULT_DATABASE));
      when(_helixResourceManager.getAllTables(DEFAULT_DATABASE)).thenReturn(allTableNames);
>>>>>>> 11d64d08
      when(_helixResourceManager.getTableConfig(tableName)).thenReturn(tableConfig);
      when(_helixResourceManager.getTableIdealState(tableName)).thenReturn(idealState);
      when(_helixResourceManager.getTableExternalView(tableName)).thenReturn(externalView);
    }
    {
      _helixPropertyStore = mock(ZkHelixPropertyStore.class);
      when(_helixResourceManager.getPropertyStore()).thenReturn(_helixPropertyStore);
      // Based on the lineage entries: {myTable_1 -> myTable_3, COMPLETED}, {myTable_3 -> myTable_4, IN_PROGRESS},
      // myTable_1 and myTable_4 will be skipped for the metrics.
      SegmentLineage segmentLineage = new SegmentLineage(tableName);
      segmentLineage.addLineageEntry(SegmentLineageUtils.generateLineageEntryId(),
          new LineageEntry(Collections.singletonList("myTable_1"), Collections.singletonList("myTable_3"),
              LineageEntryState.COMPLETED, 11111L));
      segmentLineage.addLineageEntry(SegmentLineageUtils.generateLineageEntryId(),
          new LineageEntry(Collections.singletonList("myTable_3"), Collections.singletonList("myTable_4"),
              LineageEntryState.IN_PROGRESS, 11111L));
      when(_helixPropertyStore.get(eq("/SEGMENT_LINEAGE/" + tableName), any(), eq(AccessOption.PERSISTENT)))
          .thenReturn(segmentLineage.toZNRecord());
    }
    {
      _config = mock(ControllerConf.class);
      when(_config.getStatusCheckerFrequencyInSeconds()).thenReturn(300);
      when(_config.getStatusCheckerWaitForPushTimeInSeconds()).thenReturn(300);
    }
    {
      _leadControllerManager = mock(LeadControllerManager.class);
      when(_leadControllerManager.isLeaderForTable(anyString())).thenReturn(true);
    }
    {
      _tableSizeReader = mock(TableSizeReader.class);
      when(_tableSizeReader.getTableSizeDetails(anyString(), anyInt())).thenReturn(null);
    }
    PinotMetricUtils.cleanUp();
    _metricsRegistry = PinotMetricUtils.getPinotMetricsRegistry();
    _controllerMetrics = new ControllerMetrics(_metricsRegistry);
    _segmentStatusChecker =
        new SegmentStatusChecker(_helixResourceManager, _leadControllerManager, _config, _controllerMetrics,
            _executorService);
    _segmentStatusChecker.setTableSizeReader(_tableSizeReader);
    _segmentStatusChecker.start();
    _segmentStatusChecker.run();
    Assert.assertEquals(MetricValueUtils.getTableGaugeValue(_controllerMetrics, tableName,
        ControllerGauge.REPLICATION_FROM_CONFIG), 2);
    Assert.assertEquals(MetricValueUtils.getTableGaugeValue(_controllerMetrics, externalView.getId(),
            ControllerGauge.SEGMENT_COUNT), 3);
    Assert.assertEquals(MetricValueUtils.getTableGaugeValue(_controllerMetrics, externalView.getId(),
            ControllerGauge.SEGMENT_COUNT_INCLUDING_REPLACED), 5);
    Assert.assertEquals(MetricValueUtils.getTableGaugeValue(_controllerMetrics, externalView.getId(),
            ControllerGauge.SEGMENTS_IN_ERROR_STATE), 1);
    Assert.assertEquals(MetricValueUtils.getTableGaugeValue(_controllerMetrics, externalView.getId(),
        ControllerGauge.SEGMENTS_WITH_LESS_REPLICAS), 2);
    Assert.assertEquals(MetricValueUtils.getTableGaugeValue(_controllerMetrics, externalView.getId(),
            ControllerGauge.NUMBER_OF_REPLICAS), 2);
    Assert.assertEquals(MetricValueUtils.getTableGaugeValue(_controllerMetrics, externalView.getId(),
            ControllerGauge.PERCENT_OF_REPLICAS), 66);
    Assert.assertEquals(MetricValueUtils.getTableGaugeValue(_controllerMetrics, externalView.getId(),
            ControllerGauge.PERCENT_SEGMENTS_AVAILABLE), 100);
    Assert.assertEquals(MetricValueUtils.getTableGaugeValue(_controllerMetrics, externalView.getId(),
            ControllerGauge.TABLE_COMPRESSED_SIZE), 0);
  }

  @Test
  public void realtimeBasicTest()
      throws Exception {
    final String tableName = "myTable_REALTIME";
    final String rawTableName = TableNameBuilder.extractRawTableName(tableName);
    List<String> allTableNames = new ArrayList<String>();
    allTableNames.add(tableName);
    TableConfig tableConfig =
        new TableConfigBuilder(TableType.REALTIME).setTableName(tableName).setTimeColumnName("timeColumn")
            .setNumReplicas(3).setStreamConfigs(getStreamConfigMap()).build();
    final LLCSegmentName seg1 = new LLCSegmentName(rawTableName, 1, 0, System.currentTimeMillis());
    final LLCSegmentName seg2 = new LLCSegmentName(rawTableName, 1, 1, System.currentTimeMillis());
    final LLCSegmentName seg3 = new LLCSegmentName(rawTableName, 2, 1, System.currentTimeMillis());
    IdealState idealState = new IdealState(tableName);
    idealState.setPartitionState(seg1.getSegmentName(), "pinot1", "ONLINE");
    idealState.setPartitionState(seg1.getSegmentName(), "pinot2", "ONLINE");
    idealState.setPartitionState(seg1.getSegmentName(), "pinot3", "ONLINE");
    idealState.setPartitionState(seg2.getSegmentName(), "pinot1", "ONLINE");
    idealState.setPartitionState(seg2.getSegmentName(), "pinot2", "ONLINE");
    idealState.setPartitionState(seg2.getSegmentName(), "pinot3", "ONLINE");
    idealState.setPartitionState(seg3.getSegmentName(), "pinot1", "CONSUMING");
    idealState.setPartitionState(seg3.getSegmentName(), "pinot2", "CONSUMING");
    idealState.setPartitionState(seg3.getSegmentName(), "pinot3", "OFFLINE");
    idealState.setReplicas("3");
    idealState.setRebalanceMode(IdealState.RebalanceMode.CUSTOMIZED);

    ExternalView externalView = new ExternalView(tableName);
    externalView.setState(seg1.getSegmentName(), "pinot1", "ONLINE");
    externalView.setState(seg1.getSegmentName(), "pinot2", "ONLINE");
    externalView.setState(seg1.getSegmentName(), "pinot3", "ONLINE");
    externalView.setState(seg2.getSegmentName(), "pinot1", "CONSUMING");
    externalView.setState(seg2.getSegmentName(), "pinot2", "ONLINE");
    externalView.setState(seg2.getSegmentName(), "pinot3", "CONSUMING");
    externalView.setState(seg3.getSegmentName(), "pinot1", "CONSUMING");
    externalView.setState(seg3.getSegmentName(), "pinot2", "CONSUMING");
    externalView.setState(seg3.getSegmentName(), "pinot3", "OFFLINE");

    {
      _helixResourceManager = mock(PinotHelixResourceManager.class);
      _helixPropertyStore = mock(ZkHelixPropertyStore.class);
      when(_helixResourceManager.getTableConfig(tableName)).thenReturn(tableConfig);
      when(_helixResourceManager.getPropertyStore()).thenReturn(_helixPropertyStore);
      when(_helixResourceManager.getDatabaseNames())
<<<<<<< HEAD
          .thenReturn(Collections.singletonList(CommonConstants.DEFAULT_DATABASE));
      when(_helixResourceManager.getAllTables(CommonConstants.DEFAULT_DATABASE)).thenReturn(allTableNames);
=======
          .thenReturn(Collections.singletonList(DEFAULT_DATABASE));
      when(_helixResourceManager.getAllTables(DEFAULT_DATABASE)).thenReturn(allTableNames);
>>>>>>> 11d64d08
      when(_helixResourceManager.getTableIdealState(tableName)).thenReturn(idealState);
      when(_helixResourceManager.getTableExternalView(tableName)).thenReturn(externalView);
      ZNRecord znRecord = new ZNRecord("0");
      znRecord.setSimpleField(CommonConstants.Segment.Realtime.END_OFFSET, "10000");
      when(_helixPropertyStore.get(anyString(), any(), anyInt())).thenReturn(znRecord);
    }
    {
      _config = mock(ControllerConf.class);
      when(_config.getStatusCheckerFrequencyInSeconds()).thenReturn(300);
      when(_config.getStatusCheckerWaitForPushTimeInSeconds()).thenReturn(300);
    }
    {
      _leadControllerManager = mock(LeadControllerManager.class);
      when(_leadControllerManager.isLeaderForTable(anyString())).thenReturn(true);
    }
    {
      _tableSizeReader = mock(TableSizeReader.class);
      when(_tableSizeReader.getTableSizeDetails(anyString(), anyInt())).thenReturn(null);
    }
    PinotMetricUtils.cleanUp();
    _metricsRegistry = PinotMetricUtils.getPinotMetricsRegistry();
    _controllerMetrics = new ControllerMetrics(_metricsRegistry);
    _segmentStatusChecker =
        new SegmentStatusChecker(_helixResourceManager, _leadControllerManager, _config, _controllerMetrics,
            _executorService);
    _segmentStatusChecker.setTableSizeReader(_tableSizeReader);
    _segmentStatusChecker.start();
    _segmentStatusChecker.run();
    Assert.assertEquals(MetricValueUtils.getTableGaugeValue(_controllerMetrics, tableName,
            ControllerGauge.REPLICATION_FROM_CONFIG), 3);
    Assert.assertEquals(MetricValueUtils.getTableGaugeValue(_controllerMetrics, externalView.getId(),
            ControllerGauge.SEGMENTS_IN_ERROR_STATE), 0);
    Assert.assertEquals(MetricValueUtils.getTableGaugeValue(_controllerMetrics, externalView.getId(),
        ControllerGauge.SEGMENTS_WITH_LESS_REPLICAS), 0);
    Assert.assertEquals(MetricValueUtils.getTableGaugeValue(_controllerMetrics, externalView.getId(),
            ControllerGauge.NUMBER_OF_REPLICAS), 3);
    Assert.assertEquals(MetricValueUtils.getTableGaugeValue(_controllerMetrics, externalView.getId(),
            ControllerGauge.PERCENT_OF_REPLICAS), 100);
    Assert.assertEquals(MetricValueUtils.getTableGaugeValue(_controllerMetrics, externalView.getId(),
            ControllerGauge.PERCENT_SEGMENTS_AVAILABLE), 100);
    Assert.assertEquals(MetricValueUtils.getTableGaugeValue(_controllerMetrics, externalView.getId(),
            ControllerGauge.MISSING_CONSUMING_SEGMENT_TOTAL_COUNT), 2);
  }

  Map<String, String> getStreamConfigMap() {
    return ImmutableMap.of(
        "streamType", "kafka",
        "stream.kafka.consumer.type", "simple",
        "stream.kafka.topic.name", "test",
        "stream.kafka.decoder.class.name", "org.apache.pinot.plugin.stream.kafka.KafkaAvroMessageDecoder",
        "stream.kafka.consumer.factory.class.name",
        "org.apache.pinot.core.realtime.impl.fakestream.FakeStreamConsumerFactory");
  }

  @Test
  public void missingEVPartitionTest()
      throws Exception {
    String offlineTableName = "myTable_OFFLINE";
    List<String> allTableNames = new ArrayList<String>();
    allTableNames.add(offlineTableName);
    IdealState idealState = new IdealState(offlineTableName);
    idealState.setPartitionState("myTable_0", "pinot1", "ONLINE");
    idealState.setPartitionState("myTable_0", "pinot2", "ONLINE");
    idealState.setPartitionState("myTable_0", "pinot3", "ONLINE");
    idealState.setPartitionState("myTable_1", "pinot1", "ONLINE");
    idealState.setPartitionState("myTable_1", "pinot2", "ONLINE");
    idealState.setPartitionState("myTable_1", "pinot3", "ONLINE");
    idealState.setPartitionState("myTable_2", "pinot3", "OFFLINE");
    idealState.setPartitionState("myTable_3", "pinot3", "ONLINE");
    idealState.setReplicas("2");
    idealState.setRebalanceMode(IdealState.RebalanceMode.CUSTOMIZED);

    ExternalView externalView = new ExternalView(offlineTableName);
    externalView.setState("myTable_0", "pinot1", "ONLINE");
    externalView.setState("myTable_0", "pinot2", "ONLINE");
    externalView.setState("myTable_1", "pinot1", "ERROR");
    externalView.setState("myTable_1", "pinot2", "ONLINE");

    ZNRecord znrecord = new ZNRecord("myTable_0");
    znrecord.setSimpleField(CommonConstants.Segment.INDEX_VERSION, "v1");
    znrecord.setLongField(CommonConstants.Segment.START_TIME, 1000);
    znrecord.setLongField(CommonConstants.Segment.END_TIME, 2000);
    znrecord.setSimpleField(CommonConstants.Segment.TIME_UNIT, TimeUnit.HOURS.toString());
    znrecord.setLongField(CommonConstants.Segment.TOTAL_DOCS, 10000);
    znrecord.setLongField(CommonConstants.Segment.CRC, 1234);
    znrecord.setLongField(CommonConstants.Segment.CREATION_TIME, 3000);
    znrecord.setSimpleField(CommonConstants.Segment.DOWNLOAD_URL, "http://localhost:8000/myTable_0");
    znrecord.setLongField(CommonConstants.Segment.PUSH_TIME, System.currentTimeMillis());
    znrecord.setLongField(CommonConstants.Segment.REFRESH_TIME, System.currentTimeMillis());
    znrecord.setLongField(CommonConstants.Segment.SIZE_IN_BYTES, 1111);

    ZkHelixPropertyStore<ZNRecord> propertyStore;
    {
      propertyStore = (ZkHelixPropertyStore<ZNRecord>) mock(ZkHelixPropertyStore.class);
      when(propertyStore.get("/SEGMENTS/myTable_OFFLINE/myTable_3", null, AccessOption.PERSISTENT))
          .thenReturn(znrecord);
    }

    {
      _helixResourceManager = mock(PinotHelixResourceManager.class);
      _helixPropertyStore = mock(ZkHelixPropertyStore.class);
      when(_helixResourceManager.getPropertyStore()).thenReturn(_helixPropertyStore);
      when(_helixResourceManager.getDatabaseNames())
<<<<<<< HEAD
          .thenReturn(Collections.singletonList(CommonConstants.DEFAULT_DATABASE));
      when(_helixResourceManager.getAllTables(CommonConstants.DEFAULT_DATABASE)).thenReturn(allTableNames);
=======
          .thenReturn(Collections.singletonList(DEFAULT_DATABASE));
      when(_helixResourceManager.getAllTables(DEFAULT_DATABASE)).thenReturn(allTableNames);
>>>>>>> 11d64d08
      when(_helixResourceManager.getTableIdealState(offlineTableName)).thenReturn(idealState);
      when(_helixResourceManager.getTableExternalView(offlineTableName)).thenReturn(externalView);
      when(_helixResourceManager.getSegmentZKMetadata(offlineTableName, "myTable_3"))
          .thenReturn(new SegmentZKMetadata(znrecord));
    }
    {
      _config = mock(ControllerConf.class);
      when(_config.getStatusCheckerFrequencyInSeconds()).thenReturn(300);
      when(_config.getStatusCheckerWaitForPushTimeInSeconds()).thenReturn(0);
    }
    {
      _leadControllerManager = mock(LeadControllerManager.class);
      when(_leadControllerManager.isLeaderForTable(anyString())).thenReturn(true);
    }
    {
      _tableSizeReader = mock(TableSizeReader.class);
      when(_tableSizeReader.getTableSizeDetails(anyString(), anyInt())).thenReturn(null);
    }
    PinotMetricUtils.cleanUp();
    _metricsRegistry = PinotMetricUtils.getPinotMetricsRegistry();
    _controllerMetrics = new ControllerMetrics(_metricsRegistry);
    _segmentStatusChecker =
        new SegmentStatusChecker(_helixResourceManager, _leadControllerManager, _config, _controllerMetrics,
            _executorService);
    _segmentStatusChecker.setTableSizeReader(_tableSizeReader);
    _segmentStatusChecker.start();
    _segmentStatusChecker.run();
    Assert.assertEquals(MetricValueUtils.getTableGaugeValue(_controllerMetrics, externalView.getId(),
            ControllerGauge.SEGMENTS_IN_ERROR_STATE), 1);
    Assert.assertEquals(MetricValueUtils.getTableGaugeValue(_controllerMetrics, externalView.getId(),
        ControllerGauge.SEGMENTS_WITH_LESS_REPLICAS), 2);
    Assert.assertEquals(MetricValueUtils.getTableGaugeValue(_controllerMetrics, externalView.getId(),
            ControllerGauge.NUMBER_OF_REPLICAS), 0);
    Assert.assertEquals(MetricValueUtils.getTableGaugeValue(_controllerMetrics, externalView.getId(),
            ControllerGauge.PERCENT_SEGMENTS_AVAILABLE), 75);
    Assert.assertEquals(MetricValueUtils.getTableGaugeValue(_controllerMetrics, externalView.getId(),
            ControllerGauge.TABLE_COMPRESSED_SIZE), 1111);
  }

  @Test
  public void missingEVTest()
      throws Exception {
    final String tableName = "myTable_REALTIME";
    List<String> allTableNames = new ArrayList<String>();
    allTableNames.add(tableName);
    IdealState idealState = new IdealState(tableName);
    idealState.setPartitionState("myTable_0", "pinot1", "ONLINE");
    idealState.setPartitionState("myTable_0", "pinot2", "ONLINE");
    idealState.setPartitionState("myTable_0", "pinot3", "ONLINE");
    idealState.setPartitionState("myTable_1", "pinot1", "ONLINE");
    idealState.setPartitionState("myTable_1", "pinot2", "ONLINE");
    idealState.setPartitionState("myTable_1", "pinot3", "ONLINE");
    idealState.setPartitionState("myTable_2", "pinot3", "OFFLINE");
    idealState.setReplicas("2");
    idealState.setRebalanceMode(IdealState.RebalanceMode.CUSTOMIZED);

    {
      _helixResourceManager = mock(PinotHelixResourceManager.class);
      _helixPropertyStore = mock(ZkHelixPropertyStore.class);
      when(_helixResourceManager.getPropertyStore()).thenReturn(_helixPropertyStore);
      when(_helixResourceManager.getDatabaseNames())
<<<<<<< HEAD
          .thenReturn(Collections.singletonList(CommonConstants.DEFAULT_DATABASE));
      when(_helixResourceManager.getAllTables(CommonConstants.DEFAULT_DATABASE)).thenReturn(allTableNames);
=======
          .thenReturn(Collections.singletonList(DEFAULT_DATABASE));
      when(_helixResourceManager.getAllTables(DEFAULT_DATABASE)).thenReturn(allTableNames);
>>>>>>> 11d64d08
      when(_helixResourceManager.getTableIdealState(tableName)).thenReturn(idealState);
      when(_helixResourceManager.getTableExternalView(tableName)).thenReturn(null);
    }
    {
      _config = mock(ControllerConf.class);
      when(_config.getStatusCheckerFrequencyInSeconds()).thenReturn(300);
      when(_config.getStatusCheckerWaitForPushTimeInSeconds()).thenReturn(300);
    }
    {
      _leadControllerManager = mock(LeadControllerManager.class);
      when(_leadControllerManager.isLeaderForTable(anyString())).thenReturn(true);
    }
    {
      _tableSizeReader = mock(TableSizeReader.class);
      when(_tableSizeReader.getTableSizeDetails(anyString(), anyInt())).thenReturn(null);
    }
    PinotMetricUtils.cleanUp();
    _metricsRegistry = PinotMetricUtils.getPinotMetricsRegistry();
    _controllerMetrics = new ControllerMetrics(_metricsRegistry);
    _segmentStatusChecker =
        new SegmentStatusChecker(_helixResourceManager, _leadControllerManager, _config, _controllerMetrics,
            _executorService);
    _segmentStatusChecker.setTableSizeReader(_tableSizeReader);
    _segmentStatusChecker.start();
    _segmentStatusChecker.run();
    Assert.assertEquals(MetricValueUtils.getTableGaugeValue(_controllerMetrics, tableName,
            ControllerGauge.SEGMENTS_IN_ERROR_STATE), 0);
    Assert.assertEquals(MetricValueUtils.getTableGaugeValue(_controllerMetrics, tableName,
        ControllerGauge.SEGMENTS_WITH_LESS_REPLICAS), 0);
    Assert.assertEquals(MetricValueUtils.getTableGaugeValue(_controllerMetrics, tableName,
            ControllerGauge.NUMBER_OF_REPLICAS), 0);
    Assert.assertEquals(MetricValueUtils.getTableGaugeValue(_controllerMetrics, tableName,
            ControllerGauge.TABLE_COMPRESSED_SIZE), 0);
  }

  @Test
  public void missingIdealTest()
      throws Exception {
    final String tableName = "myTable_REALTIME";
    List<String> allTableNames = new ArrayList<>();
    allTableNames.add(tableName);

    {
      _helixResourceManager = mock(PinotHelixResourceManager.class);
      when(_helixResourceManager.getDatabaseNames())
<<<<<<< HEAD
          .thenReturn(Collections.singletonList(CommonConstants.DEFAULT_DATABASE));
      when(_helixResourceManager.getAllTables(CommonConstants.DEFAULT_DATABASE)).thenReturn(allTableNames);
=======
          .thenReturn(Collections.singletonList(DEFAULT_DATABASE));
      when(_helixResourceManager.getAllTables(DEFAULT_DATABASE)).thenReturn(allTableNames);
>>>>>>> 11d64d08
      when(_helixResourceManager.getTableIdealState(tableName)).thenReturn(null);
      when(_helixResourceManager.getTableExternalView(tableName)).thenReturn(null);
    }
    {
      _config = mock(ControllerConf.class);
      when(_config.getStatusCheckerFrequencyInSeconds()).thenReturn(300);
      when(_config.getStatusCheckerWaitForPushTimeInSeconds()).thenReturn(300);
    }
    {
      _leadControllerManager = mock(LeadControllerManager.class);
      when(_leadControllerManager.isLeaderForTable(anyString())).thenReturn(true);
    }
    {
      _tableSizeReader = mock(TableSizeReader.class);
      when(_tableSizeReader.getTableSizeDetails(anyString(), anyInt())).thenReturn(null);
    }
    PinotMetricUtils.cleanUp();
    _metricsRegistry = PinotMetricUtils.getPinotMetricsRegistry();
    _controllerMetrics = new ControllerMetrics(_metricsRegistry);
    _segmentStatusChecker =
        new SegmentStatusChecker(_helixResourceManager, _leadControllerManager, _config, _controllerMetrics,
            _executorService);
    _segmentStatusChecker.setTableSizeReader(_tableSizeReader);
    _segmentStatusChecker.start();
    _segmentStatusChecker.run();
    Assert.assertFalse(MetricValueUtils.tableGaugeExists(_controllerMetrics, tableName,
            ControllerGauge.SEGMENTS_IN_ERROR_STATE));
    Assert.assertFalse(MetricValueUtils.tableGaugeExists(_controllerMetrics, tableName,
        ControllerGauge.SEGMENTS_WITH_LESS_REPLICAS));
    Assert.assertFalse(MetricValueUtils.tableGaugeExists(_controllerMetrics, tableName,
            ControllerGauge.NUMBER_OF_REPLICAS));
    Assert.assertFalse(MetricValueUtils.tableGaugeExists(_controllerMetrics, tableName,
            ControllerGauge.PERCENT_OF_REPLICAS));
    Assert.assertFalse(MetricValueUtils.tableGaugeExists(_controllerMetrics, tableName,
            ControllerGauge.TABLE_COMPRESSED_SIZE));
  }

  @Test
  public void missingEVPartitionPushTest()
      throws Exception {
    String offlineTableName = "myTable_OFFLINE";
    List<String> allTableNames = new ArrayList<String>();
    allTableNames.add(offlineTableName);
    IdealState idealState = new IdealState(offlineTableName);
    idealState.setPartitionState("myTable_0", "pinot1", "ONLINE");
    idealState.setPartitionState("myTable_1", "pinot1", "ONLINE");
    idealState.setPartitionState("myTable_1", "pinot2", "ONLINE");
    idealState.setPartitionState("myTable_2", "pinot1", "ONLINE");
    idealState.setPartitionState("myTable_2", "pinot2", "ONLINE");
    idealState.setReplicas("2");
    idealState.setRebalanceMode(IdealState.RebalanceMode.CUSTOMIZED);

    ExternalView externalView = new ExternalView(offlineTableName);
    externalView.setState("myTable_1", "pinot1", "ONLINE");
    externalView.setState("myTable_1", "pinot2", "ONLINE");
    // myTable_2 is push in-progress and only one replica has been downloaded by servers. It will be skipped for
    // the segment status check.
    externalView.setState("myTable_2", "pinot1", "ONLINE");

    ZNRecord znrecord = new ZNRecord("myTable_0");
    znrecord.setSimpleField(CommonConstants.Segment.INDEX_VERSION, "v1");
    znrecord.setLongField(CommonConstants.Segment.START_TIME, 1000);
    znrecord.setLongField(CommonConstants.Segment.END_TIME, 2000);
    znrecord.setSimpleField(CommonConstants.Segment.TIME_UNIT, TimeUnit.HOURS.toString());
    znrecord.setLongField(CommonConstants.Segment.TOTAL_DOCS, 10000);
    znrecord.setLongField(CommonConstants.Segment.CRC, 1234);
    znrecord.setLongField(CommonConstants.Segment.CREATION_TIME, 3000);
    znrecord.setSimpleField(CommonConstants.Segment.DOWNLOAD_URL, "http://localhost:8000/myTable_0");
    znrecord.setLongField(CommonConstants.Segment.PUSH_TIME, System.currentTimeMillis());
    znrecord.setLongField(CommonConstants.Segment.REFRESH_TIME, System.currentTimeMillis());
    znrecord.setLongField(CommonConstants.Segment.SIZE_IN_BYTES, 1111);

    ZNRecord znrecord2 = new ZNRecord("myTable_2");
    znrecord2.setSimpleField(CommonConstants.Segment.INDEX_VERSION, "v1");
    znrecord2.setLongField(CommonConstants.Segment.START_TIME, 1000);
    znrecord2.setLongField(CommonConstants.Segment.END_TIME, 2000);
    znrecord2.setSimpleField(CommonConstants.Segment.TIME_UNIT, TimeUnit.HOURS.toString());
    znrecord2.setLongField(CommonConstants.Segment.TOTAL_DOCS, 10000);
    znrecord2.setLongField(CommonConstants.Segment.CRC, 1235);
    znrecord2.setLongField(CommonConstants.Segment.CREATION_TIME, 3000);
    znrecord2.setSimpleField(CommonConstants.Segment.DOWNLOAD_URL, "http://localhost:8000/myTable_2");
    znrecord2.setLongField(CommonConstants.Segment.PUSH_TIME, System.currentTimeMillis());
    znrecord2.setLongField(CommonConstants.Segment.REFRESH_TIME, System.currentTimeMillis());
    znrecord.setLongField(CommonConstants.Segment.SIZE_IN_BYTES, 1111);

    {
      _helixResourceManager = mock(PinotHelixResourceManager.class);
      _helixPropertyStore = mock(ZkHelixPropertyStore.class);
      when(_helixResourceManager.getPropertyStore()).thenReturn(_helixPropertyStore);
      when(_helixResourceManager.getDatabaseNames())
<<<<<<< HEAD
          .thenReturn(Collections.singletonList(CommonConstants.DEFAULT_DATABASE));
      when(_helixResourceManager.getAllTables(CommonConstants.DEFAULT_DATABASE)).thenReturn(allTableNames);
=======
          .thenReturn(Collections.singletonList(DEFAULT_DATABASE));
      when(_helixResourceManager.getAllTables(DEFAULT_DATABASE)).thenReturn(allTableNames);
>>>>>>> 11d64d08
      when(_helixResourceManager.getTableIdealState(offlineTableName)).thenReturn(idealState);
      when(_helixResourceManager.getTableExternalView(offlineTableName)).thenReturn(externalView);
      when(_helixResourceManager.getSegmentZKMetadata(offlineTableName, "myTable_0"))
          .thenReturn(new SegmentZKMetadata(znrecord));
      when(_helixResourceManager.getSegmentZKMetadata(offlineTableName, "myTable_2"))
          .thenReturn(new SegmentZKMetadata(znrecord2));
    }
    {
      _config = mock(ControllerConf.class);
      when(_config.getStatusCheckerFrequencyInSeconds()).thenReturn(300);
      when(_config.getStatusCheckerWaitForPushTimeInSeconds()).thenReturn(300);
    }
    {
      _leadControllerManager = mock(LeadControllerManager.class);
      when(_leadControllerManager.isLeaderForTable(anyString())).thenReturn(true);
    }
    {
      _tableSizeReader = mock(TableSizeReader.class);
      when(_tableSizeReader.getTableSizeDetails(anyString(), anyInt())).thenReturn(null);
    }
    PinotMetricUtils.cleanUp();
    _metricsRegistry = PinotMetricUtils.getPinotMetricsRegistry();
    _controllerMetrics = new ControllerMetrics(_metricsRegistry);
    _segmentStatusChecker =
        new SegmentStatusChecker(_helixResourceManager, _leadControllerManager, _config, _controllerMetrics,
            _executorService);
    _segmentStatusChecker.setTableSizeReader(_tableSizeReader);
    _segmentStatusChecker.start();
    _segmentStatusChecker.run();
    Assert.assertEquals(MetricValueUtils.getTableGaugeValue(_controllerMetrics, externalView.getId(),
            ControllerGauge.SEGMENTS_IN_ERROR_STATE), 0);
    Assert.assertEquals(MetricValueUtils.getTableGaugeValue(_controllerMetrics, externalView.getId(),
        ControllerGauge.SEGMENTS_WITH_LESS_REPLICAS), 0);
    Assert.assertEquals(MetricValueUtils.getTableGaugeValue(_controllerMetrics, externalView.getId(),
            ControllerGauge.NUMBER_OF_REPLICAS), 2);
    Assert.assertEquals(MetricValueUtils.getTableGaugeValue(_controllerMetrics, externalView.getId(),
            ControllerGauge.PERCENT_OF_REPLICAS), 100);
    Assert.assertEquals(MetricValueUtils.getTableGaugeValue(_controllerMetrics, externalView.getId(),
            ControllerGauge.PERCENT_SEGMENTS_AVAILABLE), 100);
    Assert.assertEquals(MetricValueUtils.getTableGaugeValue(_controllerMetrics, externalView.getId(),
            ControllerGauge.TABLE_COMPRESSED_SIZE), 0);
  }

  @Test
  public void noReplicas()
      throws Exception {
    final String tableName = "myTable_REALTIME";
    List<String> allTableNames = new ArrayList<String>();
    allTableNames.add(tableName);
    IdealState idealState = new IdealState(tableName);
    idealState.setPartitionState("myTable_0", "pinot1", "OFFLINE");
    idealState.setPartitionState("myTable_0", "pinot2", "OFFLINE");
    idealState.setPartitionState("myTable_0", "pinot3", "OFFLINE");
    idealState.setReplicas("0");
    idealState.setRebalanceMode(IdealState.RebalanceMode.CUSTOMIZED);

    {
      _helixResourceManager = mock(PinotHelixResourceManager.class);
      _helixPropertyStore = mock(ZkHelixPropertyStore.class);
      when(_helixResourceManager.getPropertyStore()).thenReturn(_helixPropertyStore);
      when(_helixResourceManager.getDatabaseNames())
<<<<<<< HEAD
          .thenReturn(Collections.singletonList(CommonConstants.DEFAULT_DATABASE));
      when(_helixResourceManager.getAllTables(CommonConstants.DEFAULT_DATABASE)).thenReturn(allTableNames);
=======
          .thenReturn(Collections.singletonList(DEFAULT_DATABASE));
      when(_helixResourceManager.getAllTables(DEFAULT_DATABASE)).thenReturn(allTableNames);
>>>>>>> 11d64d08
      when(_helixResourceManager.getTableIdealState(tableName)).thenReturn(idealState);
      when(_helixResourceManager.getTableExternalView(tableName)).thenReturn(null);
    }
    {
      _config = mock(ControllerConf.class);
      when(_config.getStatusCheckerFrequencyInSeconds()).thenReturn(300);
      when(_config.getStatusCheckerWaitForPushTimeInSeconds()).thenReturn(300);
    }
    {
      _leadControllerManager = mock(LeadControllerManager.class);
      when(_leadControllerManager.isLeaderForTable(anyString())).thenReturn(true);
    }
    {
      _tableSizeReader = mock(TableSizeReader.class);
      when(_tableSizeReader.getTableSizeDetails(anyString(), anyInt())).thenReturn(null);
    }
    PinotMetricUtils.cleanUp();
    _metricsRegistry = PinotMetricUtils.getPinotMetricsRegistry();
    _controllerMetrics = new ControllerMetrics(_metricsRegistry);
    _segmentStatusChecker =
        new SegmentStatusChecker(_helixResourceManager, _leadControllerManager, _config, _controllerMetrics,
            _executorService);
    _segmentStatusChecker.setTableSizeReader(_tableSizeReader);
    _segmentStatusChecker.start();
    _segmentStatusChecker.run();
    Assert.assertEquals(MetricValueUtils.getTableGaugeValue(_controllerMetrics, tableName,
        ControllerGauge.SEGMENTS_IN_ERROR_STATE), 0);
    Assert.assertEquals(MetricValueUtils.getTableGaugeValue(_controllerMetrics, tableName,
        ControllerGauge.SEGMENTS_WITH_LESS_REPLICAS), 0);
    Assert.assertEquals(MetricValueUtils.getTableGaugeValue(_controllerMetrics, tableName,
            ControllerGauge.NUMBER_OF_REPLICAS), 1);
    Assert.assertEquals(MetricValueUtils.getTableGaugeValue(_controllerMetrics, tableName,
        ControllerGauge.PERCENT_OF_REPLICAS), 100);
    Assert.assertEquals(MetricValueUtils.getTableGaugeValue(_controllerMetrics, tableName,
            ControllerGauge.PERCENT_SEGMENTS_AVAILABLE), 100);
  }

  @Test
  public void disabledTableTest()
      throws Exception {

    final String tableName = "myTable_OFFLINE";
    List<String> allTableNames = new ArrayList<String>();
    allTableNames.add(tableName);
    IdealState idealState = new IdealState(tableName);
    // disable table in idealstate
    idealState.enable(false);
    idealState.setPartitionState("myTable_OFFLINE", "pinot1", "OFFLINE");
    idealState.setPartitionState("myTable_OFFLINE", "pinot2", "OFFLINE");
    idealState.setPartitionState("myTable_OFFLINE", "pinot3", "OFFLINE");
    idealState.setReplicas("1");
    idealState.setRebalanceMode(IdealState.RebalanceMode.CUSTOMIZED);

    {
      _helixResourceManager = mock(PinotHelixResourceManager.class);
      when(_helixResourceManager.getDatabaseNames())
<<<<<<< HEAD
          .thenReturn(Collections.singletonList(CommonConstants.DEFAULT_DATABASE));
      when(_helixResourceManager.getAllTables(CommonConstants.DEFAULT_DATABASE)).thenReturn(allTableNames);
=======
          .thenReturn(Collections.singletonList(DEFAULT_DATABASE));
      when(_helixResourceManager.getAllTables(DEFAULT_DATABASE)).thenReturn(allTableNames);
>>>>>>> 11d64d08
      when(_helixResourceManager.getTableIdealState(tableName)).thenReturn(idealState);
      when(_helixResourceManager.getTableExternalView(tableName)).thenReturn(null);
    }
    {
      _config = mock(ControllerConf.class);
      when(_config.getStatusCheckerFrequencyInSeconds()).thenReturn(300);
      when(_config.getStatusCheckerWaitForPushTimeInSeconds()).thenReturn(300);
    }
    {
      _leadControllerManager = mock(LeadControllerManager.class);
      when(_leadControllerManager.isLeaderForTable(anyString())).thenReturn(true);
    }
    PinotMetricUtils.cleanUp();
    _metricsRegistry = PinotMetricUtils.getPinotMetricsRegistry();
    _controllerMetrics = new ControllerMetrics(_metricsRegistry);
    _segmentStatusChecker =
        new SegmentStatusChecker(_helixResourceManager, _leadControllerManager, _config, _controllerMetrics,
            _executorService);
    // verify state before test
    Assert.assertEquals(
        MetricValueUtils.getGlobalGaugeValue(_controllerMetrics, ControllerGauge.DISABLED_TABLE_COUNT), 0);
    // update metrics
    _segmentStatusChecker.start();
    _segmentStatusChecker.run();
    Assert.assertEquals(
        MetricValueUtils.getGlobalGaugeValue(_controllerMetrics, ControllerGauge.DISABLED_TABLE_COUNT), 1);
  }

  @Test
  public void disabledEmptyTableTest()
      throws Exception {

    final String tableName = "myTable_OFFLINE";
    List<String> allTableNames = Lists.newArrayList(tableName);
    IdealState idealState = new IdealState(tableName);
    // disable table in idealstate
    idealState.enable(false);
    idealState.setReplicas("1");
    idealState.setRebalanceMode(IdealState.RebalanceMode.CUSTOMIZED);

    {
      _helixResourceManager = mock(PinotHelixResourceManager.class);
      when(_helixResourceManager.getDatabaseNames())
<<<<<<< HEAD
          .thenReturn(Collections.singletonList(CommonConstants.DEFAULT_DATABASE));
      when(_helixResourceManager.getAllTables(CommonConstants.DEFAULT_DATABASE)).thenReturn(allTableNames);
=======
          .thenReturn(Collections.singletonList(DEFAULT_DATABASE));
      when(_helixResourceManager.getAllTables(DEFAULT_DATABASE)).thenReturn(allTableNames);
>>>>>>> 11d64d08
      when(_helixResourceManager.getTableIdealState(tableName)).thenReturn(idealState);
      when(_helixResourceManager.getTableExternalView(tableName)).thenReturn(null);
    }
    {
      _config = mock(ControllerConf.class);
      when(_config.getStatusCheckerFrequencyInSeconds()).thenReturn(300);
      when(_config.getStatusCheckerWaitForPushTimeInSeconds()).thenReturn(300);
    }
    {
      _leadControllerManager = mock(LeadControllerManager.class);
      when(_leadControllerManager.isLeaderForTable(anyString())).thenReturn(true);
    }
    PinotMetricUtils.cleanUp();
    _metricsRegistry = PinotMetricUtils.getPinotMetricsRegistry();
    _controllerMetrics = new ControllerMetrics(_metricsRegistry);
    _segmentStatusChecker =
        new SegmentStatusChecker(_helixResourceManager, _leadControllerManager, _config, _controllerMetrics,
            _executorService);
    // verify state before test
    Assert.assertFalse(
        MetricValueUtils.globalGaugeExists(_controllerMetrics, ControllerGauge.DISABLED_TABLE_COUNT));
    // update metrics
    _segmentStatusChecker.start();
    _segmentStatusChecker.run();
    Assert.assertEquals(
        MetricValueUtils.getGlobalGaugeValue(_controllerMetrics, ControllerGauge.DISABLED_TABLE_COUNT), 1);
  }

  @Test
  public void noSegments()
      throws Exception {
    noSegmentsInternal(0);
    noSegmentsInternal(5);
    noSegmentsInternal(-1);
  }

  @Test
  public void lessThanOnePercentSegmentsUnavailableTest()
          throws Exception {
    String tableName = "myTable_OFFLINE";
    int numSegments = 200;
    List<String> allTableNames = new ArrayList<String>();
    allTableNames.add(tableName);
    TableConfig tableConfig =
            new TableConfigBuilder(TableType.OFFLINE).setTableName(tableName).setNumReplicas(1).build();

    IdealState idealState = new IdealState(tableName);
    for (int i = 0; i < numSegments; i++) {
      idealState.setPartitionState("myTable_" + i, "pinot1", "ONLINE");
    }
    idealState.setReplicas("1");
    idealState.setRebalanceMode(IdealState.RebalanceMode.CUSTOMIZED);

    ExternalView externalView = new ExternalView(tableName);
    externalView.setState("myTable_0", "pinot1", "OFFLINE");
    for (int i = 1; i < numSegments; i++) {
      externalView.setState("myTable_" + i, "pinot1", "ONLINE");
    }

    {
      _helixResourceManager = mock(PinotHelixResourceManager.class);
      when(_helixResourceManager.getDatabaseNames())
<<<<<<< HEAD
          .thenReturn(Collections.singletonList(CommonConstants.DEFAULT_DATABASE));
      when(_helixResourceManager.getAllTables(CommonConstants.DEFAULT_DATABASE)).thenReturn(allTableNames);
=======
          .thenReturn(Collections.singletonList(DEFAULT_DATABASE));
      when(_helixResourceManager.getAllTables(DEFAULT_DATABASE)).thenReturn(allTableNames);
>>>>>>> 11d64d08
      when(_helixResourceManager.getTableConfig(tableName)).thenReturn(tableConfig);
      when(_helixResourceManager.getTableIdealState(tableName)).thenReturn(idealState);
      when(_helixResourceManager.getTableExternalView(tableName)).thenReturn(externalView);
    }
    {
      _helixPropertyStore = mock(ZkHelixPropertyStore.class);
      when(_helixResourceManager.getPropertyStore()).thenReturn(_helixPropertyStore);
      SegmentLineage segmentLineage = new SegmentLineage(tableName);
      when(_helixPropertyStore.get(eq("/SEGMENT_LINEAGE/" + tableName), any(), eq(AccessOption.PERSISTENT)))
              .thenReturn(segmentLineage.toZNRecord());
    }
    {
      _config = mock(ControllerConf.class);
      when(_config.getStatusCheckerFrequencyInSeconds()).thenReturn(300);
      when(_config.getStatusCheckerWaitForPushTimeInSeconds()).thenReturn(300);
    }
    {
      _leadControllerManager = mock(LeadControllerManager.class);
      when(_leadControllerManager.isLeaderForTable(anyString())).thenReturn(true);
    }
    {
      _tableSizeReader = mock(TableSizeReader.class);
      when(_tableSizeReader.getTableSizeDetails(anyString(), anyInt())).thenReturn(null);
    }
    PinotMetricUtils.cleanUp();
    _metricsRegistry = PinotMetricUtils.getPinotMetricsRegistry();
    _controllerMetrics = new ControllerMetrics(_metricsRegistry);
    _segmentStatusChecker =
            new SegmentStatusChecker(_helixResourceManager, _leadControllerManager, _config, _controllerMetrics,
                    _executorService);
    _segmentStatusChecker.setTableSizeReader(_tableSizeReader);
    _segmentStatusChecker.start();
    _segmentStatusChecker.run();
    Assert.assertEquals(MetricValueUtils.getTableGaugeValue(_controllerMetrics, externalView.getId(),
            ControllerGauge.PERCENT_SEGMENTS_AVAILABLE), 99);
  }

  public void noSegmentsInternal(final int nReplicas)
      throws Exception {
    final String tableName = "myTable_REALTIME";
    String nReplicasStr = Integer.toString(nReplicas);
    int nReplicasExpectedValue = nReplicas;
    if (nReplicas < 0) {
      nReplicasStr = "abc";
      nReplicasExpectedValue = 1;
    }
    List<String> allTableNames = new ArrayList<String>();
    allTableNames.add(tableName);
    IdealState idealState = new IdealState(tableName);
    idealState.setReplicas(nReplicasStr);
    idealState.setRebalanceMode(IdealState.RebalanceMode.CUSTOMIZED);

    {
      _helixResourceManager = mock(PinotHelixResourceManager.class);
      when(_helixResourceManager.getDatabaseNames())
<<<<<<< HEAD
          .thenReturn(Collections.singletonList(CommonConstants.DEFAULT_DATABASE));
      when(_helixResourceManager.getAllTables(CommonConstants.DEFAULT_DATABASE)).thenReturn(allTableNames);
=======
          .thenReturn(Collections.singletonList(DEFAULT_DATABASE));
      when(_helixResourceManager.getAllTables(DEFAULT_DATABASE)).thenReturn(allTableNames);
>>>>>>> 11d64d08
      when(_helixResourceManager.getTableIdealState(tableName)).thenReturn(idealState);
      when(_helixResourceManager.getTableExternalView(tableName)).thenReturn(null);
    }
    {
      _config = mock(ControllerConf.class);
      when(_config.getStatusCheckerFrequencyInSeconds()).thenReturn(300);
      when(_config.getStatusCheckerWaitForPushTimeInSeconds()).thenReturn(300);
    }
    {
      _leadControllerManager = mock(LeadControllerManager.class);
      when(_leadControllerManager.isLeaderForTable(anyString())).thenReturn(true);
    }
    {
      _tableSizeReader = mock(TableSizeReader.class);
      when(_tableSizeReader.getTableSizeDetails(anyString(), anyInt())).thenReturn(null);
    }
    PinotMetricUtils.cleanUp();
    _metricsRegistry = PinotMetricUtils.getPinotMetricsRegistry();
    _controllerMetrics = new ControllerMetrics(_metricsRegistry);
    _segmentStatusChecker =
        new SegmentStatusChecker(_helixResourceManager, _leadControllerManager, _config, _controllerMetrics,
            _executorService);
    _segmentStatusChecker.setTableSizeReader(_tableSizeReader);
    _segmentStatusChecker.start();
    _segmentStatusChecker.run();

    Assert.assertFalse(MetricValueUtils.tableGaugeExists(_controllerMetrics, tableName,
        ControllerGauge.SEGMENTS_IN_ERROR_STATE));
    Assert.assertFalse(MetricValueUtils.tableGaugeExists(_controllerMetrics, tableName,
        ControllerGauge.SEGMENTS_IN_ERROR_STATE));
    Assert.assertEquals(MetricValueUtils.getTableGaugeValue(_controllerMetrics, tableName,
        ControllerGauge.NUMBER_OF_REPLICAS), nReplicasExpectedValue);
    Assert.assertEquals(MetricValueUtils.getTableGaugeValue(_controllerMetrics, tableName,
        ControllerGauge.PERCENT_OF_REPLICAS), 100);
    Assert.assertEquals(MetricValueUtils.getTableGaugeValue(_controllerMetrics, tableName,
        ControllerGauge.PERCENT_SEGMENTS_AVAILABLE), 100);
  }
}<|MERGE_RESOLUTION|>--- conflicted
+++ resolved
@@ -115,13 +115,8 @@
     {
       _helixResourceManager = mock(PinotHelixResourceManager.class);
       when(_helixResourceManager.getDatabaseNames())
-<<<<<<< HEAD
-          .thenReturn(Collections.singletonList(CommonConstants.DEFAULT_DATABASE));
-      when(_helixResourceManager.getAllTables(CommonConstants.DEFAULT_DATABASE)).thenReturn(allTableNames);
-=======
-          .thenReturn(Collections.singletonList(DEFAULT_DATABASE));
-      when(_helixResourceManager.getAllTables(DEFAULT_DATABASE)).thenReturn(allTableNames);
->>>>>>> 11d64d08
+          .thenReturn(Collections.singletonList(DEFAULT_DATABASE));
+      when(_helixResourceManager.getAllTables(DEFAULT_DATABASE)).thenReturn(allTableNames);
       when(_helixResourceManager.getTableConfig(tableName)).thenReturn(tableConfig);
       when(_helixResourceManager.getTableIdealState(tableName)).thenReturn(idealState);
       when(_helixResourceManager.getTableExternalView(tableName)).thenReturn(externalView);
@@ -226,13 +221,8 @@
       when(_helixResourceManager.getTableConfig(tableName)).thenReturn(tableConfig);
       when(_helixResourceManager.getPropertyStore()).thenReturn(_helixPropertyStore);
       when(_helixResourceManager.getDatabaseNames())
-<<<<<<< HEAD
-          .thenReturn(Collections.singletonList(CommonConstants.DEFAULT_DATABASE));
-      when(_helixResourceManager.getAllTables(CommonConstants.DEFAULT_DATABASE)).thenReturn(allTableNames);
-=======
-          .thenReturn(Collections.singletonList(DEFAULT_DATABASE));
-      when(_helixResourceManager.getAllTables(DEFAULT_DATABASE)).thenReturn(allTableNames);
->>>>>>> 11d64d08
+          .thenReturn(Collections.singletonList(DEFAULT_DATABASE));
+      when(_helixResourceManager.getAllTables(DEFAULT_DATABASE)).thenReturn(allTableNames);
       when(_helixResourceManager.getTableIdealState(tableName)).thenReturn(idealState);
       when(_helixResourceManager.getTableExternalView(tableName)).thenReturn(externalView);
       ZNRecord znRecord = new ZNRecord("0");
@@ -336,13 +326,8 @@
       _helixPropertyStore = mock(ZkHelixPropertyStore.class);
       when(_helixResourceManager.getPropertyStore()).thenReturn(_helixPropertyStore);
       when(_helixResourceManager.getDatabaseNames())
-<<<<<<< HEAD
-          .thenReturn(Collections.singletonList(CommonConstants.DEFAULT_DATABASE));
-      when(_helixResourceManager.getAllTables(CommonConstants.DEFAULT_DATABASE)).thenReturn(allTableNames);
-=======
-          .thenReturn(Collections.singletonList(DEFAULT_DATABASE));
-      when(_helixResourceManager.getAllTables(DEFAULT_DATABASE)).thenReturn(allTableNames);
->>>>>>> 11d64d08
+          .thenReturn(Collections.singletonList(DEFAULT_DATABASE));
+      when(_helixResourceManager.getAllTables(DEFAULT_DATABASE)).thenReturn(allTableNames);
       when(_helixResourceManager.getTableIdealState(offlineTableName)).thenReturn(idealState);
       when(_helixResourceManager.getTableExternalView(offlineTableName)).thenReturn(externalView);
       when(_helixResourceManager.getSegmentZKMetadata(offlineTableName, "myTable_3"))
@@ -404,13 +389,8 @@
       _helixPropertyStore = mock(ZkHelixPropertyStore.class);
       when(_helixResourceManager.getPropertyStore()).thenReturn(_helixPropertyStore);
       when(_helixResourceManager.getDatabaseNames())
-<<<<<<< HEAD
-          .thenReturn(Collections.singletonList(CommonConstants.DEFAULT_DATABASE));
-      when(_helixResourceManager.getAllTables(CommonConstants.DEFAULT_DATABASE)).thenReturn(allTableNames);
-=======
-          .thenReturn(Collections.singletonList(DEFAULT_DATABASE));
-      when(_helixResourceManager.getAllTables(DEFAULT_DATABASE)).thenReturn(allTableNames);
->>>>>>> 11d64d08
+          .thenReturn(Collections.singletonList(DEFAULT_DATABASE));
+      when(_helixResourceManager.getAllTables(DEFAULT_DATABASE)).thenReturn(allTableNames);
       when(_helixResourceManager.getTableIdealState(tableName)).thenReturn(idealState);
       when(_helixResourceManager.getTableExternalView(tableName)).thenReturn(null);
     }
@@ -456,13 +436,8 @@
     {
       _helixResourceManager = mock(PinotHelixResourceManager.class);
       when(_helixResourceManager.getDatabaseNames())
-<<<<<<< HEAD
-          .thenReturn(Collections.singletonList(CommonConstants.DEFAULT_DATABASE));
-      when(_helixResourceManager.getAllTables(CommonConstants.DEFAULT_DATABASE)).thenReturn(allTableNames);
-=======
-          .thenReturn(Collections.singletonList(DEFAULT_DATABASE));
-      when(_helixResourceManager.getAllTables(DEFAULT_DATABASE)).thenReturn(allTableNames);
->>>>>>> 11d64d08
+          .thenReturn(Collections.singletonList(DEFAULT_DATABASE));
+      when(_helixResourceManager.getAllTables(DEFAULT_DATABASE)).thenReturn(allTableNames);
       when(_helixResourceManager.getTableIdealState(tableName)).thenReturn(null);
       when(_helixResourceManager.getTableExternalView(tableName)).thenReturn(null);
     }
@@ -553,13 +528,8 @@
       _helixPropertyStore = mock(ZkHelixPropertyStore.class);
       when(_helixResourceManager.getPropertyStore()).thenReturn(_helixPropertyStore);
       when(_helixResourceManager.getDatabaseNames())
-<<<<<<< HEAD
-          .thenReturn(Collections.singletonList(CommonConstants.DEFAULT_DATABASE));
-      when(_helixResourceManager.getAllTables(CommonConstants.DEFAULT_DATABASE)).thenReturn(allTableNames);
-=======
-          .thenReturn(Collections.singletonList(DEFAULT_DATABASE));
-      when(_helixResourceManager.getAllTables(DEFAULT_DATABASE)).thenReturn(allTableNames);
->>>>>>> 11d64d08
+          .thenReturn(Collections.singletonList(DEFAULT_DATABASE));
+      when(_helixResourceManager.getAllTables(DEFAULT_DATABASE)).thenReturn(allTableNames);
       when(_helixResourceManager.getTableIdealState(offlineTableName)).thenReturn(idealState);
       when(_helixResourceManager.getTableExternalView(offlineTableName)).thenReturn(externalView);
       when(_helixResourceManager.getSegmentZKMetadata(offlineTableName, "myTable_0"))
@@ -621,13 +591,8 @@
       _helixPropertyStore = mock(ZkHelixPropertyStore.class);
       when(_helixResourceManager.getPropertyStore()).thenReturn(_helixPropertyStore);
       when(_helixResourceManager.getDatabaseNames())
-<<<<<<< HEAD
-          .thenReturn(Collections.singletonList(CommonConstants.DEFAULT_DATABASE));
-      when(_helixResourceManager.getAllTables(CommonConstants.DEFAULT_DATABASE)).thenReturn(allTableNames);
-=======
-          .thenReturn(Collections.singletonList(DEFAULT_DATABASE));
-      when(_helixResourceManager.getAllTables(DEFAULT_DATABASE)).thenReturn(allTableNames);
->>>>>>> 11d64d08
+          .thenReturn(Collections.singletonList(DEFAULT_DATABASE));
+      when(_helixResourceManager.getAllTables(DEFAULT_DATABASE)).thenReturn(allTableNames);
       when(_helixResourceManager.getTableIdealState(tableName)).thenReturn(idealState);
       when(_helixResourceManager.getTableExternalView(tableName)).thenReturn(null);
     }
@@ -684,13 +649,8 @@
     {
       _helixResourceManager = mock(PinotHelixResourceManager.class);
       when(_helixResourceManager.getDatabaseNames())
-<<<<<<< HEAD
-          .thenReturn(Collections.singletonList(CommonConstants.DEFAULT_DATABASE));
-      when(_helixResourceManager.getAllTables(CommonConstants.DEFAULT_DATABASE)).thenReturn(allTableNames);
-=======
-          .thenReturn(Collections.singletonList(DEFAULT_DATABASE));
-      when(_helixResourceManager.getAllTables(DEFAULT_DATABASE)).thenReturn(allTableNames);
->>>>>>> 11d64d08
+          .thenReturn(Collections.singletonList(DEFAULT_DATABASE));
+      when(_helixResourceManager.getAllTables(DEFAULT_DATABASE)).thenReturn(allTableNames);
       when(_helixResourceManager.getTableIdealState(tableName)).thenReturn(idealState);
       when(_helixResourceManager.getTableExternalView(tableName)).thenReturn(null);
     }
@@ -734,13 +694,8 @@
     {
       _helixResourceManager = mock(PinotHelixResourceManager.class);
       when(_helixResourceManager.getDatabaseNames())
-<<<<<<< HEAD
-          .thenReturn(Collections.singletonList(CommonConstants.DEFAULT_DATABASE));
-      when(_helixResourceManager.getAllTables(CommonConstants.DEFAULT_DATABASE)).thenReturn(allTableNames);
-=======
-          .thenReturn(Collections.singletonList(DEFAULT_DATABASE));
-      when(_helixResourceManager.getAllTables(DEFAULT_DATABASE)).thenReturn(allTableNames);
->>>>>>> 11d64d08
+          .thenReturn(Collections.singletonList(DEFAULT_DATABASE));
+      when(_helixResourceManager.getAllTables(DEFAULT_DATABASE)).thenReturn(allTableNames);
       when(_helixResourceManager.getTableIdealState(tableName)).thenReturn(idealState);
       when(_helixResourceManager.getTableExternalView(tableName)).thenReturn(null);
     }
@@ -803,13 +758,8 @@
     {
       _helixResourceManager = mock(PinotHelixResourceManager.class);
       when(_helixResourceManager.getDatabaseNames())
-<<<<<<< HEAD
-          .thenReturn(Collections.singletonList(CommonConstants.DEFAULT_DATABASE));
-      when(_helixResourceManager.getAllTables(CommonConstants.DEFAULT_DATABASE)).thenReturn(allTableNames);
-=======
-          .thenReturn(Collections.singletonList(DEFAULT_DATABASE));
-      when(_helixResourceManager.getAllTables(DEFAULT_DATABASE)).thenReturn(allTableNames);
->>>>>>> 11d64d08
+          .thenReturn(Collections.singletonList(DEFAULT_DATABASE));
+      when(_helixResourceManager.getAllTables(DEFAULT_DATABASE)).thenReturn(allTableNames);
       when(_helixResourceManager.getTableConfig(tableName)).thenReturn(tableConfig);
       when(_helixResourceManager.getTableIdealState(tableName)).thenReturn(idealState);
       when(_helixResourceManager.getTableExternalView(tableName)).thenReturn(externalView);
@@ -865,13 +815,8 @@
     {
       _helixResourceManager = mock(PinotHelixResourceManager.class);
       when(_helixResourceManager.getDatabaseNames())
-<<<<<<< HEAD
-          .thenReturn(Collections.singletonList(CommonConstants.DEFAULT_DATABASE));
-      when(_helixResourceManager.getAllTables(CommonConstants.DEFAULT_DATABASE)).thenReturn(allTableNames);
-=======
-          .thenReturn(Collections.singletonList(DEFAULT_DATABASE));
-      when(_helixResourceManager.getAllTables(DEFAULT_DATABASE)).thenReturn(allTableNames);
->>>>>>> 11d64d08
+          .thenReturn(Collections.singletonList(DEFAULT_DATABASE));
+      when(_helixResourceManager.getAllTables(DEFAULT_DATABASE)).thenReturn(allTableNames);
       when(_helixResourceManager.getTableIdealState(tableName)).thenReturn(idealState);
       when(_helixResourceManager.getTableExternalView(tableName)).thenReturn(null);
     }
