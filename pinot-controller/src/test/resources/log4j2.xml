--- conflicted
+++ resolved
@@ -33,12 +33,9 @@
     <Logger name="org.apache.zookeeper" level="warn" additivity="false">
       <AppenderRef ref="console"/>
     </Logger>
-<<<<<<< HEAD
-=======
     <Logger name="org.apache.helix" level="warn" additivity="false">
       <AppenderRef ref="console"/>
     </Logger>
->>>>>>> 9720d557
     <Logger name="org.apache.pinot.controller" level="warn" additivity="false">
       <AppenderRef ref="console"/>
     </Logger>
