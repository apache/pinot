import React, {Component} from 'react';
import Table from '@material-ui/core/Table';
import TableCell from '@material-ui/core/TableCell';
import TableContainer from '@material-ui/core/TableContainer';
import TableHead from '@material-ui/core/TableHead';
import TableRow from '@material-ui/core/TableRow';
import Paper from '@material-ui/core/Paper';
import withStyles from "@material-ui/core/styles/withStyles";
import TableBody from "@material-ui/core/TableBody";
import CardContent from "@material-ui/core/CardContent";
import Card from "@material-ui/core/Card";
import TypoGraphy from "@material-ui/core/Typography";

const useStyles = theme => ({
    table: {
        minWidth: 650,
        maxWidth:1000,
    },
});


class Cluster extends Component {

    classes = useStyles();
    instances = new Array();

    constructor(props) {
        super(props);
        this.state = {instances:[]};



    }



    populateDisplayData(data) {
        this.instances['tents_name']=data.tenantName
        this.instances['numServers']=data.ServerInstances.length
        this.instances['numBrokers']=data.BrokerInstances.length


        this.setState({instances: this.instances})
    }

    populateTblDisplayData(data) {
        this.instances['numTables']=data.tables.length
        this.setState({instances: this.instances})
    }

    populateInstance(instance) {

        fetch('http://localhost:9000' + '/tenants/' + instance +'/metadata')
            .then(res => res.json())
            .then((data) => {
                this.populateDisplayData(data);
            })
            .catch(console.log)
    }

    populateInstanceTbl(instance) {
        fetch('http://localhost:9000' + '/tenants/' + instance +'/tables')
            .then(res => res.json())
            .then((data) => {
                this.populateTblDisplayData(data);
            })
            .catch(console.log)
    }



    render() {


        return (
<<<<<<< HEAD

            <div>
=======
            <div style={{width:"90%", margin: "0 auto"}}>
                <Card style={{background:"#f5f5f5"}}>
                    <CardContent >
                        <TableContainer component={Paper} >
                            <Table  aria-label="simple table">
                                <TableHead>
                                    <TableRow>
                                        <TableCell>
                                            <TypoGraphy color="inherit" variant="h5" align= "center">
                                                Summary Table
                                            </TypoGraphy>
                                        </TableCell>
                                    </TableRow>
                                </TableHead>
                            </Table>
                        </TableContainer>
                    </CardContent>
                </Card>
>>>>>>> e646c55a
                <Card style={{background:"#f5f5f5"}}>
                    <CardContent >
                        <TableContainer component={Paper} >
                            <Table  aria-label="simple table">
                                <TableHead>
                                    <TableRow>
<<<<<<< HEAD
                                        <TableCell> TENANT NAME</TableCell>
                                        <TableCell align="right"> Number of Servers</TableCell>
                                        <TableCell align="right"> Number of Brokers</TableCell>
                                        <TableCell align="right"> Number of Tables</TableCell>



=======
                                        <TableCell>Dessert (100g serving)</TableCell>
                                        <TableCell align="right">Calories</TableCell>
                                        <TableCell align="right">Fat&nbsp;(g)</TableCell>
                                        <TableCell align="right">Carbs&nbsp;(g)</TableCell>
                                        <TableCell align="right">Protein&nbsp;(g)</TableCell>
                                    </TableRow>
                                </TableHead>
                                <TableBody>
                                    {this.rows.map(row => (
                                        <TableRow key={row.name}>
                                            <TableCell component="th" scope="row">
                                                {row.name}
                                            </TableCell>
                                            <TableCell align="right">{row.calories}</TableCell>
                                            <TableCell align="right">{row.fat}</TableCell>
                                            <TableCell align="right">{row.carbs}</TableCell>
                                            <TableCell align="right">{row.protein}</TableCell>
                                        </TableRow>
                                    ))}
                                </TableBody>
                            </Table>
                        </TableContainer>
                    </CardContent>
                </Card>
                <Card style={{background:"#f5f5f5"}}>
                    <CardContent >
                        <TableContainer component={Paper} >
                            <Table  aria-label="simple table">
                                <TableHead>
                                    <TableRow>
                                        <TableCell>
                                            <TypoGraphy color="inherit" variant="h5" align= "center">
                                                Tenant Details Table
                                            </TypoGraphy>
                                        </TableCell>
                                    </TableRow>
                                </TableHead>
                            </Table>
                        </TableContainer>
                    </CardContent>
                </Card>
                <Card style={{background:"#f5f5f5"}}>
                    <CardContent >
                        <TableContainer component={Paper} >
                            <Table  aria-label="simple table">
                                <TableHead>
                                    <TableRow>
                                        <TableCell>Dessert (100g serving)</TableCell>
                                        <TableCell align="right">Calories</TableCell>
                                        <TableCell align="right">Fat&nbsp;(g)</TableCell>
                                        <TableCell align="right">Carbs&nbsp;(g)</TableCell>
                                        <TableCell align="right">Protein&nbsp;(g)</TableCell>
>>>>>>> e646c55a
                                    </TableRow>
                                </TableHead>
                                <TableBody>

                                    {/*{this.state.instances.map(instance => (*/}
                                        <TableRow>
                                            <TableCell component="th" scope="row">
                                                {this.state.instances.tents_name}
                                            </TableCell>
                                            <TableCell align="right">{this.state.instances.numServers}</TableCell>
                                            <TableCell align="right">{this.state.instances.numBrokers}</TableCell>
                                            <TableCell align="right">{this.state.instances.numTables}</TableCell>

                                        </TableRow>
                                        {/*))}*/}
                                </TableBody>
                            </Table>
                        </TableContainer>
                    </CardContent>
                </Card>
            </div>
        );
    }
    componentDidMount() {
        fetch('http://localhost:9000/tenants ')
            .then(res => res.json())
            .then((data) => {
                data.SERVER_TENANTS.forEach((ins) => {
                    this.populateInstance(ins);
                    this.populateInstanceTbl(ins);


                });

            })


            .catch(console.log)



            };




    }


export default withStyles(useStyles) (Cluster);<|MERGE_RESOLUTION|>--- conflicted
+++ resolved
@@ -73,36 +73,18 @@
 
 
         return (
-<<<<<<< HEAD
+
 
             <div>
-=======
-            <div style={{width:"90%", margin: "0 auto"}}>
+
+
                 <Card style={{background:"#f5f5f5"}}>
                     <CardContent >
                         <TableContainer component={Paper} >
                             <Table  aria-label="simple table">
                                 <TableHead>
                                     <TableRow>
-                                        <TableCell>
-                                            <TypoGraphy color="inherit" variant="h5" align= "center">
-                                                Summary Table
-                                            </TypoGraphy>
-                                        </TableCell>
-                                    </TableRow>
-                                </TableHead>
-                            </Table>
-                        </TableContainer>
-                    </CardContent>
-                </Card>
->>>>>>> e646c55a
-                <Card style={{background:"#f5f5f5"}}>
-                    <CardContent >
-                        <TableContainer component={Paper} >
-                            <Table  aria-label="simple table">
-                                <TableHead>
-                                    <TableRow>
-<<<<<<< HEAD
+
                                         <TableCell> TENANT NAME</TableCell>
                                         <TableCell align="right"> Number of Servers</TableCell>
                                         <TableCell align="right"> Number of Brokers</TableCell>
@@ -110,61 +92,7 @@
 
 
 
-=======
-                                        <TableCell>Dessert (100g serving)</TableCell>
-                                        <TableCell align="right">Calories</TableCell>
-                                        <TableCell align="right">Fat&nbsp;(g)</TableCell>
-                                        <TableCell align="right">Carbs&nbsp;(g)</TableCell>
-                                        <TableCell align="right">Protein&nbsp;(g)</TableCell>
-                                    </TableRow>
-                                </TableHead>
-                                <TableBody>
-                                    {this.rows.map(row => (
-                                        <TableRow key={row.name}>
-                                            <TableCell component="th" scope="row">
-                                                {row.name}
-                                            </TableCell>
-                                            <TableCell align="right">{row.calories}</TableCell>
-                                            <TableCell align="right">{row.fat}</TableCell>
-                                            <TableCell align="right">{row.carbs}</TableCell>
-                                            <TableCell align="right">{row.protein}</TableCell>
-                                        </TableRow>
-                                    ))}
-                                </TableBody>
-                            </Table>
-                        </TableContainer>
-                    </CardContent>
-                </Card>
-                <Card style={{background:"#f5f5f5"}}>
-                    <CardContent >
-                        <TableContainer component={Paper} >
-                            <Table  aria-label="simple table">
-                                <TableHead>
-                                    <TableRow>
-                                        <TableCell>
-                                            <TypoGraphy color="inherit" variant="h5" align= "center">
-                                                Tenant Details Table
-                                            </TypoGraphy>
-                                        </TableCell>
-                                    </TableRow>
-                                </TableHead>
-                            </Table>
-                        </TableContainer>
-                    </CardContent>
-                </Card>
-                <Card style={{background:"#f5f5f5"}}>
-                    <CardContent >
-                        <TableContainer component={Paper} >
-                            <Table  aria-label="simple table">
-                                <TableHead>
-                                    <TableRow>
-                                        <TableCell>Dessert (100g serving)</TableCell>
-                                        <TableCell align="right">Calories</TableCell>
-                                        <TableCell align="right">Fat&nbsp;(g)</TableCell>
-                                        <TableCell align="right">Carbs&nbsp;(g)</TableCell>
-                                        <TableCell align="right">Protein&nbsp;(g)</TableCell>
->>>>>>> e646c55a
-                                    </TableRow>
+                                   </TableRow>
                                 </TableHead>
                                 <TableBody>
 
