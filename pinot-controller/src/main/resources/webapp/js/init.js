var JS_BEAUTIFY_SETTINGS = {
  indent_size               : 4,
  indent_char               : ' ',
  preserve_newlines         : true,
  braces_on_own_line        : true,
  keep_array_indentation    : false,
  space_after_anon_function : true
};


$(document).ready(function() {
  EDITOR = CodeMirror.fromTextArea(document.getElementById('query-maker'), {
    lineWrapping: true,
    lineNumbers: true,
    mode: "sql",
    theme: "elegant"
  });
  
  RESULTS = CodeMirror.fromTextArea(document.getElementById('results-maker'), {
    mode         : 'ruby',
    value        : "",
    indentUnit   : 4,
    lineWrapping : true,
    lineNumbers  : false
  });

  var windowHeight = $(window).height();
  var documentHeight = $(document).height();

  var qH = (.20) * windowHeight + 10;
  var rH = (.60) * windowHeight;

  $('.query-box').css('min-height', qH + 'px');
  $('.query-results').css('min-height', rH + 'px');

  HELPERS.printTables(function() {
    $('.table-name-entry').click(function(e) {
      var tableName = e.currentTarget.attributes[1].nodeValue;
      HELPERS.decorateTableSchema(tableName, rH);
      EDITOR.setValue('');
      HELPERS.populateDefaultQuery(tableName);
      $("#execute-query").click();
    });
  }, qH);

  $("#execute-query").click(function() {
    // execute query and draw the results
    var query = EDITOR.getValue().trim();
    var traceEnabled = document.getElementById('trace-enabled').checked;
    HELPERS.executeQuery(query, traceEnabled, function(data) {
      RESULTS.setValue(js_beautify(data, JS_BEAUTIFY_SETTINGS));
    })
  });
});

var HELPERS = {
  printTables : function(callback, qh) {
    $.get("/tables", function(data) {
      var source   = $("#table-names-template").html();
      var template = Handlebars.compile(source);
<<<<<<< HEAD
      var d = template({"tables" : JSON.parse(data).tables});
=======
      var d = template(JSON.parse(data));
>>>>>>> 59ef9780
      $(".schema-list-view").html(d);
      $("#table-names").DataTable({
        "searching":true,
        "scrollY": qh + "px",
        "scrollCollapse": true,
        "paging": false,
        "info": false
      });
      callback();
    });
  },

  decorateTableSchema : function(tableName, th) {
    $.get("/tables/" + tableName + "/schema/", function(data){
      var schema = JSON.parse(data);
      var source   = $("#table-schema-template").html();
      var template = Handlebars.compile(source);
      var d = template(schema);
      $(".schema-detail-view").html(d);
      $("#table-schema").DataTable({
        "searching":false,
        "scrollY": th + "px",
        "scrollCollapse": true,
        "paging": false,
        "info": false
      });
    });
  },
  
  populateDefaultQuery: function(tableName) {
    EDITOR.setValue("select * from " + tableName + " limit 10");
  },

  populateQuery: function(query) {
    var query = EDITOR.getValue().trim();
  },

  executeQuery: function(query, traceEnabled, callback) {
    var url = "/pql?pql=" + query +"&trace=" + traceEnabled;
    $.ajax({
      type: 'GET',
      url: url,
      contentType: 'application/json; charset=utf-8',
      success: function (text) {
        callback(text);
      },
      dataType: 'text'
    })
    .complete(function(){
    });
  }
};<|MERGE_RESOLUTION|>--- conflicted
+++ resolved
@@ -58,11 +58,7 @@
     $.get("/tables", function(data) {
       var source   = $("#table-names-template").html();
       var template = Handlebars.compile(source);
-<<<<<<< HEAD
-      var d = template({"tables" : JSON.parse(data).tables});
-=======
       var d = template(JSON.parse(data));
->>>>>>> 59ef9780
       $(".schema-list-view").html(d);
       $("#table-names").DataTable({
         "searching":true,
