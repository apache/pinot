/* eslint-disable no-nested-ternary */
/**
 * Licensed to the Apache Software Foundation (ASF) under one
 * or more contributor license agreements.  See the NOTICE file
 * distributed with this work for additional information
 * regarding copyright ownership.  The ASF licenses this file
 * to you under the Apache License, Version 2.0 (the
 * "License"); you may not use this file except in compliance
 * with the License.  You may obtain a copy of the License at
 *
 *   http://www.apache.org/licenses/LICENSE-2.0
 *
 * Unless required by applicable law or agreed to in writing,
 * software distributed under the License is distributed on an
 * "AS IS" BASIS, WITHOUT WARRANTIES OR CONDITIONS OF ANY
 * KIND, either express or implied.  See the License for the
 * specific language governing permissions and limitations
 * under the License.
 */

import React from 'react';
import ReactDiffViewer, {DiffMethod} from 'react-diff-viewer';
import { map, isEqual, findIndex, findLast } from 'lodash';
import app_state from '../app_state';
import { DISPLAY_SEGMENT_STATUS, SEGMENT_STATUS } from 'Models';

const sortArray = function (sortingArr, keyName, ascendingFlag) {
  if (ascendingFlag) {
    return sortingArr.sort(function (a, b) {
      if (a[keyName] < b[keyName]) {
        return -1;
      }
      if (a[keyName] > b[keyName]) {
        return 1;
      }
      return 0;
    });
  }
  return sortingArr.sort(function (a, b) {
    if (b[keyName] < a[keyName]) {
      return -1;
    }
    if (b[keyName] > a[keyName]) {
      return 1;
    }
    return 0;
  });
};

const tableFormat = (data) => {
  const rows = data.records;
  const header = data.columns;

  const results = [];
  rows.forEach((singleRow) => {
    const obj = {};
    singleRow.forEach((val: any, index: number) => {
      obj[header[index]+app_state.columnNameSeparator+index] = val;
    });
    results.push(obj);
  });
  return results;
};

const getSegmentStatus = (idealStateObj, externalViewObj) => {
  const idealSegmentKeys = Object.keys(idealStateObj);
  const idealSegmentCount = idealSegmentKeys.length;

  const externalSegmentKeys = Object.keys(externalViewObj);
  const externalSegmentCount = externalSegmentKeys.length;

  if (idealSegmentCount !== externalSegmentCount) {
    let segmentStatusComponent = (
        <ReactDiffViewer
            oldValue={JSON.stringify(idealStateObj, null, 2)}
            newValue={JSON.stringify(externalViewObj, null, 2)}
            splitView={true}
            showDiffOnly={true}
            leftTitle={"Ideal State"}
            rightTitle={"External View"}
            compareMethod={DiffMethod.WORDS}
        />
    )
    return {
      value: 'Bad',
      tooltip: `Ideal Segment Count: ${idealSegmentCount} does not match external Segment Count: ${externalSegmentCount}`,
      component: segmentStatusComponent,
    };
  }

  let segmentStatus = {value: 'Good', tooltip: null, component: null};
  idealSegmentKeys.map((segmentKey) => {
    if (segmentStatus.value === 'Good') {
      if (!isEqual(idealStateObj[segmentKey], externalViewObj[segmentKey])) {
        let segmentStatusComponent = (
            <ReactDiffViewer
                oldValue={JSON.stringify(idealStateObj, null, 2)}
                newValue={JSON.stringify(externalViewObj, null, 2)}
                splitView={true}
                showDiffOnly={true}
                leftTitle={"Ideal State"}
                rightTitle={"External View"}
                compareMethod={DiffMethod.WORDS}
            />
        )
        segmentStatus = {
          value: 'Bad',
          tooltip: "Ideal Status does not match external status",
          component: segmentStatusComponent
        };
      }
    }
  });
  return segmentStatus;
};

const findNestedObj = (entireObj, keyToFind, valToFind) => {
  let foundObj;
  JSON.stringify(entireObj, (a, nestedValue) => {
    if (nestedValue && nestedValue[keyToFind] === valToFind) {
      foundObj = nestedValue;
    }
    return nestedValue;
  });
  return foundObj;
};

const generateCodeMirrorOptions = (array, type, modeType?) => {
  const arr = [];
  // eslint-disable-next-line no-shadow
  const nestedFields = (arrayList, type, level, oldObj?) => {
    map(arrayList, (a) => {
      const obj = {
        text: a.displayName || a.name || a,
        displayText: a.displayName || a.name || a,
        filterText: oldObj
          ? `${oldObj.filterText}.${a.displayName || a.name || a}`
          : a.displayName || a.name || a,
        render: (el, cm, data) => {},
        className:
          type === 'FUNCTION'
            ? 'codemirror-func'
            : type === 'SQL'
              ? 'codemirror-sql'
              : type === 'BINARY-OPERATORS'
                ? 'codemirror-Operators'
                : type === 'TABLE'
                  ? 'codemirror-table'
                  : 'codemirror-column'
      };
      obj[type === 'FUNCTION' ? 'returnType' : 'type'] =
        type === 'FUNCTION'
          ? a.returnType
          : type === 'SQL'
            ? 'SQL'
            : type === 'BINARY-OPERATORS'
              ? 'Binary Operators'
              : a.type;
      obj.render = (el, cm, data) => {
        codeMirrorOptionsTemplate(el, data);
      };

      if (oldObj === undefined) {
        arr.push(obj);
      } else {
        const index = findIndex(
          arr,
          (n) => n.filterText === oldObj.filterText
        );
        if (index !== -1) {
          const name = obj.displayText;
          if (modeType === 'sql') {
            obj.displayText = `${oldObj.displayText}.${name}`;
            obj.text = `${oldObj.text}.${name}`;
          } else {
            obj.displayText = name;
            obj.text = name;
          }
          obj.filterText = `${oldObj.text}.${name}`;
          if (arr[index].fields) {
            arr[index].fields.push(obj);
          } else {
            arr[index].fields = [];
            arr[index].fields.push(obj);
          }
        } else {
          const indexPath = getNestedObjPathFromList(arr, oldObj);
          if (indexPath && indexPath.length) {
            pushNestedObjectInArray(indexPath, obj, arr, modeType);
          }
        }
      }
      if (a.fields) {
        nestedFields(a.fields, type, level + 1, obj);
      }
    });
    return arr;
  };
  return nestedFields(array, type, 0);
};

const pushNestedObjectInArray = (pathArr, obj, targetList, modeType) => {
  const rollOverFields = (target) => {
    map(target, (list) => {
      if (pathArr === list.filterText) {
        if (modeType === 'sql') {
          obj.displayText = `${pathArr}.${obj.displayText}`;
          obj.text = `${pathArr}.${obj.text}`;
        } else {
          obj.displayText = obj.displayText;
          obj.text = obj.text;
        }
        obj.filterText = `${pathArr}.${obj.text}`;
        if (list.fields) {
          list.fields.push(obj);
        } else {
          list.fields = [];
          list.fields.push(obj);
        }
      } else if (list.fields) {
        rollOverFields(list.fields);
      }
    });
  };
  rollOverFields(targetList);
};

const getNestedObjPathFromList = (list, obj) => {
  const str = [];
  const recursiveFunc = (arr, level) => {
    map(arr, (a) => {
      if (a.fields) {
        str.push(a.filterText);
        recursiveFunc(a.fields, level + 1);
      } else if (obj.filterText === a.filterText) {
        str.push(a.filterText);
      }
    });
    return findLast(str);
  };
  return recursiveFunc(list, 0);
};

const codeMirrorOptionsTemplate = (el, data) => {
  const text = document.createElement('div');
  const fNameSpan = document.createElement('span');
  fNameSpan.setAttribute('class', 'funcText');
  fNameSpan.innerHTML = data.displayText;

  text.appendChild(fNameSpan);
  el.appendChild(text);

  // data.returnType is for UDF Function ||  data.type is for Fields
  if (data.returnType || data.type) {
    const returnTypetxt = document.createElement('div');
    returnTypetxt.setAttribute('class', 'fieldText');
    const content = data.returnType
      ? `Return Type: ${data.returnType}`
      : `Type: ${data.type}`;
    returnTypetxt.innerHTML = content;
    el.appendChild(returnTypetxt);
  }
};

const serialize = (obj: any, prefix?: any) => {
  let str = [], p;
  for (p in obj) {
    if (Object.prototype.hasOwnProperty.call(obj, p)) {
      var k = prefix ? prefix + "[" + p + "]" : p,
        v = obj[p];
      str.push((v !== null && typeof v === "object") ?
        serialize(v, k) :
        encodeURIComponent(k) + "=" + encodeURIComponent(v));
    }
  }
  return str.join("&");
};

const navigateToPreviousPage = (location, popTwice) => {
  const hasharr = location.pathname.split('/');
  hasharr.pop();
  if(popTwice){
    hasharr.pop();
  }
  return hasharr.join('/');
};

const syncTableSchemaData = (data, showFieldType) => {
  const dimensionFields = data.dimensionFieldSpecs || [];
  const metricFields = data.metricFieldSpecs || [];
  const dateTimeField = data.dateTimeFieldSpecs || [];

  dimensionFields.map((field) => {
    field.fieldType = 'Dimension';
  });

  metricFields.map((field) => {
    field.fieldType = 'Metric';
  });

  dateTimeField.map((field) => {
    field.fieldType = 'Date-Time';
  });
  const columnList = [...dimensionFields, ...metricFields, ...dateTimeField];
  if (showFieldType) {
    return {
      columns: ['Column', 'Type', 'Field Type'],
      records: columnList.map((field) => {
        return [field.name, field.dataType, field.fieldType];
      }),
    };
  }
  return {
    columns: ['Column', 'Type'],
    records: columnList.map((field) => {
      return [field.name, field.dataType];
    }),
  };
};

const encodeString = (str: string) => {
  if(str === unescape(str)){
    return escape(str);
  }
  return str;
}

const formatBytes = (bytes, decimals = 2) => {
  if (bytes === 0) return '0 Bytes';

  const k = 1024;
  const dm = decimals < 0 ? 0 : decimals;
  const sizes = ['Bytes', 'KB', 'MB', 'GB', 'TB', 'PB', 'EB', 'ZB', 'YB'];

  const i = Math.floor(Math.log(bytes) / Math.log(k));

  return parseFloat((bytes / Math.pow(k, i)).toFixed(dm)) + ' ' + sizes[i];
}

const splitStringByLastUnderscore = (str: string) => {
  if (!str.includes('_')) {
    return [str, ''];
  }
  let beforeUnderscore = str.substring(0, str.lastIndexOf("_"));
  let afterUnderscore = str.substring(str.lastIndexOf("_") + 1, str.length);
  return [beforeUnderscore, afterUnderscore];
}

export const getDisplaySegmentStatus = (idealState, externalView): DISPLAY_SEGMENT_STATUS => {
  const externalViewStatesArray = Object.values(externalView || {});

<<<<<<< HEAD
  // if EV is empty or EV contains ERROR state then segment is in Bad state
  if(externalViewStatesArray.length === 0 || externalViewStatesArray.includes(SEGMENT_STATUS.ERROR)) {
=======
  // if EV contains ERROR state then segment is in Bad state
  if(externalViewStatesArray.includes(SEGMENT_STATUS.ERROR)) {
>>>>>>> 818f59af
    return DISPLAY_SEGMENT_STATUS.BAD;
  }

  // if EV status is CONSUMING or ONLINE then segment is in Good state
  if(externalViewStatesArray.every((status) => status === SEGMENT_STATUS.CONSUMING || status === SEGMENT_STATUS.ONLINE)) {
    return DISPLAY_SEGMENT_STATUS.GOOD;
  }

  // If EV state is OFFLINE and EV matches IS then segment is in Good state.
  if(externalViewStatesArray.includes(SEGMENT_STATUS.OFFLINE) && isEqual(idealState, externalView)) {
    return DISPLAY_SEGMENT_STATUS.GOOD;
  }

<<<<<<< HEAD
  // If EV state is OFFLINE and EV does not matches IS then segment is in Partial state.
=======
  // If EV is empty or EV state is OFFLINE and does not matches IS then segment is in Partial state.
  // PARTIAL state can also be interpreted as we're waiting for segments to converge
  if(externalViewStatesArray.length === 0 || externalViewStatesArray.includes(SEGMENT_STATUS.OFFLINE) && !isEqual(idealState, externalView)) {
    return DISPLAY_SEGMENT_STATUS.PARTIAL;
  }

  // does not match any condition -> assume PARTIAL state as we are waiting for segments to converge 
>>>>>>> 818f59af
  return DISPLAY_SEGMENT_STATUS.PARTIAL;
}

export default {
  sortArray,
  tableFormat,
  getSegmentStatus,
  findNestedObj,
  generateCodeMirrorOptions,
  serialize,
  navigateToPreviousPage,
  syncTableSchemaData,
  encodeString,
  formatBytes,
  splitStringByLastUnderscore
};<|MERGE_RESOLUTION|>--- conflicted
+++ resolved
@@ -349,13 +349,8 @@
 export const getDisplaySegmentStatus = (idealState, externalView): DISPLAY_SEGMENT_STATUS => {
   const externalViewStatesArray = Object.values(externalView || {});
 
-<<<<<<< HEAD
-  // if EV is empty or EV contains ERROR state then segment is in Bad state
-  if(externalViewStatesArray.length === 0 || externalViewStatesArray.includes(SEGMENT_STATUS.ERROR)) {
-=======
   // if EV contains ERROR state then segment is in Bad state
   if(externalViewStatesArray.includes(SEGMENT_STATUS.ERROR)) {
->>>>>>> 818f59af
     return DISPLAY_SEGMENT_STATUS.BAD;
   }
 
@@ -369,9 +364,6 @@
     return DISPLAY_SEGMENT_STATUS.GOOD;
   }
 
-<<<<<<< HEAD
-  // If EV state is OFFLINE and EV does not matches IS then segment is in Partial state.
-=======
   // If EV is empty or EV state is OFFLINE and does not matches IS then segment is in Partial state.
   // PARTIAL state can also be interpreted as we're waiting for segments to converge
   if(externalViewStatesArray.length === 0 || externalViewStatesArray.includes(SEGMENT_STATUS.OFFLINE) && !isEqual(idealState, externalView)) {
@@ -379,7 +371,6 @@
   }
 
   // does not match any condition -> assume PARTIAL state as we are waiting for segments to converge 
->>>>>>> 818f59af
   return DISPLAY_SEGMENT_STATUS.PARTIAL;
 }
 
