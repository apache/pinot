--- conflicted
+++ resolved
@@ -349,28 +349,17 @@
       >
         <Grid container>
           <Grid item xs={12} className={classes.rightPanel}>
-<<<<<<< HEAD
             <Resizable
                 defaultSize={{
                   width: '100%',
                   height: 148,
-=======
-            <div className={classes.sqlDiv}>
-              <TableToolbar name="SQL Editor" showSearchBox={false} showTooltip={true} tooltipText={sqlEditorTooltip} />
-              <CodeMirror
-                options={{
-                  ...sqloptions,
-                  hintOptions: {
-                    hint: handleSqlHints,
-                  },
->>>>>>> 27b4da7a
                 }}
                 minHeight={148}
                 maxWidth={'100%'}
                 maxHeight={'50vh'}
                 enable={{bottom: true}}>
               <div className={classes.sqlDiv}>
-                <TableToolbar name="SQL Editor" showSearchBox={false} />
+                <TableToolbar name="SQL Editor" showSearchBox={false} showTooltip={true} tooltipText={sqlEditorTooltip} />
                 <CodeMirror
                   options={{
                     ...sqloptions,
