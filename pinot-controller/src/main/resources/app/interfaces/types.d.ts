--- conflicted
+++ resolved
@@ -206,7 +206,6 @@
     MinionWorkerGroupTag: string
   }
 
-<<<<<<< HEAD
   export interface SegmentDebugDetails {
     segmentName: string;
     serverState: {
@@ -222,8 +221,6 @@
     }
   }
 
-=======
->>>>>>> 818f59af
   export const enum SEGMENT_STATUS {
     ONLINE = "ONLINE",
     OFFLINE = "OFFLINE",
@@ -234,10 +231,6 @@
   export const enum DISPLAY_SEGMENT_STATUS {
     BAD = "BAD",
     GOOD = "GOOD",
-<<<<<<< HEAD
-    PARTIAL = "PARTIAL"
-=======
     PARTIAL = "PARTIAL",
->>>>>>> 818f59af
   }
 }