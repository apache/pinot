--- conflicted
+++ resolved
@@ -27,7 +27,6 @@
 import com.google.common.collect.BiMap;
 import com.google.common.collect.HashBiMap;
 import com.google.common.collect.Sets;
-
 import java.io.IOException;
 import java.net.InetAddress;
 import java.net.UnknownHostException;
@@ -158,12 +157,8 @@
 import org.apache.pinot.controller.helix.core.util.ControllerZkHelixUtils;
 import org.apache.pinot.controller.helix.core.util.MessagingServiceUtils;
 import org.apache.pinot.controller.helix.starter.HelixConfig;
-<<<<<<< HEAD
-import org.apache.pinot.controller.util.PageCacheWarmupExecutor;
-import org.apache.pinot.controller.util.TableSizeReader;
-=======
+import org.apache.pinot.controller.util.PageCacheWarmupControllerExecutor;
 import org.apache.pinot.controller.workload.QueryWorkloadManager;
->>>>>>> 7203786e
 import org.apache.pinot.segment.spi.SegmentMetadata;
 import org.apache.pinot.spi.config.DatabaseConfig;
 import org.apache.pinot.spi.config.instance.Instance;
@@ -244,23 +239,12 @@
   private PinotLLCRealtimeSegmentManager _pinotLLCRealtimeSegmentManager;
   private TableCache _tableCache;
   private final LineageManager _lineageManager;
-<<<<<<< HEAD
-  private final RebalancePreChecker _rebalancePreChecker;
-  private TableSizeReader _tableSizeReader;
-  private final PageCacheWarmupExecutor _pageCacheWarmupExecutor;
+  private final QueryWorkloadManager _queryWorkloadManager;
+  private final PageCacheWarmupControllerExecutor _pageCacheWarmupControllerExecutor;
 
   public PinotHelixResourceManager(String zkURL, String helixClusterName, @Nullable String dataDir,
       boolean isSingleTenantCluster, boolean enableBatchMessageMode, int deletedSegmentsRetentionInDays,
-      boolean enableTieredSegmentAssignment, LineageManager lineageManager, RebalancePreChecker rebalancePreChecker,
-      @Nullable ExecutorService executorService, double diskUtilizationThreshold,
-      @Nullable String pageCacheWarmupQueriesDataDir) {
-=======
-  private final QueryWorkloadManager _queryWorkloadManager;
-
-  public PinotHelixResourceManager(String zkURL, String helixClusterName, @Nullable String dataDir,
-      boolean isSingleTenantCluster, boolean enableBatchMessageMode, int deletedSegmentsRetentionInDays,
-      boolean enableTieredSegmentAssignment, LineageManager lineageManager) {
->>>>>>> 7203786e
+      boolean enableTieredSegmentAssignment, LineageManager lineageManager, String pageCacheWarmupQueriesDataDir) {
     _helixZkURL = HelixConfig.getAbsoluteZkPathForHelix(zkURL);
     _helixClusterName = helixClusterName;
     _dataDir = dataDir;
@@ -283,35 +267,16 @@
       _lineageUpdaterLocks[i] = new Object();
     }
     _lineageManager = lineageManager;
-<<<<<<< HEAD
-    _rebalancePreChecker = rebalancePreChecker;
-    _rebalancePreChecker.init(this, executorService, diskUtilizationThreshold);
-    _pageCacheWarmupExecutor = new PageCacheWarmupExecutor(this, _controllerMetrics, pageCacheWarmupQueriesDataDir);
-  }
-
-  public PinotHelixResourceManager(ControllerConf controllerConf, @Nullable ExecutorService executorService) {
-    this(controllerConf.getZkStr(), controllerConf.getHelixClusterName(), controllerConf.getDataDir(),
-        controllerConf.tenantIsolationEnabled(), controllerConf.getEnableBatchMessageMode(),
-        controllerConf.getDeletedSegmentsRetentionInDays(), controllerConf.tieredSegmentAssignmentEnabled(),
-        LineageManagerFactory.create(controllerConf),
-        RebalancePreCheckerFactory.create(controllerConf.getRebalancePreCheckerClass()), executorService,
-        controllerConf.getRebalanceDiskUtilizationThreshold(), controllerConf.getPageCacheWarmupDataDir());
-=======
     _queryWorkloadManager = new QueryWorkloadManager(this);
->>>>>>> 7203786e
+    _pageCacheWarmupControllerExecutor = new PageCacheWarmupControllerExecutor(this,
+        pageCacheWarmupQueriesDataDir);
   }
 
   public PinotHelixResourceManager(ControllerConf controllerConf) {
     this(controllerConf.getZkStr(), controllerConf.getHelixClusterName(), controllerConf.getDataDir(),
         controllerConf.tenantIsolationEnabled(), controllerConf.getEnableBatchMessageMode(),
         controllerConf.getDeletedSegmentsRetentionInDays(), controllerConf.tieredSegmentAssignmentEnabled(),
-<<<<<<< HEAD
-        LineageManagerFactory.create(controllerConf),
-        RebalancePreCheckerFactory.create(controllerConf.getRebalancePreCheckerClass()), null,
-        controllerConf.getRebalanceDiskUtilizationThreshold(), controllerConf.getPageCacheWarmupDataDir());
-=======
-        LineageManagerFactory.create(controllerConf));
->>>>>>> 7203786e
+        LineageManagerFactory.create(controllerConf), controllerConf.getPageCacheWarmupQueriesDataDir());
   }
 
   /**
@@ -4283,7 +4248,7 @@
    */
   protected void preSegmentReplaceUpdateRouting(String tableNameWithType, List<String> segmentsTo,
       List<String> segmentsFrom) {
-    _pageCacheWarmupExecutor.triggerPageCacheWarmup(tableNameWithType, segmentsTo);
+    _pageCacheWarmupControllerExecutor.triggerPageCacheWarmup(tableNameWithType, segmentsTo);
   }
 
   /**
