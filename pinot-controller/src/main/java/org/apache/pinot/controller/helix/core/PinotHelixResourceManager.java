--- conflicted
+++ resolved
@@ -278,14 +278,10 @@
     }
     _lineageManager = lineageManager;
     _rebalancePreChecker = rebalancePreChecker;
-<<<<<<< HEAD
-    _rebalancePreChecker.init(this, executorService);
+    _rebalancePreChecker.init(this, executorService, diskUtilizationThreshold);
     // TODO: Make the cost splitter configurable
     _costSplitter = new DefaultCostSplitter();
     _queryWorkloadManager = new QueryWorkloadManager(this, _costSplitter);
-=======
-    _rebalancePreChecker.init(this, executorService, diskUtilizationThreshold);
->>>>>>> 9d9f4fcf
   }
 
   public PinotHelixResourceManager(ControllerConf controllerConf, @Nullable ExecutorService executorService) {
