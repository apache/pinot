/**
 * Licensed to the Apache Software Foundation (ASF) under one
 * or more contributor license agreements.  See the NOTICE file
 * distributed with this work for additional information
 * regarding copyright ownership.  The ASF licenses this file
 * to you under the Apache License, Version 2.0 (the
 * "License"); you may not use this file except in compliance
 * with the License.  You may obtain a copy of the License at
 *
 *   http://www.apache.org/licenses/LICENSE-2.0
 *
 * Unless required by applicable law or agreed to in writing,
 * software distributed under the License is distributed on an
 * "AS IS" BASIS, WITHOUT WARRANTIES OR CONDITIONS OF ANY
 * KIND, either express or implied.  See the License for the
 * specific language governing permissions and limitations
 * under the License.
 */
package org.apache.pinot.controller;

import com.google.common.annotations.VisibleForTesting;
import com.google.common.base.Strings;
import com.google.common.primitives.Longs;
import com.google.common.util.concurrent.ThreadFactoryBuilder;
import java.io.File;
import java.io.FileOutputStream;
import java.io.IOException;
import java.io.OutputStream;
import java.util.ArrayList;
import java.util.HashMap;
import java.util.List;
import java.util.Map;
import java.util.concurrent.Executor;
import java.util.concurrent.ExecutorService;
import java.util.concurrent.Executors;
import java.util.concurrent.TimeUnit;
import org.apache.commons.httpclient.HttpConnectionManager;
import org.apache.commons.httpclient.MultiThreadedHttpConnectionManager;
import org.apache.commons.io.FileUtils;
import org.apache.commons.lang3.StringUtils;
import org.apache.helix.HelixManager;
import org.apache.helix.HelixManagerFactory;
import org.apache.helix.InstanceType;
import org.apache.helix.SystemPropertyKeys;
import org.apache.helix.api.listeners.ControllerChangeListener;
import org.apache.helix.model.ClusterConstraints;
import org.apache.helix.model.ConstraintItem;
import org.apache.helix.model.MasterSlaveSMD;
import org.apache.helix.model.Message;
import org.apache.helix.task.TaskDriver;
import org.apache.pinot.common.Utils;
import org.apache.pinot.common.function.FunctionRegistry;
import org.apache.pinot.common.metrics.ControllerMeter;
import org.apache.pinot.common.metrics.ControllerMetrics;
import org.apache.pinot.common.metrics.PinotMetricUtils;
import org.apache.pinot.common.metrics.ValidationMetrics;
import org.apache.pinot.common.utils.ServiceStatus;
import org.apache.pinot.common.utils.fetcher.SegmentFetcherFactory;
import org.apache.pinot.common.utils.helix.HelixHelper;
import org.apache.pinot.common.utils.helix.LeadControllerUtils;
import org.apache.pinot.controller.api.ControllerAdminApiApplication;
import org.apache.pinot.controller.api.access.AccessControlFactory;
import org.apache.pinot.controller.api.events.MetadataEventNotifierFactory;
import org.apache.pinot.controller.api.resources.ControllerFilePathProvider;
import org.apache.pinot.controller.api.resources.InvalidControllerConfigException;
import org.apache.pinot.controller.helix.SegmentStatusChecker;
import org.apache.pinot.controller.helix.core.PinotHelixResourceManager;
import org.apache.pinot.controller.helix.core.minion.MinionInstancesCleanupTask;
import org.apache.pinot.controller.helix.core.minion.PinotHelixTaskResourceManager;
import org.apache.pinot.controller.helix.core.minion.PinotTaskManager;
import org.apache.pinot.controller.helix.core.realtime.PinotLLCRealtimeSegmentManager;
import org.apache.pinot.controller.helix.core.realtime.PinotRealtimeSegmentManager;
import org.apache.pinot.controller.helix.core.realtime.SegmentCompletionManager;
import org.apache.pinot.controller.helix.core.relocation.SegmentRelocator;
import org.apache.pinot.controller.helix.core.retention.RetentionManager;
import org.apache.pinot.controller.helix.core.statemodel.LeadControllerResourceMasterSlaveStateModelFactory;
import org.apache.pinot.controller.helix.core.util.HelixSetupUtils;
import org.apache.pinot.controller.helix.starter.HelixConfig;
import org.apache.pinot.controller.validation.BrokerResourceValidationManager;
import org.apache.pinot.controller.validation.OfflineSegmentIntervalChecker;
import org.apache.pinot.controller.validation.RealtimeSegmentValidationManager;
import org.apache.pinot.core.periodictask.PeriodicTask;
import org.apache.pinot.core.periodictask.PeriodicTaskScheduler;
import org.apache.pinot.core.transport.ListenerConfig;
import org.apache.pinot.core.transport.TlsConfig;
import org.apache.pinot.core.util.ListenerConfigUtil;
import org.apache.pinot.core.util.TlsUtils;
import org.apache.pinot.spi.crypt.PinotCrypterFactory;
import org.apache.pinot.spi.env.PinotConfiguration;
import org.apache.pinot.spi.filesystem.PinotFSFactory;
import org.apache.pinot.spi.metrics.PinotMetricsRegistry;
import org.apache.pinot.spi.services.ServiceRole;
import org.apache.pinot.spi.services.ServiceStartable;
import org.apache.pinot.spi.utils.CommonConstants;
import org.apache.pinot.spi.utils.NetUtils;
import org.glassfish.hk2.utilities.binding.AbstractBinder;
import org.slf4j.Logger;
import org.slf4j.LoggerFactory;


public class ControllerStarter implements ServiceStartable {
  private static final Logger LOGGER = LoggerFactory.getLogger(ControllerStarter.class);

  private static final String METRICS_REGISTRY_NAME = "pinot.controller.metrics";
  private static final Long DATA_DIRECTORY_MISSING_VALUE = 1000000L;
  private static final Long DATA_DIRECTORY_EXCEPTION_VALUE = 1100000L;
  private static final String METADATA_EVENT_NOTIFIER_PREFIX = "metadata.event.notifier";
  private static final String MAX_STATE_TRANSITIONS_PER_INSTANCE = "MaxStateTransitionsPerInstance";

  private final ControllerConf _config;
  private final List<ListenerConfig> _listenerConfigs;
  private final ControllerAdminApiApplication _adminApp;
  // TODO: rename this variable once it's full separated with Helix controller.
  private final PinotHelixResourceManager _helixResourceManager;
  private final ExecutorService _executorService;

  private final String _helixZkURL;
  private final String _helixClusterName;
  private final String _helixControllerInstanceId;
  private final String _helixParticipantInstanceId;
  private final boolean _isUpdateStateModel;
  private final boolean _enableBatchMessageMode;
  private final ControllerConf.ControllerMode _controllerMode;

  private HelixManager _helixControllerManager;
  private HelixManager _helixParticipantManager;
  private PinotMetricsRegistry _metricsRegistry;
  private ControllerMetrics _controllerMetrics;

  // Can only be constructed after resource manager getting started
  private OfflineSegmentIntervalChecker _offlineSegmentIntervalChecker;
  private RealtimeSegmentValidationManager _realtimeSegmentValidationManager;
  private BrokerResourceValidationManager _brokerResourceValidationManager;
  private SegmentRelocator _segmentRelocator;
  private RetentionManager _retentionManager;
  private SegmentStatusChecker _segmentStatusChecker;
  private PinotTaskManager _taskManager;
  private PeriodicTaskScheduler _periodicTaskScheduler;
  private PinotHelixTaskResourceManager _helixTaskResourceManager;
  private PinotRealtimeSegmentManager _realtimeSegmentsManager;
  private PinotLLCRealtimeSegmentManager _pinotLLCRealtimeSegmentManager;
  private SegmentCompletionManager _segmentCompletionManager;
  private LeadControllerManager _leadControllerManager;
  private List<ServiceStatus.ServiceStatusCallback> _serviceStatusCallbackList;
  private MinionInstancesCleanupTask _minionInstancesCleanupTask;

  public ControllerStarter(ControllerConf conf) {
    _config = conf;
    inferHostnameIfNeeded(_config);
    setupHelixSystemProperties();

    _controllerMode = conf.getControllerMode();
    // Helix related settings.
    _helixZkURL = HelixConfig.getAbsoluteZkPathForHelix(_config.getZkStr());
    _helixClusterName = _config.getHelixClusterName();
    _listenerConfigs = ListenerConfigUtil.buildControllerConfigs(_config);

    String host = conf.getControllerHost();
    int port = _listenerConfigs.get(0).getPort();

    _helixControllerInstanceId = host + "_" + port;
<<<<<<< HEAD
    if (_config.getEnableDynamicHelixHost() && !Strings.isNullOrEmpty(_config.getHelixInstanceId())){
=======
    if (!Strings.isNullOrEmpty(_config.getHelixInstanceId())){
>>>>>>> fd0294e5
      _helixParticipantInstanceId = _config.getHelixInstanceId();
    } else {
      _helixParticipantInstanceId = LeadControllerUtils.generateParticipantInstanceId(host, port);
    }
    _isUpdateStateModel = _config.isUpdateSegmentStateModel();
    _enableBatchMessageMode = _config.getEnableBatchMessageMode();

    _serviceStatusCallbackList = new ArrayList<>();
    if (_controllerMode == ControllerConf.ControllerMode.HELIX_ONLY) {
      _adminApp = null;
      _helixResourceManager = null;
      _executorService = null;
    } else {
      // Initialize FunctionRegistry before starting the admin application (PinotQueryResource requires it to compile
      // queries)
      FunctionRegistry.init();
      _adminApp = new ControllerAdminApiApplication(conf);
      // Do not use this before the invocation of {@link PinotHelixResourceManager::start()}, which happens in {@link ControllerStarter::start()}
      _helixResourceManager = new PinotHelixResourceManager(_config);
      _executorService =
          Executors.newCachedThreadPool(new ThreadFactoryBuilder().setNameFormat("restapi-multiget-thread-%d").build());
    }
  }

  private void inferHostnameIfNeeded(ControllerConf config) {
    if (config.getControllerHost() == null) {
      if (config.getProperty(CommonConstants.Helix.SET_INSTANCE_ID_TO_HOSTNAME_KEY, false)) {
        final String inferredHostname = NetUtils.getHostnameOrAddress();
        if (inferredHostname != null) {
          config.setControllerHost(inferredHostname);
        } else {
          throw new RuntimeException(
              "Failed to infer controller hostname, please set controller instanceId explicitly in config file.");
        }
      }
    }
  }

  private void setupHelixSystemProperties() {
    // NOTE: Helix will disconnect the manager and disable the instance if it detects flapping (too frequent disconnect
    // from ZooKeeper). Setting flapping time window to a small value can avoid this from happening. Helix ignores the
    // non-positive value, so set the default value as 1.
    System.setProperty(SystemPropertyKeys.FLAPPING_TIME_WINDOW, _config
        .getProperty(CommonConstants.Helix.CONFIG_OF_CONTROLLER_FLAPPING_TIME_WINDOW_MS,
            CommonConstants.Helix.DEFAULT_FLAPPING_TIME_WINDOW_MS));
  }

  private void setupHelixClusterConstraints() {
    String maxStateTransitions = _config
        .getProperty(CommonConstants.Helix.CONFIG_OF_HELIX_INSTANCE_MAX_STATE_TRANSITIONS,
            CommonConstants.Helix.DEFAULT_HELIX_INSTANCE_MAX_STATE_TRANSITIONS);
    Map<ClusterConstraints.ConstraintAttribute, String> constraintAttributes = new HashMap<>();
    constraintAttributes.put(ClusterConstraints.ConstraintAttribute.INSTANCE, ".*");
    constraintAttributes
        .put(ClusterConstraints.ConstraintAttribute.MESSAGE_TYPE, Message.MessageType.STATE_TRANSITION.name());
    ConstraintItem constraintItem = new ConstraintItem(constraintAttributes, maxStateTransitions);

    _helixControllerManager.getClusterManagmentTool()
        .setConstraint(_helixClusterName, ClusterConstraints.ConstraintType.MESSAGE_CONSTRAINT,
            MAX_STATE_TRANSITIONS_PER_INSTANCE, constraintItem);
  }

  public PinotHelixResourceManager getHelixResourceManager() {
    return _helixResourceManager;
  }

  /**
   * Gets the Helix Manager connected as Helix controller.
   */
  public HelixManager getHelixControllerManager() {
    return _helixControllerManager;
  }

  public LeadControllerManager getLeadControllerManager() {
    return _leadControllerManager;
  }

  public OfflineSegmentIntervalChecker getOfflineSegmentIntervalChecker() {
    return _offlineSegmentIntervalChecker;
  }

  public RealtimeSegmentValidationManager getRealtimeSegmentValidationManager() {
    return _realtimeSegmentValidationManager;
  }

  public BrokerResourceValidationManager getBrokerResourceValidationManager() {
    return _brokerResourceValidationManager;
  }

  public PinotHelixTaskResourceManager getHelixTaskResourceManager() {
    return _helixTaskResourceManager;
  }

  public PinotTaskManager getTaskManager() {
    return _taskManager;
  }

  public MinionInstancesCleanupTask getMinionInstancesCleanupTask() {
    return _minionInstancesCleanupTask;
  }

  @Override
  public ServiceRole getServiceRole() {
    return ServiceRole.CONTROLLER;
  }

  @Override
  public String getInstanceId() {
    return _helixParticipantInstanceId;
  }

  @Override
  public PinotConfiguration getConfig() {
    return _config;
  }

  @Override
  public void start() {
    LOGGER.info("Starting Pinot controller in mode: {}.", _controllerMode.name());
    Utils.logVersions();

    // Set up controller metrics
    initControllerMetrics();

    switch (_controllerMode) {
      case DUAL:
        setUpHelixController();
        setUpPinotController();
        break;
      case PINOT_ONLY:
        setUpPinotController();
        break;
      case HELIX_ONLY:
        setUpHelixController();
        break;
      default:
        LOGGER.error("Invalid mode: " + _controllerMode);
    }

    ServiceStatus.setServiceStatusCallback(_helixParticipantInstanceId,
        new ServiceStatus.MultipleCallbackServiceStatusCallback(_serviceStatusCallbackList));
  }

  private void setUpHelixController() {
    // Register and connect instance as Helix controller.
    LOGGER.info("Starting Helix controller");
    _helixControllerManager =
        HelixSetupUtils.setupHelixController(_helixClusterName, _helixZkURL, _helixControllerInstanceId);

    // Emit helix controller metrics
    _controllerMetrics.addCallbackGauge(CommonConstants.Helix.INSTANCE_CONNECTED_METRIC_NAME,
        () -> _helixControllerManager.isConnected() ? 1L : 0L);
    // Deprecated, since getting the leadership of Helix does not mean Helix has been ready for pinot.
    _controllerMetrics.addCallbackGauge("helix.leader", () -> _helixControllerManager.isLeader() ? 1L : 0L);
    _helixControllerManager.addPreConnectCallback(
        () -> _controllerMetrics.addMeteredGlobalValue(ControllerMeter.HELIX_ZOOKEEPER_RECONNECTS, 1L));

    _serviceStatusCallbackList.add(generateServiceStatusCallback(_helixControllerManager));

    // setup up constraint
    setupHelixClusterConstraints();
  }

  private void setUpPinotController() {
    // install default SSL context if necessary (even if not force-enabled everywhere)
    TlsConfig tlsDefaults = TlsUtils.extractTlsConfig(_config, ControllerConf.CONTROLLER_TLS_PREFIX);
    if (StringUtils.isNotBlank(tlsDefaults.getKeyStorePath()) || StringUtils
        .isNotBlank(tlsDefaults.getTrustStorePath())) {
      LOGGER.info("Installing default SSL context for any client requests");
      TlsUtils.installDefaultSSLSocketFactory(tlsDefaults);
    }

    // Set up Pinot cluster in Helix if needed
    HelixSetupUtils.setupPinotCluster(_helixClusterName, _helixZkURL, _isUpdateStateModel, _enableBatchMessageMode,
        _config.getLeadControllerResourceRebalanceStrategy());

    // Start all components
    initPinotFSFactory();
    initControllerFilePathProvider();
    initSegmentFetcherFactory();
    initPinotCrypterFactory();

    LOGGER.info("Initializing Helix participant manager");
    _helixParticipantManager = HelixManagerFactory
        .getZKHelixManager(_helixClusterName, _helixParticipantInstanceId, InstanceType.PARTICIPANT, _helixZkURL);
    // LeadControllerManager needs to be initialized before registering as Helix participant.
    LOGGER.info("Initializing lead controller manager");
    _leadControllerManager = new LeadControllerManager(_helixParticipantManager, _controllerMetrics);

    LOGGER.info("Registering and connecting Helix participant manager as Helix Participant role");
    registerAndConnectAsHelixParticipant();

    // LeadControllerManager needs to be started after the connection
    // as it can check Helix leadership and resource config only after connecting to Helix cluster.
    LOGGER.info("Starting lead controller manager");
    _leadControllerManager.start();

    LOGGER.info("Starting Pinot Helix resource manager and connecting to Zookeeper");
    _helixResourceManager.start(_helixParticipantManager);

    LOGGER.info("Starting task resource manager");
    _helixTaskResourceManager = new PinotHelixTaskResourceManager(new TaskDriver(_helixParticipantManager));

    // Helix resource manager must be started in order to create PinotLLCRealtimeSegmentManager
    LOGGER.info("Starting realtime segment manager");
    _pinotLLCRealtimeSegmentManager =
        new PinotLLCRealtimeSegmentManager(_helixResourceManager, _config, _controllerMetrics);
    // TODO: Need to put this inside HelixResourceManager when HelixControllerLeadershipManager is removed.
    _helixResourceManager.registerPinotLLCRealtimeSegmentManager(_pinotLLCRealtimeSegmentManager);
    _segmentCompletionManager =
        new SegmentCompletionManager(_helixParticipantManager, _pinotLLCRealtimeSegmentManager, _controllerMetrics,
            _leadControllerManager, _config.getSegmentCommitTimeoutSeconds());

    if (_config.getHLCTablesAllowed()) {
      LOGGER.info("Realtime tables with High Level consumers will be supported");
      _realtimeSegmentsManager = new PinotRealtimeSegmentManager(_helixResourceManager, _leadControllerManager);
      _realtimeSegmentsManager.start(_controllerMetrics);
    } else {
      LOGGER.info("Realtime tables with High Level consumers will NOT be supported");
      _realtimeSegmentsManager = null;
    }

    // Setting up periodic tasks
    List<PeriodicTask> controllerPeriodicTasks = setupControllerPeriodicTasks();
    LOGGER.info("Init controller periodic tasks scheduler");
    _periodicTaskScheduler = new PeriodicTaskScheduler();
    _periodicTaskScheduler.init(controllerPeriodicTasks);
    _periodicTaskScheduler.start();

    String accessControlFactoryClass = _config.getAccessControlFactoryClass();
    LOGGER.info("Use class: {} as the AccessControlFactory", accessControlFactoryClass);
    final AccessControlFactory accessControlFactory;
    try {
      accessControlFactory = (AccessControlFactory) Class.forName(accessControlFactoryClass).newInstance();
      accessControlFactory.init(_config);
    } catch (Exception e) {
      throw new RuntimeException("Caught exception while creating new AccessControlFactory instance", e);
    }

    final MetadataEventNotifierFactory metadataEventNotifierFactory =
        MetadataEventNotifierFactory.loadFactory(_config.subset(METADATA_EVENT_NOTIFIER_PREFIX));

    LOGGER.info("Controller download url base: {}", _config.generateVipUrl());
    LOGGER.info("Injecting configuration and resource managers to the API context");
    final MultiThreadedHttpConnectionManager connectionManager = new MultiThreadedHttpConnectionManager();
    connectionManager.getParams().setConnectionTimeout(_config.getServerAdminRequestTimeoutSeconds() * 1000);
    // register all the controller objects for injection to jersey resources
    _adminApp.registerBinder(new AbstractBinder() {
      @Override
      protected void configure() {
        bind(_config).to(ControllerConf.class);
        bind(_helixResourceManager).to(PinotHelixResourceManager.class);
        bind(_helixTaskResourceManager).to(PinotHelixTaskResourceManager.class);
        bind(_segmentCompletionManager).to(SegmentCompletionManager.class);
        bind(_taskManager).to(PinotTaskManager.class);
        bind(connectionManager).to(HttpConnectionManager.class);
        bind(_executorService).to(Executor.class);
        bind(_controllerMetrics).to(ControllerMetrics.class);
        bind(accessControlFactory).to(AccessControlFactory.class);
        bind(metadataEventNotifierFactory).to(MetadataEventNotifierFactory.class);
        bind(_leadControllerManager).to(LeadControllerManager.class);
      }
    });

    LOGGER.info("Starting controller admin application on: {}", ListenerConfigUtil.toString(_listenerConfigs));
    _adminApp.start(_listenerConfigs);

    _controllerMetrics.addCallbackGauge("dataDir.exists", () -> new File(_config.getDataDir()).exists() ? 1L : 0L);
    _controllerMetrics.addCallbackGauge("dataDir.fileOpLatencyMs", () -> {
      File dataDir = new File(_config.getDataDir());
      if (dataDir.exists()) {
        try {
          long startTime = System.currentTimeMillis();
          File testFile = new File(dataDir, _config.getControllerHost());
          try (OutputStream outputStream = new FileOutputStream(testFile, false)) {
            outputStream.write(Longs.toByteArray(System.currentTimeMillis()));
          }
          FileUtils.deleteQuietly(testFile);
          return System.currentTimeMillis() - startTime;
        } catch (IOException e) {
          LOGGER.warn("Caught exception while checking the data directory operation latency", e);
          return DATA_DIRECTORY_EXCEPTION_VALUE;
        }
      } else {
        return DATA_DIRECTORY_MISSING_VALUE;
      }
    });

    _serviceStatusCallbackList.add(generateServiceStatusCallback(_helixParticipantManager));
  }

  @VisibleForTesting
  void updateHelixHost() {
    if (!_config.getEnableDynamicHelixHost()) {
      return;
    }
    if (Strings.isNullOrEmpty(_config.getControllerHost()) || Strings.isNullOrEmpty(_config.getControllerPort())) {
      LOGGER.warn("Dynamic Helix Host enabled on Controller, but host={}, port={} not set. Will skip updating helix hostname", _config.getControllerHost(), _config.getControllerPort());
      return;
    }
    int controllerPort = 0;
    try {
      controllerPort = Integer.parseInt(_config.getControllerPort());
    } catch (NumberFormatException ex) {
      LOGGER.error("Dynamic Helix Host enabled on Controller but port={} is not a number. Will skip updating helix hostname", _config.getControllerPort(), ex);
      return;
    }
    HelixHelper.updateInstanceHostNamePort(_helixParticipantManager, _helixClusterName, _helixParticipantInstanceId,
      _config.getControllerHost(), controllerPort);
  }

  private ServiceStatus.ServiceStatusCallback generateServiceStatusCallback(HelixManager helixManager) {
    return new ServiceStatus.ServiceStatusCallback() {
      private boolean _isStarted = false;
      private String _statusDescription = "Helix ZK Not connected as " + helixManager.getInstanceType();

      @Override
      public ServiceStatus.Status getServiceStatus() {
        if (_isStarted) {
          // If we've connected to Helix at some point, the instance status depends on being connected to ZK
          if (helixManager.isConnected()) {
            return ServiceStatus.Status.GOOD;
          } else {
            return ServiceStatus.Status.BAD;
          }
        }

        // Return starting until zk is connected
        if (!helixManager.isConnected()) {
          return ServiceStatus.Status.STARTING;
        } else {
          _isStarted = true;
          _statusDescription = ServiceStatus.STATUS_DESCRIPTION_NONE;
          return ServiceStatus.Status.GOOD;
        }
      }

      @Override
      public String getStatusDescription() {
        return _statusDescription;
      }
    };
  }

  private void initControllerMetrics() {
    PinotConfiguration metricsConfiguration = _config.subset(METRICS_REGISTRY_NAME);
    PinotMetricUtils.init(metricsConfiguration);
    _metricsRegistry = PinotMetricUtils.getPinotMetricsRegistry();
    _controllerMetrics = new ControllerMetrics(_config.getMetricsPrefix(), _metricsRegistry);
    _controllerMetrics.initializeGlobalMeters();
  }

  private void initPinotFSFactory() {
    LOGGER.info("Initializing PinotFSFactory");

    PinotFSFactory.init(_config.subset(CommonConstants.Controller.PREFIX_OF_CONFIG_OF_PINOT_FS_FACTORY));
  }

  private void initControllerFilePathProvider() {
    LOGGER.info("Initializing ControllerFilePathProvider");
    try {
      ControllerFilePathProvider.init(_config);
    } catch (InvalidControllerConfigException e) {
      throw new RuntimeException("Caught exception while initializing ControllerFilePathProvider", e);
    }
  }

  private void initSegmentFetcherFactory() {
    PinotConfiguration segmentFetcherFactoryConfig =
        _config.subset(CommonConstants.Controller.PREFIX_OF_CONFIG_OF_SEGMENT_FETCHER_FACTORY);
    LOGGER.info("Initializing SegmentFetcherFactory");
    try {
      SegmentFetcherFactory.init(segmentFetcherFactoryConfig);
    } catch (Exception e) {
      throw new RuntimeException("Caught exception while initializing SegmentFetcherFactory", e);
    }
  }

  private void initPinotCrypterFactory() {
    PinotConfiguration pinotCrypterConfig =
        _config.subset(CommonConstants.Controller.PREFIX_OF_CONFIG_OF_PINOT_CRYPTER);
    LOGGER.info("Initializing PinotCrypterFactory");
    try {
      PinotCrypterFactory.init(pinotCrypterConfig);
    } catch (Exception e) {
      throw new RuntimeException("Caught exception while initializing PinotCrypterFactory", e);
    }
  }

  /**
   * Registers, connects to Helix cluster as PARTICIPANT role, and adds listeners.
   */
  private void registerAndConnectAsHelixParticipant() {
    // Registers customized Master-Slave state model to state machine engine, which is for calculating participant assignment in lead controller resource.
    _helixParticipantManager.getStateMachineEngine().registerStateModelFactory(MasterSlaveSMD.name,
        new LeadControllerResourceMasterSlaveStateModelFactory(_leadControllerManager));

    // Connects to cluster.
    try {
      _helixParticipantManager.connect();
    } catch (Exception e) {
      String errorMsg = String.format("Exception when connecting the instance %s as Participant role to Helix.",
          _helixParticipantInstanceId);
      LOGGER.error(errorMsg, e);
      throw new RuntimeException(errorMsg);
    }
<<<<<<< HEAD
    updateHelixHost();
=======

    HelixHelper.updateInstanceConfigIfNeeded(_helixParticipantManager, _helixClusterName, _helixParticipantInstanceId,
      _config.getControllerHost(), _config.getControllerPort(), null);

>>>>>>> fd0294e5
    LOGGER.info("Registering helix controller listener");
    // This registration is not needed when the leadControllerResource is enabled.
    // However, the resource can be disabled sometime while the cluster is in operation, so we keep it here. Plus, it does not add much overhead.
    // At some point in future when we stop supporting the disabled resource, we will remove this line altogether and the logic that goes with it.
    _helixParticipantManager.addControllerListener(
        (ControllerChangeListener) changeContext -> _leadControllerManager.onHelixControllerChange());

    LOGGER.info("Registering resource config listener");
    try {
      _helixParticipantManager.addResourceConfigChangeListener(
          (resourceConfigList, changeContext) -> _leadControllerManager.onResourceConfigChange());
    } catch (Exception e) {
      throw new RuntimeException(
          "Error registering resource config listener for " + CommonConstants.Helix.LEAD_CONTROLLER_RESOURCE_NAME, e);
    }
  }

  public ControllerConf.ControllerMode getControllerMode() {
    return _controllerMode;
  }

  @VisibleForTesting
  protected List<PeriodicTask> setupControllerPeriodicTasks() {
    LOGGER.info("Setting up periodic tasks");
    List<PeriodicTask> periodicTasks = new ArrayList<>();
    _taskManager =
        new PinotTaskManager(_helixTaskResourceManager, _helixResourceManager, _leadControllerManager, _config,
            _controllerMetrics);
    periodicTasks.add(_taskManager);
    _retentionManager =
        new RetentionManager(_helixResourceManager, _leadControllerManager, _config, _controllerMetrics);
    periodicTasks.add(_retentionManager);
    _offlineSegmentIntervalChecker =
        new OfflineSegmentIntervalChecker(_config, _helixResourceManager, _leadControllerManager,
            new ValidationMetrics(_metricsRegistry), _controllerMetrics);
    periodicTasks.add(_offlineSegmentIntervalChecker);
    _realtimeSegmentValidationManager =
        new RealtimeSegmentValidationManager(_config, _helixResourceManager, _leadControllerManager,
            _pinotLLCRealtimeSegmentManager, new ValidationMetrics(_metricsRegistry), _controllerMetrics);
    periodicTasks.add(_realtimeSegmentValidationManager);
    _brokerResourceValidationManager =
        new BrokerResourceValidationManager(_config, _helixResourceManager, _leadControllerManager, _controllerMetrics);
    periodicTasks.add(_brokerResourceValidationManager);
    _segmentStatusChecker =
        new SegmentStatusChecker(_helixResourceManager, _leadControllerManager, _config, _controllerMetrics);
    periodicTasks.add(_segmentStatusChecker);
    _segmentRelocator = new SegmentRelocator(_helixResourceManager, _leadControllerManager, _config, _controllerMetrics,
        _executorService);
    periodicTasks.add(_segmentRelocator);
    _minionInstancesCleanupTask = new MinionInstancesCleanupTask(_helixResourceManager, _config, _controllerMetrics);
    periodicTasks.add(_minionInstancesCleanupTask);

    return periodicTasks;
  }

  @Override
  public void stop() {
    switch (_controllerMode) {
      case DUAL:
        stopPinotController();
        stopHelixController();
        break;
      case PINOT_ONLY:
        stopPinotController();
        break;
      case HELIX_ONLY:
        stopHelixController();
        break;
    }
    LOGGER.info("Deregistering service status handler");
    ServiceStatus.removeServiceStatusCallback(_helixParticipantInstanceId);
    LOGGER.info("Shutdown Controller Metrics Registry");
    _metricsRegistry.shutdown();
    LOGGER.info("Finish shutting down Pinot controller for {}", _helixParticipantInstanceId);
  }

  private void stopHelixController() {
    LOGGER.info("Disconnecting helix controller zk manager");
    _helixControllerManager.disconnect();
  }

  private void stopPinotController() {
    try {
      // Stopping periodic tasks has to be done before stopping HelixResourceManager.
      // Stop controller periodic task.
      LOGGER.info("Stopping controller periodic tasks");
      _periodicTaskScheduler.stop();

      LOGGER.info("Stopping lead controller manager");
      _leadControllerManager.stop();

      // Stop PinotLLCSegmentManager before stopping Jersey API. It is possible that stopping Jersey API
      // may interrupt the handlers waiting on an I/O.
      _pinotLLCRealtimeSegmentManager.stop();

      LOGGER.info("Closing PinotFS classes");
      PinotFSFactory.shutdown();

      LOGGER.info("Stopping Jersey admin API");
      _adminApp.stop();

      if (_realtimeSegmentsManager != null) {
        LOGGER.info("Stopping realtime segment manager");
        _realtimeSegmentsManager.stop();
      }

      LOGGER.info("Stopping resource manager");
      _helixResourceManager.stop();

      LOGGER.info("Disconnecting helix participant zk manager");
      _helixParticipantManager.disconnect();

      LOGGER.info("Shutting down executor service");
      _executorService.shutdownNow();
      _executorService.awaitTermination(10L, TimeUnit.SECONDS);
    } catch (final Exception e) {
      LOGGER.error("Caught exception while shutting down", e);
    }
  }

  public PinotMetricsRegistry getMetricsRegistry() {
    return _metricsRegistry;
  }

  @VisibleForTesting
  public ControllerMetrics getControllerMetrics() {
    return _controllerMetrics;
  }

  public static ControllerStarter startDefault() {
    return startDefault(null);
  }

  public static ControllerStarter startDefault(File webappPath) {
    final ControllerConf conf = new ControllerConf();
    conf.setControllerHost("localhost");
    conf.setControllerPort("9000");
    conf.setDataDir("/tmp/PinotController");
    conf.setZkStr("localhost:2122");
    conf.setHelixClusterName("quickstart");
    if (webappPath == null) {
      String path = ControllerStarter.class.getClassLoader().getResource("webapp").getFile();
      if (!path.startsWith("file://")) {
        path = "file://" + path;
      }
      conf.setQueryConsolePath(path);
    } else {
      conf.setQueryConsolePath("file://" + webappPath.getAbsolutePath());
    }

    conf.setControllerVipHost("localhost");
    conf.setControllerVipProtocol(CommonConstants.HTTP_PROTOCOL);
    conf.setRetentionControllerFrequencyInSeconds(3600 * 6);
    conf.setOfflineSegmentIntervalCheckerFrequencyInSeconds(3600);
    conf.setRealtimeSegmentValidationFrequencyInSeconds(3600);
    conf.setBrokerResourceValidationFrequencyInSeconds(3600);
    conf.setStatusCheckerFrequencyInSeconds(5 * 60);
    conf.setSegmentRelocatorFrequencyInSeconds(3600);
    conf.setStatusCheckerWaitForPushTimeInSeconds(10 * 60);
    conf.setTenantIsolationEnabled(true);

    final ControllerStarter starter = new ControllerStarter(conf);

    starter.start();
    return starter;
  }

  public static void main(String[] args) {
    startDefault();
  }
}<|MERGE_RESOLUTION|>--- conflicted
+++ resolved
@@ -159,11 +159,7 @@
     int port = _listenerConfigs.get(0).getPort();
 
     _helixControllerInstanceId = host + "_" + port;
-<<<<<<< HEAD
-    if (_config.getEnableDynamicHelixHost() && !Strings.isNullOrEmpty(_config.getHelixInstanceId())){
-=======
     if (!Strings.isNullOrEmpty(_config.getHelixInstanceId())){
->>>>>>> fd0294e5
       _helixParticipantInstanceId = _config.getHelixInstanceId();
     } else {
       _helixParticipantInstanceId = LeadControllerUtils.generateParticipantInstanceId(host, port);
@@ -455,26 +451,6 @@
     _serviceStatusCallbackList.add(generateServiceStatusCallback(_helixParticipantManager));
   }
 
-  @VisibleForTesting
-  void updateHelixHost() {
-    if (!_config.getEnableDynamicHelixHost()) {
-      return;
-    }
-    if (Strings.isNullOrEmpty(_config.getControllerHost()) || Strings.isNullOrEmpty(_config.getControllerPort())) {
-      LOGGER.warn("Dynamic Helix Host enabled on Controller, but host={}, port={} not set. Will skip updating helix hostname", _config.getControllerHost(), _config.getControllerPort());
-      return;
-    }
-    int controllerPort = 0;
-    try {
-      controllerPort = Integer.parseInt(_config.getControllerPort());
-    } catch (NumberFormatException ex) {
-      LOGGER.error("Dynamic Helix Host enabled on Controller but port={} is not a number. Will skip updating helix hostname", _config.getControllerPort(), ex);
-      return;
-    }
-    HelixHelper.updateInstanceHostNamePort(_helixParticipantManager, _helixClusterName, _helixParticipantInstanceId,
-      _config.getControllerHost(), controllerPort);
-  }
-
   private ServiceStatus.ServiceStatusCallback generateServiceStatusCallback(HelixManager helixManager) {
     return new ServiceStatus.ServiceStatusCallback() {
       private boolean _isStarted = false;
@@ -570,14 +546,10 @@
       LOGGER.error(errorMsg, e);
       throw new RuntimeException(errorMsg);
     }
-<<<<<<< HEAD
-    updateHelixHost();
-=======
 
     HelixHelper.updateInstanceConfigIfNeeded(_helixParticipantManager, _helixClusterName, _helixParticipantInstanceId,
       _config.getControllerHost(), _config.getControllerPort(), null);
 
->>>>>>> fd0294e5
     LOGGER.info("Registering helix controller listener");
     // This registration is not needed when the leadControllerResource is enabled.
     // However, the resource can be disabled sometime while the cluster is in operation, so we keep it here. Plus, it does not add much overhead.
