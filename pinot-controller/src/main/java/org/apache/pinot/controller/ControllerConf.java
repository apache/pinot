--- conflicted
+++ resolved
@@ -1366,10 +1366,6 @@
     return getProperty(CONFIG_OF_MAX_FORCE_COMMIT_JOBS_IN_ZK, ControllerJob.DEFAULT_MAXIMUM_CONTROLLER_JOBS_IN_ZK);
   }
 
-<<<<<<< HEAD
-  public String getPageCacheWarmupQueriesDataDir() {
-    return getProperty(CONFIG_OF_PAGE_CACHE_WARMUP_QUERIES_DATA_DIR, DEFAULT_PAGE_CACHE_WARMUP_QUERIES_DATA_DIR);
-=======
   /**
    * Get the configured timeseries languages from controller configuration.
    * @return List of enabled timeseries languages
@@ -1387,6 +1383,9 @@
 
   public boolean getSegmentCompletionGroupCommitEnabled() {
     return getProperty(CONTROLLER_SEGMENT_COMPLETION_GROUP_COMMIT_ENABLED, true);
->>>>>>> 9a5a5cbd
+  }
+
+  public String getPageCacheWarmupQueriesDataDir() {
+    return getProperty(CONFIG_OF_PAGE_CACHE_WARMUP_QUERIES_DATA_DIR, DEFAULT_PAGE_CACHE_WARMUP_QUERIES_DATA_DIR);
   }
 }