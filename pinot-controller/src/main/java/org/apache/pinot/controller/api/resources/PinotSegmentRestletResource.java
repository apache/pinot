/**
 * Licensed to the Apache Software Foundation (ASF) under one
 * or more contributor license agreements.  See the NOTICE file
 * distributed with this work for additional information
 * regarding copyright ownership.  The ASF licenses this file
 * to you under the Apache License, Version 2.0 (the
 * "License"); you may not use this file except in compliance
 * with the License.  You may obtain a copy of the License at
 *
 *   http://www.apache.org/licenses/LICENSE-2.0
 *
 * Unless required by applicable law or agreed to in writing,
 * software distributed under the License is distributed on an
 * "AS IS" BASIS, WITHOUT WARRANTIES OR CONDITIONS OF ANY
 * KIND, either express or implied.  See the License for the
 * specific language governing permissions and limitations
 * under the License.
 */
package org.apache.pinot.controller.api.resources;

import com.fasterxml.jackson.core.type.TypeReference;
import com.fasterxml.jackson.databind.JsonNode;
import com.google.common.annotations.VisibleForTesting;
import com.google.common.base.Preconditions;
import com.google.common.base.Strings;
import com.google.common.collect.BiMap;
import io.swagger.annotations.Api;
import io.swagger.annotations.ApiKeyAuthDefinition;
import io.swagger.annotations.ApiOperation;
import io.swagger.annotations.ApiParam;
import io.swagger.annotations.ApiResponse;
import io.swagger.annotations.ApiResponses;
import io.swagger.annotations.Authorization;
import io.swagger.annotations.SecurityDefinition;
import io.swagger.annotations.SwaggerDefinition;
import java.io.IOException;
import java.util.ArrayList;
import java.util.Collections;
import java.util.HashMap;
import java.util.HashSet;
import java.util.Iterator;
import java.util.LinkedHashMap;
import java.util.List;
import java.util.Map;
import java.util.Set;
import java.util.TreeMap;
import java.util.concurrent.Executor;
import java.util.stream.Collectors;
import javax.annotation.Nullable;
import javax.inject.Inject;
import javax.ws.rs.Consumes;
import javax.ws.rs.DELETE;
import javax.ws.rs.DefaultValue;
import javax.ws.rs.Encoded;
import javax.ws.rs.GET;
import javax.ws.rs.POST;
import javax.ws.rs.Path;
import javax.ws.rs.PathParam;
import javax.ws.rs.Produces;
import javax.ws.rs.QueryParam;
import javax.ws.rs.core.Context;
import javax.ws.rs.core.HttpHeaders;
import javax.ws.rs.core.MediaType;
import javax.ws.rs.core.Response;
import javax.ws.rs.core.Response.Status;
import org.apache.commons.lang3.StringUtils;
import org.apache.commons.lang3.tuple.Pair;
import org.apache.hc.client5.http.io.HttpClientConnectionManager;
import org.apache.helix.model.IdealState;
import org.apache.helix.store.zk.ZkHelixPropertyStore;
import org.apache.helix.zookeeper.datamodel.ZNRecord;
import org.apache.pinot.common.exception.InvalidConfigException;
import org.apache.pinot.common.lineage.SegmentLineage;
import org.apache.pinot.common.metadata.ZKMetadataProvider;
import org.apache.pinot.common.metadata.controllerjob.ControllerJobType;
import org.apache.pinot.common.metadata.segment.SegmentZKMetadata;
import org.apache.pinot.common.restlet.resources.ServerSegmentsReloadCheckResponse;
import org.apache.pinot.common.restlet.resources.TableSegmentsReloadCheckResponse;
import org.apache.pinot.common.utils.DatabaseUtils;
import org.apache.pinot.common.utils.LLCSegmentName;
import org.apache.pinot.common.utils.PauselessConsumptionUtils;
import org.apache.pinot.common.utils.URIUtils;
import org.apache.pinot.common.utils.UploadedRealtimeSegmentName;
import org.apache.pinot.controller.ControllerConf;
import org.apache.pinot.controller.api.access.AccessType;
import org.apache.pinot.controller.api.access.Authenticate;
import org.apache.pinot.controller.api.exception.ControllerApplicationException;
import org.apache.pinot.controller.helix.core.PinotHelixResourceManager;
import org.apache.pinot.controller.helix.core.PinotResourceManagerResponse;
import org.apache.pinot.controller.util.CompletionServiceHelper;
import org.apache.pinot.controller.util.TableMetadataReader;
import org.apache.pinot.controller.util.TableTierReader;
import org.apache.pinot.core.auth.Actions;
import org.apache.pinot.core.auth.Authorize;
import org.apache.pinot.core.auth.TargetType;
import org.apache.pinot.segment.spi.creator.name.SegmentNameUtils;
import org.apache.pinot.spi.config.table.TableConfig;
import org.apache.pinot.spi.config.table.TableType;
import org.apache.pinot.spi.data.DateTimeFieldSpec;
import org.apache.pinot.spi.data.Schema;
import org.apache.pinot.spi.utils.CommonConstants;
import org.apache.pinot.spi.utils.JsonUtils;
import org.apache.pinot.spi.utils.builder.TableNameBuilder;
import org.slf4j.Logger;
import org.slf4j.LoggerFactory;

import static org.apache.pinot.spi.utils.CommonConstants.DATABASE;
import static org.apache.pinot.spi.utils.CommonConstants.SWAGGER_AUTHORIZATION_KEY;


/**
 * Segment admin rest APIs:
 * <ul>
 *   <li>
 *     GET requests:
 *     <ul>
 *       <li>"/segments/{tableName}": get the name of all segments</li>
 *       <li>"/segments/{tableName}/servers": get a map from server to segments hosted by the server</li>
 *       <li>"/segments/{tableName}/crc": get a map from segment to CRC of the segment (OFFLINE table only)</li>
 *       <li>"/segments/{tableName}/{segmentName}/metadata: get the metadata for a segment</li>
 *       <li>"/segments/{tableName}/metadata: get the metadata for all segments from the server</li>
 *       <li>"/segments/{tableName}/zkmetadata: get the zk metadata for all segments of a table</li>
 *       <li>"/segments/{tableName}/{segmentName}/tiers": get storage tier for the segment in the table</li>
 *       <li>"/segments/{tableName}/tiers": get storage tier for all segments in the table</li>
 *     </ul>
 *   </li>
 *   <li>
 *     POST requests:
 *     <ul>
 *       <li>"/segments/{tableName}/{segmentName}/reload": reload a segment</li>
 *       <li>"/segments/{tableName}/reload": reload all segments</li>
 *       <li>"/segments/{tableNameWithType}/{segmentName}/reset": reset a segment</li>
 *       <li>"/segments/{tableNameWithType}/reset": reset all segments</li>
 *       <li>"/segments/{tableName}/delete": delete the segments in the payload</li>
 *     </ul>
 *   </li>
 *   <li>
 *     DELETE requests:
 *     <ul>
 *       <li>"/segments/{tableName}/{segmentName}": delete a segment</li>
 *       <li>"/segments/{tableName}: delete all segments</li>
 *     </ul>
 *   </li>
 *   <li>
 *     The following requests can take a query parameter "type" (OFFLINE or REALTIME) for table type. The request will
 *     be performed to tables that match the table name and type.
 *     E.g. "foobar_OFFLINE" matches:
 *     ("foobar_OFFLINE", null), ("foobar_OFFLINE", OFFLINE), ("foobar", null), ("foobar", OFFLINE);
 *     "foobar_OFFLINE" does not match:
 *     ("foo", null), ("foobar_REALTIME", null), ("foobar_REALTIME", OFFLINE), ("foobar_OFFLINE", REALTIME).
 *     <ul>
 *       <li>
 *         Requests with optional "type":
 *         <ul>
 *           <li>"GET /segments/{tableName}"</li>
 *           <li>"GET /segments/{tableName}/servers"</li>
 *           <li>"POST /segments/{tableName}/reload"</li>
 *         </ul>
 *       </li>
 *       <li>
 *         Requests with mandatory "type":
 *         <ul>
 *           <li>"DELETE /segments/{tableName}"</li>
 *         </ul>
 *       </li>
 *     </ul>
 *   </li>
 *   <li>
 *     Deprecated APIs:
 *     <ul>
 *       <li>"GET /tables/{tableName}/segments"</li>
 *       <li>"GET /tables/{tableName}/segments/metadata"</li>
 *       <li>"GET /tables/{tableName}/segments/crc"</li>
 *       <li>"GET /tables/{tableName}/segments/{segmentName}"</li>
 *       <li>"GET /tables/{tableName}/segments/{segmentName}/metadata"</li>
 *       <li>"GET /tables/{tableName}/segments/{segmentName}/reload"</li>
 *       <li>"POST /tables/{tableName}/segments/{segmentName}/reload"</li>
 *       <li>"GET /tables/{tableName}/segments/reload"</li>
 *       <li>"POST /tables/{tableName}/segments/reload"</li>
 *     </ul>
 *   </li>
 * </ul>
 */
@Api(tags = Constants.SEGMENT_TAG, authorizations = {@Authorization(value = SWAGGER_AUTHORIZATION_KEY),
    @Authorization(value = DATABASE)})
@SwaggerDefinition(securityDefinition = @SecurityDefinition(apiKeyAuthDefinitions = {
    @ApiKeyAuthDefinition(name = HttpHeaders.AUTHORIZATION, in = ApiKeyAuthDefinition.ApiKeyLocation.HEADER,
        key = SWAGGER_AUTHORIZATION_KEY,
        description = "The format of the key is  ```\"Basic <token>\" or \"Bearer <token>\"```"),
    @ApiKeyAuthDefinition(name = DATABASE, in = ApiKeyAuthDefinition.ApiKeyLocation.HEADER, key = DATABASE,
        description = "Database context passed through http header. If no context is provided 'default' database "
            + "context will be considered.")}))
@Path("/")
public class PinotSegmentRestletResource {
  private static final Logger LOGGER = LoggerFactory.getLogger(PinotSegmentRestletResource.class);

  @Inject
  ControllerConf _controllerConf;

  @Inject
  PinotHelixResourceManager _pinotHelixResourceManager;

  @Inject
  Executor _executor;

  @Inject
  HttpClientConnectionManager _connectionManager;

  @GET
  @Produces(MediaType.APPLICATION_JSON)
  @Path("/segments/{tableName}")
  @Authorize(targetType = TargetType.TABLE, paramName = "tableName", action = Actions.Cluster.GET_SEGMENT)
  @ApiOperation(value = "List all segments. An optional 'excludeReplacedSegments' parameter is used to get the"
      + " list of segments which has not yet been replaced (determined by segment lineage entries) and can be queried"
      + " from the table. The value is false by default.",
      // TODO: more and more filters can be added later on, like excludeErrorSegments, excludeConsumingSegments, etc.
      notes = "List all segments")
  public List<Map<TableType, List<String>>> getSegments(
      @ApiParam(value = "Name of the table", required = true) @PathParam("tableName") String tableName,
      @ApiParam(value = "OFFLINE|REALTIME") @QueryParam("type") String tableTypeStr,
      @ApiParam(value = "Whether to exclude replaced segments in the response, which have been replaced"
          + " specified in the segment lineage entries and cannot be queried from the table")
      @QueryParam("excludeReplacedSegments") String excludeReplacedSegments,
      @ApiParam(value = "Start timestamp (inclusive)") @QueryParam("startTimestamp") @DefaultValue("")
      String startTimestampStr,
      @ApiParam(value = "End timestamp (exclusive)") @QueryParam("endTimestamp") @DefaultValue("")
      String endTimestampStr,
      @ApiParam(value = "Whether to exclude the segments overlapping with the timestamps, false by default")
      @QueryParam("excludeOverlapping") @DefaultValue("false") boolean excludeOverlapping,
      @Context HttpHeaders headers) {
    tableName = DatabaseUtils.translateTableName(tableName, headers);
    boolean shouldExcludeReplacedSegments = Boolean.parseBoolean(excludeReplacedSegments);
    return selectSegments(tableName, tableTypeStr, shouldExcludeReplacedSegments,
        startTimestampStr, endTimestampStr, excludeOverlapping)
        .stream()
        .map(pair -> Collections.singletonMap(pair.getKey(), pair.getValue()))
        .collect(Collectors.toList());
  }

  @GET
  @Path("segments/{tableName}/servers")
  @Authorize(targetType = TargetType.TABLE, paramName = "tableName", action = Actions.Table.GET_SERVER_MAP)
  @Produces(MediaType.APPLICATION_JSON)
  @ApiOperation(value = "Get a map from server to segments hosted by the server",
      notes = "Get a map from server to segments hosted by the server")
  public List<Map<String, Object>> getServerToSegmentsMap(
      @ApiParam(value = "Name of the table", required = true) @PathParam("tableName") String tableName,
      @ApiParam(value = "OFFLINE|REALTIME") @QueryParam("type") String tableTypeStr,
      @QueryParam("verbose") @DefaultValue("true") boolean verbose, @Context HttpHeaders headers) {
    tableName = DatabaseUtils.translateTableName(tableName, headers);
    List<String> tableNamesWithType = ResourceUtils.getExistingTableNamesWithType(_pinotHelixResourceManager, tableName,
        Constants.validateTableType(tableTypeStr), LOGGER);
    List<Map<String, Object>> resultList = new ArrayList<>(tableNamesWithType.size());
    for (String tableNameWithType : tableNamesWithType) {
      Map<String, Object> resultForTable = new LinkedHashMap<>();
      resultForTable.put("tableName", tableNameWithType);
      if (!verbose) {
        resultForTable.put("serverToSegmentsCountMap",
            _pinotHelixResourceManager.getServerToSegmentsCountMap(tableNameWithType));
      } else {
        Map<String, List<String>> serverToSegmentsMap =
            _pinotHelixResourceManager.getServerToSegmentsMap(tableNameWithType);
        resultForTable.put("serverToSegmentsMap", serverToSegmentsMap);
        resultForTable.put("serverToSegmentsCountMap", getServerToSegmentCountMap(serverToSegmentsMap));
      }
      resultList.add(resultForTable);
    }
    return resultList;
  }

  private Map<String, Integer> getServerToSegmentCountMap(Map<String, List<String>> serverToSegmentsMap) {
    Map<String, Integer> serverToSegmentCount = new TreeMap<>();
    for (Map.Entry<String, List<String>> entry : serverToSegmentsMap.entrySet()) {
      serverToSegmentCount.put(entry.getKey(), entry.getValue().size());
    }
    return serverToSegmentCount;
  }

  @GET
  @Path("segments/{tableName}/lineage")
  @Authorize(targetType = TargetType.TABLE, paramName = "tableName", action = Actions.Table.GET_SEGMENT_LINEAGE)
  @Authenticate(AccessType.READ)
  @Produces(MediaType.APPLICATION_JSON)
  @ApiOperation(value = "List segment lineage", notes = "List segment lineage in chronologically sorted order")
  public Response listSegmentLineage(
      @ApiParam(value = "Name of the table", required = true) @PathParam("tableName") String tableName,
      @ApiParam(value = "OFFLINE|REALTIME", required = true) @QueryParam("type") String tableTypeStr,
      @Context HttpHeaders headers) {
    tableName = DatabaseUtils.translateTableName(tableName, headers);
    TableType tableType = Constants.validateTableType(tableTypeStr);
    if (tableType == null) {
      throw new ControllerApplicationException(LOGGER, "Table type should either be offline or realtime",
          Status.BAD_REQUEST);
    }
    String tableNameWithType =
        ResourceUtils.getExistingTableNamesWithType(_pinotHelixResourceManager, tableName, tableType, LOGGER).get(0);
    try {
      Response.ResponseBuilder builder = Response.ok();
      SegmentLineage segmentLineage = _pinotHelixResourceManager.listSegmentLineage(tableNameWithType);
      if (segmentLineage != null) {
        builder.entity(segmentLineage.toJsonObject());
      }
      return builder.build();
    } catch (Exception e) {
      throw new ControllerApplicationException(LOGGER,
          String.format("Exception while listing segment lineage: %s for table: %s.", e.getMessage(),
              tableNameWithType), Status.INTERNAL_SERVER_ERROR, e);
    }
  }

  @GET
  @Path("segments/{tableName}/crc")
  @Authorize(targetType = TargetType.TABLE, paramName = "tableName", action = Actions.Table.GET_SEGMENT_MAP)
  @Produces(MediaType.APPLICATION_JSON)
  @ApiOperation(value = "Get a map from segment to CRC of the segment (only apply to OFFLINE table)",
      notes = "Get a map from segment to CRC of the segment (only apply to OFFLINE table)")
  public Map<String, String> getSegmentToCrcMap(
      @ApiParam(value = "Name of the table", required = true) @PathParam("tableName") String tableName,
      @Context HttpHeaders headers) {
    tableName = DatabaseUtils.translateTableName(tableName, headers);
    String offlineTableName =
        ResourceUtils.getExistingTableNamesWithType(_pinotHelixResourceManager, tableName, TableType.OFFLINE, LOGGER)
            .get(0);
    return _pinotHelixResourceManager.getSegmentsCrcForTable(offlineTableName);
  }

  @GET
  @Path("segments/{tableName}/{segmentName}/metadata")
  @Authorize(targetType = TargetType.TABLE, paramName = "tableName", action = Actions.Table.GET_METADATA)
  @Produces(MediaType.APPLICATION_JSON)
  @ApiOperation(value = "Get the metadata for a segment", notes = "Get the metadata for a segment")
  public Map<String, Object> getSegmentMetadata(
      @ApiParam(value = "Name of the table", required = true) @PathParam("tableName") String tableName,
      @ApiParam(value = "Name of the segment", required = true) @PathParam("segmentName") @Encoded String segmentName,
      @ApiParam(value = "Columns name", allowMultiple = true) @QueryParam("columns") List<String> columns,
      @Context HttpHeaders headers) {
    tableName = DatabaseUtils.translateTableName(tableName, headers);
    segmentName = URIUtils.decode(segmentName);
    Map<String, String> segmentMetadata = null;
    if (TableNameBuilder.getTableTypeFromTableName(tableName) != null) {
      segmentMetadata = getSegmentMetadataInternal(tableName, segmentName);
    } else {
      segmentMetadata = getSegmentMetadataInternal(TableNameBuilder.OFFLINE.tableNameWithType(tableName), segmentName);
      if (segmentMetadata == null) {
        segmentMetadata =
            getSegmentMetadataInternal(TableNameBuilder.REALTIME.tableNameWithType(tableName), segmentName);
      }
    }

    if (segmentMetadata != null) {
      Map<String, Object> result = new HashMap<>(segmentMetadata);
      if (columns.size() > 0) {
        JsonNode segmentsMetadataJson = getExtraMetaData(tableName, segmentName, columns);
        if (segmentsMetadataJson.has("indexes")) {
          result.put("indexes", segmentsMetadataJson.get("indexes"));
        }
        if (segmentsMetadataJson.has("columns")) {
          result.put("columns", segmentsMetadataJson.get("columns"));
        }
      }
      return result;
    } else {
      throw new ControllerApplicationException(LOGGER,
          "Failed to find segment: " + segmentName + " in table: " + tableName, Status.NOT_FOUND);
    }
  }

  private JsonNode getExtraMetaData(String tableName, String segmentName, List<String> columns) {
    try {
      TableMetadataReader tableMetadataReader =
          new TableMetadataReader(_executor, _connectionManager, _pinotHelixResourceManager);
      return tableMetadataReader.getSegmentMetadata(tableName, segmentName, columns,
          _controllerConf.getServerAdminRequestTimeoutSeconds() * 1000);
    } catch (InvalidConfigException e) {
      throw new ControllerApplicationException(LOGGER, e.getMessage(), Status.BAD_REQUEST);
    } catch (IOException ioe) {
      throw new ControllerApplicationException(LOGGER, "Error parsing Pinot server response: " + ioe.getMessage(),
          Status.INTERNAL_SERVER_ERROR, ioe);
    }
  }

  @Nullable
  private Map<String, String> getSegmentMetadataInternal(String tableNameWithType, String segmentName) {
    ZkHelixPropertyStore<ZNRecord> propertyStore = _pinotHelixResourceManager.getPropertyStore();
    SegmentZKMetadata segmentZKMetadata =
        ZKMetadataProvider.getSegmentZKMetadata(propertyStore, tableNameWithType, segmentName);
    return segmentZKMetadata != null ? segmentZKMetadata.toMap() : null;
  }

  @POST
  @Path("segments/{tableName}/{segmentName}/reload")
  @Authorize(targetType = TargetType.TABLE, paramName = "tableName", action = Actions.Table.RELOAD_SEGMENT)
  @Authenticate(AccessType.UPDATE)
  @Produces(MediaType.APPLICATION_JSON)
  @ApiOperation(value = "Reload a segment", notes = "Reload a segment")
  public SuccessResponse reloadSegment(
      @ApiParam(value = "Name of the table", required = true) @PathParam("tableName") String tableName,
      @ApiParam(value = "Name of the segment", required = true) @PathParam("segmentName") @Encoded String segmentName,
      @ApiParam(value = "Whether to force server to download segment") @QueryParam("forceDownload")
      @DefaultValue("false") boolean forceDownload,
      @ApiParam(value = "Name of the target instance to reload") @QueryParam("targetInstance") @Nullable
      String targetInstance, @Context HttpHeaders headers) {
    tableName = DatabaseUtils.translateTableName(tableName, headers);
    long startTimeMs = System.currentTimeMillis();
    segmentName = URIUtils.decode(segmentName);
    String tableNameWithType = getExistingTable(tableName, segmentName);
    Pair<Integer, String> msgInfo =
        _pinotHelixResourceManager.reloadSegment(tableNameWithType, segmentName, forceDownload, targetInstance);
    boolean zkJobMetaWriteSuccess = false;
    int numReloadMsgSent = msgInfo.getLeft();
    if (numReloadMsgSent > 0) {
      try {
        if (_pinotHelixResourceManager.addNewReloadSegmentJob(tableNameWithType, segmentName, targetInstance,
            msgInfo.getRight(), startTimeMs, numReloadMsgSent)) {
          zkJobMetaWriteSuccess = true;
        } else {
          LOGGER.error("Failed to add reload segment job meta into zookeeper for table: {}, segment: {}",
              tableNameWithType, segmentName);
        }
      } catch (Exception e) {
        LOGGER.error("Failed to add reload segment job meta into zookeeper for table: {}, segment: {}",
            tableNameWithType, segmentName, e);
      }
      return new SuccessResponse(
          String.format("Submitted reload job id: %s, sent %d reload messages. Job meta ZK storage status: %s",
              msgInfo.getRight(), numReloadMsgSent, zkJobMetaWriteSuccess ? "SUCCESS" : "FAILED"));
    }
    throw new ControllerApplicationException(LOGGER,
        String.format("Failed to find segment: %s in table: %s on %s", segmentName, tableName,
            targetInstance == null ? "every instance" : targetInstance), Status.NOT_FOUND);
  }

  /**
   * Helper method to find the existing table based on the given table name (with or without type suffix) and segment
   * name.
   */
  private String getExistingTable(String tableName, String segmentName) {
    TableType tableType = TableNameBuilder.getTableTypeFromTableName(tableName);
    if (tableType == null) {
      // Derive table type from segment name if the given table name doesn't have type suffix
      tableType = LLCSegmentName.isLLCSegment(segmentName) ? TableType.REALTIME
          : (UploadedRealtimeSegmentName.isUploadedRealtimeSegmentName(segmentName) ? TableType.REALTIME
              : TableType.OFFLINE);
    }
    return ResourceUtils.getExistingTableNamesWithType(_pinotHelixResourceManager, tableName, tableType, LOGGER).get(0);
  }

  /**
   * Resets the segment of the table, by disabling and then enabling it.
   * This API will take segments to OFFLINE state, wait for External View to stabilize, and then back to
   * ONLINE/CONSUMING state,
   * thus effective in resetting segments or consumers in error states.
   */
  @POST
  @Path("segments/{tableNameWithType}/{segmentName}/reset")
  @Authorize(targetType = TargetType.CLUSTER, action = Actions.Cluster.RESET_SEGMENT)
  @Authenticate(AccessType.UPDATE)
  @Produces(MediaType.APPLICATION_JSON)
  @ApiOperation(
      value = "Resets a segment by first disabling it, waiting for external view to stabilize, and finally enabling "
          + "it again", notes = "Resets a segment by disabling and then enabling it")
  public SuccessResponse resetSegment(
      @ApiParam(value = "Name of the table with type", required = true) @PathParam("tableNameWithType")
          String tableNameWithType,
      @ApiParam(value = "Name of the segment", required = true) @PathParam("segmentName") @Encoded String segmentName,
      @ApiParam(value = "Name of the target instance to reset") @QueryParam("targetInstance") @Nullable
          String targetInstance, @Context HttpHeaders headers) {
    tableNameWithType = DatabaseUtils.translateTableName(tableNameWithType, headers);
    segmentName = URIUtils.decode(segmentName);
    TableType tableType = TableNameBuilder.getTableTypeFromTableName(tableNameWithType);
    try {
      Preconditions.checkState(tableType != null, "Must provide table name with type: %s", tableNameWithType);
      _pinotHelixResourceManager.resetSegment(tableNameWithType, segmentName, targetInstance);
      return new SuccessResponse(
          String.format("Successfully reset segment: %s of table: %s", segmentName, tableNameWithType));
    } catch (IllegalStateException e) {
      throw new ControllerApplicationException(LOGGER,
          String.format("Failed to reset segments in table: %s. %s", tableNameWithType, e.getMessage()),
          Status.NOT_FOUND);
    } catch (Exception e) {
      throw new ControllerApplicationException(LOGGER,
          String.format("Failed to reset segment: %s of table: %s. %s", segmentName, tableNameWithType, e.getMessage()),
          Status.INTERNAL_SERVER_ERROR);
    }
  }

  /**
   * Resets all segments or segments with Error state of the given table
   * This API will take segments to OFFLINE state, wait for External View to stabilize, and then back to
   * ONLINE/CONSUMING state,
   * thus effective in resetting segments or consumers in error states.
   */
  @POST
  @Path("segments/{tableNameWithType}/reset")
  @Authorize(targetType = TargetType.CLUSTER, action = Actions.Cluster.RESET_SEGMENT)
  @Produces(MediaType.APPLICATION_JSON)
  @Authenticate(AccessType.UPDATE)
  @ApiOperation(
      value = "Resets all segments (when errorSegmentsOnly = false) or segments with Error state (when "
          + "errorSegmentsOnly = true) of the table, by first disabling them, waiting for external view to stabilize,"
          + " and finally enabling them", notes = "Resets segments by disabling and then enabling them")
  public SuccessResponse resetSegments(
      @ApiParam(value = "Name of the table with type", required = true) @PathParam("tableNameWithType")
          String tableNameWithType,
      @ApiParam(value = "Name of the target instance to reset") @QueryParam("targetInstance") @Nullable
          String targetInstance,
      @ApiParam(value = "Whether to reset only segments with error state") @QueryParam("errorSegmentsOnly")
      @DefaultValue("false") boolean errorSegmentsOnly, @Context HttpHeaders headers) {
    tableNameWithType = DatabaseUtils.translateTableName(tableNameWithType, headers);
    TableType tableType = TableNameBuilder.getTableTypeFromTableName(tableNameWithType);
    try {
      Preconditions.checkState(tableType != null, "Must provide table name with type: %s", tableNameWithType);
      _pinotHelixResourceManager.resetSegments(tableNameWithType, targetInstance, errorSegmentsOnly);
      return new SuccessResponse(String.format("Successfully reset segments of table: %s", tableNameWithType));
    } catch (IllegalStateException e) {
      throw new ControllerApplicationException(LOGGER,
          String.format("Failed to reset segments in table: %s. %s", tableNameWithType, e.getMessage()),
          Status.NOT_FOUND);
    } catch (Exception e) {
      throw new ControllerApplicationException(LOGGER,
          String.format("Failed to reset segments in table: %s. %s", tableNameWithType, e.getMessage()),
          Status.INTERNAL_SERVER_ERROR);
    }
  }

  @GET
  @Path("segments/segmentReloadStatus/{jobId}")
  @Authorize(targetType = TargetType.CLUSTER, action = Actions.Cluster.GET_SEGMENT_RELOAD_STATUS)
  @Produces(MediaType.APPLICATION_JSON)
  @ApiOperation(value = "Get status for a submitted reload operation",
      notes = "Get status for a submitted reload operation")
  public ServerReloadControllerJobStatusResponse getReloadJobStatus(
      @ApiParam(value = "Reload job id", required = true) @PathParam("jobId") String reloadJobId)
      throws Exception {
    Map<String, String> controllerJobZKMetadata =
        _pinotHelixResourceManager.getControllerJobZKMetadata(reloadJobId, ControllerJobType.RELOAD_SEGMENT);
    if (controllerJobZKMetadata == null) {
      throw new ControllerApplicationException(LOGGER, "Failed to find controller job id: " + reloadJobId,
          Status.NOT_FOUND);
    }

    String tableNameWithType = controllerJobZKMetadata.get(CommonConstants.ControllerJob.TABLE_NAME_WITH_TYPE);
    String segmentNames =
        controllerJobZKMetadata.get(CommonConstants.ControllerJob.SEGMENT_RELOAD_JOB_SEGMENT_NAME);
    String instanceName =
        controllerJobZKMetadata.get(CommonConstants.ControllerJob.SEGMENT_RELOAD_JOB_INSTANCE_NAME);
    Map<String, List<String>> serverToSegments = getServerToSegments(tableNameWithType, segmentNames, instanceName);

    BiMap<String, String> serverEndPoints =
        _pinotHelixResourceManager.getDataInstanceAdminEndpoints(serverToSegments.keySet());
    CompletionServiceHelper completionServiceHelper =
        new CompletionServiceHelper(_executor, _connectionManager, serverEndPoints);

    List<String> serverUrls = new ArrayList<>();
    for (Map.Entry<String, String> entry : serverEndPoints.entrySet()) {
      String server = entry.getKey();
      String endpoint = entry.getValue();
      String reloadTaskStatusEndpoint =
          endpoint + "/controllerJob/reloadStatus/" + tableNameWithType + "?reloadJobTimestamp="
              + controllerJobZKMetadata.get(CommonConstants.ControllerJob.SUBMISSION_TIME_MS);
      if (segmentNames != null) {
<<<<<<< HEAD
        List<String> targetSegments = serverToSegments.get(server);
        List<String> encodedTargetSegments =
            targetSegments.stream().map(URIUtils::encode).collect(Collectors.toList());
        reloadTaskStatusEndpoint = reloadTaskStatusEndpoint + "&segmentName=" + StringUtils.join(encodedTargetSegments,
            SegmentNameUtils.SEGMENT_NAME_SEPARATOR);
=======
        List<String> segmentsForServer = serverToSegments.get(server);
        StringBuilder encodedSegmentsBuilder = new StringBuilder();
        if (!segmentsForServer.isEmpty()) {
          Iterator<String> segmentIterator = segmentsForServer.iterator();
          // Append first segment without a leading separator
          encodedSegmentsBuilder.append(URIUtils.encode(segmentIterator.next()));
          // Append remaining segments, each prefixed by the separator
          while (segmentIterator.hasNext()) {
            encodedSegmentsBuilder.append(SegmentNameUtils.SEGMENT_NAME_SEPARATOR)
                                  .append(URIUtils.encode(segmentIterator.next()));
          }
        }
        reloadTaskStatusEndpoint += "&segmentName=" + encodedSegmentsBuilder;
>>>>>>> ba48afd3
      }
      serverUrls.add(reloadTaskStatusEndpoint);
    }

    CompletionServiceHelper.CompletionServiceResponse serviceResponse =
        completionServiceHelper.doMultiGetRequest(serverUrls, null, true, 10000);

    ServerReloadControllerJobStatusResponse serverReloadControllerJobStatusResponse =
        new ServerReloadControllerJobStatusResponse();
    serverReloadControllerJobStatusResponse.setSuccessCount(0);

    int totalSegments = 0;
    for (Map.Entry<String, List<String>> entry : serverToSegments.entrySet()) {
      totalSegments += entry.getValue().size();
    }
    serverReloadControllerJobStatusResponse.setTotalSegmentCount(totalSegments);
    serverReloadControllerJobStatusResponse.setTotalServersQueried(serverUrls.size());
    serverReloadControllerJobStatusResponse.setTotalServerCallsFailed(serviceResponse._failedResponseCount);

    for (Map.Entry<String, String> streamResponse : serviceResponse._httpResponses.entrySet()) {
      String responseString = streamResponse.getValue();
      try {
        ServerReloadControllerJobStatusResponse response =
            JsonUtils.stringToObject(responseString, ServerReloadControllerJobStatusResponse.class);
        serverReloadControllerJobStatusResponse.setSuccessCount(
            serverReloadControllerJobStatusResponse.getSuccessCount() + response.getSuccessCount());
      } catch (Exception e) {
        serverReloadControllerJobStatusResponse.setTotalServerCallsFailed(
            serverReloadControllerJobStatusResponse.getTotalServerCallsFailed() + 1);
      }
    }

    // Add ZK fields
    serverReloadControllerJobStatusResponse.setMetadata(controllerJobZKMetadata);

    // Add derived fields
    long submissionTime = Long.parseLong(controllerJobZKMetadata.get(CommonConstants.ControllerJob.SUBMISSION_TIME_MS));
    double timeElapsedInMinutes = ((double) System.currentTimeMillis() - (double) submissionTime) / (1000.0 * 60.0);
    int remainingSegments = serverReloadControllerJobStatusResponse.getTotalSegmentCount()
        - serverReloadControllerJobStatusResponse.getSuccessCount();

    double estimatedRemainingTimeInMinutes = -1;
    if (serverReloadControllerJobStatusResponse.getSuccessCount() > 0) {
      estimatedRemainingTimeInMinutes =
          ((double) remainingSegments / (double) serverReloadControllerJobStatusResponse.getSuccessCount())
              * timeElapsedInMinutes;
    }

    serverReloadControllerJobStatusResponse.setTimeElapsedInMinutes(timeElapsedInMinutes);
    serverReloadControllerJobStatusResponse.setEstimatedTimeRemainingInMinutes(estimatedRemainingTimeInMinutes);

    return serverReloadControllerJobStatusResponse;
  }

  @VisibleForTesting
  Map<String, List<String>> getServerToSegments(String tableNameWithType, @Nullable String segmentNames,
      @Nullable String instanceName) {
    if (segmentNames == null) {
      // instanceName can be null or not null, and this method below can handle both cases.
      return _pinotHelixResourceManager.getServerToSegmentsMap(tableNameWithType, instanceName, true);
    }
    // Skip servers and segments not involved in the segment reloading job.
    List<String> segmnetNameList = new ArrayList<>();
    Collections.addAll(segmnetNameList, StringUtils.split(segmentNames, SegmentNameUtils.SEGMENT_NAME_SEPARATOR));
    if (instanceName != null) {
      return Map.of(instanceName, segmnetNameList);
    }
    // If instance is null, then either one or all segments are being reloaded via current segment reload restful APIs.
    // And the if-check at the beginning of this method has handled the case of reloading all segments. So here we
    // expect only one segment name.
    Preconditions.checkState(segmnetNameList.size() == 1, "Only one segment is expected but got: %s", segmnetNameList);
    Map<String, List<String>> serverToSegments = new HashMap<>();
    Set<String> servers = _pinotHelixResourceManager.getServers(tableNameWithType, segmentNames);
    for (String server : servers) {
      serverToSegments.put(server, Collections.singletonList(segmentNames));
    }
    return serverToSegments;
  }

  @POST
  @Path("segments/{tableName}/reload")
  @Authorize(targetType = TargetType.TABLE, paramName = "tableName", action = Actions.Table.RELOAD_SEGMENT)
  @Authenticate(AccessType.UPDATE)
  @Produces(MediaType.APPLICATION_JSON)
  @ApiOperation(value = "Reload all segments", notes = "Reload all segments")
  public SuccessResponse reloadAllSegments(
      @ApiParam(value = "Name of the table", required = true) @PathParam("tableName") String tableName,
      @ApiParam(value = "OFFLINE|REALTIME") @QueryParam("type") String tableTypeStr,
      @ApiParam(value = "Whether to force server to download segment") @QueryParam("forceDownload")
      @DefaultValue("false") boolean forceDownload,
      @ApiParam(value = "Name of the target instance to reload") @QueryParam("targetInstance") @Nullable
      String targetInstance,
      @ApiParam(value = "Map from instances to segments to reload. This param takes precedence over targetInstance")
      @QueryParam("instanceToSegmentsMap") @Nullable String instanceToSegmentsMapInJson, @Context HttpHeaders headers)
      throws IOException {
    tableName = DatabaseUtils.translateTableName(tableName, headers);
    TableType tableTypeFromTableName = TableNameBuilder.getTableTypeFromTableName(tableName);
    TableType tableTypeFromRequest = Constants.validateTableType(tableTypeStr);
    // When rawTableName is provided but w/o table type, Pinot tries to reload both OFFLINE
    // and REALTIME tables for the raw table. But forceDownload option only works with
    // OFFLINE table currently, so we limit the table type to OFFLINE to let Pinot continue
    // to reload w/o being accidentally aborted upon REALTIME table type.
    // TODO: support to force download immutable segments from RealTime table.
    if (forceDownload && (tableTypeFromTableName == null && tableTypeFromRequest == null)) {
      tableTypeFromRequest = TableType.OFFLINE;
    }
    List<String> tableNamesWithType =
        ResourceUtils.getExistingTableNamesWithType(_pinotHelixResourceManager, tableName, tableTypeFromRequest,
            LOGGER);
    if (instanceToSegmentsMapInJson != null) {
      Map<String, List<String>> instanceToSegmentsMap =
          JsonUtils.stringToObject(instanceToSegmentsMapInJson, new TypeReference<>() {
          });
      Map<String, Map<String, Map<String, String>>> tableInstanceMsgData =
          reloadSegments(tableNamesWithType, forceDownload, instanceToSegmentsMap);
      if (tableInstanceMsgData.isEmpty()) {
        throw new ControllerApplicationException(LOGGER,
            String.format("Failed to find any segments in table: %s with instanceToSegmentsMap: %s", tableName,
                instanceToSegmentsMap), Status.NOT_FOUND);
      }
      return new SuccessResponse(JsonUtils.objectToString(tableInstanceMsgData));
    }
    long startTimeMs = System.currentTimeMillis();
    Map<String, Map<String, String>> perTableMsgData = new LinkedHashMap<>();
    for (String tableNameWithType : tableNamesWithType) {
      Pair<Integer, String> msgInfo =
          _pinotHelixResourceManager.reloadAllSegments(tableNameWithType, forceDownload, targetInstance);
      int numReloadMsgSent = msgInfo.getLeft();
      if (numReloadMsgSent <= 0) {
        continue;
      }
      Map<String, String> tableReloadMeta = new HashMap<>();
      tableReloadMeta.put("numMessagesSent", String.valueOf(numReloadMsgSent));
      tableReloadMeta.put("reloadJobId", msgInfo.getRight());
      perTableMsgData.put(tableNameWithType, tableReloadMeta);
      // Store in ZK
      try {
        if (_pinotHelixResourceManager.addNewReloadAllSegmentsJob(tableNameWithType, targetInstance, msgInfo.getRight(),
            startTimeMs, numReloadMsgSent)) {
          tableReloadMeta.put("reloadJobMetaZKStorageStatus", "SUCCESS");
        } else {
          tableReloadMeta.put("reloadJobMetaZKStorageStatus", "FAILED");
          LOGGER.error("Failed to add reload all segments job meta into zookeeper for table: {}", tableNameWithType);
        }
      } catch (Exception e) {
        tableReloadMeta.put("reloadJobMetaZKStorageStatus", "FAILED");
        LOGGER.error("Failed to add reload all segments job meta into zookeeper for table: {}", tableNameWithType, e);
      }
    }
    if (perTableMsgData.isEmpty()) {
      throw new ControllerApplicationException(LOGGER,
          String.format("Failed to find any segments in table: %s on %s", tableName,
              targetInstance == null ? "every instance" : targetInstance), Status.NOT_FOUND);
    }
    return new SuccessResponse(JsonUtils.objectToString(perTableMsgData));
  }

  private Map<String, Map<String, Map<String, String>>> reloadSegments(List<String> tableNamesWithType,
      boolean forceDownload, Map<String, List<String>> instanceToSegmentsMap) {
    long startTimeMs = System.currentTimeMillis();
    Map<String, Map<String, Map<String, String>>> tableInstanceMsgData = new LinkedHashMap<>();
    for (String tableNameWithType : tableNamesWithType) {
      Map<String, Pair<Integer, String>> instanceMsgInfoMap =
          _pinotHelixResourceManager.reloadSegments(tableNameWithType, forceDownload, instanceToSegmentsMap);
      Map<String, Map<String, String>> instanceMsgData =
          tableInstanceMsgData.computeIfAbsent(tableNameWithType, t -> new HashMap<>());
      for (Map.Entry<String, Pair<Integer, String>> instanceMsgInfo : instanceMsgInfoMap.entrySet()) {
        String instance = instanceMsgInfo.getKey();
        Pair<Integer, String> msgInfo = instanceMsgInfo.getValue();
        int numReloadMsgSent = msgInfo.getLeft();
        if (numReloadMsgSent <= 0) {
          continue;
        }
        Map<String, String> tableReloadMeta = new HashMap<>();
        tableReloadMeta.put("numMessagesSent", String.valueOf(numReloadMsgSent));
        tableReloadMeta.put("reloadJobId", msgInfo.getRight());
        instanceMsgData.put(instance, tableReloadMeta);
        // Store in ZK
        try {
          String segmentNames =
              StringUtils.join(instanceToSegmentsMap.get(instance), SegmentNameUtils.SEGMENT_NAME_SEPARATOR);
          if (_pinotHelixResourceManager.addNewReloadSegmentJob(tableNameWithType, segmentNames, instance,
              msgInfo.getRight(), startTimeMs, numReloadMsgSent)) {
            tableReloadMeta.put("reloadJobMetaZKStorageStatus", "SUCCESS");
          } else {
            tableReloadMeta.put("reloadJobMetaZKStorageStatus", "FAILED");
            LOGGER.error("Failed to add batch reload job meta into zookeeper for table: {} targeted instance: {}",
                tableNameWithType, instance);
          }
        } catch (Exception e) {
          tableReloadMeta.put("reloadJobMetaZKStorageStatus", "FAILED");
          LOGGER.error("Failed to add batch reload job meta into zookeeper for table: {} targeted instance: {}",
              tableNameWithType, instance, e);
        }
      }
    }
    return tableInstanceMsgData;
  }

  @DELETE
  @Produces(MediaType.APPLICATION_JSON)
  @Path("/segments/{tableName}/{segmentName}")
  @Authorize(targetType = TargetType.TABLE, paramName = "tableName", action = Actions.Table.DELETE_SEGMENT)
  @Authenticate(AccessType.DELETE)
  @ApiOperation(value = "Delete a segment", notes = "Delete a segment")
  public SuccessResponse deleteSegment(
      @ApiParam(value = "Name of the table", required = true) @PathParam("tableName") String tableName,
      @ApiParam(value = "Name of the segment", required = true) @PathParam("segmentName") @Encoded String segmentName,
      @ApiParam(value = "Retention period for the table segments (e.g. 12h, 3d); If not set, the retention period "
          + "will default to the first config that's not null: the table config, then to cluster setting, then '7d'. "
          + "Using 0d or -1d will instantly delete segments without retention")
      @QueryParam("retention") String retentionPeriod, @Context HttpHeaders headers) {
    tableName = DatabaseUtils.translateTableName(tableName, headers);
    segmentName = URIUtils.decode(segmentName);
    String tableNameWithType = getExistingTable(tableName, segmentName);
    deleteSegmentsInternal(tableNameWithType, Collections.singletonList(segmentName), retentionPeriod);
    return new SuccessResponse("Segment deleted");
  }

  @DELETE
  @Produces(MediaType.APPLICATION_JSON)
  @Path("/segments/{tableName}")
  @Authorize(targetType = TargetType.TABLE, paramName = "tableName", action = Actions.Table.DELETE_SEGMENT)
  @Authenticate(AccessType.DELETE)
  @ApiOperation(value = "Delete the list of segments provided in the queryParam else all segments",
      notes = "Delete the list of segments provided in the queryParam else all segments")
  public SuccessResponse deleteMultipleSegments(
      @ApiParam(value = "Name of the table", required = true) @PathParam("tableName") String tableName,
      @ApiParam(value = "OFFLINE|REALTIME", required = true) @QueryParam("type") String tableTypeStr,
      @ApiParam(value = "Retention period for the table segments (e.g. 12h, 3d); If not set, the retention period "
          + "will default to the first config that's not null: the table config, then to cluster setting, then '7d'. "
          + "Using 0d or -1d will instantly delete segments without retention")
      @QueryParam("retention") String retentionPeriod,
      @ApiParam(value = "Segment names to be deleted if not provided deletes all segments by default",
          allowMultiple = true) @QueryParam("segments") List<String> segments, @Context HttpHeaders headers) {
    tableName = DatabaseUtils.translateTableName(tableName, headers);
    TableType tableType = Constants.validateTableType(tableTypeStr);
    if (tableType == null) {
      throw new ControllerApplicationException(LOGGER, "Table type must not be null", Status.BAD_REQUEST);
    }
    String tableNameWithType =
        ResourceUtils.getExistingTableNamesWithType(_pinotHelixResourceManager, tableName, tableType, LOGGER).get(0);
    if (segments == null || segments.isEmpty()) {
      deleteSegmentsInternal(tableNameWithType,
          _pinotHelixResourceManager.getSegmentsFromPropertyStore(tableNameWithType), retentionPeriod);
      return new SuccessResponse("All segments of table " + tableNameWithType + " deleted");
    } else {
      int numSegments = segments.size();
      deleteSegmentsInternal(tableNameWithType, segments, retentionPeriod);
      if (numSegments <= 5) {
        return new SuccessResponse("Deleted segments: " + segments + " from table: " + tableNameWithType);
      } else {
        return new SuccessResponse("Deleted " + numSegments + " segments from table: " + tableNameWithType);
      }
    }
  }

  @Deprecated
  @POST
  @Consumes(MediaType.APPLICATION_JSON)
  @Produces(MediaType.APPLICATION_JSON)
  @Path("/segments/{tableName}/delete")
  @Authorize(targetType = TargetType.TABLE, paramName = "tableName", action = Actions.Table.DELETE_SEGMENT)
  @Authenticate(AccessType.DELETE)
  @ApiOperation(value = "Delete the segments in the JSON array payload",
      notes = "Delete the segments in the JSON array payload")
  public SuccessResponse deleteSegments(
      @ApiParam(value = "Name of the table", required = true) @PathParam("tableName") String tableName,
      @ApiParam(value = "Retention period for the table segments (e.g. 12h, 3d); If not set, the retention period "
          + "will default to the first config that's not null: the table config, then to cluster setting, then '7d'. "
          + "Using 0d or -1d will instantly delete segments without retention")
      @QueryParam("retention") String retentionPeriod, List<String> segments, @Context HttpHeaders headers) {
    tableName = DatabaseUtils.translateTableName(tableName, headers);
    int numSegments = segments.size();
    if (numSegments == 0) {
      throw new ControllerApplicationException(LOGGER, "Segments must be provided", Status.BAD_REQUEST);
    }
    String tableNameWithType = getExistingTable(tableName, segments.get(0));
    deleteSegmentsInternal(tableNameWithType, segments, retentionPeriod);
    if (numSegments <= 5) {
      return new SuccessResponse("Deleted segments: " + segments + " from table: " + tableNameWithType);
    } else {
      return new SuccessResponse("Deleted " + numSegments + " segments from table: " + tableNameWithType);
    }
  }

  @DELETE
  @Consumes(MediaType.APPLICATION_JSON)
  @Produces(MediaType.APPLICATION_JSON)
  @Path("/segments/{tableName}/choose")
  @Authenticate(AccessType.DELETE)
  @ApiOperation(value = "Delete selected segments. An optional 'excludeReplacedSegments' parameter is used to get the"
      + " list of segments which has not yet been replaced (determined by segment lineage entries) and can be queried"
      + " from the table. The value is false by default.",
      // TODO: more and more filters can be added later on, like excludeErrorSegments, excludeConsumingSegments, etc.
      notes = "List all segments")
  public SuccessResponse deleteSegmentsWithTimeWindow(
      @ApiParam(value = "Name of the table", required = true) @PathParam("tableName") String tableName,
      @ApiParam(value = "OFFLINE|REALTIME") @QueryParam("type") String tableTypeStr,
      @ApiParam(value = "Whether to ignore replaced segments for deletion, which have been replaced"
          + " specified in the segment lineage entries and cannot be queried from the table, false by default")
      @QueryParam("excludeReplacedSegments") @DefaultValue("false") boolean excludeReplacedSegments,
      @ApiParam(value = "Start timestamp (inclusive) in milliseconds", required = true) @QueryParam("startTimestamp")
          String startTimestampStr,
      @ApiParam(value = "End timestamp (exclusive) in milliseconds", required = true) @QueryParam("endTimestamp")
          String endTimestampStr,
      @ApiParam(value = "Whether to ignore segments that are partially overlapping with the [start, end)"
          + "for deletion, true by default")
      @QueryParam("excludeOverlapping") @DefaultValue("true") boolean excludeOverlapping,
      @ApiParam(value = "Retention period for the table segments (e.g. 12h, 3d); If not set, the retention period "
          + "will default to the first config that's not null: the table config, then to cluster setting, then '7d'. "
          + "Using 0d or -1d will instantly delete segments without retention")
      @QueryParam("retention") String retentionPeriod, @Context HttpHeaders headers) {
    tableName = DatabaseUtils.translateTableName(tableName, headers);
    if (Strings.isNullOrEmpty(startTimestampStr) || Strings.isNullOrEmpty(endTimestampStr)) {
      throw new ControllerApplicationException(LOGGER, "start and end timestamp must by non empty", Status.BAD_REQUEST);
    }

    int numSegments = 0;
    for (Pair<TableType, List<String>> tableTypeSegments : selectSegments(
        tableName, tableTypeStr, excludeReplacedSegments, startTimestampStr, endTimestampStr, excludeOverlapping)) {
      TableType tableType = tableTypeSegments.getLeft();
      List<String> segments = tableTypeSegments.getRight();
      numSegments += segments.size();
      if (segments.isEmpty()) {
        continue;
      }
      String tableNameWithType = TableNameBuilder.forType(tableType).tableNameWithType(tableName);
      deleteSegmentsInternal(tableNameWithType, segments, retentionPeriod);
    }
    return new SuccessResponse("Deleted " + numSegments + " segments from table: " + tableName);
  }

  private void deleteSegmentsInternal(String tableNameWithType, List<String> segments,
      @Nullable String retentionPeriod) {
    PinotResourceManagerResponse response = _pinotHelixResourceManager.deleteSegments(tableNameWithType, segments,
        retentionPeriod);
    if (!response.isSuccessful()) {
      throw new ControllerApplicationException(LOGGER,
          "Failed to delete segments from table: " + tableNameWithType + ", error message: " + response.getMessage(),
          Status.INTERNAL_SERVER_ERROR);
    }
  }

  @GET
  @Path("segments/{tableName}/metadata")
  @Authorize(targetType = TargetType.TABLE, paramName = "tableName", action = Actions.Table.GET_METADATA)
  @Produces(MediaType.APPLICATION_JSON)
  @ApiOperation(value = "Get the server metadata for all table segments",
      notes = "Get the server metadata for all table segments")
  public String getServerMetadata(
      @ApiParam(value = "Name of the table", required = true) @PathParam("tableName") String tableName,
      @ApiParam(value = "OFFLINE|REALTIME") @QueryParam("type") String tableTypeStr,
      @ApiParam(value = "Columns name", allowMultiple = true) @QueryParam("columns") @DefaultValue("")
          List<String> columns, @Context HttpHeaders headers) {
    tableName = DatabaseUtils.translateTableName(tableName, headers);
    LOGGER.info("Received a request to fetch metadata for all segments for table {}", tableName);
    TableType tableType = Constants.validateTableType(tableTypeStr);

    String tableNameWithType =
        ResourceUtils.getExistingTableNamesWithType(_pinotHelixResourceManager, tableName, tableType, LOGGER).get(0);
    String segmentsMetadata;
    try {
      JsonNode segmentsMetadataJson = getSegmentsMetadataFromServer(tableNameWithType, columns);
      segmentsMetadata = JsonUtils.objectToPrettyString(segmentsMetadataJson);
    } catch (InvalidConfigException e) {
      throw new ControllerApplicationException(LOGGER, e.getMessage(), Status.BAD_REQUEST);
    } catch (IOException ioe) {
      throw new ControllerApplicationException(LOGGER, "Error parsing Pinot server response: " + ioe.getMessage(),
          Status.INTERNAL_SERVER_ERROR, ioe);
    }
    return segmentsMetadata;
  }

  @GET
  @Path("segments/{tableNameWithType}/needReload")
  @Authorize(targetType = TargetType.TABLE, paramName = "tableNameWithType", action = Actions.Table.GET_METADATA)
  @Produces(MediaType.APPLICATION_JSON)
  @ApiOperation(value = "Gets the metadata of reload segments check from servers hosting the table", notes =
      "Returns true if reload is needed on the table from any one of the servers")
  public String getTableReloadMetadata(
      @ApiParam(value = "Table name with type", required = true, example = "myTable_REALTIME")
      @PathParam("tableNameWithType") String tableNameWithType,
      @QueryParam("verbose") @DefaultValue("false") boolean verbose, @Context HttpHeaders headers) {
    tableNameWithType = DatabaseUtils.translateTableName(tableNameWithType, headers);
    LOGGER.info("Received a request to check reload for all servers hosting segments for table {}", tableNameWithType);
    try {
      TableMetadataReader tableMetadataReader =
          new TableMetadataReader(_executor, _connectionManager, _pinotHelixResourceManager);
      Map<String, JsonNode> needReloadMetadata =
          tableMetadataReader.getServerCheckSegmentsReloadMetadata(tableNameWithType,
              _controllerConf.getServerAdminRequestTimeoutSeconds() * 1000).getServerReloadJsonResponses();
      boolean needReload =
          needReloadMetadata.values().stream().anyMatch(value -> value.get("needReload").booleanValue());
      Map<String, ServerSegmentsReloadCheckResponse> serverResponses = new HashMap<>();
      TableSegmentsReloadCheckResponse tableNeedReloadResponse;
      if (verbose) {
        for (Map.Entry<String, JsonNode> entry : needReloadMetadata.entrySet()) {
          serverResponses.put(entry.getKey(),
              new ServerSegmentsReloadCheckResponse(entry.getValue().get("needReload").booleanValue(),
                  entry.getValue().get("instanceId").asText()));
        }
        tableNeedReloadResponse = new TableSegmentsReloadCheckResponse(needReload, serverResponses);
      } else {
        tableNeedReloadResponse = new TableSegmentsReloadCheckResponse(needReload, serverResponses);
      }
      return JsonUtils.objectToPrettyString(tableNeedReloadResponse);
    } catch (InvalidConfigException e) {
      throw new ControllerApplicationException(LOGGER, e.getMessage(), Status.BAD_REQUEST);
    } catch (IOException ioe) {
      throw new ControllerApplicationException(LOGGER, "Error parsing Pinot server response: " + ioe.getMessage(),
          Status.INTERNAL_SERVER_ERROR, ioe);
    }
  }

  @GET
  @Path("segments/{tableNameWithType}/isStale")
  @Authorize(targetType = TargetType.TABLE, paramName = "tableNameWithType", action = Actions.Table.GET_METADATA)
  @Produces(MediaType.APPLICATION_JSON)
  @ApiOperation(value = "Gets a list of segments that are stale from servers hosting the table",
      notes = "Gets a list of segments that are stale from servers hosting the table")
  public Map<String, TableStaleSegmentResponse> getStaleSegments(
      @ApiParam(value = "Table name with type", required = true, example = "myTable_REALTIME")
      @PathParam("tableNameWithType") String tableNameWithType, @Context HttpHeaders headers) {
    tableNameWithType = DatabaseUtils.translateTableName(tableNameWithType, headers);
    LOGGER.info("Received a request to check for segments requiring a refresh from all servers hosting segments for "
        + "table {}", tableNameWithType);
    try {
      TableMetadataReader tableMetadataReader =
          new TableMetadataReader(_executor, _connectionManager, _pinotHelixResourceManager);
      return tableMetadataReader.getStaleSegments(tableNameWithType,
              _controllerConf.getServerAdminRequestTimeoutSeconds() * 1000);
    } catch (InvalidConfigException e) {
      throw new ControllerApplicationException(LOGGER, e.getMessage(), Status.BAD_REQUEST);
    } catch (IOException ioe) {
      throw new ControllerApplicationException(LOGGER, "Error parsing Pinot server response: " + ioe.getMessage(),
          Status.INTERNAL_SERVER_ERROR, ioe);
    }
  }

  @GET
  @Path("segments/{tableName}/zkmetadata")
  @Authorize(targetType = TargetType.TABLE, paramName = "tableName", action = Actions.Table.GET_METADATA)
  @Produces(MediaType.APPLICATION_JSON)
  @ApiOperation(value = "Get the zookeeper metadata for all table segments", notes = "Get the zookeeper metadata for "
      + "all table segments")
  public Map<String, Map<String, String>> getZookeeperMetadata(
      @ApiParam(value = "Name of the table", required = true) @PathParam("tableName") String tableName,
      @ApiParam(value = "OFFLINE|REALTIME") @QueryParam("type") String tableTypeStr, @Context HttpHeaders headers) {
    tableName = DatabaseUtils.translateTableName(tableName, headers);
    LOGGER.info("Received a request to fetch zookeeper metadata for all segments for table {}", tableName);
    TableType tableType = Constants.validateTableType(tableTypeStr);

    String tableNameWithType =
        ResourceUtils.getExistingTableNamesWithType(_pinotHelixResourceManager, tableName, tableType, LOGGER).get(0);
    Map<String, Map<String, String>> segmentToMetadataMap = new HashMap<>();
    List<SegmentZKMetadata> segmentZKMetadataList =
        _pinotHelixResourceManager.getSegmentsZKMetadata(tableNameWithType);

    for (SegmentZKMetadata segmentZKMetadata : segmentZKMetadataList) {
      segmentToMetadataMap.put(segmentZKMetadata.getSegmentName(), segmentZKMetadata.toMap());
    }
    return segmentToMetadataMap;
  }

  @GET
  @Path("segments/{tableName}/tiers")
  @Authorize(targetType = TargetType.TABLE, paramName = "tableName", action = Actions.Table.GET_STORAGE_TIER)
  @Produces(MediaType.APPLICATION_JSON)
  @ApiOperation(value = "Get storage tier for all segments in the given table", notes = "Get storage tier for all "
      + "segments in the given table")
  @ApiResponses(value = {
      @ApiResponse(code = 200, message = "Success"), @ApiResponse(code = 500, message = "Internal server error"),
      @ApiResponse(code = 404, message = "Table not found")
  })
  public TableTierReader.TableTierDetails getTableTiers(
      @ApiParam(value = "Name of the table", required = true) @PathParam("tableName") String tableName,
      @ApiParam(value = "OFFLINE|REALTIME", required = true) @QueryParam("type") String tableTypeStr,
      @Context HttpHeaders headers) {
    tableName = DatabaseUtils.translateTableName(tableName, headers);
    LOGGER.info("Received a request to get storage tier for all segments for table {}", tableName);
    return getTableTierInternal(tableName, null, tableTypeStr);
  }

  @GET
  @Path("segments/{tableName}/{segmentName}/tiers")
  @Authorize(targetType = TargetType.TABLE, paramName = "tableName", action = Actions.Table.GET_STORAGE_TIER)
  @Produces(MediaType.APPLICATION_JSON)
  @ApiOperation(value = "Get storage tiers for the given segment", notes = "Get storage tiers for the given segment")
  @ApiResponses(value = {
      @ApiResponse(code = 200, message = "Success"), @ApiResponse(code = 500, message = "Internal server error"),
      @ApiResponse(code = 404, message = "Table or segment not found")
  })
  public TableTierReader.TableTierDetails getSegmentTiers(
      @ApiParam(value = "Name of the table", required = true) @PathParam("tableName") String tableName,
      @ApiParam(value = "Name of the segment", required = true) @PathParam("segmentName") @Encoded String segmentName,
      @ApiParam(value = "OFFLINE|REALTIME", required = true) @QueryParam("type") String tableTypeStr,
      @Context HttpHeaders headers) {
    tableName = DatabaseUtils.translateTableName(tableName, headers);
    segmentName = URIUtils.decode(segmentName);
    LOGGER.info("Received a request to get storage tier for segment {} in table {}", segmentName, tableName);
    return getTableTierInternal(tableName, segmentName, tableTypeStr);
  }

  private TableTierReader.TableTierDetails getTableTierInternal(String tableName, @Nullable String segmentName,
      @Nullable String tableTypeStr) {
    TableType tableType = Constants.validateTableType(tableTypeStr);
    Preconditions.checkNotNull(tableType, "Table type is required to get table tiers");
    String tableNameWithType =
        ResourceUtils.getExistingTableNamesWithType(_pinotHelixResourceManager, tableName, tableType, LOGGER).get(0);
    TableTierReader tableTierReader = new TableTierReader(_executor, _connectionManager, _pinotHelixResourceManager);
    TableTierReader.TableTierDetails tableTierDetails;
    try {
      tableTierDetails = tableTierReader.getTableTierDetails(tableNameWithType, segmentName,
          _controllerConf.getServerAdminRequestTimeoutSeconds() * 1000);
    } catch (Throwable t) {
      throw new ControllerApplicationException(LOGGER, String
          .format("Failed to get tier info for segment: %s in table: %s of type: %s", segmentName, tableName,
              tableTypeStr), Status.INTERNAL_SERVER_ERROR, t);
    }
    if (segmentName != null && !tableTierDetails.getSegmentTiers().containsKey(segmentName)) {
      throw new ControllerApplicationException(LOGGER,
          String.format("Segment: %s is not found in table: %s of type: %s", segmentName, tableName, tableTypeStr),
          Status.NOT_FOUND);
    }
    return tableTierDetails;
  }

  @Deprecated
  @GET
  @Path("segments/{tableName}/select")
  @Authorize(targetType = TargetType.TABLE, paramName = "tableName", action = Actions.Table.GET_SEGMENT)
  @Produces(MediaType.APPLICATION_JSON)
  @ApiOperation(value = "Get the selected segments given the (inclusive) start and (exclusive) end timestamps"
      + " in milliseconds. These timestamps will be compared against the minmax values of the time column in each"
      + " segment. If the table is a refresh use case, the value of start and end timestamp is voided,"
      + " since there is no time column for refresh use case; instead, the whole qualified segments will be returned."
      + " If no timestamps are provided, all the qualified segments will be returned."
      + " For the segments that partially belong to the time range, the boolean flag 'excludeOverlapping' is introduced"
      + " in order for user to determine whether to exclude this kind of segments in the response.",
      notes = "Get the selected segments given the start and end timestamps in milliseconds")
  public List<Map<TableType, List<String>>> getSelectedSegments(
      @ApiParam(value = "Name of the table", required = true) @PathParam("tableName") String tableName,
      @ApiParam(value = "OFFLINE|REALTIME") @QueryParam("type") String tableTypeStr,
      @ApiParam(value = "Start timestamp (inclusive) in milliseconds") @QueryParam("startTimestamp") @DefaultValue("")
          String startTimestampStr,
      @ApiParam(value = "End timestamp (exclusive) in milliseconds") @QueryParam("endTimestamp") @DefaultValue("")
          String endTimestampStr,
      @ApiParam(value = "Whether to exclude the segments overlapping with the timestamps, false by default")
      @QueryParam("excludeOverlapping") @DefaultValue("false") boolean excludeOverlapping) {
    long startTimestamp;
    long endTimestamp;
    try {
      startTimestamp = Strings.isNullOrEmpty(startTimestampStr) ? Long.MIN_VALUE : Long.parseLong(startTimestampStr);
      endTimestamp = Strings.isNullOrEmpty(endTimestampStr) ? Long.MAX_VALUE : Long.parseLong(endTimestampStr);
    } catch (NumberFormatException e) {
      throw new ControllerApplicationException(LOGGER,
          "Failed to parse the start/end timestamp. Please make sure they are in 'millisSinceEpoch' format.",
          Status.BAD_REQUEST, e);
    }
    Preconditions.checkArgument(startTimestamp < endTimestamp,
        "The value of startTimestamp should be smaller than the one of endTimestamp. Start timestamp: %d. End "
            + "timestamp: %d",
        startTimestamp, endTimestamp);

    List<String> tableNamesWithType = ResourceUtils
        .getExistingTableNamesWithType(_pinotHelixResourceManager, tableName, Constants.validateTableType(tableTypeStr),
            LOGGER);
    List<Map<TableType, List<String>>> resultList = new ArrayList<>(tableNamesWithType.size());
    for (String tableNameWithType : tableNamesWithType) {
      TableType tableType = TableNameBuilder.getTableTypeFromTableName(tableNameWithType);
      List<String> segments =
          _pinotHelixResourceManager.getSegmentsFor(tableNameWithType, true, startTimestamp, endTimestamp,
              excludeOverlapping);
      resultList.add(Collections.singletonMap(tableType, segments));
    }
    return resultList;
  }

  /**
   * This is a helper method to get the metadata for all segments for a given table name.
   * @param tableNameWithType name of the table along with its type
   * @param columns name of the columns
   * @return Map<String, String>  metadata of the table segments -> map of segment name to its metadata
   */
  private JsonNode getSegmentsMetadataFromServer(String tableNameWithType, List<String> columns)
      throws InvalidConfigException, IOException {
    TableMetadataReader tableMetadataReader =
        new TableMetadataReader(_executor, _connectionManager, _pinotHelixResourceManager);
    return tableMetadataReader
        .getSegmentsMetadata(tableNameWithType, columns, _controllerConf.getServerAdminRequestTimeoutSeconds() * 1000);
  }

  @POST
  @Path("/segments/{tableNameWithType}/updateZKTimeInterval")
  @Authorize(targetType = TargetType.CLUSTER, action = Actions.Cluster.UPDATE_TIME_INTERVAL)
  @Authenticate(AccessType.UPDATE)
  @Produces(MediaType.APPLICATION_JSON)
  @ApiOperation(value = "Update the start and end time of the segments based on latest schema",
      notes = "Update the start and end time of the segments based on latest schema")
  @ApiResponses(value = {
      @ApiResponse(code = 200, message = "Success"),
      @ApiResponse(code = 404, message = "Table not found"),
      @ApiResponse(code = 500, message = "Internal server error")
  })
  public SuccessResponse updateTimeIntervalZK(
      @ApiParam(value = "Table name with type", required = true, example = "myTable_REALTIME")
      @PathParam("tableNameWithType") String tableNameWithType, @Context HttpHeaders headers) {
    tableNameWithType = DatabaseUtils.translateTableName(tableNameWithType, headers);
    TableType tableType = TableNameBuilder.getTableTypeFromTableName(tableNameWithType);
    if (tableType == null) {
      throw new ControllerApplicationException(LOGGER,
          String.format("Table type not provided with table name %s", tableNameWithType),
          Status.BAD_REQUEST);
    }
    return updateZKTimeIntervalInternal(tableNameWithType);
  }

  @DELETE
  @Produces(MediaType.APPLICATION_JSON)
  @Path("/deleteSegmentsFromSequenceNum/{tableNameWithType}")
  @Authorize(targetType = TargetType.TABLE, paramName = "tableNameWithType", action = Actions.Table.DELETE_SEGMENT)
  @Authenticate(AccessType.DELETE)
  @ApiOperation(value = "Delete segments from a pauseless enabled table", notes =
      "Deletes segments from a pauseless-enabled table based on the provided segment names. "
          + "For each segment provided, it identifies the partition and deletes all segments "
          + "with sequence numbers >= the provided segment in that partition. "
          + "When force flag is true, it bypasses checks for pauseless being enabled and table being paused. "
          + "The retention period controls how long deleted segments are retained before permanent removal. "
          + "It follows this precedence: input parameter → table config → cluster setting → 7d default. "
          + "Use 0d or -1d for immediate deletion without retention.")
  public SuccessResponse deleteSegmentsFromSequenceNum(
      @ApiParam(value = "Name of the table with type", required = true) @PathParam("tableNameWithType")
      String tableNameWithType,
      @ApiParam(value = "List of segment names. For each segment, all segments with higher sequence IDs in the same "
          + "partition will be deleted", required = true, allowMultiple = true)
      @QueryParam("segments") List<String> segments,
      @ApiParam(value = "Force flag to bypass checks for pauseless being enabled and table being paused",
          defaultValue = "false") @QueryParam("force") boolean force,
      @Context HttpHeaders headers
  ) {

    tableNameWithType = DatabaseUtils.translateTableName(tableNameWithType, headers);

    Preconditions.checkState(TableNameBuilder.isRealtimeTableResource(tableNameWithType),
        "Table should be a realtime table.");

    // Validate input segments
    if (segments == null || segments.isEmpty()) {
      throw new ControllerApplicationException(LOGGER, "Segment list must not be empty", Status.BAD_REQUEST);
    }

    TableConfig tableConfig = _pinotHelixResourceManager.getTableConfig(tableNameWithType);

    if (!force) {
      // Check if pauseless is enabled
      Preconditions.checkState(PauselessConsumptionUtils.isPauselessEnabled(tableConfig),
          "Pauseless is not enabled for the table " + tableNameWithType);
      // Check if the ingestion has been paused
      Preconditions.checkState(_pinotHelixResourceManager.getRealtimeSegmentManager()
          .getPauseStatusDetails(tableNameWithType)
          .getPauseFlag(), "Table " + tableNameWithType + " should be paused before deleting segments.");
    }

    IdealState idealState = _pinotHelixResourceManager.getTableIdealState(tableNameWithType);
    Preconditions.checkState(idealState != null, "Ideal State does not exist for table " + tableNameWithType);

    Set<String> idealStateSegmentsSet = idealState.getRecord().getMapFields().keySet();
    Map<Integer, LLCSegmentName> partitionToOldestSegment =
        getPartitionIDToOldestSegment(segments, idealStateSegmentsSet);
    Map<Integer, LLCSegmentName> partitionIdToLatestSegment = new HashMap<>();
    Map<Integer, Set<String>> partitionIdToSegmentsToDeleteMap =
        getPartitionIdToSegmentsToDeleteMap(partitionToOldestSegment, idealStateSegmentsSet,
            partitionIdToLatestSegment);
    for (Integer partitionID : partitionToOldestSegment.keySet()) {
      Set<String> segmentToDeleteForPartition = partitionIdToSegmentsToDeleteMap.get(partitionID);
      LOGGER.info("Deleting : {} segments from segment: {} to segment: {} for partition: {}",
          segmentToDeleteForPartition.size(), partitionToOldestSegment.get(partitionID),
          partitionIdToLatestSegment.get(partitionID), partitionID);
      deleteSegmentsInternal(tableNameWithType, new ArrayList<>(segmentToDeleteForPartition), null);
    }

    return new SuccessResponse("Successfully deleted segments for table: " + tableNameWithType);
  }

  /**
   * Identifies segments that need to be deleted based on partition and sequence ID information.
   *
   * For each partition in the provided partitionToOldestSegment map, this method identifies
   * all segments with sequence IDs greater than or equal to the oldest segment's sequence ID.
   * It also tracks the latest segment (highest sequence ID) for each partition, which is useful
   * for logging purposes.
   *
   * @param partitionToOldestSegment Map of partition IDs to their corresponding oldest segment (lowest sequence ID)
   *                                that serves as the threshold for deletion. All segments with sequence IDs
   *                                greater than or equal to this will be selected for deletion.
   * @param idealStateSegmentsSet The segments present in the ideal state for the table
   * @param partitionIdToLatestSegment A map that will be populated with the latest segment (highest sequence ID)
   *                                  for each partition. This is passed by reference and modified by this method.
   *
   * @return A map from partition IDs to sets of segment names that should be deleted.
   *         Each set contains all segments with sequence IDs >= the oldest segment's sequence ID
   *         for that particular partition.
   */
  @VisibleForTesting
  Map<Integer, Set<String>> getPartitionIdToSegmentsToDeleteMap(
      Map<Integer, LLCSegmentName> partitionToOldestSegment,
      Set<String> idealStateSegmentsSet, Map<Integer, LLCSegmentName> partitionIdToLatestSegment) {

    // Find segments to delete (those with higher sequence numbers)
    Map<Integer, Set<String>> partitionToSegmentsToDelete = new HashMap<>();

    for (String segmentName : idealStateSegmentsSet) {
      LLCSegmentName llcSegmentName = LLCSegmentName.of(segmentName);
      if (llcSegmentName == null) {
        LOGGER.info("Skip segment: {} not in low-level consumer format", segmentName);
        continue;
      }
      int partitionId = llcSegmentName.getPartitionGroupId();

      LLCSegmentName oldestSegment = partitionToOldestSegment.get(partitionId);
      if (oldestSegment == null) {
        continue;
      }

      if (oldestSegment.getSequenceNumber() <= llcSegmentName.getSequenceNumber()) {
        partitionToSegmentsToDelete
            .computeIfAbsent(partitionId, k -> new HashSet<>())
            .add(segmentName);
      }

      // Track latest segment (segment with highest sequence ID)
      LLCSegmentName currentLatest = partitionIdToLatestSegment.get(partitionId);
      if (currentLatest == null || llcSegmentName.getSequenceNumber() > currentLatest.getSequenceNumber()) {
        partitionIdToLatestSegment.put(partitionId, llcSegmentName);
      }
    }

    return partitionToSegmentsToDelete;
  }

  @VisibleForTesting
  Map<Integer, LLCSegmentName> getPartitionIDToOldestSegment(List<String> segments, Set<String> idealStateSegmentsSet) {
    Map<Integer, LLCSegmentName> partitionToOldestSegment = new HashMap<>();

    for (String segment : segments) {
      LLCSegmentName llcSegmentName = LLCSegmentName.of(segment);
      if (llcSegmentName == null) {
        LOGGER.warn("Skip segment: {} not in low-level consumer format", segment);
        continue;
      }

      // ignore segments that are not present in the ideal state
      if (!idealStateSegmentsSet.contains(segment)) {
        LOGGER.warn("Segment: {} is not present in the ideal state", segment);
        continue;
      }
      int partitionId = llcSegmentName.getPartitionGroupId();

      LLCSegmentName currentOldest = partitionToOldestSegment.get(partitionId);
      if (currentOldest == null || llcSegmentName.getSequenceNumber() < currentOldest.getSequenceNumber()) {
        partitionToOldestSegment.put(partitionId, llcSegmentName);
      }
    }

    return partitionToOldestSegment;
  }

  /**
   * Internal method to update schema
   * @param tableNameWithType  name of the table
   * @return
   */
  private SuccessResponse updateZKTimeIntervalInternal(String tableNameWithType) {
      TableConfig tableConfig = _pinotHelixResourceManager.getTableConfig(tableNameWithType);
      if (tableConfig == null) {
        throw new ControllerApplicationException(LOGGER,
            "Failed to find table config for table: " + tableNameWithType, Status.NOT_FOUND);
      }

      Schema tableSchema = _pinotHelixResourceManager.getTableSchema(tableNameWithType);
      if (tableSchema == null) {
        throw new ControllerApplicationException(LOGGER,
            "Failed to find schema for table: " + tableNameWithType, Status.NOT_FOUND);
      }

      String timeColumn = tableConfig.getValidationConfig().getTimeColumnName();
      if (StringUtils.isEmpty(timeColumn)) {
        throw new ControllerApplicationException(LOGGER,
            "Failed to find time column for table : " + tableNameWithType, Status.NOT_FOUND);
      }

      DateTimeFieldSpec timeColumnFieldSpec = tableSchema.getSpecForTimeColumn(timeColumn);
      if (timeColumnFieldSpec == null) {
        throw new ControllerApplicationException(LOGGER,
            String.format("Failed to find field spec for column: %s and table: %s", timeColumn, tableNameWithType),
            Status.NOT_FOUND);
      }

      try {
        _pinotHelixResourceManager.updateSegmentsZKTimeInterval(tableNameWithType, timeColumnFieldSpec);
      } catch (Exception e) {
        throw new ControllerApplicationException(LOGGER,
            String.format("Failed to update time interval zk metadata for table %s", tableNameWithType),
            Status.INTERNAL_SERVER_ERROR, e);
      }
      return new SuccessResponse("Successfully updated time interval zk metadata for table: " + tableNameWithType);
  }

  private List<Pair<TableType, List<String>>> selectSegments(
      String tableName, String tableTypeStr, boolean excludeReplacedSegments, String startTimestampStr,
      String endTimestampStr, boolean excludeOverlapping) {
    long startTimestamp;
    long endTimestamp;
    try {
      startTimestamp = Strings.isNullOrEmpty(startTimestampStr) ? Long.MIN_VALUE : Long.parseLong(startTimestampStr);
      endTimestamp = Strings.isNullOrEmpty(endTimestampStr) ? Long.MAX_VALUE : Long.parseLong(endTimestampStr);
    } catch (NumberFormatException e) {
      throw new ControllerApplicationException(LOGGER,
          "Failed to parse the start/end timestamp. Please make sure they are in 'millisSinceEpoch' format.",
          Status.BAD_REQUEST, e);
    }
    Preconditions.checkArgument(startTimestamp < endTimestamp,
        "The value of startTimestamp should be smaller than the one of endTimestamp. Start timestamp: %d. End "
            + "timestamp: %d", startTimestamp, endTimestamp);

    List<String> tableNamesWithType = ResourceUtils.getExistingTableNamesWithType(_pinotHelixResourceManager, tableName,
        Constants.validateTableType(tableTypeStr), LOGGER);
    List<Pair<TableType, List<String>>> resultList = new ArrayList<>(tableNamesWithType.size());
    for (String tableNameWithType : tableNamesWithType) {
      TableType tableType = TableNameBuilder.getTableTypeFromTableName(tableNameWithType);
      List<String> segments =
          _pinotHelixResourceManager.getSegmentsFor(tableNameWithType, excludeReplacedSegments, startTimestamp,
              endTimestamp, excludeOverlapping);
      resultList.add(Pair.of(tableType, segments));
    }
    return resultList;
  }
}<|MERGE_RESOLUTION|>--- conflicted
+++ resolved
@@ -559,13 +559,6 @@
           endpoint + "/controllerJob/reloadStatus/" + tableNameWithType + "?reloadJobTimestamp="
               + controllerJobZKMetadata.get(CommonConstants.ControllerJob.SUBMISSION_TIME_MS);
       if (segmentNames != null) {
-<<<<<<< HEAD
-        List<String> targetSegments = serverToSegments.get(server);
-        List<String> encodedTargetSegments =
-            targetSegments.stream().map(URIUtils::encode).collect(Collectors.toList());
-        reloadTaskStatusEndpoint = reloadTaskStatusEndpoint + "&segmentName=" + StringUtils.join(encodedTargetSegments,
-            SegmentNameUtils.SEGMENT_NAME_SEPARATOR);
-=======
         List<String> segmentsForServer = serverToSegments.get(server);
         StringBuilder encodedSegmentsBuilder = new StringBuilder();
         if (!segmentsForServer.isEmpty()) {
@@ -579,7 +572,6 @@
           }
         }
         reloadTaskStatusEndpoint += "&segmentName=" + encodedSegmentsBuilder;
->>>>>>> ba48afd3
       }
       serverUrls.add(reloadTaskStatusEndpoint);
     }
