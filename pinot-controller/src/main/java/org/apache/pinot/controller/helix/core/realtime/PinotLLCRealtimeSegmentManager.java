--- conflicted
+++ resolved
@@ -564,13 +564,8 @@
       LLCSegmentName newLLCSegment = new LLCSegmentName(rawTableName, committingSegmentPartitionGroupId,
           committingLLCSegment.getSequenceNumber() + 1, newSegmentCreationTimeMs);
       createNewSegmentZKMetadata(tableConfig, streamConfig, newLLCSegment, newSegmentCreationTimeMs,
-<<<<<<< HEAD
           committingSegmentDescriptor, committingSegmentZKMetadata, instancePartitions, numPartitionGroups, numReplicas,
           newPartitionGroupMetadataList);
-=======
-          committingSegmentDescriptor, committingSegmentZKMetadata, instancePartitions, numPartitionGroups,
-          numReplicas);
->>>>>>> c36d2b97
       newConsumingSegmentName = newLLCSegment.getSegmentName();
     }
 
@@ -667,13 +662,8 @@
    */
   private void createNewSegmentZKMetadata(TableConfig tableConfig, PartitionLevelStreamConfig streamConfig,
       LLCSegmentName newLLCSegmentName, long creationTimeMs, CommittingSegmentDescriptor committingSegmentDescriptor,
-<<<<<<< HEAD
-      @Nullable LLCRealtimeSegmentZKMetadata committingSegmentZKMetadata, InstancePartitions instancePartitions,
+      @Nullable SegmentZKMetadata committingSegmentZKMetadata, InstancePartitions instancePartitions,
       int numPartitionGroups, int numReplicas, List<PartitionGroupMetadata> partitionGroupMetadataList) {
-=======
-      @Nullable SegmentZKMetadata committingSegmentZKMetadata, InstancePartitions instancePartitions,
-      int numPartitionGroups, int numReplicas) {
->>>>>>> c36d2b97
     String realtimeTableName = tableConfig.getTableName();
     String segmentName = newLLCSegmentName.getSegmentName();
     String startOffset = committingSegmentDescriptor.getNextOffset();
@@ -702,12 +692,8 @@
     FlushThresholdUpdater flushThresholdUpdater = _flushThresholdUpdateManager.getFlushThresholdUpdater(streamConfig);
     flushThresholdUpdater.updateFlushThreshold(streamConfig, newSegmentZKMetadata, committingSegmentDescriptor,
         committingSegmentZKMetadata,
-<<<<<<< HEAD
         getMaxNumPartitionsPerInstance(instancePartitions, numPartitionGroups, numReplicas),
         partitionGroupMetadataList);
-=======
-        getMaxNumPartitionsPerInstance(instancePartitions, numPartitionGroups, numReplicas));
->>>>>>> c36d2b97
 
     persistSegmentZKMetadata(realtimeTableName, newSegmentZKMetadata, -1);
   }
