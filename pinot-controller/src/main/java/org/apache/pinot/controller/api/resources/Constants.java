--- conflicted
+++ resolved
@@ -53,11 +53,8 @@
   public static final String APP_CONFIGS = "AppConfigs";
   public static final String PERIODIC_TASK_TAG = "PeriodicTask";
   public static final String UPSERT_RESOURCE_TAG = "Upsert";
-<<<<<<< HEAD
+  public static final String QUERY_WORKLOAD_TAG = "QueryWorkload";
   public static final String PAGE_CACHE_WARMUP_TAG = "PageCacheWarmup";
-=======
-  public static final String QUERY_WORKLOAD_TAG = "QueryWorkload";
->>>>>>> 7203786e
 
   public static final String REALTIME_SEGMENT_VALIDATION_MANAGER = "RealtimeSegmentValidationManager";
 
