--- conflicted
+++ resolved
@@ -65,7 +65,6 @@
 import org.apache.pinot.controller.helix.core.PinotHelixResourceManager;
 import org.apache.pinot.core.auth.Actions;
 import org.apache.pinot.core.auth.ManualAuthorization;
-import org.apache.pinot.spi.exception.QException;
 import org.apache.pinot.core.query.executor.sql.SqlQueryExecutor;
 import org.apache.pinot.query.QueryEnvironment;
 import org.apache.pinot.query.parser.utils.ParserUtils;
@@ -108,43 +107,13 @@
   public StreamingOutput handlePostSql(String requestJsonStr, @Context HttpHeaders httpHeaders) {
     JsonNode requestJson;
     try {
-<<<<<<< HEAD
-      JsonNode requestJson = JsonUtils.stringToJsonNode(requestJsonStr);
-      if (!requestJson.has("sql")) {
-        return constructQueryExceptionResponse(QueryErrorCode.JSON_PARSING,
-            "JSON Payload is missing the query string field 'sql'");
-      }
-      String sqlQuery = requestJson.get("sql").asText();
-      String traceEnabled = "false";
-      if (requestJson.has("trace")) {
-        traceEnabled = requestJson.get("trace").toString();
-      }
-      String queryOptions = null;
-      if (requestJson.has("queryOptions")) {
-        queryOptions = requestJson.get("queryOptions").asText();
-      }
-      LOGGER.debug("Trace: {}, Running query: {}", traceEnabled, sqlQuery);
-      return executeSqlQuery(httpHeaders, sqlQuery, traceEnabled, queryOptions, "/sql");
-    } catch (ProcessingException pe) {
-      LOGGER.error("Caught exception while processing post request {}", pe.getMessage());
-      return constructQueryExceptionResponse(QueryErrorCode.fromErrorCode(pe.getErrorCode()), pe.getMessage());
-    } catch (QueryException ex) {
-      LOGGER.error("Caught exception while processing post request {}", ex.getMessage());
-      return constructQueryExceptionResponse(ex.getErrorCode(), ex.getMessage());
-    } catch (WebApplicationException wae) {
-      LOGGER.error("Caught exception while processing post request", wae);
-      throw wae;
-    } catch (Exception e) {
-      LOGGER.error("Caught exception while processing post request", e);
-      return constructQueryExceptionResponse(QueryErrorCode.INTERNAL, e.getMessage());
-=======
       requestJson = JsonUtils.stringToJsonNode(requestJsonStr);
     } catch (Exception e) {
-      return constructQueryExceptionResponse(QueryException.JSON_PARSING_ERROR_CODE, e.getMessage());
+      return constructQueryExceptionResponse(QueryErrorCode.JSON_PARSING, e.getMessage());
     }
     if (!requestJson.has("sql")) {
-      return constructQueryExceptionResponse(QueryException.getException(QueryException.JSON_PARSING_ERROR,
-          "JSON Payload is missing the query string field 'sql'"));
+      return constructQueryExceptionResponse(QueryErrorCode.JSON_PARSING,
+          "JSON Payload is missing the query string field 'sql'");
     }
     String sqlQuery = requestJson.get("sql").asText();
     String traceEnabled = "false";
@@ -154,9 +123,7 @@
     String queryOptions = null;
     if (requestJson.has("queryOptions")) {
       queryOptions = requestJson.get("queryOptions").asText();
->>>>>>> a391ff67
-    }
-
+    }
     return executeSqlQueryCatching(httpHeaders, sqlQuery, traceEnabled, queryOptions);
   }
 
@@ -172,9 +139,6 @@
       String queryOptions) {
     try {
       return executeSqlQuery(httpHeaders, sqlQuery, traceEnabled, queryOptions);
-    } catch (QException e) {
-      LOGGER.error("Caught query exception while processing post request", e);
-      return constructQueryExceptionResponse(e);
     } catch (ProcessingException pe) {
       LOGGER.error("Caught exception while processing get request {}", pe.getMessage());
       return constructQueryExceptionResponse(QueryErrorCode.fromErrorCode(pe.getErrorCode()), pe.getMessage());
@@ -185,13 +149,8 @@
       LOGGER.error("Caught exception while processing get request", wae);
       throw wae;
     } catch (Exception e) {
-<<<<<<< HEAD
-      LOGGER.error("Caught exception while processing get request", e);
+      LOGGER.error("Caught unknown exception while processing get request", e);
       return constructQueryExceptionResponse(QueryErrorCode.INTERNAL, e.getMessage());
-=======
-      LOGGER.error("Caught unknown exception while processing get request", e);
-      return constructQueryExceptionResponse(QueryException.getException(QueryException.INTERNAL_ERROR, e));
->>>>>>> a391ff67
     }
   }
 
@@ -208,40 +167,12 @@
     }
 
     // Determine which engine to used based on query options.
-<<<<<<< HEAD
-    if (Boolean.parseBoolean(options.get(QueryOptionKey.USE_MULTISTAGE_ENGINE))) {
-      if (_controllerConf.getProperty(CommonConstants.Helix.CONFIG_OF_MULTI_STAGE_ENGINE_ENABLED,
-          CommonConstants.Helix.DEFAULT_MULTI_STAGE_ENGINE_ENABLED)) {
-        return getMultiStageQueryResponse(sqlQuery, queryOptions, httpHeaders, endpointUrl, traceEnabled);
-      } else {
-        throw QueryErrorCode.INTERNAL.asException("V2 Multi-Stage query engine not enabled.");
-      }
-    } else {
-      PinotSqlType sqlType = sqlNodeAndOptions.getSqlType();
-      switch (sqlType) {
-        case DQL:
-          return getQueryResponse(sqlQuery, sqlNodeAndOptions.getSqlNode(), traceEnabled, queryOptions, httpHeaders);
-        case DML:
-          Map<String, String> headers =
-              httpHeaders.getRequestHeaders().entrySet().stream().filter(entry -> !entry.getValue().isEmpty())
-                  .map(entry -> Pair.of(entry.getKey(), entry.getValue().get(0)))
-                  .collect(Collectors.toMap(Pair::getKey, Pair::getValue));
-          return _sqlQueryExecutor.executeDMLStatement(sqlNodeAndOptions, headers).toJsonString();
-        default:
-          throw QueryErrorCode.INTERNAL.asException("Unsupported SQL type - " + sqlType);
-      }
-    }
-  }
-
-  private String getMultiStageQueryResponse(String query, String queryOptions, HttpHeaders httpHeaders,
-      String endpointUrl, String traceEnabled) {
-=======
     boolean isMse = Boolean.parseBoolean(options.get(QueryOptionKey.USE_MULTISTAGE_ENGINE));
     boolean isMseEnabled = _controllerConf.getProperty(
         CommonConstants.Helix.CONFIG_OF_MULTI_STAGE_ENGINE_ENABLED,
         CommonConstants.Helix.DEFAULT_MULTI_STAGE_ENGINE_ENABLED);
     if (isMse && !isMseEnabled) {
-      throw QueryException.getException(QueryException.INTERNAL_ERROR, "V2 Multi-Stage query engine not enabled.");
+      throw QueryErrorCode.INTERNAL.asException("V2 Multi-Stage query engine not enabled.");
     }
 
     PinotSqlType sqlType = sqlNodeAndOptions.getSqlType();
@@ -261,14 +192,12 @@
           }
         };
       default:
-        throw QueryException.getException(QueryException.INTERNAL_ERROR, "Unsupported SQL type - " + sqlType);
+        throw QueryErrorCode.INTERNAL.asException("Unsupported SQL type - " + sqlType);
     }
   }
 
   private StreamingOutput getMultiStageQueryResponse(String query, String queryOptions, HttpHeaders httpHeaders,
-      String traceEnabled)
-      throws QException {
->>>>>>> a391ff67
+      String traceEnabled) {
 
     // Validate data access
     // we don't have a cross table access control rule so only ADMIN can make request to multi-stage engine.
@@ -294,18 +223,14 @@
     List<String> tableNames;
     try {
       tableNames = queryEnvironment.getTableNamesForQuery(query);
-    } catch (QException e) {
-      if (e.getErrorCode() != QueryException.UNKNOWN_ERROR_CODE) {
+    } catch (QueryException e) {
+      if (e.getErrorCode() != QueryErrorCode.UNKNOWN) {
         throw e;
       } else {
-        throw new QException(QException.SQL_PARSING_ERROR_CODE, e);
+        throw new QueryException(QueryErrorCode.SQL_PARSING, e);
       }
     } catch (Exception e) {
-<<<<<<< HEAD
       throw QueryErrorCode.SQL_PARSING.asException("Unable to find table for this query", e);
-=======
-      throw new QException(QException.SQL_PARSING_ERROR_CODE, e);
->>>>>>> a391ff67
     }
     return tableNames;
   }
@@ -315,35 +240,20 @@
     if (!tableNames.isEmpty()) {
       List<TableConfig> tableConfigList = getListTableConfigs(tableNames, database);
       if (tableConfigList == null || tableConfigList.isEmpty()) {
-<<<<<<< HEAD
         throw QueryErrorCode.TABLE_DOES_NOT_EXIST.asException("Unable to find table in cluster, table does not exist");
-=======
-        throw new QException(QException.TABLE_DOES_NOT_EXIST_ERROR_CODE,
-            "Unable to find table in cluster, table does not exist");
->>>>>>> a391ff67
       }
 
       // find the unions of all the broker tenant tags of the queried tables.
       Set<String> brokerTenantsUnion = getBrokerTenantsUnion(tableConfigList);
       if (brokerTenantsUnion.isEmpty()) {
-<<<<<<< HEAD
-        throw QueryErrorCode.BROKER_REQUEST_SEND.asException(
-            String.format("Unable to dispatch multistage query for tables: [%s]", tableNames));
-=======
-        throw new QException(QException.BROKER_RESOURCE_MISSING_ERROR_CODE,
-            "Unable to find broker tenant for tables: " + tableNames);
->>>>>>> a391ff67
+        throw QueryErrorCode.BROKER_REQUEST_SEND.asException("Unable to find broker tenant for tables: " + tableNames);
       }
       instanceIds = findCommonBrokerInstances(brokerTenantsUnion);
       if (instanceIds.isEmpty()) {
         // No common broker found for table tenants
-<<<<<<< HEAD
         LOGGER.error("Unable to find a common broker instance for table tenants. Tables: {}, Tenants: {}", tableNames,
             brokerTenantsUnion);
         throw QueryErrorCode.BROKER_RESOURCE_MISSING.asException(
-=======
-        throw new QException(QException.BROKER_RESOURCE_MISSING_ERROR_CODE,
->>>>>>> a391ff67
             "Unable to find a common broker instance for table tenants. Tables: " + tableNames + ", Tenants: "
                 + brokerTenantsUnion);
       }
@@ -355,13 +265,8 @@
     return instanceIds;
   }
 
-<<<<<<< HEAD
-  private String getQueryResponse(String query, @Nullable SqlNode sqlNode, String traceEnabled, String queryOptions,
-      HttpHeaders httpHeaders) {
-=======
   private StreamingOutput getQueryResponse(String query, @Nullable SqlNode sqlNode, String traceEnabled,
       String queryOptions, HttpHeaders httpHeaders) {
->>>>>>> a391ff67
     // Get resource table name.
     String tableName;
     Map<String, String> queryOptionsMap = RequestUtils.parseQuery(query).getOptions();
@@ -372,11 +277,7 @@
     try {
       database = DatabaseUtils.extractDatabaseFromQueryRequest(queryOptionsMap, httpHeaders);
     } catch (DatabaseConflictException e) {
-<<<<<<< HEAD
       throw QueryErrorCode.QUERY_VALIDATION.asException(e);
-=======
-      throw new QException(QException.QUERY_VALIDATION_ERROR_CODE, e);
->>>>>>> a391ff67
     }
     try {
       String inputTableName =
@@ -388,21 +289,12 @@
 
       // Check if the query is a v2 supported query
       if (ParserUtils.canCompileWithMultiStageEngine(query, database, _pinotHelixResourceManager.getTableCache())) {
-<<<<<<< HEAD
         throw QueryErrorCode.SQL_PARSING.asException(
             "It seems that the query is only supported by the multi-stage query engine, please retry the query using "
                 + "the multi-stage query engine "
                 + "(https://docs.pinot.apache.org/developers/advanced/v2-multi-stage-query-engine)");
       } else {
         throw QueryErrorCode.SQL_PARSING.asException(e);
-=======
-        throw new QException(QException.SQL_PARSING_ERROR_CODE, new Exception(
-            "It seems that the query is only supported by the multi-stage query engine, please retry the query using "
-                + "the multi-stage query engine "
-                + "(https://docs.pinot.apache.org/developers/advanced/v2-multi-stage-query-engine)"));
-      } else {
-        throw new QException(QException.SQL_PARSING_ERROR_CODE, e);
->>>>>>> a391ff67
       }
     }
     String rawTableName = TableNameBuilder.extractRawTableName(tableName);
@@ -410,11 +302,7 @@
     // Validate data access
     AccessControl accessControl = _accessControlFactory.create();
     if (!accessControl.hasAccess(rawTableName, AccessType.READ, httpHeaders, Actions.Table.QUERY)) {
-<<<<<<< HEAD
       throw QueryErrorCode.ACCESS_DENIED.asException();
-=======
-      throw new QException(QException.ACCESS_DENIED_ERROR_CODE, "Permission denied");
->>>>>>> a391ff67
     }
 
     // Get brokers for the resource table.
@@ -445,20 +333,12 @@
 
   private String selectRandomInstanceId(List<String> instanceIds) {
     if (instanceIds.isEmpty()) {
-<<<<<<< HEAD
       throw QueryErrorCode.BROKER_RESOURCE_MISSING.asException("No broker found for query");
-=======
-      throw new QException(QException.BROKER_RESOURCE_MISSING_ERROR_CODE, "No broker found for query");
->>>>>>> a391ff67
     }
 
     instanceIds.retainAll(_pinotHelixResourceManager.getOnlineInstanceList());
     if (instanceIds.isEmpty()) {
-<<<<<<< HEAD
       throw QueryErrorCode.BROKER_INSTANCE_MISSING.asException("No online broker found for query");
-=======
-      throw new QException(QException.BROKER_INSTANCE_MISSING_ERROR_CODE, "No online broker found for query");
->>>>>>> a391ff67
     }
 
     // Send query to a random broker.
@@ -488,11 +368,7 @@
     InstanceConfig instanceConfig = _pinotHelixResourceManager.getHelixInstanceConfig(instanceId);
     if (instanceConfig == null) {
       LOGGER.error("Instance {} not found", instanceId);
-<<<<<<< HEAD
       throw QueryErrorCode.INTERNAL.asException();
-=======
-      throw new QException(QException.INTERNAL_ERROR_CODE, "Instance " + instanceId + " not found");
->>>>>>> a391ff67
     }
 
     String hostName = instanceConfig.getHostName();
@@ -535,10 +411,7 @@
   public void sendPostRaw(String urlStr, String requestStr, Map<String, String> headers, OutputStream outputStream) {
     HttpURLConnection conn = null;
     try {
-      if (LOGGER.isInfoEnabled()) {
-        LOGGER.info("Sending a post request to the server - " + urlStr);
-      }
-
+      LOGGER.info("url string passed is : {}", urlStr);
       final URL url = new URL(urlStr);
       conn = (HttpURLConnection) url.openConnection();
       conn.setDoOutput(true);
@@ -547,8 +420,7 @@
 
       conn.setRequestProperty("Accept-Encoding", "gzip");
 
-      final String string = requestStr;
-      final byte[] requestBytes = string.getBytes(StandardCharsets.UTF_8);
+      final byte[] requestBytes = requestStr.getBytes(StandardCharsets.UTF_8);
       conn.setRequestProperty("Content-Length", String.valueOf(requestBytes.length));
       conn.setRequestProperty("http.keepAlive", String.valueOf(true));
       conn.setRequestProperty("default", String.valueOf(true));
@@ -596,7 +468,7 @@
     };
   }
 
-private static StreamingOutput constructQueryExceptionResponse(int errorCode, String message) {
+  private static StreamingOutput constructQueryExceptionResponse(QueryErrorCode errorCode, String message) {
     return outputStream -> {
       try (OutputStream os = outputStream) {
         new BrokerResponseNative(errorCode, message).toOutputStream(os);
@@ -604,25 +476,8 @@
     };
   }
 
-<<<<<<< HEAD
-  private static String constructQueryExceptionResponse(QueryErrorCode errorCode, String message) {
-    return constructQueryExceptionResponse(new QueryErrorMessage(errorCode, message, message));
-  }
-
-  private static String constructQueryExceptionResponse(QueryErrorMessage message) {
-    try {
-      return new BrokerResponseNative(message).toJsonString();
-    } catch (IOException ioe) {
-      Utils.rethrowException(ioe);
-      throw new AssertionError("Should not reach this");
-    }
-=======
-  private static StreamingOutput constructQueryExceptionResponse(ProcessingException pe) {
-    return constructQueryExceptionResponse(pe.getErrorCode(), pe.getMessage());
-  }
-
-  private static StreamingOutput constructQueryExceptionResponse(QException ex) {
-    return constructQueryExceptionResponse(ex.getErrorCode(), ex.getMessage());
->>>>>>> a391ff67
+
+  private static StreamingOutput constructQueryExceptionResponse(QueryErrorMessage message) {
+    return constructQueryExceptionResponse(message.getErrCode(), message.getUsrMsg());
   }
 }