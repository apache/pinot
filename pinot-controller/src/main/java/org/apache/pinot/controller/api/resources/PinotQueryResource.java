--- conflicted
+++ resolved
@@ -124,11 +124,7 @@
   }
 
   private String executeSqlQuery(@Context HttpHeaders httpHeaders, String sqlQuery, String traceEnabled,
-<<<<<<< HEAD
-      String queryOptions, String endpointUrl)
-=======
-      @Nullable String queryOptions)
->>>>>>> 8bf94e72
+      @Nullable String queryOptions, String endpointUrl)
       throws Exception {
     SqlNodeAndOptions sqlNodeAndOptions = CalciteSqlParser.compileToSqlNodeAndOptions(sqlQuery);
     Map<String, String> options = sqlNodeAndOptions.getOptions();
