/**
 * Licensed to the Apache Software Foundation (ASF) under one
 * or more contributor license agreements.  See the NOTICE file
 * distributed with this work for additional information
 * regarding copyright ownership.  The ASF licenses this file
 * to you under the Apache License, Version 2.0 (the
 * "License"); you may not use this file except in compliance
 * with the License.  You may obtain a copy of the License at
 *
 *   http://www.apache.org/licenses/LICENSE-2.0
 *
 * Unless required by applicable law or agreed to in writing,
 * software distributed under the License is distributed on an
 * "AS IS" BASIS, WITHOUT WARRANTIES OR CONDITIONS OF ANY
 * KIND, either express or implied.  See the License for the
 * specific language governing permissions and limitations
 * under the License.
 */
package org.apache.pinot.controller.helix;

import com.fasterxml.jackson.databind.JsonNode;
import com.fasterxml.jackson.databind.node.ArrayNode;
import java.io.IOException;
import java.net.URI;
import java.net.URISyntaxException;
import java.util.ArrayList;
import java.util.Collections;
import java.util.HashMap;
import java.util.Iterator;
import java.util.List;
import java.util.Map;
import javax.annotation.Nullable;
import org.apache.pinot.common.exception.HttpErrorStatusException;
import org.apache.pinot.common.utils.SimpleHttpResponse;
import org.apache.pinot.common.utils.http.HttpClient;
import org.apache.pinot.controller.api.resources.PauseStatusDetails;
import org.apache.pinot.spi.config.table.TableConfig;
import org.apache.pinot.spi.config.table.TableType;
import org.apache.pinot.spi.config.tenant.Tenant;
import org.apache.pinot.spi.config.tenant.TenantRole;
import org.apache.pinot.spi.config.workload.QueryWorkloadConfig;
import org.apache.pinot.spi.data.LogicalTableConfig;
import org.apache.pinot.spi.data.Schema;
import org.apache.pinot.spi.utils.JsonUtils;
import org.apache.pinot.spi.utils.builder.ControllerRequestURLBuilder;


/**
 * The {@code ControllerRequestClient} provides handy utilities to make request to controller.
 *
 * <p>It should be provided with a specified {@link ControllerRequestURLBuilder} for constructing the URL requests
 * as well as a reusable {@link HttpClient} during construction.
 */
public class ControllerRequestClient {
  private final HttpClient _httpClient;
  private final ControllerRequestURLBuilder _controllerRequestURLBuilder;
  private final Map<String, String> _headers;

  public ControllerRequestClient(ControllerRequestURLBuilder controllerRequestUrlBuilder, HttpClient httpClient) {
    this(controllerRequestUrlBuilder, httpClient, Collections.emptyMap());
  }

  public ControllerRequestClient(ControllerRequestURLBuilder controllerRequestUrlBuilder, HttpClient httpClient,
      Map<String, String> headers) {
    _controllerRequestURLBuilder = controllerRequestUrlBuilder;
    _httpClient = httpClient;
    _headers = headers;
  }

  public ControllerRequestURLBuilder getControllerRequestURLBuilder() {
    return _controllerRequestURLBuilder;
  }
  /**
   * Add a schema to the controller.
   */
  public void addSchema(Schema schema)
      throws IOException {
    String url = _controllerRequestURLBuilder.forSchemaCreate();
    try {
      HttpClient.wrapAndThrowHttpException(
          _httpClient.sendMultipartPostRequest(url, schema.toSingleLineJsonString(), _headers));
    } catch (HttpErrorStatusException e) {
      throw new IOException(e);
    }
  }

  public Schema getSchema(String schemaName)
      throws IOException {
    String url = _controllerRequestURLBuilder.forSchemaGet(schemaName);
    try {
      SimpleHttpResponse resp =
          HttpClient.wrapAndThrowHttpException(_httpClient.sendGetRequest(new URI(url), _headers));
      return Schema.fromString(resp.getResponse());
    } catch (HttpErrorStatusException | URISyntaxException e) {
      throw new IOException(e);
    }
  }

  public void updateSchema(Schema schema)
      throws IOException {
    String url = _controllerRequestURLBuilder.forSchemaUpdate(schema.getSchemaName());
    try {
      HttpClient.wrapAndThrowHttpException(
          _httpClient.sendMultipartPutRequest(url, schema.toSingleLineJsonString(), _headers));
    } catch (HttpErrorStatusException e) {
      throw new IOException(e);
    }
  }

  public void forceUpdateSchema(Schema schema)
      throws IOException {
    String url = _controllerRequestURLBuilder.forSchemaUpdate(schema.getSchemaName()) + "?force=true";
    try {
      HttpClient.wrapAndThrowHttpException(
          _httpClient.sendMultipartPutRequest(url, schema.toSingleLineJsonString(), _headers));
    } catch (HttpErrorStatusException e) {
      throw new IOException(e);
    }
  }

  public void deleteSchema(String schemaName)
      throws IOException {
    String url = _controllerRequestURLBuilder.forSchemaDelete(schemaName);
    try {
      HttpClient.wrapAndThrowHttpException(_httpClient.sendDeleteRequest(new URI(url), _headers));
    } catch (HttpErrorStatusException | URISyntaxException e) {
      throw new IOException(e);
    }
  }

  public void addTableConfig(TableConfig tableConfig)
      throws IOException {
    try {
      HttpClient.wrapAndThrowHttpException(
          _httpClient.sendJsonPostRequest(new URI(_controllerRequestURLBuilder.forTableCreate()),
              tableConfig.toJsonString(), _headers));
    } catch (HttpErrorStatusException | URISyntaxException e) {
      throw new IOException(e);
    }
  }

  public void addLogicalTableConfig(LogicalTableConfig logicalTableConfig)
      throws IOException {
    try {
      HttpClient.wrapAndThrowHttpException(
          _httpClient.sendJsonPostRequest(new URI(_controllerRequestURLBuilder.forLogicalTableCreate()),
              logicalTableConfig.toJsonString(), _headers));
    } catch (HttpErrorStatusException | URISyntaxException e) {
      throw new IOException(e);
    }
  }

  public void updateTableConfig(TableConfig tableConfig)
      throws IOException {
    try {
      HttpClient.wrapAndThrowHttpException(_httpClient.sendJsonPutRequest(
          new URI(_controllerRequestURLBuilder.forUpdateTableConfig(tableConfig.getTableName())),
          tableConfig.toJsonString(), _headers));
    } catch (HttpErrorStatusException | URISyntaxException e) {
      throw new IOException(e);
    }
  }

  public void updateLogicalTableConfig(LogicalTableConfig logicalTableConfig)
      throws IOException {
    try {
      HttpClient.wrapAndThrowHttpException(_httpClient.sendJsonPutRequest(
          new URI(_controllerRequestURLBuilder.forLogicalTableUpdate(logicalTableConfig.getTableName())),
          logicalTableConfig.toJsonString(), _headers));
    } catch (HttpErrorStatusException | URISyntaxException e) {
      throw new IOException(e);
    }
  }

  public void toggleTableState(String tableName, TableType type, boolean enable)
      throws IOException {
    try {
      HttpClient.wrapAndThrowHttpException(_httpClient.sendPutRequest(
          new URI(_controllerRequestURLBuilder.forToggleTableState(tableName, type, enable)), null, _headers));
    } catch (HttpErrorStatusException | URISyntaxException e) {
      throw new IOException(e);
    }
  }

  public void deleteTable(String tableNameWithType)
      throws IOException {
    deleteTable(tableNameWithType, null);
  }

  public void deleteTable(String tableNameWithType, String retentionPeriod)
      throws IOException {
    try {
      HttpClient.wrapAndThrowHttpException(
          _httpClient.sendDeleteRequest(
              new URI(_controllerRequestURLBuilder.forTableDelete(tableNameWithType, retentionPeriod)),
              _headers));
    } catch (HttpErrorStatusException | URISyntaxException e) {
      throw new IOException(e);
    }
  }

  public void deleteLogicalTable(String logicalTableName)
      throws IOException {
    try {
      HttpClient.wrapAndThrowHttpException(
          _httpClient.sendDeleteRequest(new URI(_controllerRequestURLBuilder.forLogicalTableDelete(logicalTableName)),
              _headers));
    } catch (HttpErrorStatusException | URISyntaxException e) {
      throw new IOException(e);
    }
  }

  public TableConfig getTableConfig(String tableName, TableType tableType)
      throws IOException {
    try {
      SimpleHttpResponse response = HttpClient.wrapAndThrowHttpException(
          _httpClient.sendGetRequest(new URI(_controllerRequestURLBuilder.forTableGet(tableName)), _headers));
      return JsonUtils.jsonNodeToObject(JsonUtils.stringToJsonNode(response.getResponse()).get(tableType.toString()),
          TableConfig.class);
    } catch (HttpErrorStatusException | URISyntaxException e) {
      throw new IOException(e);
    }
  }

  public long getTableSize(String tableName)
      throws IOException {
    try {
      SimpleHttpResponse response = HttpClient.wrapAndThrowHttpException(
          _httpClient.sendGetRequest(new URI(_controllerRequestURLBuilder.forTableSize(tableName)), _headers));
      return Long.parseLong(JsonUtils.stringToJsonNode(response.getResponse()).get("reportedSizeInBytes").asText());
    } catch (HttpErrorStatusException | URISyntaxException e) {
      throw new IOException(e);
    }
  }

  public void resetTable(String tableNameWithType, String targetInstance)
      throws IOException {
    try {
      HttpClient.wrapAndThrowHttpException(_httpClient.sendJsonPostRequest(
          new URI(_controllerRequestURLBuilder.forTableReset(tableNameWithType, targetInstance)), null, _headers));
    } catch (HttpErrorStatusException | URISyntaxException e) {
      throw new IOException(e);
    }
  }

  public void resetSegment(String tableNameWithType, String segmentName, String targetInstance)
      throws IOException {
    try {
      HttpClient.wrapAndThrowHttpException(_httpClient.sendJsonPostRequest(
          new URI(_controllerRequestURLBuilder.forSegmentReset(tableNameWithType, segmentName, targetInstance)), null,
          _headers));
    } catch (HttpErrorStatusException | URISyntaxException e) {
      throw new IOException(e);
    }
  }

  public String reloadTable(String tableName, TableType tableType, boolean forceDownload)
      throws IOException {
    try {
      SimpleHttpResponse simpleHttpResponse = HttpClient.wrapAndThrowHttpException(_httpClient.sendJsonPostRequest(
          new URI(_controllerRequestURLBuilder.forTableReload(tableName, tableType, forceDownload)), null, _headers));
      return simpleHttpResponse.getResponse();
    } catch (HttpErrorStatusException | URISyntaxException e) {
      throw new IOException(e);
    }
  }

  public String checkIfReloadIsNeeded(String tableNameWithType, Boolean verbose)
      throws IOException {
    try {
      SimpleHttpResponse simpleHttpResponse = HttpClient.wrapAndThrowHttpException(_httpClient.sendGetRequest(
          new URI(_controllerRequestURLBuilder.forTableNeedReload(tableNameWithType, verbose)), _headers, null));
      return simpleHttpResponse.getResponse();
    } catch (HttpErrorStatusException | URISyntaxException e) {
      throw new IOException(e);
    }
  }

  public String reloadSegment(String tableName, String segmentName, boolean forceReload)
      throws IOException {
    try {
      SimpleHttpResponse simpleHttpResponse = HttpClient.wrapAndThrowHttpException(_httpClient.sendJsonPostRequest(
        new URI(_controllerRequestURLBuilder.forSegmentReload(tableName, segmentName, forceReload)), null, _headers));
      return simpleHttpResponse.getResponse();
    } catch (HttpErrorStatusException | URISyntaxException e) {
      throw new IOException(e);
    }
  }

  public List<String> listSegments(String tableName, @Nullable String tableType, boolean excludeReplacedSegments)
      throws IOException {
    String url = _controllerRequestURLBuilder.forSegmentListAPI(tableName, tableType, excludeReplacedSegments);
    try {
      SimpleHttpResponse resp =
          HttpClient.wrapAndThrowHttpException(_httpClient.sendGetRequest(new URI(url), _headers));
      // Example response: (list of map from table type to segments)
      // [{"REALTIME":["mytable__0__0__20221012T1952Z","mytable__1__0__20221012T1952Z"]}]
      JsonNode jsonNode = JsonUtils.stringToJsonNode(resp.getResponse());
      List<String> segments = new ArrayList<>();
      for (JsonNode tableNode : jsonNode) {
        ArrayNode segmentsNode = (ArrayNode) tableNode.elements().next();
        for (JsonNode segmentNode : segmentsNode) {
          segments.add(segmentNode.asText());
        }
      }
      return segments;
    } catch (HttpErrorStatusException | URISyntaxException e) {
      throw new IOException(e);
    }
  }

  public Map<String, List<String>> getServersToSegmentsMap(String tableName, TableType tableType)
      throws IOException {
    String url = _controllerRequestURLBuilder.forServersToSegmentsMap(tableName, tableType.toString());
    try {
      SimpleHttpResponse resp =
          HttpClient.wrapAndThrowHttpException(_httpClient.sendGetRequest(new URI(url), _headers));
      JsonNode jsonNode = JsonUtils.stringToJsonNode(resp.getResponse());
      if (jsonNode == null || jsonNode.get(0) == null) {
        return Collections.emptyMap();
      }

      JsonNode serversMap = jsonNode.get(0).get("serverToSegmentsMap");
      if (serversMap == null) {
        return Collections.emptyMap();
      }

      HashMap<String, List<String>> result = new HashMap<>();
      Iterator<Map.Entry<String, JsonNode>> fields = serversMap.fields();
      while (fields.hasNext()) {
        Map.Entry<String, JsonNode> field = fields.next();
        List<String> segments = new ArrayList<>();

        ArrayNode value = (ArrayNode) field.getValue();
        for (int i = 0, len = value.size(); i < len; i++) {
          segments.add(value.get(i).toString());
        }

        result.put(field.getKey(), segments);
      }

      return result;
    } catch (HttpErrorStatusException | URISyntaxException e) {
      throw new IOException(e);
    }
  }

  public void deleteSegment(String tableName, String segmentName)
      throws IOException {
    try {
      HttpClient.wrapAndThrowHttpException(_httpClient.sendDeleteRequest(
          new URI(_controllerRequestURLBuilder.forSegmentDelete(tableName, segmentName)), _headers));
    } catch (HttpErrorStatusException | URISyntaxException e) {
      throw new IOException(e);
    }
  }

  public void deleteSegments(String tableName, TableType tableType)
      throws IOException {
    try {
      HttpClient.wrapAndThrowHttpException(_httpClient.sendDeleteRequest(
          new URI(_controllerRequestURLBuilder.forSegmentDeleteAll(tableName, tableType.toString())), _headers));
    } catch (HttpErrorStatusException | URISyntaxException e) {
      throw new IOException(e);
    }
  }

  public PauseStatusDetails pauseConsumption(String tableName)
      throws IOException {
    try {
      SimpleHttpResponse response = HttpClient.wrapAndThrowHttpException(
          _httpClient.sendJsonPostRequest(new URI(_controllerRequestURLBuilder.forPauseConsumption(tableName)), null,
              _headers));
      return JsonUtils.stringToObject(response.getResponse(), PauseStatusDetails.class);
    } catch (HttpErrorStatusException | URISyntaxException e) {
      throw new IOException(e);
    }
  }

  public PauseStatusDetails resumeConsumption(String tableName)
      throws IOException {
    try {
      SimpleHttpResponse response = HttpClient.wrapAndThrowHttpException(
          _httpClient.sendJsonPostRequest(new URI(_controllerRequestURLBuilder.forResumeConsumption(tableName)), null,
              _headers));
      return JsonUtils.stringToObject(response.getResponse(), PauseStatusDetails.class);
    } catch (HttpErrorStatusException | URISyntaxException e) {
      throw new IOException(e);
    }
  }

  public PauseStatusDetails getPauseStatusDetails(String tableName)
      throws IOException {
    try {
      SimpleHttpResponse response = HttpClient.wrapAndThrowHttpException(
          _httpClient.sendGetRequest(new URI(_controllerRequestURLBuilder.forPauseStatus(tableName)), _headers));
      return JsonUtils.stringToObject(response.getResponse(), PauseStatusDetails.class);
    } catch (HttpErrorStatusException | URISyntaxException e) {
      throw new IOException(e);
    }
  }

  public void createBrokerTenant(String tenantName, int numBrokers)
      throws IOException {
    try {
      HttpClient.wrapAndThrowHttpException(
          _httpClient.sendJsonPostRequest(new URI(_controllerRequestURLBuilder.forTenantCreate()),
              getBrokerTenantRequestPayload(tenantName, numBrokers), _headers));
    } catch (HttpErrorStatusException | URISyntaxException e) {
      throw new IOException(e);
    }
  }

  public void updateBrokerTenant(String tenantName, int numBrokers)
      throws IOException {
    try {
      HttpClient.wrapAndThrowHttpException(
          _httpClient.sendJsonPutRequest(new URI(_controllerRequestURLBuilder.forTenantCreate()),
              getBrokerTenantRequestPayload(tenantName, numBrokers), _headers));
    } catch (HttpErrorStatusException | URISyntaxException e) {
      throw new IOException(e);
    }
  }

  public void deleteBrokerTenant(String tenantName)
      throws IOException {
    try {
      HttpClient.wrapAndThrowHttpException(
          _httpClient.sendDeleteRequest(new URI(_controllerRequestURLBuilder.forBrokerTenantDelete(tenantName)),
              _headers));
    } catch (HttpErrorStatusException | URISyntaxException e) {
      throw new IOException(e);
    }
  }

  public void createServerTenant(String tenantName, int numOfflineServers, int numRealtimeServers)
      throws IOException {
    try {
      HttpClient.wrapAndThrowHttpException(
          _httpClient.sendJsonPostRequest(new URI(_controllerRequestURLBuilder.forTenantCreate()),
              getServerTenantRequestPayload(tenantName, numOfflineServers, numRealtimeServers), _headers));
    } catch (HttpErrorStatusException | URISyntaxException e) {
      throw new IOException(e);
    }
  }

  public void updateServerTenant(String tenantName, int numOfflineServers, int numRealtimeServers)
      throws IOException {
    try {
      HttpClient.wrapAndThrowHttpException(
          _httpClient.sendJsonPutRequest(new URI(_controllerRequestURLBuilder.forTenantCreate()),
              getServerTenantRequestPayload(tenantName, numOfflineServers, numRealtimeServers), _headers));
    } catch (HttpErrorStatusException | URISyntaxException e) {
      throw new IOException(e);
    }
  }

  public void runPeriodicTask(String taskName)
      throws IOException {
    try {
      HttpClient.wrapAndThrowHttpException(
          _httpClient.sendGetRequest(new URI(_controllerRequestURLBuilder.forPeriodTaskRun(taskName)), _headers));
    } catch (HttpErrorStatusException | URISyntaxException e) {
      throw new IOException(e);
    }
  }

  protected String getBrokerTenantRequestPayload(String tenantName, int numBrokers) {
    return new Tenant(TenantRole.BROKER, tenantName, numBrokers, 0, 0).toJsonString();
  }

  protected static String getServerTenantRequestPayload(String tenantName, int numOfflineServers,
      int numRealtimeServers) {
    return new Tenant(TenantRole.SERVER, tenantName, numOfflineServers + numRealtimeServers, numOfflineServers,
        numRealtimeServers).toJsonString();
  }

  public void updateClusterConfig(Map<String, String> newConfigs)
      throws IOException {
    try {
      HttpClient.wrapAndThrowHttpException(_httpClient.sendJsonPostRequest(
          new URI(_controllerRequestURLBuilder.forClusterConfigUpdate()),
          JsonUtils.objectToString(newConfigs), _headers));
    } catch (HttpErrorStatusException | URISyntaxException e) {
      throw new IOException(e);
    }
  }

  public void deleteClusterConfig(String config)
      throws IOException {
    try {
      HttpClient.wrapAndThrowHttpException(_httpClient.sendDeleteRequest(
          new URI(_controllerRequestURLBuilder.forClusterConfigDelete(config)), _headers));
    } catch (HttpErrorStatusException | URISyntaxException e) {
      throw new IOException(e);
    }
  }

  public void updateQueryWorkloadConfig(QueryWorkloadConfig queryWorkloadConfig)
      throws IOException {
    try {
      HttpClient.wrapAndThrowHttpException(_httpClient.sendJsonPostRequest(
          new URI(_controllerRequestURLBuilder.forQueryWorkloadConfigUpdate()),
          JsonUtils.objectToString(queryWorkloadConfig), _headers));
    } catch (HttpErrorStatusException | URISyntaxException e) {
      throw new IOException(e);
    }
  }

  public void deleteQueryWorkloadConfig(String config)
      throws IOException {
    try {
      HttpClient.wrapAndThrowHttpException(_httpClient.sendDeleteRequest(
<<<<<<< HEAD
          new URI(_controllerRequestURLBuilder.forQueryWorkloadConfigDelete(config)), _headers));
=======
          new URI(_controllerRequestURLBuilder.forBaseQueryWorkloadConfig(config)), _headers));
>>>>>>> b53bb0dd
    } catch (HttpErrorStatusException | URISyntaxException e) {
      throw new IOException(e);
    }
  }

  public QueryWorkloadConfig getQueryWorkloadConfig(String config)
      throws IOException {
    try {
      SimpleHttpResponse response = HttpClient.wrapAndThrowHttpException(_httpClient.sendGetRequest(
<<<<<<< HEAD
          new URI(_controllerRequestURLBuilder.forQueryWorkloadConfigGet(config)), _headers));
=======
          new URI(_controllerRequestURLBuilder.forBaseQueryWorkloadConfig(config)), _headers));
>>>>>>> b53bb0dd
      return JsonUtils.stringToObject(response.getResponse(), QueryWorkloadConfig.class);
    } catch (HttpErrorStatusException | URISyntaxException e) {
      throw new IOException(e);
    }
  }
}<|MERGE_RESOLUTION|>--- conflicted
+++ resolved
@@ -511,11 +511,7 @@
       throws IOException {
     try {
       HttpClient.wrapAndThrowHttpException(_httpClient.sendDeleteRequest(
-<<<<<<< HEAD
-          new URI(_controllerRequestURLBuilder.forQueryWorkloadConfigDelete(config)), _headers));
-=======
           new URI(_controllerRequestURLBuilder.forBaseQueryWorkloadConfig(config)), _headers));
->>>>>>> b53bb0dd
     } catch (HttpErrorStatusException | URISyntaxException e) {
       throw new IOException(e);
     }
@@ -525,11 +521,7 @@
       throws IOException {
     try {
       SimpleHttpResponse response = HttpClient.wrapAndThrowHttpException(_httpClient.sendGetRequest(
-<<<<<<< HEAD
-          new URI(_controllerRequestURLBuilder.forQueryWorkloadConfigGet(config)), _headers));
-=======
           new URI(_controllerRequestURLBuilder.forBaseQueryWorkloadConfig(config)), _headers));
->>>>>>> b53bb0dd
       return JsonUtils.stringToObject(response.getResponse(), QueryWorkloadConfig.class);
     } catch (HttpErrorStatusException | URISyntaxException e) {
       throw new IOException(e);
