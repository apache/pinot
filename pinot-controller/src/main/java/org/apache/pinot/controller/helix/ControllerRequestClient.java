/**
 * Licensed to the Apache Software Foundation (ASF) under one
 * or more contributor license agreements.  See the NOTICE file
 * distributed with this work for additional information
 * regarding copyright ownership.  The ASF licenses this file
 * to you under the Apache License, Version 2.0 (the
 * "License"); you may not use this file except in compliance
 * with the License.  You may obtain a copy of the License at
 *
 *   http://www.apache.org/licenses/LICENSE-2.0
 *
 * Unless required by applicable law or agreed to in writing,
 * software distributed under the License is distributed on an
 * "AS IS" BASIS, WITHOUT WARRANTIES OR CONDITIONS OF ANY
 * KIND, either express or implied.  See the License for the
 * specific language governing permissions and limitations
 * under the License.
 */
package org.apache.pinot.controller.helix;

import com.fasterxml.jackson.databind.JsonNode;
import com.fasterxml.jackson.databind.node.ArrayNode;
import java.io.IOException;
import java.net.URI;
import java.net.URISyntaxException;
import java.util.ArrayList;
import java.util.Collections;
import java.util.HashMap;
import java.util.List;
import java.util.Map;
import javax.annotation.Nullable;
import org.apache.pinot.common.exception.HttpErrorStatusException;
import org.apache.pinot.common.utils.SimpleHttpResponse;
import org.apache.pinot.common.utils.http.HttpClient;
import org.apache.pinot.controller.api.resources.PauseStatusDetails;
import org.apache.pinot.spi.config.table.TableConfig;
import org.apache.pinot.spi.config.table.TableType;
import org.apache.pinot.spi.config.tenant.Tenant;
import org.apache.pinot.spi.config.tenant.TenantRole;
import org.apache.pinot.spi.config.workload.QueryWorkloadConfig;
import org.apache.pinot.spi.data.LogicalTableConfig;
import org.apache.pinot.spi.data.Schema;
import org.apache.pinot.spi.utils.JsonUtils;
import org.apache.pinot.spi.utils.builder.ControllerRequestURLBuilder;


/**
 * The {@code ControllerRequestClient} provides handy utilities to make request to controller.
 *
 * <p>It should be provided with a specified {@link ControllerRequestURLBuilder} for constructing the URL requests
 * as well as a reusable {@link HttpClient} during construction.
 */
public class ControllerRequestClient {
  private final HttpClient _httpClient;
  private final ControllerRequestURLBuilder _controllerRequestURLBuilder;
  private final Map<String, String> _headers;

  public ControllerRequestClient(ControllerRequestURLBuilder controllerRequestUrlBuilder, HttpClient httpClient) {
    this(controllerRequestUrlBuilder, httpClient, Collections.emptyMap());
  }

  public ControllerRequestClient(ControllerRequestURLBuilder controllerRequestUrlBuilder, HttpClient httpClient,
      Map<String, String> headers) {
    _controllerRequestURLBuilder = controllerRequestUrlBuilder;
    _httpClient = httpClient;
    _headers = headers;
  }

  public ControllerRequestURLBuilder getControllerRequestURLBuilder() {
    return _controllerRequestURLBuilder;
  }
  /**
   * Add a schema to the controller.
   */
  public void addSchema(Schema schema)
      throws IOException {
    String url = _controllerRequestURLBuilder.forSchemaCreate();
    try {
      HttpClient.wrapAndThrowHttpException(
          _httpClient.sendMultipartPostRequest(url, schema.toSingleLineJsonString(), _headers));
    } catch (HttpErrorStatusException e) {
      throw new IOException(e);
    }
  }

  public Schema getSchema(String schemaName)
      throws IOException {
    String url = _controllerRequestURLBuilder.forSchemaGet(schemaName);
    try {
      SimpleHttpResponse resp =
          HttpClient.wrapAndThrowHttpException(_httpClient.sendGetRequest(new URI(url), _headers));
      return Schema.fromString(resp.getResponse());
    } catch (HttpErrorStatusException | URISyntaxException e) {
      throw new IOException(e);
    }
  }

  public void updateSchema(Schema schema)
      throws IOException {
    String url = _controllerRequestURLBuilder.forSchemaUpdate(schema.getSchemaName());
    try {
      HttpClient.wrapAndThrowHttpException(
          _httpClient.sendMultipartPutRequest(url, schema.toSingleLineJsonString(), _headers));
    } catch (HttpErrorStatusException e) {
      throw new IOException(e);
    }
  }

  public void forceUpdateSchema(Schema schema)
      throws IOException {
    String url = _controllerRequestURLBuilder.forSchemaUpdate(schema.getSchemaName()) + "?force=true";
    try {
      HttpClient.wrapAndThrowHttpException(
          _httpClient.sendMultipartPutRequest(url, schema.toSingleLineJsonString(), _headers));
    } catch (HttpErrorStatusException e) {
      throw new IOException(e);
    }
  }

  public void deleteSchema(String schemaName)
      throws IOException {
    String url = _controllerRequestURLBuilder.forSchemaDelete(schemaName);
    try {
      HttpClient.wrapAndThrowHttpException(_httpClient.sendDeleteRequest(new URI(url), _headers));
    } catch (HttpErrorStatusException | URISyntaxException e) {
      throw new IOException(e);
    }
  }

  public void addTableConfig(TableConfig tableConfig)
      throws IOException {
    try {
      HttpClient.wrapAndThrowHttpException(
          _httpClient.sendJsonPostRequest(new URI(_controllerRequestURLBuilder.forTableCreate()),
              tableConfig.toJsonString(), _headers));
    } catch (HttpErrorStatusException | URISyntaxException e) {
      throw new IOException(e);
    }
  }

  public void addLogicalTableConfig(LogicalTableConfig logicalTableConfig)
      throws IOException {
    try {
      HttpClient.wrapAndThrowHttpException(
          _httpClient.sendJsonPostRequest(new URI(_controllerRequestURLBuilder.forLogicalTableCreate()),
              logicalTableConfig.toJsonString(), _headers));
    } catch (HttpErrorStatusException | URISyntaxException e) {
      throw new IOException(e);
    }
  }

  public void updateTableConfig(TableConfig tableConfig)
      throws IOException {
    try {
      HttpClient.wrapAndThrowHttpException(_httpClient.sendJsonPutRequest(
          new URI(_controllerRequestURLBuilder.forUpdateTableConfig(tableConfig.getTableName())),
          tableConfig.toJsonString(), _headers));
    } catch (HttpErrorStatusException | URISyntaxException e) {
      throw new IOException(e);
    }
  }

  public void updateLogicalTableConfig(LogicalTableConfig logicalTableConfig)
      throws IOException {
    try {
      HttpClient.wrapAndThrowHttpException(_httpClient.sendJsonPutRequest(
          new URI(_controllerRequestURLBuilder.forLogicalTableUpdate(logicalTableConfig.getTableName())),
          logicalTableConfig.toJsonString(), _headers));
    } catch (HttpErrorStatusException | URISyntaxException e) {
      throw new IOException(e);
    }
  }

  public void toggleTableState(String tableName, TableType type, boolean enable)
      throws IOException {
    try {
      HttpClient.wrapAndThrowHttpException(_httpClient.sendPutRequest(
          new URI(_controllerRequestURLBuilder.forToggleTableState(tableName, type, enable)), null, _headers));
    } catch (HttpErrorStatusException | URISyntaxException e) {
      throw new IOException(e);
    }
  }

  public void deleteTable(String tableNameWithType)
      throws IOException {
    deleteTable(tableNameWithType, null);
  }

  public void deleteTable(String tableNameWithType, String retentionPeriod)
      throws IOException {
    try {
      HttpClient.wrapAndThrowHttpException(
          _httpClient.sendDeleteRequest(
              new URI(_controllerRequestURLBuilder.forTableDelete(tableNameWithType, retentionPeriod)),
              _headers));
    } catch (HttpErrorStatusException | URISyntaxException e) {
      throw new IOException(e);
    }
  }

  public void deleteLogicalTable(String logicalTableName)
      throws IOException {
    try {
      HttpClient.wrapAndThrowHttpException(
          _httpClient.sendDeleteRequest(new URI(_controllerRequestURLBuilder.forLogicalTableDelete(logicalTableName)),
              _headers));
    } catch (HttpErrorStatusException | URISyntaxException e) {
      throw new IOException(e);
    }
  }

  public TableConfig getTableConfig(String tableName, TableType tableType)
      throws IOException {
    try {
      SimpleHttpResponse response = HttpClient.wrapAndThrowHttpException(
          _httpClient.sendGetRequest(new URI(_controllerRequestURLBuilder.forTableGet(tableName)), _headers));
      return JsonUtils.jsonNodeToObject(JsonUtils.stringToJsonNode(response.getResponse()).get(tableType.toString()),
          TableConfig.class);
    } catch (HttpErrorStatusException | URISyntaxException e) {
      throw new IOException(e);
    }
  }

  public long getTableSize(String tableName)
      throws IOException {
    try {
      SimpleHttpResponse response = HttpClient.wrapAndThrowHttpException(
          _httpClient.sendGetRequest(new URI(_controllerRequestURLBuilder.forTableSize(tableName)), _headers));
      return Long.parseLong(JsonUtils.stringToJsonNode(response.getResponse()).get("reportedSizeInBytes").asText());
    } catch (HttpErrorStatusException | URISyntaxException e) {
      throw new IOException(e);
    }
  }

  public void resetTable(String tableNameWithType, String targetInstance)
      throws IOException {
    try {
      HttpClient.wrapAndThrowHttpException(_httpClient.sendJsonPostRequest(
          new URI(_controllerRequestURLBuilder.forTableReset(tableNameWithType, targetInstance)), null, _headers));
    } catch (HttpErrorStatusException | URISyntaxException e) {
      throw new IOException(e);
    }
  }

  public void resetSegment(String tableNameWithType, String segmentName, String targetInstance)
      throws IOException {
    try {
      HttpClient.wrapAndThrowHttpException(_httpClient.sendJsonPostRequest(
          new URI(_controllerRequestURLBuilder.forSegmentReset(tableNameWithType, segmentName, targetInstance)), null,
          _headers));
    } catch (HttpErrorStatusException | URISyntaxException e) {
      throw new IOException(e);
    }
  }

  public String reloadTable(String tableName, TableType tableType, boolean forceDownload)
      throws IOException {
    try {
      SimpleHttpResponse simpleHttpResponse = HttpClient.wrapAndThrowHttpException(_httpClient.sendJsonPostRequest(
          new URI(_controllerRequestURLBuilder.forTableReload(tableName, tableType, forceDownload)), null, _headers));
      return simpleHttpResponse.getResponse();
    } catch (HttpErrorStatusException | URISyntaxException e) {
      throw new IOException(e);
    }
  }

  public String checkIfReloadIsNeeded(String tableNameWithType, Boolean verbose)
      throws IOException {
    try {
      SimpleHttpResponse simpleHttpResponse = HttpClient.wrapAndThrowHttpException(_httpClient.sendGetRequest(
          new URI(_controllerRequestURLBuilder.forTableNeedReload(tableNameWithType, verbose)), _headers, null));
      return simpleHttpResponse.getResponse();
    } catch (HttpErrorStatusException | URISyntaxException e) {
      throw new IOException(e);
    }
  }

  public String reloadSegment(String tableName, String segmentName, boolean forceReload)
      throws IOException {
    try {
      SimpleHttpResponse simpleHttpResponse = HttpClient.wrapAndThrowHttpException(_httpClient.sendJsonPostRequest(
        new URI(_controllerRequestURLBuilder.forSegmentReload(tableName, segmentName, forceReload)), null, _headers));
      return simpleHttpResponse.getResponse();
    } catch (HttpErrorStatusException | URISyntaxException e) {
      throw new IOException(e);
    }
  }

  public List<String> listSegments(String tableName, @Nullable String tableType, boolean excludeReplacedSegments)
      throws IOException {
    String url = _controllerRequestURLBuilder.forSegmentListAPI(tableName, tableType, excludeReplacedSegments);
    try {
      SimpleHttpResponse resp =
          HttpClient.wrapAndThrowHttpException(_httpClient.sendGetRequest(new URI(url), _headers));
      // Example response: (list of map from table type to segments)
      // [{"REALTIME":["mytable__0__0__20221012T1952Z","mytable__1__0__20221012T1952Z"]}]
      JsonNode jsonNode = JsonUtils.stringToJsonNode(resp.getResponse());
      List<String> segments = new ArrayList<>();
      for (JsonNode tableNode : jsonNode) {
        ArrayNode segmentsNode = (ArrayNode) tableNode.elements().next();
        for (JsonNode segmentNode : segmentsNode) {
          segments.add(segmentNode.asText());
        }
      }
      return segments;
    } catch (HttpErrorStatusException | URISyntaxException e) {
      throw new IOException(e);
    }
  }

  public Map<String, List<String>> getServersToSegmentsMap(String tableName, TableType tableType)
      throws IOException {
    String url = _controllerRequestURLBuilder.forServersToSegmentsMap(tableName, tableType.toString());
    try {
      SimpleHttpResponse resp =
          HttpClient.wrapAndThrowHttpException(_httpClient.sendGetRequest(new URI(url), _headers));
      JsonNode jsonNode = JsonUtils.stringToJsonNode(resp.getResponse());
      if (jsonNode == null || jsonNode.get(0) == null) {
        return Collections.emptyMap();
      }

      JsonNode serversMap = jsonNode.get(0).get("serverToSegmentsMap");
      if (serversMap == null) {
        return Collections.emptyMap();
      }

      HashMap<String, List<String>> result = new HashMap<>();
      for (Map.Entry<String, JsonNode> field : serversMap.properties()) {
        List<String> segments = new ArrayList<>();

        ArrayNode value = (ArrayNode) field.getValue();
        for (int i = 0, len = value.size(); i < len; i++) {
          segments.add(value.get(i).toString());
        }

        result.put(field.getKey(), segments);
      }

      return result;
    } catch (HttpErrorStatusException | URISyntaxException e) {
      throw new IOException(e);
    }
  }

  public void deleteSegment(String tableName, String segmentName)
      throws IOException {
    try {
      HttpClient.wrapAndThrowHttpException(_httpClient.sendDeleteRequest(
          new URI(_controllerRequestURLBuilder.forSegmentDelete(tableName, segmentName)), _headers));
    } catch (HttpErrorStatusException | URISyntaxException e) {
      throw new IOException(e);
    }
  }

  public void deleteSegments(String tableName, TableType tableType)
      throws IOException {
    try {
      HttpClient.wrapAndThrowHttpException(_httpClient.sendDeleteRequest(
          new URI(_controllerRequestURLBuilder.forSegmentDeleteAll(tableName, tableType.toString())), _headers));
    } catch (HttpErrorStatusException | URISyntaxException e) {
      throw new IOException(e);
    }
  }

  public PauseStatusDetails pauseConsumption(String tableName)
      throws IOException {
    try {
      SimpleHttpResponse response = HttpClient.wrapAndThrowHttpException(
          _httpClient.sendJsonPostRequest(new URI(_controllerRequestURLBuilder.forPauseConsumption(tableName)), null,
              _headers));
      return JsonUtils.stringToObject(response.getResponse(), PauseStatusDetails.class);
    } catch (HttpErrorStatusException | URISyntaxException e) {
      throw new IOException(e);
    }
  }

  public PauseStatusDetails resumeConsumption(String tableName)
      throws IOException {
    try {
      SimpleHttpResponse response = HttpClient.wrapAndThrowHttpException(
          _httpClient.sendJsonPostRequest(new URI(_controllerRequestURLBuilder.forResumeConsumption(tableName)), null,
              _headers));
      return JsonUtils.stringToObject(response.getResponse(), PauseStatusDetails.class);
    } catch (HttpErrorStatusException | URISyntaxException e) {
      throw new IOException(e);
    }
  }

  public PauseStatusDetails getPauseStatusDetails(String tableName)
      throws IOException {
    try {
      SimpleHttpResponse response = HttpClient.wrapAndThrowHttpException(
          _httpClient.sendGetRequest(new URI(_controllerRequestURLBuilder.forPauseStatus(tableName)), _headers));
      return JsonUtils.stringToObject(response.getResponse(), PauseStatusDetails.class);
    } catch (HttpErrorStatusException | URISyntaxException e) {
      throw new IOException(e);
    }
  }

  public void createBrokerTenant(String tenantName, int numBrokers)
      throws IOException {
    try {
      HttpClient.wrapAndThrowHttpException(
          _httpClient.sendJsonPostRequest(new URI(_controllerRequestURLBuilder.forTenantCreate()),
              getBrokerTenantRequestPayload(tenantName, numBrokers), _headers));
    } catch (HttpErrorStatusException | URISyntaxException e) {
      throw new IOException(e);
    }
  }

  public void updateBrokerTenant(String tenantName, int numBrokers)
      throws IOException {
    try {
      HttpClient.wrapAndThrowHttpException(
          _httpClient.sendJsonPutRequest(new URI(_controllerRequestURLBuilder.forTenantCreate()),
              getBrokerTenantRequestPayload(tenantName, numBrokers), _headers));
    } catch (HttpErrorStatusException | URISyntaxException e) {
      throw new IOException(e);
    }
  }

  public void deleteBrokerTenant(String tenantName)
      throws IOException {
    try {
      HttpClient.wrapAndThrowHttpException(
          _httpClient.sendDeleteRequest(new URI(_controllerRequestURLBuilder.forBrokerTenantDelete(tenantName)),
              _headers));
    } catch (HttpErrorStatusException | URISyntaxException e) {
      throw new IOException(e);
    }
  }

  public void createServerTenant(String tenantName, int numOfflineServers, int numRealtimeServers)
      throws IOException {
    try {
      HttpClient.wrapAndThrowHttpException(
          _httpClient.sendJsonPostRequest(new URI(_controllerRequestURLBuilder.forTenantCreate()),
              getServerTenantRequestPayload(tenantName, numOfflineServers, numRealtimeServers), _headers));
    } catch (HttpErrorStatusException | URISyntaxException e) {
      throw new IOException(e);
    }
  }

  public void updateServerTenant(String tenantName, int numOfflineServers, int numRealtimeServers)
      throws IOException {
    try {
      HttpClient.wrapAndThrowHttpException(
          _httpClient.sendJsonPutRequest(new URI(_controllerRequestURLBuilder.forTenantCreate()),
              getServerTenantRequestPayload(tenantName, numOfflineServers, numRealtimeServers), _headers));
    } catch (HttpErrorStatusException | URISyntaxException e) {
      throw new IOException(e);
    }
  }

  public void runPeriodicTask(String taskName)
      throws IOException {
    try {
      HttpClient.wrapAndThrowHttpException(
          _httpClient.sendGetRequest(new URI(_controllerRequestURLBuilder.forPeriodTaskRun(taskName)), _headers));
    } catch (HttpErrorStatusException | URISyntaxException e) {
      throw new IOException(e);
    }
  }

  protected String getBrokerTenantRequestPayload(String tenantName, int numBrokers) {
    return new Tenant(TenantRole.BROKER, tenantName, numBrokers, 0, 0).toJsonString();
  }

  protected static String getServerTenantRequestPayload(String tenantName, int numOfflineServers,
      int numRealtimeServers) {
    return new Tenant(TenantRole.SERVER, tenantName, numOfflineServers + numRealtimeServers, numOfflineServers,
        numRealtimeServers).toJsonString();
  }

<<<<<<< HEAD
  public boolean storePageCacheWarmupQueries(String tableName, String tableType, List<String> queries)
      throws IOException {
    try {
      SimpleHttpResponse response = HttpClient.wrapAndThrowHttpException(_httpClient.sendJsonPostRequest(
          new URI(_controllerRequestURLBuilder.forPageCacheWarmupQueries(tableName, tableType)),
          JsonUtils.objectToString(queries), _headers));
      return response.getResponse() != null && response.getStatusCode() == 200;
=======
  public void updateClusterConfig(Map<String, String> newConfigs)
      throws IOException {
    try {
      HttpClient.wrapAndThrowHttpException(_httpClient.sendJsonPostRequest(
          new URI(_controllerRequestURLBuilder.forClusterConfigUpdate()),
          JsonUtils.objectToString(newConfigs), _headers));
>>>>>>> 9a5a5cbd
    } catch (HttpErrorStatusException | URISyntaxException e) {
      throw new IOException(e);
    }
  }

<<<<<<< HEAD
  public List<String> getPageCacheWarmupQueries(String tableName, String tableType)
      throws IOException {
    try {
      SimpleHttpResponse response = HttpClient.wrapAndThrowHttpException(_httpClient.sendGetRequest(
          new URI(_controllerRequestURLBuilder.forPageCacheWarmupQueries(tableName, tableType)), _headers));
      return JsonUtils.stringToObject(response.getResponse(), List.class);
=======
  public void deleteClusterConfig(String config)
      throws IOException {
    try {
      HttpClient.wrapAndThrowHttpException(_httpClient.sendDeleteRequest(
          new URI(_controllerRequestURLBuilder.forClusterConfigDelete(config)), _headers));
    } catch (HttpErrorStatusException | URISyntaxException e) {
      throw new IOException(e);
    }
  }

  public void updateQueryWorkloadConfig(QueryWorkloadConfig queryWorkloadConfig)
      throws IOException {
    try {
      HttpClient.wrapAndThrowHttpException(_httpClient.sendJsonPostRequest(
          new URI(_controllerRequestURLBuilder.forQueryWorkloadConfigUpdate()),
          JsonUtils.objectToString(queryWorkloadConfig), _headers));
>>>>>>> 9a5a5cbd
    } catch (HttpErrorStatusException | URISyntaxException e) {
      throw new IOException(e);
    }
  }

<<<<<<< HEAD
  public void deletePageCacheWarmupQueries(String tableName, String tableType)
      throws IOException {
    try {
      HttpClient.wrapAndThrowHttpException(_httpClient.sendDeleteRequest(
          new URI(_controllerRequestURLBuilder.forPageCacheWarmupQueries(tableName, tableType)), _headers));
=======
  public void deleteQueryWorkloadConfig(String config)
      throws IOException {
    try {
      HttpClient.wrapAndThrowHttpException(_httpClient.sendDeleteRequest(
          new URI(_controllerRequestURLBuilder.forBaseQueryWorkloadConfig(config)), _headers));
    } catch (HttpErrorStatusException | URISyntaxException e) {
      throw new IOException(e);
    }
  }

  public QueryWorkloadConfig getQueryWorkloadConfig(String config)
      throws IOException {
    try {
      SimpleHttpResponse response = HttpClient.wrapAndThrowHttpException(_httpClient.sendGetRequest(
          new URI(_controllerRequestURLBuilder.forBaseQueryWorkloadConfig(config)), _headers));
      return JsonUtils.stringToObject(response.getResponse(), QueryWorkloadConfig.class);
>>>>>>> 9a5a5cbd
    } catch (HttpErrorStatusException | URISyntaxException e) {
      throw new IOException(e);
    }
  }
}<|MERGE_RESOLUTION|>--- conflicted
+++ resolved
@@ -472,7 +472,59 @@
         numRealtimeServers).toJsonString();
   }
 
-<<<<<<< HEAD
+  public void updateClusterConfig(Map<String, String> newConfigs)
+      throws IOException {
+    try {
+      HttpClient.wrapAndThrowHttpException(_httpClient.sendJsonPostRequest(
+          new URI(_controllerRequestURLBuilder.forClusterConfigUpdate()),
+          JsonUtils.objectToString(newConfigs), _headers));
+    } catch (HttpErrorStatusException | URISyntaxException e) {
+      throw new IOException(e);
+    }
+  }
+
+  public void deleteClusterConfig(String config)
+      throws IOException {
+    try {
+      HttpClient.wrapAndThrowHttpException(_httpClient.sendDeleteRequest(
+          new URI(_controllerRequestURLBuilder.forClusterConfigDelete(config)), _headers));
+    } catch (HttpErrorStatusException | URISyntaxException e) {
+      throw new IOException(e);
+    }
+  }
+
+  public void updateQueryWorkloadConfig(QueryWorkloadConfig queryWorkloadConfig)
+      throws IOException {
+    try {
+      HttpClient.wrapAndThrowHttpException(_httpClient.sendJsonPostRequest(
+          new URI(_controllerRequestURLBuilder.forQueryWorkloadConfigUpdate()),
+          JsonUtils.objectToString(queryWorkloadConfig), _headers));
+    } catch (HttpErrorStatusException | URISyntaxException e) {
+      throw new IOException(e);
+    }
+  }
+
+  public void deleteQueryWorkloadConfig(String config)
+      throws IOException {
+    try {
+      HttpClient.wrapAndThrowHttpException(_httpClient.sendDeleteRequest(
+          new URI(_controllerRequestURLBuilder.forBaseQueryWorkloadConfig(config)), _headers));
+    } catch (HttpErrorStatusException | URISyntaxException e) {
+      throw new IOException(e);
+    }
+  }
+
+  public QueryWorkloadConfig getQueryWorkloadConfig(String config)
+      throws IOException {
+    try {
+      SimpleHttpResponse response = HttpClient.wrapAndThrowHttpException(_httpClient.sendGetRequest(
+          new URI(_controllerRequestURLBuilder.forBaseQueryWorkloadConfig(config)), _headers));
+      return JsonUtils.stringToObject(response.getResponse(), QueryWorkloadConfig.class);
+    } catch (HttpErrorStatusException | URISyntaxException e) {
+      throw new IOException(e);
+    }
+  }
+
   public boolean storePageCacheWarmupQueries(String tableName, String tableType, List<String> queries)
       throws IOException {
     try {
@@ -480,73 +532,27 @@
           new URI(_controllerRequestURLBuilder.forPageCacheWarmupQueries(tableName, tableType)),
           JsonUtils.objectToString(queries), _headers));
       return response.getResponse() != null && response.getStatusCode() == 200;
-=======
-  public void updateClusterConfig(Map<String, String> newConfigs)
-      throws IOException {
-    try {
-      HttpClient.wrapAndThrowHttpException(_httpClient.sendJsonPostRequest(
-          new URI(_controllerRequestURLBuilder.forClusterConfigUpdate()),
-          JsonUtils.objectToString(newConfigs), _headers));
->>>>>>> 9a5a5cbd
-    } catch (HttpErrorStatusException | URISyntaxException e) {
-      throw new IOException(e);
-    }
-  }
-
-<<<<<<< HEAD
+    } catch (HttpErrorStatusException | URISyntaxException e) {
+      throw new IOException(e);
+    }
+  }
+
   public List<String> getPageCacheWarmupQueries(String tableName, String tableType)
       throws IOException {
     try {
       SimpleHttpResponse response = HttpClient.wrapAndThrowHttpException(_httpClient.sendGetRequest(
           new URI(_controllerRequestURLBuilder.forPageCacheWarmupQueries(tableName, tableType)), _headers));
       return JsonUtils.stringToObject(response.getResponse(), List.class);
-=======
-  public void deleteClusterConfig(String config)
-      throws IOException {
-    try {
-      HttpClient.wrapAndThrowHttpException(_httpClient.sendDeleteRequest(
-          new URI(_controllerRequestURLBuilder.forClusterConfigDelete(config)), _headers));
-    } catch (HttpErrorStatusException | URISyntaxException e) {
-      throw new IOException(e);
-    }
-  }
-
-  public void updateQueryWorkloadConfig(QueryWorkloadConfig queryWorkloadConfig)
-      throws IOException {
-    try {
-      HttpClient.wrapAndThrowHttpException(_httpClient.sendJsonPostRequest(
-          new URI(_controllerRequestURLBuilder.forQueryWorkloadConfigUpdate()),
-          JsonUtils.objectToString(queryWorkloadConfig), _headers));
->>>>>>> 9a5a5cbd
-    } catch (HttpErrorStatusException | URISyntaxException e) {
-      throw new IOException(e);
-    }
-  }
-
-<<<<<<< HEAD
+    } catch (HttpErrorStatusException | URISyntaxException e) {
+      throw new IOException(e);
+    }
+  }
+
   public void deletePageCacheWarmupQueries(String tableName, String tableType)
       throws IOException {
     try {
       HttpClient.wrapAndThrowHttpException(_httpClient.sendDeleteRequest(
           new URI(_controllerRequestURLBuilder.forPageCacheWarmupQueries(tableName, tableType)), _headers));
-=======
-  public void deleteQueryWorkloadConfig(String config)
-      throws IOException {
-    try {
-      HttpClient.wrapAndThrowHttpException(_httpClient.sendDeleteRequest(
-          new URI(_controllerRequestURLBuilder.forBaseQueryWorkloadConfig(config)), _headers));
-    } catch (HttpErrorStatusException | URISyntaxException e) {
-      throw new IOException(e);
-    }
-  }
-
-  public QueryWorkloadConfig getQueryWorkloadConfig(String config)
-      throws IOException {
-    try {
-      SimpleHttpResponse response = HttpClient.wrapAndThrowHttpException(_httpClient.sendGetRequest(
-          new URI(_controllerRequestURLBuilder.forBaseQueryWorkloadConfig(config)), _headers));
-      return JsonUtils.stringToObject(response.getResponse(), QueryWorkloadConfig.class);
->>>>>>> 9a5a5cbd
     } catch (HttpErrorStatusException | URISyntaxException e) {
       throw new IOException(e);
     }
