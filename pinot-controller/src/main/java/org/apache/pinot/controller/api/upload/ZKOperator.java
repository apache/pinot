/**
 * Licensed to the Apache Software Foundation (ASF) under one
 * or more contributor license agreements.  See the NOTICE file
 * distributed with this work for additional information
 * regarding copyright ownership.  The ASF licenses this file
 * to you under the Apache License, Version 2.0 (the
 * "License"); you may not use this file except in compliance
 * with the License.  You may obtain a copy of the License at
 *
 *   http://www.apache.org/licenses/LICENSE-2.0
 *
 * Unless required by applicable law or agreed to in writing,
 * software distributed under the License is distributed on an
 * "AS IS" BASIS, WITHOUT WARRANTIES OR CONDITIONS OF ANY
 * KIND, either express or implied.  See the License for the
 * specific language governing permissions and limitations
 * under the License.
 */
package org.apache.pinot.controller.api.upload;

import java.io.File;
import java.net.URI;
import javax.annotation.Nullable;
import javax.ws.rs.core.HttpHeaders;
import javax.ws.rs.core.Response;
import org.apache.helix.ZNRecord;
import org.apache.pinot.common.metadata.segment.SegmentZKMetadata;
import org.apache.pinot.common.metadata.segment.SegmentZKMetadataCustomMapModifier;
import org.apache.pinot.common.metrics.ControllerMeter;
import org.apache.pinot.common.metrics.ControllerMetrics;
import org.apache.pinot.common.utils.FileUploadDownloadClient;
import org.apache.pinot.controller.ControllerConf;
import org.apache.pinot.controller.api.exception.ControllerApplicationException;
import org.apache.pinot.controller.helix.core.PinotHelixResourceManager;
import org.apache.pinot.controller.helix.core.util.ZKMetadataUtils;
import org.apache.pinot.segment.spi.SegmentMetadata;
import org.apache.pinot.spi.filesystem.PinotFSFactory;
import org.slf4j.Logger;
import org.slf4j.LoggerFactory;


/**
 * The ZKOperator is a util class that is used during segment upload to set relevant metadata fields in zk. It will
 * currently
 * also perform the data move. In the future when we introduce versioning, we will decouple these two steps.
 * TODO: Merge it into PinotHelixResourceManager
 */
public class ZKOperator {
  private static final Logger LOGGER = LoggerFactory.getLogger(ZKOperator.class);

  private final PinotHelixResourceManager _pinotHelixResourceManager;
  private final ControllerConf _controllerConf;
  private final ControllerMetrics _controllerMetrics;

  public ZKOperator(PinotHelixResourceManager pinotHelixResourceManager, ControllerConf controllerConf,
      ControllerMetrics controllerMetrics) {
    _pinotHelixResourceManager = pinotHelixResourceManager;
    _controllerConf = controllerConf;
    _controllerMetrics = controllerMetrics;
  }

  public void completeSegmentOperations(String tableNameWithType, SegmentMetadata segmentMetadata,
      @Nullable URI finalSegmentLocationURI, File segmentFile, String downloadUrl, @Nullable String crypterName,
      long segmentSizeInBytes, boolean enableParallelPushProtection, boolean allowRefresh, HttpHeaders headers)
      throws Exception {
    String segmentName = segmentMetadata.getName();
    ZNRecord existingSegmentMetadataZNRecord =
        _pinotHelixResourceManager.getSegmentMetadataZnRecord(tableNameWithType, segmentName);
    boolean refreshOnly =
        Boolean.parseBoolean(headers.getHeaderString(FileUploadDownloadClient.CustomHeaders.REFRESH_ONLY));
    if (existingSegmentMetadataZNRecord == null) {
      // Add a new segment
      if (refreshOnly) {
        throw new ControllerApplicationException(LOGGER,
            String.format("Cannot refresh non-existing segment: %s for table: %s", segmentName, tableNameWithType),
            Response.Status.GONE);
      }
<<<<<<< HEAD
      LOGGER.info("Adding new segment {} from table {}", segmentName, tableNameWithType);
      processNewSegment(segmentMetadata, finalSegmentLocationURI, currentSegmentLocation, zkDownloadURI, headers,
          crypter, tableNameWithType, segmentName, moveSegmentToFinalLocation, enableParallelPushProtection,
          segmentSizeInBytes);
      return;
    }

    // We reach here if a segment with the same name already exists.

    if (!allowRefresh) {
      // We cannot perform this check up-front in UploadSegment API call. If a segment doesn't exist during the check
      // done up-front but ends up getting created before the check here, we could incorrectly refresh an existing
      // segment.
      throw new ControllerApplicationException(LOGGER,
          "Segment: " + segmentName + " already exists in table: " + tableNameWithType + ". Refresh not permitted.",
          Response.Status.CONFLICT);
    }

    LOGGER.info("Segment {} from table {} already exists, refreshing if necessary", segmentName, tableNameWithType);
    processExistingSegment(segmentMetadata, finalSegmentLocationURI, currentSegmentLocation,
        enableParallelPushProtection, headers, zkDownloadURI, crypter, tableNameWithType, segmentName,
        segmentMetadataZNRecord, moveSegmentToFinalLocation, segmentSizeInBytes);
=======
      LOGGER.info("Adding new segment: {} to table: {}", segmentName, tableNameWithType);
      processNewSegment(tableNameWithType, segmentMetadata, finalSegmentLocationURI, segmentFile, downloadUrl,
          crypterName, segmentSizeInBytes, enableParallelPushProtection, headers);
    } else {
      // Refresh an existing segment
      if (!allowRefresh) {
        // We cannot perform this check up-front in UploadSegment API call. If a segment doesn't exist during the check
        // done up-front but ends up getting created before the check here, we could incorrectly refresh an existing
        // segment.
        throw new ControllerApplicationException(LOGGER,
            String.format("Segment: %s already exists in table: %s. Refresh not permitted.", segmentName,
                tableNameWithType), Response.Status.CONFLICT);
      }
      LOGGER.info("Segment: {} already exists in table: {}, refreshing it", segmentName, tableNameWithType);
      processExistingSegment(tableNameWithType, segmentMetadata, existingSegmentMetadataZNRecord,
          finalSegmentLocationURI, segmentFile, downloadUrl, crypterName, segmentSizeInBytes,
          enableParallelPushProtection, headers);
    }
>>>>>>> 09bae150
  }

  private void processExistingSegment(String tableNameWithType, SegmentMetadata segmentMetadata,
      ZNRecord existingSegmentMetadataZNRecord, @Nullable URI finalSegmentLocationURI, File segmentFile,
      String downloadUrl, @Nullable String crypterName, long segmentSizeInBytes, boolean enableParallelPushProtection,
      HttpHeaders headers)
      throws Exception {
    String segmentName = segmentMetadata.getName();
    int expectedVersion = existingSegmentMetadataZNRecord.getVersion();

    // Check if CRC match when IF-MATCH header is set
    SegmentZKMetadata segmentZKMetadata = new SegmentZKMetadata(existingSegmentMetadataZNRecord);
    long existingCrc = segmentZKMetadata.getCrc();
    checkCRC(headers, tableNameWithType, segmentName, existingCrc);

    // Check segment upload start time when parallel push protection enabled
    if (enableParallelPushProtection) {
      // When segment upload start time is larger than 0, that means another upload is in progress
      long segmentUploadStartTime = segmentZKMetadata.getSegmentUploadStartTime();
      if (segmentUploadStartTime > 0) {
        if (System.currentTimeMillis() - segmentUploadStartTime > _controllerConf.getSegmentUploadTimeoutInMillis()) {
          // Last segment upload does not finish properly, replace the segment
          LOGGER.error("Segment: {} of table: {} was not properly uploaded, replacing it", segmentName,
              tableNameWithType);
          _controllerMetrics.addMeteredGlobalValue(ControllerMeter.NUMBER_SEGMENT_UPLOAD_TIMEOUT_EXCEEDED, 1L);
        } else {
          // Another segment upload is in progress
          throw new ControllerApplicationException(LOGGER,
              String.format("Another segment upload is in progress for segment: %s of table: %s, retry later",
                  segmentName, tableNameWithType), Response.Status.CONFLICT);
        }
      }

      // Lock the segment by setting the upload start time in ZK
      segmentZKMetadata.setSegmentUploadStartTime(System.currentTimeMillis());
      if (!_pinotHelixResourceManager.updateZkMetadata(tableNameWithType, segmentZKMetadata, expectedVersion)) {
        throw new ControllerApplicationException(LOGGER,
            String.format("Failed to lock the segment: %s of table: %s, retry later", segmentName, tableNameWithType),
            Response.Status.CONFLICT);
      } else {
        // The version will increment if the zk metadata update is successful
        expectedVersion++;
      }
    }

    // Reset segment upload start time to unlock the segment later
    // NOTE: reset this value even if parallel push protection is not enabled so that segment can recover in case
    // previous segment upload did not finish properly and the parallel push protection is turned off
    segmentZKMetadata.setSegmentUploadStartTime(-1);

    try {
      // Construct the segment ZK metadata custom map modifier
      String customMapModifierStr =
          headers.getHeaderString(FileUploadDownloadClient.CustomHeaders.SEGMENT_ZK_METADATA_CUSTOM_MAP_MODIFIER);
      SegmentZKMetadataCustomMapModifier customMapModifier =
          customMapModifierStr != null ? new SegmentZKMetadataCustomMapModifier(customMapModifierStr) : null;

      // Update ZK metadata and refresh the segment if necessary
      long newCrc = Long.parseLong(segmentMetadata.getCrc());
      if (newCrc == existingCrc) {
        LOGGER.info(
            "New segment crc '{}' is the same as existing segment crc for segment '{}'. Updating ZK metadata without "
                + "refreshing the segment.", newCrc, segmentName);
        // NOTE: Even though we don't need to refresh the segment, we should still update the following fields:
        // - Creation time (not included in the crc)
        // - Refresh time
        // - Custom map
        segmentZKMetadata.setCreationTime(segmentMetadata.getIndexCreationTime());
        segmentZKMetadata.setRefreshTime(System.currentTimeMillis());
        if (customMapModifier != null) {
          segmentZKMetadata.setCustomMap(customMapModifier.modifyMap(segmentZKMetadata.getCustomMap()));
        } else {
          // If no modifier is provided, use the custom map from the segment metadata
          segmentZKMetadata.setCustomMap(segmentMetadata.getCustomMap());
        }
        if (!_pinotHelixResourceManager.updateZkMetadata(tableNameWithType, segmentZKMetadata, expectedVersion)) {
          throw new RuntimeException(
              String.format("Failed to update ZK metadata for segment: %s, table: %s, expected version: %d",
                  segmentName, tableNameWithType, expectedVersion));
        }
      } else {
        // New segment is different with the existing one, update ZK metadata and refresh the segment
        LOGGER.info(
            "New segment crc {} is different than the existing segment crc {}. Updating ZK metadata and refreshing "
                + "segment {}", newCrc, existingCrc, segmentName);
        if (finalSegmentLocationURI != null) {
          moveSegmentToPermanentDirectory(segmentFile, finalSegmentLocationURI);
          LOGGER.info("Moved segment: {} of table: {} to final location: {}", segmentName, tableNameWithType,
              finalSegmentLocationURI);
        }

        // NOTE: Must first set the segment ZK metadata before trying to refresh because servers and brokers rely on
        // segment ZK metadata to refresh the segment (server will compare the segment ZK metadata with the local
        // metadata to decide whether to download the new segment; broker will update the segment partition info & time
        // boundary based on the segment ZK metadata)
        if (customMapModifier == null) {
          // If no modifier is provided, use the custom map from the segment metadata
          segmentZKMetadata.setCustomMap(null);
          ZKMetadataUtils.refreshSegmentZKMetadata(tableNameWithType, segmentZKMetadata, segmentMetadata, downloadUrl,
              crypterName, segmentSizeInBytes);
        } else {
          // If modifier is provided, first set the custom map from the segment metadata, then apply the modifier
          ZKMetadataUtils.refreshSegmentZKMetadata(tableNameWithType, segmentZKMetadata, segmentMetadata, downloadUrl,
              crypterName, segmentSizeInBytes);
          segmentZKMetadata.setCustomMap(customMapModifier.modifyMap(segmentZKMetadata.getCustomMap()));
        }
        if (!_pinotHelixResourceManager.updateZkMetadata(tableNameWithType, segmentZKMetadata, expectedVersion)) {
          throw new RuntimeException(
              String.format("Failed to update ZK metadata for segment: %s, table: %s, expected version: %d",
                  segmentName, tableNameWithType, expectedVersion));
        }
        LOGGER.info("Updated segment: {} of table: {} to property store", segmentName, tableNameWithType);

        // Send a message to servers and brokers hosting the table to refresh the segment
        _pinotHelixResourceManager.sendSegmentRefreshMessage(tableNameWithType, segmentName, true, true);
      }
    } catch (Exception e) {
      if (!_pinotHelixResourceManager.updateZkMetadata(tableNameWithType, segmentZKMetadata, expectedVersion)) {
        LOGGER.error("Failed to update ZK metadata for segment: {}, table: {}, expected version: {}", segmentName,
            tableNameWithType, expectedVersion);
      }
      throw e;
    }
  }

  private void checkCRC(HttpHeaders headers, String tableNameWithType, String segmentName, long existingCrc) {
    String expectedCrcStr = headers.getHeaderString(HttpHeaders.IF_MATCH);
    if (expectedCrcStr != null) {
      long expectedCrc;
      try {
        expectedCrc = Long.parseLong(expectedCrcStr);
      } catch (NumberFormatException e) {
        throw new ControllerApplicationException(LOGGER,
            String.format("Caught exception for segment: %s of table: %s while parsing IF-MATCH CRC: \"%s\"",
                segmentName, tableNameWithType, expectedCrcStr), Response.Status.PRECONDITION_FAILED);
      }
      if (expectedCrc != existingCrc) {
        throw new ControllerApplicationException(LOGGER,
            String.format("For segment: %s of table: %s, expected CRC: %d does not match existing CRC: %d", segmentName,
                tableNameWithType, expectedCrc, existingCrc), Response.Status.PRECONDITION_FAILED);
      }
    }
  }

  private void processNewSegment(String tableNameWithType, SegmentMetadata segmentMetadata,
      @Nullable URI finalSegmentLocationURI, File segmentFile, String downloadUrl, @Nullable String crypterName,
      long segmentSizeInBytes, boolean enableParallelPushProtection, HttpHeaders headers)
      throws Exception {
    String segmentName = segmentMetadata.getName();
    SegmentZKMetadata newSegmentZKMetadata =
        ZKMetadataUtils.createSegmentZKMetadata(tableNameWithType, segmentMetadata, downloadUrl, crypterName,
            segmentSizeInBytes);

    // Lock if enableParallelPushProtection is true.
    if (enableParallelPushProtection) {
      newSegmentZKMetadata.setSegmentUploadStartTime(System.currentTimeMillis());
    }

    // Update zk metadata customer map
    String segmentZKMetadataCustomMapModifierStr = headers != null ? headers.getHeaderString(
        FileUploadDownloadClient.CustomHeaders.SEGMENT_ZK_METADATA_CUSTOM_MAP_MODIFIER) : null;
    if (segmentZKMetadataCustomMapModifierStr != null) {
      SegmentZKMetadataCustomMapModifier segmentZKMetadataCustomMapModifier =
          new SegmentZKMetadataCustomMapModifier(segmentZKMetadataCustomMapModifierStr);
      newSegmentZKMetadata.setCustomMap(
          segmentZKMetadataCustomMapModifier.modifyMap(newSegmentZKMetadata.getCustomMap()));
    }
    if (!_pinotHelixResourceManager.createSegmentZkMetadata(tableNameWithType, newSegmentZKMetadata)) {
      throw new RuntimeException(
          String.format("Failed to create ZK metadata for segment: %s of table: %s", segmentName, tableNameWithType));
    }

    if (finalSegmentLocationURI != null) {
      try {
        moveSegmentToPermanentDirectory(segmentFile, finalSegmentLocationURI);
        LOGGER.info("Moved segment: {} of table: {} to final location: {}", segmentName, tableNameWithType,
            finalSegmentLocationURI);
      } catch (Exception e) {
        // Cleanup the Zk entry and the segment from the permanent directory if it exists.
        LOGGER.error("Could not move segment {} from table {} to permanent directory", segmentName, tableNameWithType,
            e);
        _pinotHelixResourceManager.deleteSegment(tableNameWithType, segmentName);
        LOGGER.info("Deleted zk entry and segment {} for table {}.", segmentName, tableNameWithType);
        throw e;
      }
    }

    try {
      _pinotHelixResourceManager.assignTableSegment(tableNameWithType, segmentMetadata.getName());
    } catch (Exception e) {
      // assignTableSegment removes the zk entry. Call deleteSegment to remove the segment from permanent location.
      LOGGER.error("Caught exception while calling assignTableSegment for adding segment: {} to table: {}", segmentName,
          tableNameWithType, e);
      _pinotHelixResourceManager.deleteSegment(tableNameWithType, segmentName);
      LOGGER.info("Deleted zk entry and segment {} for table {}.", segmentName, tableNameWithType);
      throw e;
    }

    if (enableParallelPushProtection) {
      // Release lock. Expected version will be 0 as we hold a lock and no updates could take place meanwhile.
      newSegmentZKMetadata.setSegmentUploadStartTime(-1);
      if (!_pinotHelixResourceManager.updateZkMetadata(tableNameWithType, newSegmentZKMetadata, 0)) {
        _pinotHelixResourceManager.deleteSegment(tableNameWithType, segmentName);
        LOGGER.info("Deleted zk entry and segment {} for table {}.", segmentName, tableNameWithType);
        throw new RuntimeException(
            String.format("Failed to update ZK metadata for segment: %s of table: %s", segmentFile, tableNameWithType));
      }
    }
  }

  private void moveSegmentToPermanentDirectory(File segmentFile, URI finalSegmentLocationURI)
      throws Exception {
    LOGGER.info("Copying segment from: {} to: {}", segmentFile.getAbsolutePath(), finalSegmentLocationURI);
    PinotFSFactory.create(finalSegmentLocationURI.getScheme()).copyFromLocalFile(segmentFile, finalSegmentLocationURI);
  }
}<|MERGE_RESOLUTION|>--- conflicted
+++ resolved
@@ -75,30 +75,6 @@
             String.format("Cannot refresh non-existing segment: %s for table: %s", segmentName, tableNameWithType),
             Response.Status.GONE);
       }
-<<<<<<< HEAD
-      LOGGER.info("Adding new segment {} from table {}", segmentName, tableNameWithType);
-      processNewSegment(segmentMetadata, finalSegmentLocationURI, currentSegmentLocation, zkDownloadURI, headers,
-          crypter, tableNameWithType, segmentName, moveSegmentToFinalLocation, enableParallelPushProtection,
-          segmentSizeInBytes);
-      return;
-    }
-
-    // We reach here if a segment with the same name already exists.
-
-    if (!allowRefresh) {
-      // We cannot perform this check up-front in UploadSegment API call. If a segment doesn't exist during the check
-      // done up-front but ends up getting created before the check here, we could incorrectly refresh an existing
-      // segment.
-      throw new ControllerApplicationException(LOGGER,
-          "Segment: " + segmentName + " already exists in table: " + tableNameWithType + ". Refresh not permitted.",
-          Response.Status.CONFLICT);
-    }
-
-    LOGGER.info("Segment {} from table {} already exists, refreshing if necessary", segmentName, tableNameWithType);
-    processExistingSegment(segmentMetadata, finalSegmentLocationURI, currentSegmentLocation,
-        enableParallelPushProtection, headers, zkDownloadURI, crypter, tableNameWithType, segmentName,
-        segmentMetadataZNRecord, moveSegmentToFinalLocation, segmentSizeInBytes);
-=======
       LOGGER.info("Adding new segment: {} to table: {}", segmentName, tableNameWithType);
       processNewSegment(tableNameWithType, segmentMetadata, finalSegmentLocationURI, segmentFile, downloadUrl,
           crypterName, segmentSizeInBytes, enableParallelPushProtection, headers);
@@ -117,7 +93,6 @@
           finalSegmentLocationURI, segmentFile, downloadUrl, crypterName, segmentSizeInBytes,
           enableParallelPushProtection, headers);
     }
->>>>>>> 09bae150
   }
 
   private void processExistingSegment(String tableNameWithType, SegmentMetadata segmentMetadata,
