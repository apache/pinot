/**
 * Licensed to the Apache Software Foundation (ASF) under one
 * or more contributor license agreements.  See the NOTICE file
 * distributed with this work for additional information
 * regarding copyright ownership.  The ASF licenses this file
 * to you under the Apache License, Version 2.0 (the
 * "License"); you may not use this file except in compliance
 * with the License.  You may obtain a copy of the License at
 *
 *   http://www.apache.org/licenses/LICENSE-2.0
 *
 * Unless required by applicable law or agreed to in writing,
 * software distributed under the License is distributed on an
 * "AS IS" BASIS, WITHOUT WARRANTIES OR CONDITIONS OF ANY
 * KIND, either express or implied.  See the License for the
 * specific language governing permissions and limitations
 * under the License.
 */
package org.apache.pinot.controller.helix.core.rebalance;

import com.google.common.annotations.VisibleForTesting;
import com.google.common.base.Preconditions;
import java.util.ArrayList;
import java.util.Comparator;
import java.util.HashMap;
import java.util.HashSet;
import java.util.List;
import java.util.Map;
import java.util.Set;
import java.util.TreeMap;
import java.util.TreeSet;
import java.util.UUID;
import java.util.concurrent.TimeUnit;
import java.util.concurrent.TimeoutException;
import java.util.function.ToIntFunction;
import javax.annotation.Nullable;
import org.apache.commons.collections4.CollectionUtils;
import org.apache.commons.lang3.tuple.Pair;
import org.apache.commons.lang3.tuple.Triple;
import org.apache.helix.AccessOption;
import org.apache.helix.HelixDataAccessor;
import org.apache.helix.HelixManager;
import org.apache.helix.PropertyKey;
import org.apache.helix.model.ExternalView;
import org.apache.helix.model.IdealState;
import org.apache.helix.zookeeper.datamodel.ZNRecord;
import org.apache.helix.zookeeper.zkclient.exception.ZkBadVersionException;
import org.apache.pinot.common.assignment.InstanceAssignmentConfigUtils;
import org.apache.pinot.common.assignment.InstancePartitions;
import org.apache.pinot.common.assignment.InstancePartitionsUtils;
import org.apache.pinot.common.metrics.ControllerMetrics;
import org.apache.pinot.common.metrics.ControllerTimer;
import org.apache.pinot.common.tier.PinotServerTierStorage;
import org.apache.pinot.common.tier.Tier;
import org.apache.pinot.common.tier.TierFactory;
import org.apache.pinot.common.utils.config.TableConfigUtils;
import org.apache.pinot.common.utils.config.TierConfigUtils;
import org.apache.pinot.controller.helix.core.assignment.instance.InstanceAssignmentDriver;
import org.apache.pinot.controller.helix.core.assignment.segment.SegmentAssignment;
import org.apache.pinot.controller.helix.core.assignment.segment.SegmentAssignmentFactory;
import org.apache.pinot.controller.helix.core.assignment.segment.SegmentAssignmentUtils;
import org.apache.pinot.controller.helix.core.assignment.segment.StrictRealtimeSegmentAssignment;
import org.apache.pinot.spi.config.table.RoutingConfig;
import org.apache.pinot.spi.config.table.TableConfig;
import org.apache.pinot.spi.config.table.TableType;
import org.apache.pinot.spi.config.table.TierConfig;
import org.apache.pinot.spi.config.table.assignment.InstanceAssignmentConfig;
import org.apache.pinot.spi.config.table.assignment.InstancePartitionsType;
import org.apache.pinot.spi.utils.CommonConstants.Helix.StateModel.SegmentStateModel;
import org.slf4j.Logger;
import org.slf4j.LoggerFactory;


/**
 * The {@code TableRebalancer} class can be used to rebalance a table (reassign instances and segments for a table).
 *
 * <p>Running the rebalancer in {@code dry-run} mode will only return the target instance and segment assignment without
 * applying any change to the cluster. This mode returns immediately.
 *
 * <p>If instance reassignment is enabled, the rebalancer will reassign the instances based on the instance assignment
 * config from the table config, persist the instance partitions if not in {@code dry-run} mode, and reassign segments
 * based on the new instance assignment. Otherwise, the rebalancer will skip the instance reassignment and reassign
 * segments based on the existing instance assignment.
 *
 * <p>For segment reassignment, 2 modes are offered:
 * <ul>
 *   <li>
 *     With-downtime rebalance: the IdealState is replaced with the target segment assignment in one go and there are no
 *     guarantees around replica availability. This mode returns immediately without waiting for ExternalView to reach
 *     the target segment assignment. Disabled tables will always be rebalanced with downtime.
 *   </li>
 *   <li>
 *     No-downtime rebalance: care is taken to ensure that the configured number of replicas of any segment are
 *     available (ONLINE or CONSUMING) at all times. The rebalancer tracks the number of segments to be offloaded from
 *     each instance and offload the segments from the most loaded instances first to ensure segments are not moved to
 *     the already over-loaded instances. This mode returns after ExternalView reaching the target segment assignment.
 *     <p>In the following edge case scenarios, if {@code best-efforts} is disabled, rebalancer will fail the rebalance
 *     because the no-downtime contract cannot be achieved, and table might end up in a middle stage. User needs to
 *     check the rebalance result, solve the issue, and run the rebalance again if necessary. If {@code best-efforts} is
 *     enabled, rebalancer will log a warning and continue the rebalance, but the no-downtime contract will not be
 *     guaranteed.
 *     <ul>
 *       <li>
 *         Segment falls into ERROR state in ExternalView -> with best-efforts, count ERROR state as good state
 *       </li>
 *       <li>
 *         ExternalView has not converged within the maximum wait time -> with best-efforts, continue to the next stage
 *       </li>
 *     </ul>
 *   </li>
 * </ul>
 *
 * <p>NOTE: If the controller that handles the rebalance goes down/restarted, the rebalance isn't automatically resumed
 * by other controllers.
 */
public class TableRebalancer {
  private static final Logger LOGGER = LoggerFactory.getLogger(TableRebalancer.class);
  private final HelixManager _helixManager;
  private final HelixDataAccessor _helixDataAccessor;
  private final TableRebalanceObserver _tableRebalanceObserver;
  private final ControllerMetrics _controllerMetrics;

  public TableRebalancer(HelixManager helixManager, @Nullable TableRebalanceObserver tableRebalanceObserver,
      @Nullable ControllerMetrics controllerMetrics) {
    _helixManager = helixManager;
    if (tableRebalanceObserver != null) {
      _tableRebalanceObserver = tableRebalanceObserver;
    } else {
      _tableRebalanceObserver = new NoOpTableRebalanceObserver();
    }
    _helixDataAccessor = helixManager.getHelixDataAccessor();
    _controllerMetrics = controllerMetrics;
  }

  public TableRebalancer(HelixManager helixManager) {
    this(helixManager, null, null);
  }

  public static String createUniqueRebalanceJobIdentifier() {
    return UUID.randomUUID().toString();
  }

  public RebalanceResult rebalance(TableConfig tableConfig, RebalanceConfig rebalanceConfig,
      @Nullable String rebalanceJobId) {
    return rebalance(tableConfig, rebalanceConfig, rebalanceJobId, null);
  }

  public RebalanceResult rebalance(TableConfig tableConfig, RebalanceConfig rebalanceConfig,
      @Nullable String rebalanceJobId, @Nullable Map<String, Set<String>> providedTierToSegmentsMap) {
    long startTime = System.currentTimeMillis();
    String tableNameWithType = tableConfig.getTableName();
    RebalanceResult.Status status = RebalanceResult.Status.UNKNOWN_ERROR;
    try {
      RebalanceResult result = doRebalance(tableConfig, rebalanceConfig, rebalanceJobId, providedTierToSegmentsMap);
      status = result.getStatus();
      return result;
    } finally {
      if (_controllerMetrics != null) {
        _controllerMetrics.addTimedTableValue(String.format("%s.%s", tableNameWithType, status.toString()),
            ControllerTimer.TABLE_REBALANCE_EXECUTION_TIME_MS, System.currentTimeMillis() - startTime,
            TimeUnit.MILLISECONDS);
      }
    }
  }

  private RebalanceResult doRebalance(TableConfig tableConfig, RebalanceConfig rebalanceConfig,
      @Nullable String rebalanceJobId, @Nullable Map<String, Set<String>> providedTierToSegmentsMap) {
    long startTimeMs = System.currentTimeMillis();
    String tableNameWithType = tableConfig.getTableName();
    if (rebalanceJobId == null) {
      // If not passed along, create one.
      // TODO - Add rebalanceJobId to all log messages for easy tracking.
      rebalanceJobId = createUniqueRebalanceJobIdentifier();
    }
    boolean dryRun = rebalanceConfig.isDryRun();
    boolean reassignInstances = rebalanceConfig.isReassignInstances();
    boolean includeConsuming = rebalanceConfig.isIncludeConsuming();
    boolean bootstrap = rebalanceConfig.isBootstrap();
    boolean downtime = rebalanceConfig.isDowntime();
    int minReplicasToKeepUpForNoDowntime = rebalanceConfig.getMinAvailableReplicas();
    boolean lowDiskMode = rebalanceConfig.isLowDiskMode();
    boolean bestEfforts = rebalanceConfig.isBestEfforts();
    long externalViewCheckIntervalInMs = rebalanceConfig.getExternalViewCheckIntervalInMs();
    long externalViewStabilizationTimeoutInMs = rebalanceConfig.getExternalViewStabilizationTimeoutInMs();
    boolean enableStrictReplicaGroup = tableConfig.getRoutingConfig() != null
        && RoutingConfig.STRICT_REPLICA_GROUP_INSTANCE_SELECTOR_TYPE.equalsIgnoreCase(
        tableConfig.getRoutingConfig().getInstanceSelectorType());
    LOGGER.info(
        "Start rebalancing table: {} with dryRun: {}, reassignInstances: {}, includeConsuming: {}, bootstrap: {}, "
            + "downtime: {}, minReplicasToKeepUpForNoDowntime: {}, enableStrictReplicaGroup: {}, lowDiskMode: {}, "
            + "bestEfforts: {}, externalViewCheckIntervalInMs: {}, externalViewStabilizationTimeoutInMs: {}",
        tableNameWithType, dryRun, reassignInstances, includeConsuming, bootstrap, downtime,
        minReplicasToKeepUpForNoDowntime, enableStrictReplicaGroup, lowDiskMode, bestEfforts,
        externalViewCheckIntervalInMs, externalViewStabilizationTimeoutInMs);

    // Fetch ideal state
    PropertyKey idealStatePropertyKey = _helixDataAccessor.keyBuilder().idealStates(tableNameWithType);
    IdealState currentIdealState;
    try {
      currentIdealState = _helixDataAccessor.getProperty(idealStatePropertyKey);
    } catch (Exception e) {
      onReturnFailure(String.format(
          "For rebalanceId: %s, caught exception while fetching IdealState for table: %s, aborting the rebalance",
          rebalanceJobId, tableNameWithType), e);
      return new RebalanceResult(rebalanceJobId, RebalanceResult.Status.FAILED,
          "Caught exception while fetching IdealState: " + e, null, null, null);
    }
    if (currentIdealState == null) {
      onReturnFailure(
          String.format("For rebalanceId: %s, cannot find the IdealState for table: %s, aborting the rebalance",
              rebalanceJobId, tableNameWithType), null);
      return new RebalanceResult(rebalanceJobId, RebalanceResult.Status.FAILED, "Cannot find the IdealState for table",
          null, null, null);
    }
    if (!currentIdealState.isEnabled() && !downtime) {
      onReturnFailure(String.format(
          "For rebalanceId: %s, cannot rebalance disabled table: %s without downtime, aborting the rebalance",
          rebalanceJobId, tableNameWithType), null);
      return new RebalanceResult(rebalanceJobId, RebalanceResult.Status.FAILED,
          "Cannot rebalance disabled table without downtime", null, null, null);
    }

    LOGGER.info("For rebalanceId: {}, processing instance partitions for table: {}", rebalanceJobId, tableNameWithType);

    // Calculate instance partitions map
    Map<InstancePartitionsType, InstancePartitions> instancePartitionsMap;
    boolean instancePartitionsUnchanged;
    try {
      Pair<Map<InstancePartitionsType, InstancePartitions>, Boolean> instancePartitionsMapAndUnchanged =
          getInstancePartitionsMap(tableConfig, reassignInstances, bootstrap, dryRun);
      instancePartitionsMap = instancePartitionsMapAndUnchanged.getLeft();
      instancePartitionsUnchanged = instancePartitionsMapAndUnchanged.getRight();
    } catch (Exception e) {
      onReturnFailure(String.format(
          "For rebalanceId: %s, caught exception while fetching/calculating instance partitions for table: %s, "
              + "aborting the rebalance", rebalanceJobId, tableNameWithType), e);
      return new RebalanceResult(rebalanceJobId, RebalanceResult.Status.FAILED,
          "Caught exception while fetching/calculating instance partitions: " + e, null, null, null);
    }

    // Calculate instance partitions for tiers if configured
    List<Tier> sortedTiers;
    Map<String, InstancePartitions> tierToInstancePartitionsMap;
    boolean tierInstancePartitionsUnchanged;
    try {
      sortedTiers = getSortedTiers(tableConfig, providedTierToSegmentsMap);
      Pair<Map<String, InstancePartitions>, Boolean> tierToInstancePartitionsMapAndUnchanged =
          getTierToInstancePartitionsMap(tableConfig, sortedTiers, reassignInstances, bootstrap, dryRun);
      tierToInstancePartitionsMap = tierToInstancePartitionsMapAndUnchanged.getLeft();
      tierInstancePartitionsUnchanged = tierToInstancePartitionsMapAndUnchanged.getRight();
    } catch (Exception e) {
      onReturnFailure(String.format(
          "For rebalanceId: %s, caught exception while fetching/calculating tier instance partitions for table: %s, "
              + "aborting the rebalance", rebalanceJobId, tableNameWithType), e);
      return new RebalanceResult(rebalanceJobId, RebalanceResult.Status.FAILED,
          "Caught exception while fetching/calculating tier instance partitions: " + e, null, null, null);
    }

    LOGGER.info("For rebalanceId: {}, calculating the target assignment for table: {}", rebalanceJobId,
        tableNameWithType);
    SegmentAssignment segmentAssignment =
        SegmentAssignmentFactory.getSegmentAssignment(_helixManager, tableConfig, _controllerMetrics);
    Map<String, Map<String, String>> currentAssignment = currentIdealState.getRecord().getMapFields();
    Map<String, Map<String, String>> targetAssignment;
    try {
      targetAssignment = segmentAssignment.rebalanceTable(currentAssignment, instancePartitionsMap, sortedTiers,
          tierToInstancePartitionsMap, rebalanceConfig);
    } catch (Exception e) {
      onReturnFailure(String.format(
          "For rebalanceId: %s, caught exception while calculating target assignment for table: %s, aborting the "
              + "rebalance", rebalanceJobId, tableNameWithType), e);
      return new RebalanceResult(rebalanceJobId, RebalanceResult.Status.FAILED,
          "Caught exception while calculating target assignment: " + e, instancePartitionsMap,
          tierToInstancePartitionsMap, null);
    }

    boolean segmentAssignmentUnchanged = currentAssignment.equals(targetAssignment);
    LOGGER.info("For rebalanceId: {}, instancePartitionsUnchanged: {}, tierInstancePartitionsUnchanged: {}, "
            + "segmentAssignmentUnchanged: {} for table: {}", rebalanceJobId, instancePartitionsUnchanged,
        tierInstancePartitionsUnchanged, segmentAssignmentUnchanged, tableNameWithType);

    if (segmentAssignmentUnchanged) {
      LOGGER.info("Table: {} is already balanced", tableNameWithType);
      if (instancePartitionsUnchanged && tierInstancePartitionsUnchanged) {
        _tableRebalanceObserver.onNoop(
            String.format("For rebalanceId: %s, instance unchanged and table: %s is already balanced", rebalanceJobId,
                tableNameWithType));
        return new RebalanceResult(rebalanceJobId, RebalanceResult.Status.NO_OP, "Table is already balanced",
            instancePartitionsMap, tierToInstancePartitionsMap, targetAssignment);
      } else {
        if (dryRun) {
          return new RebalanceResult(rebalanceJobId, RebalanceResult.Status.DONE,
              "Instance reassigned in dry-run mode, table is already balanced", instancePartitionsMap,
              tierToInstancePartitionsMap, targetAssignment);
        } else {
          _tableRebalanceObserver.onSuccess(
              String.format("For rebalanceId: %s, instance reassigned but table: %s is already balanced",
                  rebalanceJobId, tableNameWithType));
          return new RebalanceResult(rebalanceJobId, RebalanceResult.Status.DONE,
              "Instance reassigned, table is already balanced", instancePartitionsMap, tierToInstancePartitionsMap,
              targetAssignment);
        }
      }
    }

    if (dryRun) {
      LOGGER.info("For rebalanceId: {}, rebalancing table: {} in dry-run mode, returning the target assignment",
          rebalanceJobId, tableNameWithType);
      return new RebalanceResult(rebalanceJobId, RebalanceResult.Status.DONE, "Dry-run mode", instancePartitionsMap,
          tierToInstancePartitionsMap, targetAssignment);
    }

    if (downtime) {
      LOGGER.info("For rebalanceId: {}, rebalancing table: {} with downtime", rebalanceJobId, tableNameWithType);

      // Reuse current IdealState to update the IdealState in cluster
      ZNRecord idealStateRecord = currentIdealState.getRecord();
      idealStateRecord.setMapFields(targetAssignment);
      currentIdealState.setNumPartitions(targetAssignment.size());
      currentIdealState.setReplicas(Integer.toString(targetAssignment.values().iterator().next().size()));

      // Check version and update IdealState
      try {
        Preconditions.checkState(_helixDataAccessor.getBaseDataAccessor()
            .set(idealStatePropertyKey.getPath(), idealStateRecord, idealStateRecord.getVersion(),
                AccessOption.PERSISTENT), "Failed to update IdealState");
        String msg =
            String.format("For rebalanceId: %s, finished rebalancing table: %s with downtime in %d ms.", rebalanceJobId,
                tableNameWithType, System.currentTimeMillis() - startTimeMs);
        LOGGER.info(msg);
        _tableRebalanceObserver.onSuccess(msg);
        return new RebalanceResult(rebalanceJobId, RebalanceResult.Status.DONE,
            "Success with downtime (replaced IdealState with the target segment assignment, ExternalView might not "
                + "reach the target segment assignment yet)", instancePartitionsMap, tierToInstancePartitionsMap,
            targetAssignment);
      } catch (Exception e) {
        onReturnFailure(String.format(
            "For rebalanceId: %s, caught exception while updating IdealState for table: %s, aborting the rebalance",
            rebalanceJobId, tableNameWithType), e);
        return new RebalanceResult(rebalanceJobId, RebalanceResult.Status.FAILED,
            "Caught exception while updating IdealState: " + e, instancePartitionsMap, tierToInstancePartitionsMap,
            targetAssignment);
      }
    }

    // Record the beginning of rebalance
    _tableRebalanceObserver.onTrigger(TableRebalanceObserver.Trigger.START_TRIGGER, currentAssignment,
        targetAssignment);

    // Calculate the min available replicas for no-downtime rebalance
    // NOTE:
    // 1. The calculation is based on the number of replicas of the target assignment. In case of increasing the number
    //    of replicas for the current assignment, the current instance state map might not have enough replicas to reach
    //    the minimum available replicas requirement. In this scenario we don't want to fail the check, but keep all the
    //    current instances as this is the best we can do, and can help the table get out of this state.
    // 2. Only check the segments to be moved because we don't need to maintain available replicas for segments not
    //    being moved, including segments with all replicas OFFLINE (error segments during consumption).
    List<String> segmentsToMove = SegmentAssignmentUtils.getSegmentsToMove(currentAssignment, targetAssignment);

    int numReplicas = Integer.MAX_VALUE;
    for (String segment : segmentsToMove) {
      numReplicas = Math.min(targetAssignment.get(segment).size(), numReplicas);
    }
    int minAvailableReplicas;
    if (minReplicasToKeepUpForNoDowntime >= 0) {
      // For non-negative value, use it as min available replicas
      if (minReplicasToKeepUpForNoDowntime >= numReplicas) {
        onReturnFailure(String.format(
            "For rebalanceId: %s, Illegal config for minReplicasToKeepUpForNoDowntime: %d for table: %s, "
                + "must be less than number of replicas: %d, aborting the rebalance", rebalanceJobId,
            minReplicasToKeepUpForNoDowntime, tableNameWithType, numReplicas), null);
        return new RebalanceResult(rebalanceJobId, RebalanceResult.Status.FAILED,
            "Illegal min available replicas config", instancePartitionsMap, tierToInstancePartitionsMap,
            targetAssignment);
      }
      minAvailableReplicas = minReplicasToKeepUpForNoDowntime;
    } else {
      // For negative value, use it as max unavailable replicas
      minAvailableReplicas = Math.max(numReplicas + minReplicasToKeepUpForNoDowntime, 0);
    }

    LOGGER.info(
        "For rebalanceId: {}, rebalancing table: {} with minAvailableReplicas: {}, enableStrictReplicaGroup: {}, "
            + "bestEfforts: {}, externalViewCheckIntervalInMs: {}, externalViewStabilizationTimeoutInMs: {}",
        rebalanceJobId, tableNameWithType, minAvailableReplicas, enableStrictReplicaGroup, bestEfforts,
        externalViewCheckIntervalInMs, externalViewStabilizationTimeoutInMs);
    int expectedVersion = currentIdealState.getRecord().getVersion();

    // We repeat the following steps until the target assignment is reached:
    // 1. Wait for ExternalView to converge with the IdealState. Fail the rebalance if it doesn't converge within the
    //    timeout.
    // 2. When IdealState changes during step 1, re-calculate the target assignment based on the new IdealState (current
    //    assignment).
    // 3. Check if the target assignment is reached. Rebalance is done if it is reached.
    // 4. Calculate the next assignment based on the current assignment, target assignment and min available replicas.
    // 5. Update the IdealState to the next assignment. If the IdealState changes before the update, go back to step 1.
    //
    // NOTE: Monitor the segments to be moved from both the previous round and this round to ensure the moved segments
    //       in the previous round are also converged.
    Set<String> segmentsToMonitor = new HashSet<>(segmentsToMove);
    while (true) {
      // Wait for ExternalView to converge before updating the next IdealState
      IdealState idealState;
      try {
        idealState = waitForExternalViewToConverge(tableNameWithType, lowDiskMode, bestEfforts, segmentsToMonitor,
            externalViewCheckIntervalInMs, externalViewStabilizationTimeoutInMs);
      } catch (Exception e) {
        String errorMsg = String.format(
            "For rebalanceId: %s, caught exception while waiting for ExternalView to converge for table: %s, "
                + "aborting the rebalance", rebalanceJobId, tableNameWithType);
        LOGGER.warn(errorMsg, e);
        if (_tableRebalanceObserver.isStopped()) {
          return new RebalanceResult(rebalanceJobId, _tableRebalanceObserver.getStopStatus(),
              "Caught exception while waiting for ExternalView to converge: " + e, instancePartitionsMap,
              tierToInstancePartitionsMap, targetAssignment);
        }
        _tableRebalanceObserver.onError(errorMsg);
        return new RebalanceResult(rebalanceJobId, RebalanceResult.Status.FAILED,
            "Caught exception while waiting for ExternalView to converge: " + e, instancePartitionsMap,
            tierToInstancePartitionsMap, targetAssignment);
      }

      // Re-calculate the target assignment if IdealState changed while waiting for ExternalView to converge
      ZNRecord idealStateRecord = idealState.getRecord();
      if (idealStateRecord.getVersion() != expectedVersion) {
        LOGGER.info(
            "For rebalanceId: {}, idealState version changed while waiting for ExternalView to converge for table: {}, "
                + "re-calculating the target assignment", rebalanceJobId, tableNameWithType);
        Map<String, Map<String, String>> oldAssignment = currentAssignment;
        currentAssignment = idealStateRecord.getMapFields();
        expectedVersion = idealStateRecord.getVersion();

        // If all the segments to be moved remain unchanged (same instance state map) in the new ideal state, apply the
        // same target instance state map for these segments to the new ideal state as the target assignment
        boolean segmentsToMoveChanged = false;
        if (segmentAssignment instanceof StrictRealtimeSegmentAssignment) {
          // For StrictRealtimeSegmentAssignment, we need to recompute the target assignment because the assignment for
          // new added segments is based on the existing assignment
          segmentsToMoveChanged = true;
        } else {
          for (String segment : segmentsToMove) {
            Map<String, String> oldInstanceStateMap = oldAssignment.get(segment);
            Map<String, String> currentInstanceStateMap = currentAssignment.get(segment);
            // TODO: Consider allowing segment state change from CONSUMING to ONLINE
            if (!oldInstanceStateMap.equals(currentInstanceStateMap)) {
              LOGGER.info("For rebalanceId: {}, segment state changed in IdealState from: {} to: {} for table: {}, "
                      + "segment: {}, re-calculating the target assignment based on the new IdealState", rebalanceJobId,
                  oldInstanceStateMap, currentInstanceStateMap, tableNameWithType, segment);
              segmentsToMoveChanged = true;
              break;
            }
          }
        }
        if (segmentsToMoveChanged) {
          try {
            // Re-calculate the instance partitions in case the instance configs changed during the rebalance
            instancePartitionsMap =
                getInstancePartitionsMap(tableConfig, reassignInstances, bootstrap, false).getLeft();
            tierToInstancePartitionsMap =
                getTierToInstancePartitionsMap(tableConfig, sortedTiers, reassignInstances, bootstrap, false).getLeft();
            targetAssignment = segmentAssignment.rebalanceTable(currentAssignment, instancePartitionsMap, sortedTiers,
                tierToInstancePartitionsMap, rebalanceConfig);
          } catch (Exception e) {
            onReturnFailure(String.format(
                "For rebalanceId: %s, caught exception while re-calculating the target assignment for table: %s, "
                    + "aborting the rebalance", rebalanceJobId, tableNameWithType), e);
            return new RebalanceResult(rebalanceJobId, RebalanceResult.Status.FAILED,
                "Caught exception while re-calculating the target assignment: " + e, instancePartitionsMap,
                tierToInstancePartitionsMap, targetAssignment);
          }
        } else {
          LOGGER.info("For rebalanceId:{}, no state change found for segments to be moved, "
                  + "re-calculating the target assignment based on the previous target assignment for table: {}",
              rebalanceJobId, tableNameWithType);
          Map<String, Map<String, String>> oldTargetAssignment = targetAssignment;
          targetAssignment = new HashMap<>(currentAssignment);
          for (String segment : segmentsToMove) {
            targetAssignment.put(segment, oldTargetAssignment.get(segment));
          }
        }
      }

      if (currentAssignment.equals(targetAssignment)) {
        String msg = String.format("For rebalanceId: %s, finished rebalancing table: %s with minAvailableReplicas: %d, "
                + "enableStrictReplicaGroup: %b, bestEfforts: %b in %d ms.", rebalanceJobId, tableNameWithType,
            minAvailableReplicas, enableStrictReplicaGroup, bestEfforts, System.currentTimeMillis() - startTimeMs);
        LOGGER.info(msg);
        // Record completion
        _tableRebalanceObserver.onSuccess(msg);
        return new RebalanceResult(rebalanceJobId, RebalanceResult.Status.DONE,
            "Success with minAvailableReplicas: " + minAvailableReplicas
                + " (both IdealState and ExternalView should reach the target segment assignment)",
            instancePartitionsMap, tierToInstancePartitionsMap, targetAssignment);
      }

      // Record change of current ideal state and the new target
      _tableRebalanceObserver.onTrigger(TableRebalanceObserver.Trigger.IDEAL_STATE_CHANGE_TRIGGER, currentAssignment,
          targetAssignment);
      if (_tableRebalanceObserver.isStopped()) {
        return new RebalanceResult(rebalanceJobId, _tableRebalanceObserver.getStopStatus(),
            "Rebalance has stopped already before updating the IdealState", instancePartitionsMap,
            tierToInstancePartitionsMap, targetAssignment);
      }
      Map<String, Map<String, String>> nextAssignment =
          getNextAssignment(currentAssignment, targetAssignment, minAvailableReplicas, enableStrictReplicaGroup,
              lowDiskMode);
      LOGGER.info("For rebalanceId: {}, got the next assignment for table: {} with number of segments to be "
              + "added/removed for each instance: {}", rebalanceJobId, tableNameWithType,
          SegmentAssignmentUtils.getNumSegmentsToMovePerInstance(currentAssignment, nextAssignment));

      // Reuse current IdealState to update the IdealState in cluster
      idealStateRecord.setMapFields(nextAssignment);
      idealState.setNumPartitions(nextAssignment.size());
      idealState.setReplicas(Integer.toString(nextAssignment.values().iterator().next().size()));

      // Check version and update IdealState
      try {
        Preconditions.checkState(_helixDataAccessor.getBaseDataAccessor()
                .set(idealStatePropertyKey.getPath(), idealStateRecord, expectedVersion, AccessOption.PERSISTENT),
            "Failed to update IdealState");
        currentAssignment = nextAssignment;
        expectedVersion++;
        LOGGER.info("For rebalanceId: {}, successfully updated the IdealState for table: {}", rebalanceJobId,
            tableNameWithType);
      } catch (ZkBadVersionException e) {
        LOGGER.info("For rebalanceId: {}, version changed while updating IdealState for table: {}", rebalanceJobId,
            tableNameWithType);
      } catch (Exception e) {
        onReturnFailure(String.format("For rebalanceId: %s, caught exception while updating IdealState for table: %s, "
            + "aborting the rebalance", rebalanceJobId, tableNameWithType), e);
        return new RebalanceResult(rebalanceJobId, RebalanceResult.Status.FAILED,
            "Caught exception while updating IdealState: " + e, instancePartitionsMap, tierToInstancePartitionsMap,
            targetAssignment);
      }

      segmentsToMonitor = new HashSet<>(segmentsToMove);
      segmentsToMove = SegmentAssignmentUtils.getSegmentsToMove(currentAssignment, targetAssignment);
      segmentsToMonitor.addAll(segmentsToMove);
    }
  }

  private void onReturnFailure(String errorMsg, Exception e) {
    if (e != null) {
      LOGGER.warn(errorMsg, e);
    } else {
      LOGGER.warn(errorMsg);
    }
    _tableRebalanceObserver.onError(errorMsg);
  }

  /**
   * Gets the instance partitions for instance partition types and also returns a boolean for whether they are unchanged
   */
  public Pair<Map<InstancePartitionsType, InstancePartitions>, Boolean> getInstancePartitionsMap(
      TableConfig tableConfig, boolean reassignInstances, boolean bootstrap, boolean dryRun) {
    boolean instancePartitionsUnchanged;
    Map<InstancePartitionsType, InstancePartitions> instancePartitionsMap = new TreeMap<>();
    if (tableConfig.getTableType() == TableType.OFFLINE) {
      Pair<InstancePartitions, Boolean> partitionAndUnchangedForOffline =
          getInstancePartitions(tableConfig, InstancePartitionsType.OFFLINE, reassignInstances, bootstrap, dryRun);
      instancePartitionsMap.put(InstancePartitionsType.OFFLINE, partitionAndUnchangedForOffline.getLeft());
      instancePartitionsUnchanged = partitionAndUnchangedForOffline.getRight();
    } else {
      Pair<InstancePartitions, Boolean> partitionAndUnchangedForConsuming =
          getInstancePartitions(tableConfig, InstancePartitionsType.CONSUMING, reassignInstances, bootstrap, dryRun);
      instancePartitionsMap.put(InstancePartitionsType.CONSUMING, partitionAndUnchangedForConsuming.getLeft());
      instancePartitionsUnchanged = partitionAndUnchangedForConsuming.getRight();
      String tableNameWithType = tableConfig.getTableName();
      if (InstanceAssignmentConfigUtils.shouldRelocateCompletedSegments(tableConfig)) {
        Pair<InstancePartitions, Boolean> partitionAndUnchangedForCompleted =
            getInstancePartitions(tableConfig, InstancePartitionsType.COMPLETED, reassignInstances, bootstrap, dryRun);
        LOGGER.info(
            "COMPLETED segments should be relocated, fetching/computing COMPLETED instance partitions for table: {}",
            tableNameWithType);
        instancePartitionsMap.put(InstancePartitionsType.COMPLETED, partitionAndUnchangedForCompleted.getLeft());
        instancePartitionsUnchanged &= partitionAndUnchangedForCompleted.getRight();
      } else {
        LOGGER.info(
            "COMPLETED segments should not be relocated, skipping fetching/computing COMPLETED instance partitions "
                + "for table: {}", tableNameWithType);
        if (!dryRun) {
          String instancePartitionsName = InstancePartitionsUtils.getInstancePartitionsName(tableNameWithType,
              InstancePartitionsType.COMPLETED.toString());
          LOGGER.info("Removing instance partitions: {} from ZK if it exists", instancePartitionsName);
          InstancePartitionsUtils.removeInstancePartitions(_helixManager.getHelixPropertyStore(),
              instancePartitionsName);
        }
      }
    }
    return Pair.of(instancePartitionsMap, instancePartitionsUnchanged);
  }

  /**
   * Fetches/computes the instance partitions and also returns a boolean for whether they are unchanged
   */
  public Pair<InstancePartitions, Boolean> getInstancePartitions(TableConfig tableConfig,
      InstancePartitionsType instancePartitionsType, boolean reassignInstances, boolean bootstrap, boolean dryRun) {
    String tableNameWithType = tableConfig.getTableName();
    String instancePartitionsName =
        InstancePartitionsUtils.getInstancePartitionsName(tableNameWithType, instancePartitionsType.toString());
    InstancePartitions existingInstancePartitions =
        InstancePartitionsUtils.fetchInstancePartitions(_helixManager.getHelixPropertyStore(), instancePartitionsName);

    if (reassignInstances) {
      if (InstanceAssignmentConfigUtils.allowInstanceAssignment(tableConfig, instancePartitionsType)) {
        boolean hasPreConfiguredInstancePartitions =
            TableConfigUtils.hasPreConfiguredInstancePartitions(tableConfig, instancePartitionsType);
        boolean isPreConfigurationBasedAssignment =
            InstanceAssignmentConfigUtils.isMirrorServerSetAssignment(tableConfig, instancePartitionsType);
        InstanceAssignmentDriver instanceAssignmentDriver = new InstanceAssignmentDriver(tableConfig);
        InstancePartitions instancePartitions;
        boolean instancePartitionsUnchanged;
        if (!hasPreConfiguredInstancePartitions) {
          LOGGER.info("Reassigning {} instances for table: {}", instancePartitionsType, tableNameWithType);
          // Assign instances with existing instance partition to null if bootstrap mode is enabled, so that the
          // instance partition map can be fully recalculated.
          instancePartitions = instanceAssignmentDriver.assignInstances(instancePartitionsType,
              _helixDataAccessor.getChildValues(_helixDataAccessor.keyBuilder().instanceConfigs(), true),
              bootstrap ? null : existingInstancePartitions);
          instancePartitionsUnchanged = instancePartitions.equals(existingInstancePartitions);
          if (!dryRun && !instancePartitionsUnchanged) {
            LOGGER.info("Persisting instance partitions: {} to ZK", instancePartitions);
            InstancePartitionsUtils.persistInstancePartitions(_helixManager.getHelixPropertyStore(),
                instancePartitions);
          }
        } else {
          String referenceInstancePartitionsName = tableConfig.getInstancePartitionsMap().get(instancePartitionsType);
          if (isPreConfigurationBasedAssignment) {
            InstancePartitions preConfiguredInstancePartitions =
                InstancePartitionsUtils.fetchInstancePartitionsWithRename(_helixManager.getHelixPropertyStore(),
                    referenceInstancePartitionsName, instancePartitionsName);
            instancePartitions = instanceAssignmentDriver.assignInstances(instancePartitionsType,
                _helixDataAccessor.getChildValues(_helixDataAccessor.keyBuilder().instanceConfigs(), true),
                bootstrap ? null : existingInstancePartitions, preConfiguredInstancePartitions);
            instancePartitionsUnchanged = instancePartitions.equals(existingInstancePartitions);
            if (!dryRun && !instancePartitionsUnchanged) {
              LOGGER.info("Persisting instance partitions: {} (based on {})", instancePartitions,
                  preConfiguredInstancePartitions);
              InstancePartitionsUtils.persistInstancePartitions(_helixManager.getHelixPropertyStore(),
                  instancePartitions);
            }
          } else {
            instancePartitions =
                InstancePartitionsUtils.fetchInstancePartitionsWithRename(_helixManager.getHelixPropertyStore(),
                    referenceInstancePartitionsName, instancePartitionsName);
            instancePartitionsUnchanged = instancePartitions.equals(existingInstancePartitions);
            if (!dryRun && !instancePartitionsUnchanged) {
              LOGGER.info("Persisting instance partitions: {} (referencing {})", instancePartitions,
                  referenceInstancePartitionsName);
              InstancePartitionsUtils.persistInstancePartitions(_helixManager.getHelixPropertyStore(),
                  instancePartitions);
            }
          }
        }
        return Pair.of(instancePartitions, instancePartitionsUnchanged);
      } else {
        LOGGER.info("{} instance assignment is not allowed, using default instance partitions for table: {}",
            instancePartitionsType, tableNameWithType);
        InstancePartitions instancePartitions =
            InstancePartitionsUtils.computeDefaultInstancePartitions(_helixManager, tableConfig,
                instancePartitionsType);
        boolean noExistingInstancePartitions = existingInstancePartitions == null;
        if (!dryRun && !noExistingInstancePartitions) {
          LOGGER.info("Removing instance partitions: {} from ZK", instancePartitionsName);
          InstancePartitionsUtils.removeInstancePartitions(_helixManager.getHelixPropertyStore(),
              instancePartitionsName);
        }
        return Pair.of(instancePartitions, noExistingInstancePartitions);
      }
    } else {
      LOGGER.info("Fetching/computing {} instance partitions for table: {}", instancePartitionsType, tableNameWithType);
      return Pair.of(
          InstancePartitionsUtils.fetchOrComputeInstancePartitions(_helixManager, tableConfig, instancePartitionsType),
          true);
    }
  }

  @Nullable
<<<<<<< HEAD
  public List<Tier> getSortedTiers(TableConfig tableConfig) {
=======
  private List<Tier> getSortedTiers(TableConfig tableConfig,
      @Nullable Map<String, Set<String>> providedTierToSegmentsMap) {
>>>>>>> 5d89aa29
    List<TierConfig> tierConfigs = tableConfig.getTierConfigsList();
    if (CollectionUtils.isNotEmpty(tierConfigs)) {
      // Get tiers with storageType = "PINOT_SERVER". This is the only type available right now.
      // Other types should be treated differently
      return TierConfigUtils.getSortedTiersForStorageType(tierConfigs, TierFactory.PINOT_SERVER_STORAGE_TYPE,
          _helixManager, providedTierToSegmentsMap);
    } else {
      return null;
    }
  }

  /**
   * Fetches/computes the instance partitions for sorted tiers and also returns a boolean for whether the
   * instance partitions are unchanged.
   */
  public Pair<Map<String, InstancePartitions>, Boolean> getTierToInstancePartitionsMap(TableConfig tableConfig,
      @Nullable List<Tier> sortedTiers, boolean reassignInstances, boolean bootstrap, boolean dryRun) {
    if (sortedTiers == null) {
      return Pair.of(null, true);
    }
    boolean instancePartitionsUnchanged = true;
    Map<String, InstancePartitions> tierToInstancePartitionsMap = new HashMap<>();
    for (Tier tier : sortedTiers) {
      LOGGER.info("Fetching/computing instance partitions for tier: {} of table: {}", tier.getName(),
          tableConfig.getTableName());
      Pair<InstancePartitions, Boolean> partitionsAndUnchanged =
          getInstancePartitionsForTier(tableConfig, tier, reassignInstances, bootstrap, dryRun);
      tierToInstancePartitionsMap.put(tier.getName(), partitionsAndUnchanged.getLeft());
      instancePartitionsUnchanged = instancePartitionsUnchanged && partitionsAndUnchanged.getRight();
    }
    return Pair.of(tierToInstancePartitionsMap, instancePartitionsUnchanged);
  }

  /**
   * Computes the instance partitions for the given tier. If table's instanceAssignmentConfigMap has an entry for the
   * tier, it's used to calculate the instance partitions. Else default instance partitions are returned. Also returns
   * a boolean for whether the instance partition is unchanged.
   */
  private Pair<InstancePartitions, Boolean> getInstancePartitionsForTier(TableConfig tableConfig, Tier tier,
      boolean reassignInstances, boolean bootstrap, boolean dryRun) {
    String tableNameWithType = tableConfig.getTableName();
    String tierName = tier.getName();
    String instancePartitionsName =
        InstancePartitionsUtils.getInstancePartitionsNameForTier(tableNameWithType, tierName);
    InstancePartitions existingInstancePartitions =
        InstancePartitionsUtils.fetchInstancePartitions(_helixManager.getHelixPropertyStore(), instancePartitionsName);

    if (reassignInstances) {
      Map<String, InstanceAssignmentConfig> instanceAssignmentConfigMap = tableConfig.getInstanceAssignmentConfigMap();
      InstanceAssignmentConfig instanceAssignmentConfig =
          instanceAssignmentConfigMap != null ? instanceAssignmentConfigMap.get(tierName) : null;
      if (instanceAssignmentConfig == null) {
        LOGGER.info(
            "Instance assignment config for tier: {} does not exist for table: {}, using default instance partitions",
            tierName, tableNameWithType);
        PinotServerTierStorage storage = (PinotServerTierStorage) tier.getStorage();
        InstancePartitions instancePartitions =
            InstancePartitionsUtils.computeDefaultInstancePartitionsForTag(_helixManager, tableNameWithType, tierName,
                storage.getServerTag());
        boolean noExistingInstancePartitions = existingInstancePartitions == null;
        if (!dryRun && !noExistingInstancePartitions) {
          LOGGER.info("Removing instance partitions: {} from ZK", instancePartitionsName);
          InstancePartitionsUtils.removeInstancePartitions(_helixManager.getHelixPropertyStore(),
              instancePartitionsName);
        }
        return Pair.of(instancePartitions, noExistingInstancePartitions);
      } else {
        InstanceAssignmentDriver instanceAssignmentDriver = new InstanceAssignmentDriver(tableConfig);
        // Assign instances with existing instance partition to null if bootstrap mode is enabled, so that the instance
        // partition map can be fully recalculated.
        InstancePartitions instancePartitions = instanceAssignmentDriver.assignInstances(tierName,
            _helixDataAccessor.getChildValues(_helixDataAccessor.keyBuilder().instanceConfigs(), true),
            bootstrap ? null : existingInstancePartitions, instanceAssignmentConfig);
        boolean instancePartitionsUnchanged = instancePartitions.equals(existingInstancePartitions);
        if (!dryRun && !instancePartitionsUnchanged) {
          LOGGER.info("Persisting instance partitions: {} to ZK", instancePartitions);
          InstancePartitionsUtils.persistInstancePartitions(_helixManager.getHelixPropertyStore(), instancePartitions);
        }
        return Pair.of(instancePartitions, instancePartitionsUnchanged);
      }
    } else {
      if (existingInstancePartitions != null) {
        return Pair.of(existingInstancePartitions, true);
      } else {
        PinotServerTierStorage storage = (PinotServerTierStorage) tier.getStorage();
        InstancePartitions instancePartitions =
            InstancePartitionsUtils.computeDefaultInstancePartitionsForTag(_helixManager, tableNameWithType, tierName,
                storage.getServerTag());
        return Pair.of(instancePartitions, true);
      }
    }
  }

  private IdealState waitForExternalViewToConverge(String tableNameWithType, boolean lowDiskMode, boolean bestEfforts,
      Set<String> segmentsToMonitor, long externalViewCheckIntervalInMs, long externalViewStabilizationTimeoutInMs)
      throws InterruptedException, TimeoutException {
    long endTimeMs = System.currentTimeMillis() + externalViewStabilizationTimeoutInMs;

    IdealState idealState;
    do {
      LOGGER.debug("Start to check if ExternalView converges to IdealStates");
      idealState = _helixDataAccessor.getProperty(_helixDataAccessor.keyBuilder().idealStates(tableNameWithType));
      // IdealState might be null if table got deleted, throwing exception to abort the rebalance
      Preconditions.checkState(idealState != null, "Failed to find the IdealState");

      ExternalView externalView =
          _helixDataAccessor.getProperty(_helixDataAccessor.keyBuilder().externalView(tableNameWithType));
      // ExternalView might be null when table is just created, skipping check for this iteration
      if (externalView != null) {
        // Record external view and ideal state convergence status
        _tableRebalanceObserver.onTrigger(
            TableRebalanceObserver.Trigger.EXTERNAL_VIEW_TO_IDEAL_STATE_CONVERGENCE_TRIGGER,
            externalView.getRecord().getMapFields(), idealState.getRecord().getMapFields());
        if (_tableRebalanceObserver.isStopped()) {
          throw new RuntimeException(
              String.format("Rebalance for table: %s has already stopped with status: %s", tableNameWithType,
                  _tableRebalanceObserver.getStopStatus()));
        }
        if (isExternalViewConverged(tableNameWithType, externalView.getRecord().getMapFields(),
            idealState.getRecord().getMapFields(), lowDiskMode, bestEfforts, segmentsToMonitor)) {
          LOGGER.info("ExternalView converged for table: {}", tableNameWithType);
          return idealState;
        }
      }
      LOGGER.debug("ExternalView has not converged to IdealStates. Retry after: {}ms", externalViewCheckIntervalInMs);
      Thread.sleep(externalViewCheckIntervalInMs);
    } while (System.currentTimeMillis() < endTimeMs);

    if (bestEfforts) {
      LOGGER.warn("ExternalView has not converged within: {}ms for table: {}, continuing the rebalance (best-efforts)",
          externalViewStabilizationTimeoutInMs, tableNameWithType);
      return idealState;
    } else {
      throw new TimeoutException(String.format("ExternalView has not converged within: %d ms for table: %s",
          externalViewStabilizationTimeoutInMs, tableNameWithType));
    }
  }

  /**
   * NOTE:
   * Only check the segments in the IdealState and being monitored. Extra segments in ExternalView are ignored because
   * they are not managed by the rebalancer.
   * For each segment checked:
   * - In regular mode, it is okay to have extra instances in ExternalView as long as the instance states in IdealState
   *   are reached.
   * - In low disk mode, instance states in ExternalView must match IdealState to ensure the segments are deleted from
   *   server before moving to the next assignment.
   * For ERROR state in ExternalView, if using best-efforts, log a warning and treat it as good state; if not, throw an
   * exception to abort the rebalance because we are not able to get out of the ERROR state.
   */
  @VisibleForTesting
  static boolean isExternalViewConverged(String tableNameWithType,
      Map<String, Map<String, String>> externalViewSegmentStates,
      Map<String, Map<String, String>> idealStateSegmentStates, boolean lowDiskMode, boolean bestEfforts,
      @Nullable Set<String> segmentsToMonitor) {
    for (Map.Entry<String, Map<String, String>> entry : idealStateSegmentStates.entrySet()) {
      String segmentName = entry.getKey();
      if (segmentsToMonitor != null && !segmentsToMonitor.contains(segmentName)) {
        continue;
      }
      Map<String, String> externalViewInstanceStateMap = externalViewSegmentStates.get(segmentName);
      Map<String, String> idealStateInstanceStateMap = entry.getValue();

      for (Map.Entry<String, String> instanceStateEntry : idealStateInstanceStateMap.entrySet()) {
        // Ignore OFFLINE state in IdealState
        String idealStateInstanceState = instanceStateEntry.getValue();
        if (idealStateInstanceState.equals(SegmentStateModel.OFFLINE)) {
          continue;
        }

        // ExternalView should contain the segment
        if (externalViewInstanceStateMap == null) {
          return false;
        }

        // Check whether the instance state in ExternalView matches the IdealState
        String instanceName = instanceStateEntry.getKey();
        String externalViewInstanceState = externalViewInstanceStateMap.get(instanceName);
        if (!idealStateInstanceState.equals(externalViewInstanceState)) {
          if (SegmentStateModel.ERROR.equals(externalViewInstanceState)) {
            handleErrorInstance(tableNameWithType, segmentName, instanceName, bestEfforts);
          } else {
            return false;
          }
        }
      }

      // For low disk mode, check if there are extra instances in ExternalView that are not in IdealState
      if (lowDiskMode && externalViewInstanceStateMap != null) {
        for (Map.Entry<String, String> instanceStateEntry : externalViewInstanceStateMap.entrySet()) {
          String instanceName = instanceStateEntry.getKey();
          if (idealStateInstanceStateMap.containsKey(instanceName)) {
            continue;
          }
          if (SegmentStateModel.ERROR.equals(instanceStateEntry.getValue())) {
            handleErrorInstance(tableNameWithType, segmentName, instanceName, bestEfforts);
          } else {
            return false;
          }
        }
      }
    }
    return true;
  }

  private static void handleErrorInstance(String tableNameWithType, String segmentName, String instanceName,
      boolean bestEfforts) {
    if (bestEfforts) {
      LOGGER.warn("Found ERROR instance: {} for segment: {}, table: {}, counting it as good state (best-efforts)",
          instanceName, segmentName, tableNameWithType);
    } else {
      LOGGER.warn("Found ERROR instance: {} for segment: {}, table: {}", instanceName, segmentName, tableNameWithType);
      throw new IllegalStateException("Found segments in ERROR state");
    }
  }

  /**
   * Returns the next assignment for the table based on the current assignment and the target assignment with regard to
   * the minimum available replicas requirement. For strict replica-group mode, track the available instances for all
   * the segments with the same instances in the next assignment, and ensure the minimum available replicas requirement
   * is met. If adding the assignment for a segment breaks the requirement, use the current assignment for the segment.
   */
  @VisibleForTesting
  static Map<String, Map<String, String>> getNextAssignment(Map<String, Map<String, String>> currentAssignment,
      Map<String, Map<String, String>> targetAssignment, int minAvailableReplicas, boolean enableStrictReplicaGroup,
      boolean lowDiskMode) {
    return enableStrictReplicaGroup ? getNextStrictReplicaGroupAssignment(currentAssignment, targetAssignment,
        minAvailableReplicas, lowDiskMode)
        : getNextNonStrictReplicaGroupAssignment(currentAssignment, targetAssignment, minAvailableReplicas,
            lowDiskMode);
  }

  private static Map<String, Map<String, String>> getNextStrictReplicaGroupAssignment(
      Map<String, Map<String, String>> currentAssignment, Map<String, Map<String, String>> targetAssignment,
      int minAvailableReplicas, boolean lowDiskMode) {
    Map<String, Map<String, String>> nextAssignment = new TreeMap<>();
    Map<String, Integer> numSegmentsToOffloadMap = getNumSegmentsToOffloadMap(currentAssignment, targetAssignment);
    Map<Pair<Set<String>, Set<String>>, Set<String>> assignmentMap = new HashMap<>();
    Map<Set<String>, Set<String>> availableInstancesMap = new HashMap<>();
    for (Map.Entry<String, Map<String, String>> entry : currentAssignment.entrySet()) {
      String segmentName = entry.getKey();
      Map<String, String> currentInstanceStateMap = entry.getValue();
      Map<String, String> targetInstanceStateMap = targetAssignment.get(segmentName);
      SingleSegmentAssignment assignment =
          getNextSingleSegmentAssignment(currentInstanceStateMap, targetInstanceStateMap, minAvailableReplicas,
              lowDiskMode, numSegmentsToOffloadMap, assignmentMap);
      Set<String> assignedInstances = assignment._instanceStateMap.keySet();
      Set<String> availableInstances = assignment._availableInstances;
      availableInstancesMap.compute(assignedInstances, (k, currentAvailableInstances) -> {
        if (currentAvailableInstances == null) {
          // First segment assigned to these instances, use the new assignment and update the available instances
          nextAssignment.put(segmentName, assignment._instanceStateMap);
          updateNumSegmentsToOffloadMap(numSegmentsToOffloadMap, currentInstanceStateMap.keySet(), k);
          return availableInstances;
        } else {
          // There are other segments assigned to the same instances, check the available instances to see if adding the
          // new assignment can still hold the minimum available replicas requirement
          availableInstances.retainAll(currentAvailableInstances);
          if (availableInstances.size() >= minAvailableReplicas) {
            // New assignment can be added
            nextAssignment.put(segmentName, assignment._instanceStateMap);
            updateNumSegmentsToOffloadMap(numSegmentsToOffloadMap, currentInstanceStateMap.keySet(), k);
            return availableInstances;
          } else {
            // New assignment cannot be added, use the current instance state map
            nextAssignment.put(segmentName, currentInstanceStateMap);
            return currentAvailableInstances;
          }
        }
      });
    }
    return nextAssignment;
  }

  private static Map<String, Map<String, String>> getNextNonStrictReplicaGroupAssignment(
      Map<String, Map<String, String>> currentAssignment, Map<String, Map<String, String>> targetAssignment,
      int minAvailableReplicas, boolean lowDiskMode) {
    Map<String, Map<String, String>> nextAssignment = new TreeMap<>();
    Map<String, Integer> numSegmentsToOffloadMap = getNumSegmentsToOffloadMap(currentAssignment, targetAssignment);
    Map<Pair<Set<String>, Set<String>>, Set<String>> assignmentMap = new HashMap<>();
    for (Map.Entry<String, Map<String, String>> entry : currentAssignment.entrySet()) {
      String segmentName = entry.getKey();
      Map<String, String> currentInstanceStateMap = entry.getValue();
      Map<String, String> targetInstanceStateMap = targetAssignment.get(segmentName);
      Map<String, String> nextInstanceStateMap =
          getNextSingleSegmentAssignment(currentInstanceStateMap, targetInstanceStateMap, minAvailableReplicas,
              lowDiskMode, numSegmentsToOffloadMap, assignmentMap)._instanceStateMap;
      nextAssignment.put(segmentName, nextInstanceStateMap);
      updateNumSegmentsToOffloadMap(numSegmentsToOffloadMap, currentInstanceStateMap.keySet(),
          nextInstanceStateMap.keySet());
    }
    return nextAssignment;
  }

  /**
   * Returns the map from instance to number of segments to be offloaded from the instance based on the current and
   * target assignment.
   */
  @VisibleForTesting
  static Map<String, Integer> getNumSegmentsToOffloadMap(Map<String, Map<String, String>> currentAssignment,
      Map<String, Map<String, String>> targetAssignment) {
    Map<String, Integer> numSegmentsToOffloadMap = new HashMap<>();
    for (Map<String, String> currentInstanceStateMap : currentAssignment.values()) {
      for (String currentInstance : currentInstanceStateMap.keySet()) {
        numSegmentsToOffloadMap.merge(currentInstance, 1, Integer::sum);
      }
    }
    for (Map<String, String> targetInstanceStateMap : targetAssignment.values()) {
      for (String targetInstance : targetInstanceStateMap.keySet()) {
        numSegmentsToOffloadMap.merge(targetInstance, -1, Integer::sum);
      }
    }
    return numSegmentsToOffloadMap;
  }

  private static void updateNumSegmentsToOffloadMap(Map<String, Integer> numSegmentsToOffloadMap,
      Set<String> currentInstances, Set<String> newInstances) {
    for (String currentInstance : currentInstances) {
      numSegmentsToOffloadMap.merge(currentInstance, -1, Integer::sum);
    }
    for (String newInstance : newInstances) {
      numSegmentsToOffloadMap.merge(newInstance, 1, Integer::sum);
    }
  }

  /**
   * Returns the next assignment for a segment based on the current instance state map and the target instance state map
   * with regard to the minimum available replicas requirement.
   * It is possible that the current instance state map does not have enough replicas to reach the minimum available
   * replicas requirement, and in this scenario we will keep all the current instances as this is the best we can do.
   */
  @VisibleForTesting
  static SingleSegmentAssignment getNextSingleSegmentAssignment(Map<String, String> currentInstanceStateMap,
      Map<String, String> targetInstanceStateMap, int minAvailableReplicas, boolean lowDiskMode,
      Map<String, Integer> numSegmentsToOffloadMap, Map<Pair<Set<String>, Set<String>>, Set<String>> assignmentMap) {
    Map<String, String> nextInstanceStateMap = new TreeMap<>();

    // Assign the segment the same way as other segments if the current and target instances are the same. We need this
    // to guarantee the mirror servers for replica-group based routing strategies.
    Set<String> currentInstances = currentInstanceStateMap.keySet();
    Set<String> targetInstances = targetInstanceStateMap.keySet();
    Pair<Set<String>, Set<String>> assignmentKey = Pair.of(currentInstances, targetInstances);
    Set<String> instancesToAssign = assignmentMap.get(assignmentKey);
    if (instancesToAssign != null) {
      Set<String> availableInstances = new TreeSet<>();
      for (String instanceName : instancesToAssign) {
        String currentInstanceState = currentInstanceStateMap.get(instanceName);
        String targetInstanceState = targetInstanceStateMap.get(instanceName);
        if (currentInstanceState != null) {
          availableInstances.add(instanceName);
          // Use target instance state if available in case the state changes
          nextInstanceStateMap.put(instanceName,
              targetInstanceState != null ? targetInstanceState : currentInstanceState);
        } else {
          nextInstanceStateMap.put(instanceName, targetInstanceState);
        }
      }
      return new SingleSegmentAssignment(nextInstanceStateMap, availableInstances);
    }

    // Add all the common instances
    // Use target instance state in case the state changes
    for (Map.Entry<String, String> entry : targetInstanceStateMap.entrySet()) {
      String instanceName = entry.getKey();
      if (currentInstanceStateMap.containsKey(instanceName)) {
        nextInstanceStateMap.put(instanceName, entry.getValue());
      }
    }

    // Add current instances until the min available replicas achieved
    int numInstancesToKeep = minAvailableReplicas - nextInstanceStateMap.size();
    if (numInstancesToKeep > 0) {
      // Sort instances by number of segments to offload, and keep the ones with the least segments to offload
      List<Triple<String, String, Integer>> instancesInfo =
          getSortedInstancesOnNumSegmentsToOffload(currentInstanceStateMap, nextInstanceStateMap,
              numSegmentsToOffloadMap);
      numInstancesToKeep = Integer.min(numInstancesToKeep, instancesInfo.size());
      for (int i = 0; i < numInstancesToKeep; i++) {
        Triple<String, String, Integer> instanceInfo = instancesInfo.get(i);
        nextInstanceStateMap.put(instanceInfo.getLeft(), instanceInfo.getMiddle());
      }
    }
    Set<String> availableInstances = new TreeSet<>(nextInstanceStateMap.keySet());

    // After achieving the min available replicas, when low disk mode is enabled, only add new instances when all
    // current instances exist in the next assignment.
    // We want to first drop the extra instances as one step, then add the target instances as another step to avoid the
    // case where segments are first added to the instance before other segments are dropped from the instance, which
    // might cause server running out of disk. Note that even if segment addition and drop happen in the same step,
    // there is no guarantee that server process the segment drop before the segment addition.
    if (!lowDiskMode || currentInstanceStateMap.size() == nextInstanceStateMap.size()) {
      int numInstancesToAdd = targetInstanceStateMap.size() - nextInstanceStateMap.size();
      if (numInstancesToAdd > 0) {
        // Sort instances by number of segments to offload, and add the ones with the least segments to offload
        List<Triple<String, String, Integer>> instancesInfo =
            getSortedInstancesOnNumSegmentsToOffload(targetInstanceStateMap, nextInstanceStateMap,
                numSegmentsToOffloadMap);
        for (int i = 0; i < numInstancesToAdd; i++) {
          Triple<String, String, Integer> instanceInfo = instancesInfo.get(i);
          nextInstanceStateMap.put(instanceInfo.getLeft(), instanceInfo.getMiddle());
        }
      }
    }

    assignmentMap.put(assignmentKey, nextInstanceStateMap.keySet());
    return new SingleSegmentAssignment(nextInstanceStateMap, availableInstances);
  }

  /**
   * Returns the sorted instances by number of segments to offload. If there is a tie, sort the instances in
   * alphabetical order to get deterministic result.
   * The Triple stores {@code <instanceName, instanceState, numSegmentsToOffload>}.
   */
  private static List<Triple<String, String, Integer>> getSortedInstancesOnNumSegmentsToOffload(
      Map<String, String> instanceStateMap, Map<String, String> nextInstanceStateMap,
      Map<String, Integer> numSegmentsToOffloadMap) {
    List<Triple<String, String, Integer>> instancesInfo = new ArrayList<>(instanceStateMap.size());
    for (Map.Entry<String, String> entry : instanceStateMap.entrySet()) {
      String instanceName = entry.getKey();
      if (!nextInstanceStateMap.containsKey(instanceName)) {
        instancesInfo.add(Triple.of(instanceName, entry.getValue(), numSegmentsToOffloadMap.get(instanceName)));
      }
    }
    instancesInfo.sort(Comparator.comparingInt((ToIntFunction<Triple<String, String, Integer>>) Triple::getRight)
        .thenComparing(Triple::getLeft));
    return instancesInfo;
  }

  /**
   * Assignment result for a single segment.
   */
  @VisibleForTesting
  static class SingleSegmentAssignment {
    final Map<String, String> _instanceStateMap;
    // Instances that are common in both current instance state and next instance state of the segment
    final Set<String> _availableInstances;

    SingleSegmentAssignment(Map<String, String> instanceStateMap, Set<String> availableInstances) {
      _instanceStateMap = instanceStateMap;
      _availableInstances = availableInstances;
    }
  }
}<|MERGE_RESOLUTION|>--- conflicted
+++ resolved
@@ -676,12 +676,8 @@
   }
 
   @Nullable
-<<<<<<< HEAD
-  public List<Tier> getSortedTiers(TableConfig tableConfig) {
-=======
-  private List<Tier> getSortedTiers(TableConfig tableConfig,
+  public List<Tier> getSortedTiers(TableConfig tableConfig,
       @Nullable Map<String, Set<String>> providedTierToSegmentsMap) {
->>>>>>> 5d89aa29
     List<TierConfig> tierConfigs = tableConfig.getTierConfigsList();
     if (CollectionUtils.isNotEmpty(tierConfigs)) {
       // Get tiers with storageType = "PINOT_SERVER". This is the only type available right now.
