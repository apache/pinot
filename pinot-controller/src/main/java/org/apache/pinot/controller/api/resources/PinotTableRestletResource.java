/**
 * Licensed to the Apache Software Foundation (ASF) under one
 * or more contributor license agreements.  See the NOTICE file
 * distributed with this work for additional information
 * regarding copyright ownership.  The ASF licenses this file
 * to you under the Apache License, Version 2.0 (the
 * "License"); you may not use this file except in compliance
 * with the License.  You may obtain a copy of the License at
 *
 *   http://www.apache.org/licenses/LICENSE-2.0
 *
 * Unless required by applicable law or agreed to in writing,
 * software distributed under the License is distributed on an
 * "AS IS" BASIS, WITHOUT WARRANTIES OR CONDITIONS OF ANY
 * KIND, either express or implied.  See the License for the
 * specific language governing permissions and limitations
 * under the License.
 */
package org.apache.pinot.controller.api.resources;

import com.fasterxml.jackson.core.JsonProcessingException;
import com.fasterxml.jackson.databind.JsonNode;
import com.fasterxml.jackson.databind.node.ObjectNode;
import com.google.common.base.Preconditions;
import com.google.common.collect.BiMap;
import io.swagger.annotations.Api;
import io.swagger.annotations.ApiKeyAuthDefinition;
import io.swagger.annotations.ApiOperation;
import io.swagger.annotations.ApiParam;
import io.swagger.annotations.ApiResponse;
import io.swagger.annotations.ApiResponses;
import io.swagger.annotations.Authorization;
import io.swagger.annotations.SecurityDefinition;
import io.swagger.annotations.SwaggerDefinition;
import it.unimi.dsi.fastutil.Arrays;
import it.unimi.dsi.fastutil.Swapper;
import it.unimi.dsi.fastutil.ints.IntComparator;
import java.io.IOException;
import java.util.ArrayList;
import java.util.Collections;
import java.util.Comparator;
import java.util.HashMap;
import java.util.HashSet;
import java.util.LinkedList;
import java.util.List;
import java.util.Map;
import java.util.Set;
import java.util.concurrent.Executor;
import java.util.concurrent.ExecutorService;
import java.util.concurrent.Future;
import java.util.stream.Collectors;
import javax.annotation.Nullable;
import javax.inject.Inject;
import javax.ws.rs.Consumes;
import javax.ws.rs.DELETE;
import javax.ws.rs.DefaultValue;
import javax.ws.rs.GET;
import javax.ws.rs.POST;
import javax.ws.rs.PUT;
import javax.ws.rs.Path;
import javax.ws.rs.PathParam;
import javax.ws.rs.Produces;
import javax.ws.rs.QueryParam;
import javax.ws.rs.core.Context;
import javax.ws.rs.core.HttpHeaders;
import javax.ws.rs.core.MediaType;
import javax.ws.rs.core.Response;
import org.apache.commons.lang3.StringUtils;
import org.apache.commons.lang3.tuple.Pair;
import org.apache.hc.client5.http.io.HttpClientConnectionManager;
import org.apache.helix.AccessOption;
import org.apache.helix.PropertyKey;
import org.apache.helix.model.IdealState;
import org.apache.helix.store.zk.ZkHelixPropertyStore;
import org.apache.helix.zookeeper.datamodel.ZNRecord;
import org.apache.pinot.common.assignment.InstancePartitions;
import org.apache.pinot.common.exception.InvalidConfigException;
import org.apache.pinot.common.exception.SchemaNotFoundException;
import org.apache.pinot.common.exception.TableNotFoundException;
import org.apache.pinot.common.metadata.ZKMetadataProvider;
import org.apache.pinot.common.metadata.controllerjob.ControllerJobType;
import org.apache.pinot.common.metrics.ControllerMeter;
import org.apache.pinot.common.metrics.ControllerMetrics;
import org.apache.pinot.common.response.server.TableIndexMetadataResponse;
import org.apache.pinot.common.restlet.resources.TableSegmentValidationInfo;
import org.apache.pinot.common.restlet.resources.ValidDocIdsType;
import org.apache.pinot.common.tier.Tier;
import org.apache.pinot.common.utils.DatabaseUtils;
import org.apache.pinot.common.utils.helix.HelixHelper;
import org.apache.pinot.controller.ControllerConf;
import org.apache.pinot.controller.api.access.AccessControlFactory;
import org.apache.pinot.controller.api.access.AccessType;
import org.apache.pinot.controller.api.access.Authenticate;
import org.apache.pinot.controller.api.exception.ControllerApplicationException;
import org.apache.pinot.controller.api.exception.InvalidTableConfigException;
import org.apache.pinot.controller.api.exception.TableAlreadyExistsException;
import org.apache.pinot.controller.helix.core.PinotHelixResourceManager;
import org.apache.pinot.controller.helix.core.PinotResourceManagerResponse;
import org.apache.pinot.controller.helix.core.assignment.segment.SegmentAssignment;
import org.apache.pinot.controller.helix.core.assignment.segment.SegmentAssignmentFactory;
import org.apache.pinot.controller.helix.core.minion.PinotHelixTaskResourceManager;
import org.apache.pinot.controller.helix.core.minion.PinotTaskManager;
import org.apache.pinot.controller.helix.core.rebalance.RebalanceConfig;
import org.apache.pinot.controller.helix.core.rebalance.RebalanceJobConstants;
import org.apache.pinot.controller.helix.core.rebalance.RebalanceResult;
import org.apache.pinot.controller.helix.core.rebalance.TableRebalanceContext;
import org.apache.pinot.controller.helix.core.rebalance.TableRebalanceProgressStats;
import org.apache.pinot.controller.helix.core.rebalance.TableRebalancer;
import org.apache.pinot.controller.recommender.RecommenderDriver;
import org.apache.pinot.controller.tuner.TableConfigTunerUtils;
import org.apache.pinot.controller.util.CompletionServiceHelper;
import org.apache.pinot.controller.util.TableIngestionStatusHelper;
import org.apache.pinot.controller.util.TableMetadataReader;
import org.apache.pinot.controller.util.TaskConfigUtils;
import org.apache.pinot.core.auth.Actions;
import org.apache.pinot.core.auth.Authorize;
import org.apache.pinot.core.auth.ManualAuthorization;
import org.apache.pinot.core.auth.TargetType;
import org.apache.pinot.segment.local.utils.TableConfigUtils;
import org.apache.pinot.spi.config.table.SegmentsValidationAndRetentionConfig;
import org.apache.pinot.spi.config.table.TableConfig;
import org.apache.pinot.spi.config.table.TableStatsHumanReadable;
import org.apache.pinot.spi.config.table.TableStatus;
import org.apache.pinot.spi.config.table.TableType;
import org.apache.pinot.spi.config.table.assignment.InstancePartitionsType;
import org.apache.pinot.spi.data.Schema;
import org.apache.pinot.spi.utils.CommonConstants;
import org.apache.pinot.spi.utils.JsonUtils;
import org.apache.pinot.spi.utils.builder.TableNameBuilder;
import org.apache.pinot.spi.utils.retry.RetryPolicies;
import org.apache.zookeeper.data.Stat;
import org.glassfish.grizzly.http.server.Request;
import org.slf4j.Logger;
import org.slf4j.LoggerFactory;

import static org.apache.pinot.spi.utils.CommonConstants.DATABASE;
import static org.apache.pinot.spi.utils.CommonConstants.SWAGGER_AUTHORIZATION_KEY;


@Api(tags = Constants.TABLE_TAG, authorizations = {
<<<<<<< HEAD
    @Authorization(value = SWAGGER_AUTHORIZATION_KEY), @Authorization(value = DATABASE)
})
@SwaggerDefinition(securityDefinition = @SecurityDefinition(apiKeyAuthDefinitions = {
    @ApiKeyAuthDefinition(name = HttpHeaders.AUTHORIZATION, in = ApiKeyAuthDefinition.ApiKeyLocation.HEADER, key =
        SWAGGER_AUTHORIZATION_KEY, description =
        "The format of the key is  ```\"Basic <token>\" or \"Bearer "
            + "<token>\"```"), @ApiKeyAuthDefinition(name = DATABASE, in = ApiKeyAuthDefinition.ApiKeyLocation.HEADER
    , key = DATABASE, description =
    "Database context passed through http header. If no context is provided 'default' database "
        + "context will be considered.")
=======
    @Authorization(value = SWAGGER_AUTHORIZATION_KEY),
    @Authorization(value = DATABASE)
})
@SwaggerDefinition(securityDefinition = @SecurityDefinition(apiKeyAuthDefinitions = {
    @ApiKeyAuthDefinition(name = HttpHeaders.AUTHORIZATION, in = ApiKeyAuthDefinition.ApiKeyLocation.HEADER,
        key = SWAGGER_AUTHORIZATION_KEY,
        description = "The format of the key is  ```\"Basic <token>\" or \"Bearer <token>\"```"),
    @ApiKeyAuthDefinition(name = DATABASE, in = ApiKeyAuthDefinition.ApiKeyLocation.HEADER, key = DATABASE,
        description = "Database context passed through http header. If no context is provided 'default' database "
            + "context will be considered.")
>>>>>>> 5d89aa29
}))
@Path("/")
public class PinotTableRestletResource {
  /**
   * URI Mappings:
   * - "/tables", "/tables/": List all the tables
   * - "/tables/{tableName}", "/tables/{tableName}/": List config for specified table.
   *
   * - "/tables/{tableName}?state={state}"
   *   Set the state for the specified {tableName} to the specified {state} (enable|disable|drop).
   *
   * - "/tables/{tableName}?type={type}"
   *   List all tables of specified type, type can be one of {offline|realtime}.
   *
   *   Set the state for the specified {tableName} to the specified {state} (enable|disable|drop).
   *   * - "/tables/{tableName}?state={state}&amp;type={type}"
   *
   *   Set the state for the specified {tableName} of specified type to the specified {state} (enable|disable|drop).
   *   Type here is type of the table, one of 'offline|realtime'.
   * {@inheritDoc}
   */

  public static final Logger LOGGER = LoggerFactory.getLogger(PinotTableRestletResource.class);

  @Inject
  PinotHelixResourceManager _pinotHelixResourceManager;

  @Inject
  PinotHelixTaskResourceManager _pinotHelixTaskResourceManager;

  @Inject
  PinotTaskManager _pinotTaskManager;

  @Inject
  ControllerConf _controllerConf;

  @Inject
  ControllerMetrics _controllerMetrics;

  @Inject
  ExecutorService _executorService;

  @Inject
  AccessControlFactory _accessControlFactory;

  @Inject
  Executor _executor;

  @Inject
  HttpClientConnectionManager _connectionManager;

  /**
   * API to create a table. Before adding, validations will be done (min number of replicas,
   * checking offline and realtime table configs match, checking for tenants existing)
   * @param tableConfigStr
   */
  @POST
  @Produces(MediaType.APPLICATION_JSON)
  @Path("/tables")
  @ApiOperation(value = "Adds a table", notes = "Adds a table")
  @ManualAuthorization // performed after parsing table configs
  public ConfigSuccessResponse addTable(String tableConfigStr,
      @ApiParam(value = "comma separated list of validation type(s) to skip. supported types: (ALL|TASK|UPSERT)")
      @QueryParam("validationTypesToSkip") @Nullable String typesToSkip, @Context HttpHeaders httpHeaders,
      @Context Request request) {
    // TODO introduce a table config ctor with json string.
    Pair<TableConfig, Map<String, Object>> tableConfigAndUnrecognizedProperties;
    TableConfig tableConfig;
    String tableNameWithType;
    Schema schema;
    try {
      tableConfigAndUnrecognizedProperties =
          JsonUtils.stringToObjectAndUnrecognizedProperties(tableConfigStr, TableConfig.class);
      tableConfig = tableConfigAndUnrecognizedProperties.getLeft();
      tableNameWithType = DatabaseUtils.translateTableName(tableConfig.getTableName(), httpHeaders);
      tableConfig.setTableName(tableNameWithType);
      // Handle legacy config
      handleLegacySchemaConfig(tableConfig, httpHeaders);

      // validate permission
      ResourceUtils.checkPermissionAndAccess(tableNameWithType, request, httpHeaders, AccessType.CREATE,
          Actions.Table.CREATE_TABLE, _accessControlFactory, LOGGER);

      schema = _pinotHelixResourceManager.getSchemaForTableConfig(tableConfig);

      TableConfigTunerUtils.applyTunerConfigs(_pinotHelixResourceManager, tableConfig, schema, Collections.emptyMap());

      // TableConfigUtils.validate(...) is used across table create/update.
      TableConfigUtils.validate(tableConfig, schema, typesToSkip);
      TableConfigUtils.validateTableName(tableConfig);
    } catch (Exception e) {
      throw new ControllerApplicationException(LOGGER, e.getMessage(), Response.Status.BAD_REQUEST, e);
    }
    try {
      try {
        TableConfigUtils.ensureMinReplicas(tableConfig, _controllerConf.getDefaultTableMinReplicas());
        TableConfigUtils.ensureStorageQuotaConstraints(tableConfig, _controllerConf.getDimTableMaxSize());
        checkHybridTableConfig(TableNameBuilder.extractRawTableName(tableNameWithType), tableConfig);
        TaskConfigUtils.validateTaskConfigs(tableConfig, schema, _pinotTaskManager, typesToSkip);
      } catch (Exception e) {
        throw new InvalidTableConfigException(e);
      }
      _pinotHelixResourceManager.addTable(tableConfig);
      // TODO: validate that table was created successfully
      // (in realtime case, metadata might not have been created but would be created successfully in the next run of
      // the validation manager)
      LOGGER.info("Successfully added table: {} with config: {}", tableNameWithType, tableConfig);
      return new ConfigSuccessResponse("Table " + tableNameWithType + " successfully added",
          tableConfigAndUnrecognizedProperties.getRight());
    } catch (Exception e) {
      _controllerMetrics.addMeteredGlobalValue(ControllerMeter.CONTROLLER_TABLE_ADD_ERROR, 1L);
      if (e instanceof InvalidTableConfigException) {
        String errStr = String.format("Invalid table config for table %s: %s", tableNameWithType, e.getMessage());
        throw new ControllerApplicationException(LOGGER, errStr, Response.Status.BAD_REQUEST, e);
      } else if (e instanceof TableAlreadyExistsException) {
        throw new ControllerApplicationException(LOGGER, e.getMessage(), Response.Status.CONFLICT, e);
      } else {
        throw new ControllerApplicationException(LOGGER, e.getMessage(), Response.Status.INTERNAL_SERVER_ERROR, e);
      }
    }
  }

  @PUT
  @Produces(MediaType.APPLICATION_JSON)
  @Path("/tables/recommender")
  @Authorize(targetType = TargetType.CLUSTER, action = Actions.Cluster.RECOMMEND_CONFIG)
  @ApiOperation(value = "Recommend config", notes = "Recommend a config with input json")
  public String recommendConfig(String inputStr) {
    try {
      return RecommenderDriver.run(inputStr);
    } catch (Exception e) {
      throw new ControllerApplicationException(LOGGER, e.getMessage(), Response.Status.BAD_REQUEST, e);
    }
  }

  @GET
  @Produces(MediaType.APPLICATION_JSON)
  @Path("/tables")
  @Authorize(targetType = TargetType.CLUSTER, action = Actions.Cluster.GET_TABLE)
  @ApiOperation(value = "Lists all tables in cluster", notes = "Lists all tables in cluster")
  public String listTables(@ApiParam(value = "realtime|offline|dimension") @QueryParam("type") String tableTypeStr,
      @ApiParam(value = "Task type") @QueryParam("taskType") String taskType,
      @ApiParam(value = "name|creationTime|lastModifiedTime") @QueryParam("sortType") String sortTypeStr,
      @ApiParam(value = "true|false") @QueryParam("sortAsc") @DefaultValue("true") boolean sortAsc,
      @Context HttpHeaders headers) {
    try {
      boolean isDimensionTable = "dimension".equalsIgnoreCase(tableTypeStr);
      TableType tableType = null;
      if (isDimensionTable) {
        // Dimension is a property (isDimTable) of an OFFLINE table.
        tableType = TableType.OFFLINE;
      } else if (tableTypeStr != null) {
        tableType = TableType.valueOf(tableTypeStr.toUpperCase());
      }
      SortType sortType = sortTypeStr != null ? SortType.valueOf(sortTypeStr.toUpperCase()) : SortType.NAME;

      String database = headers.getHeaderString(DATABASE);

      // If tableTypeStr is dimension, then tableType is set to TableType.OFFLINE.
      // So, checking the isDimensionTable to get the list of dimension tables only.
      List<String> tableNamesWithType = isDimensionTable ? _pinotHelixResourceManager.getAllDimensionTables(database)
          : tableType == null ? _pinotHelixResourceManager.getAllTables(database)
              : (tableType == TableType.REALTIME ? _pinotHelixResourceManager.getAllRealtimeTables(database)
                  : _pinotHelixResourceManager.getAllOfflineTables(database));

      if (StringUtils.isNotBlank(taskType)) {
        Set<String> tableNamesForTaskType = new HashSet<>();
        for (String tableNameWithType : tableNamesWithType) {
          TableConfig tableConfig = _pinotHelixResourceManager.getTableConfig(tableNameWithType);
          if (tableConfig != null && tableConfig.getTaskConfig() != null && tableConfig.getTaskConfig()
              .isTaskTypeEnabled(taskType)) {
            tableNamesForTaskType.add(tableNameWithType);
          }
        }
        tableNamesWithType.retainAll(tableNamesForTaskType);
      }

      List<String> tableNames;
      if (sortType == SortType.NAME) {
        if (tableType == null && StringUtils.isBlank(taskType)) {
          List<String> rawTableNames = tableNamesWithType.stream().map(TableNameBuilder::extractRawTableName).distinct()
              .collect(Collectors.toList());
          rawTableNames.sort(sortAsc ? null : Comparator.reverseOrder());
          tableNames = rawTableNames;
        } else {
          tableNamesWithType.sort(sortAsc ? null : Comparator.reverseOrder());
          tableNames = tableNamesWithType;
        }
      } else {
        int sortFactor = sortAsc ? 1 : -1;
        ZkHelixPropertyStore<ZNRecord> propertyStore = _pinotHelixResourceManager.getPropertyStore();
        int numTables = tableNamesWithType.size();
        List<String> zkPaths = new ArrayList<>(numTables);
        for (String tableNameWithType : tableNamesWithType) {
          zkPaths.add(ZKMetadataProvider.constructPropertyStorePathForResourceConfig(tableNameWithType));
        }
        Stat[] stats = propertyStore.getStats(zkPaths, AccessOption.PERSISTENT);
        for (int i = 0; i < numTables; i++) {
          Preconditions.checkState(stats[i] != null, "Failed to read ZK stats for table: %s",
              tableNamesWithType.get(i));
        }
        IntComparator comparator;
        if (sortType == SortType.CREATIONTIME) {
          comparator = (i, j) -> Long.compare(stats[i].getCtime(), stats[j].getCtime()) * sortFactor;
        } else {
          assert sortType == SortType.LASTMODIFIEDTIME;
          comparator = (i, j) -> Long.compare(stats[i].getMtime(), stats[j].getMtime()) * sortFactor;
        }
        Swapper swapper = (i, j) -> {
          Stat tempStat = stats[i];
          stats[i] = stats[j];
          stats[j] = tempStat;

          String tempTableName = tableNamesWithType.get(i);
          tableNamesWithType.set(i, tableNamesWithType.get(j));
          tableNamesWithType.set(j, tempTableName);
        };
        Arrays.quickSort(0, numTables, comparator, swapper);
        tableNames = tableNamesWithType;
      }

      return JsonUtils.newObjectNode().set("tables", JsonUtils.objectToJsonNode(tableNames)).toString();
    } catch (Exception e) {
      throw new ControllerApplicationException(LOGGER, e.getMessage(), Response.Status.INTERNAL_SERVER_ERROR, e);
    }
  }

  private enum SortType {
    NAME, CREATIONTIME, LASTMODIFIEDTIME
  }

  @GET
  @Path("/tables/{tableName}")
  @Authorize(targetType = TargetType.TABLE, paramName = "tableName", action = Actions.Table.GET_TABLE_CONFIG)
  @Produces(MediaType.APPLICATION_JSON)
  @ApiOperation(value = "Lists the table configs")
  public String listTableConfigs(
      @ApiParam(value = "Name of the table", required = true) @PathParam("tableName") String tableName,
      @ApiParam(value = "realtime|offline") @QueryParam("type") String tableTypeStr, @Context HttpHeaders headers) {
    try {
      tableName = DatabaseUtils.translateTableName(tableName, headers);
      ObjectNode ret = JsonUtils.newObjectNode();

      if ((tableTypeStr == null || TableType.OFFLINE.name().equalsIgnoreCase(tableTypeStr))
          && _pinotHelixResourceManager.hasOfflineTable(tableName)) {
        TableConfig tableConfig = _pinotHelixResourceManager.getOfflineTableConfig(tableName, false);
        Preconditions.checkNotNull(tableConfig);
        ret.set(TableType.OFFLINE.name(), tableConfig.toJsonNode());
      }

      if ((tableTypeStr == null || TableType.REALTIME.name().equalsIgnoreCase(tableTypeStr))
          && _pinotHelixResourceManager.hasRealtimeTable(tableName)) {
        TableConfig tableConfig = _pinotHelixResourceManager.getRealtimeTableConfig(tableName, false);
        Preconditions.checkNotNull(tableConfig);
        ret.set(TableType.REALTIME.name(), tableConfig.toJsonNode());
      }
      return ret.toString();
    } catch (Exception e) {
      throw new ControllerApplicationException(LOGGER, e.getMessage(), Response.Status.INTERNAL_SERVER_ERROR, e);
    }
  }

  @DELETE
  @Path("/tables/{tableName}")
  @Authorize(targetType = TargetType.TABLE, paramName = "tableName", action = Actions.Table.DELETE_TABLE)
  @Authenticate(AccessType.DELETE)
  @Produces(MediaType.APPLICATION_JSON)
  @ApiOperation(value = "Deletes a table", notes = "Deletes a table")
  public SuccessResponse deleteTable(
      @ApiParam(value = "Name of the table to delete", required = true) @PathParam("tableName") String tableName,
      @ApiParam(value = "realtime|offline") @QueryParam("type") String tableTypeStr,
      @ApiParam(value = "Retention period for the table segments (e.g. 12h, 3d); If not set, the retention period "
          + "will default to the first config that's not null: the cluster setting, then '7d'. Using 0d or -1d will "
          + "instantly delete segments without retention") @QueryParam("retention") String retentionPeriod,
      @Context HttpHeaders headers) {
    TableType tableType = Constants.validateTableType(tableTypeStr);

    List<String> tablesDeleted = new LinkedList<>();
    try {
      tableName = DatabaseUtils.translateTableName(tableName, headers);
      boolean tableExist = false;
      if (verifyTableType(tableName, tableType, TableType.OFFLINE)) {
        tableExist = _pinotHelixResourceManager.hasOfflineTable(tableName);
        // Even the table name does not exist, still go on to delete remaining table metadata in case a previous delete
        // did not complete.
        _pinotHelixResourceManager.deleteOfflineTable(tableName, retentionPeriod);
        if (tableExist) {
          tablesDeleted.add(TableNameBuilder.OFFLINE.tableNameWithType(tableName));
        }
      }
      if (verifyTableType(tableName, tableType, TableType.REALTIME)) {
        tableExist = _pinotHelixResourceManager.hasRealtimeTable(tableName);
        // Even the table name does not exist, still go on to delete remaining table metadata in case a previous delete
        // did not complete.
        _pinotHelixResourceManager.deleteRealtimeTable(tableName, retentionPeriod);
        if (tableExist) {
          tablesDeleted.add(TableNameBuilder.REALTIME.tableNameWithType(tableName));
        }
      }
      if (!tablesDeleted.isEmpty()) {
        tablesDeleted.forEach(deletedTableName -> LOGGER.info("Successfully deleted table: {}", deletedTableName));
        return new SuccessResponse("Tables: " + tablesDeleted + " deleted");
      }
    } catch (Exception e) {
      throw new ControllerApplicationException(LOGGER, e.getMessage(), Response.Status.INTERNAL_SERVER_ERROR, e);
    }
    throw new ControllerApplicationException(LOGGER,
        "Table '" + tableName + "' with type " + tableType + " does not exist", Response.Status.NOT_FOUND);
  }

  //   Return true iff the table is of the expectedType based on the given tableName and tableType. The truth table:
  //        tableType   TableNameBuilder.getTableTypeFromTableName(tableName)   Return value
  //     1. null      null (i.e., table has no type suffix)           true
  //     2. null      not_null                              typeFromTableName == expectedType
  //     3. not_null      null                                    tableType == expectedType
  //     4. not_null      not_null                          tableType==typeFromTableName==expectedType
  private boolean verifyTableType(String tableName, TableType tableType, TableType expectedType) {
    if (tableType != null && tableType != expectedType) {
      return false;
    }
    TableType typeFromTableName = TableNameBuilder.getTableTypeFromTableName(tableName);
    return typeFromTableName == null || typeFromTableName == expectedType;
  }

  @PUT
  @Path("/tables/{tableName}")
  @Authorize(targetType = TargetType.TABLE, paramName = "tableName", action = Actions.Table.UPDATE_TABLE_CONFIG)
  @Authenticate(AccessType.UPDATE)
  @Produces(MediaType.APPLICATION_JSON)
  @ApiOperation(value = "Updates table config for a table", notes = "Updates table config for a table")
  public ConfigSuccessResponse updateTableConfig(
      @ApiParam(value = "Name of the table to update", required = true) @PathParam("tableName") String tableName,
      @ApiParam(value = "comma separated list of validation type(s) to skip. supported types: (ALL|TASK|UPSERT)")
      @QueryParam("validationTypesToSkip") @Nullable String typesToSkip, @Context HttpHeaders headers,
      String tableConfigString)
      throws Exception {
    Pair<TableConfig, Map<String, Object>> tableConfigAndUnrecognizedProperties;
    TableConfig tableConfig;
    String tableNameWithType;
    Schema schema;
    try {
      tableConfigAndUnrecognizedProperties =
          JsonUtils.stringToObjectAndUnrecognizedProperties(tableConfigString, TableConfig.class);
      tableConfig = tableConfigAndUnrecognizedProperties.getLeft();
      tableNameWithType = DatabaseUtils.translateTableName(tableConfig.getTableName(), headers);
      tableConfig.setTableName(tableNameWithType);
      // Handle legacy config
      handleLegacySchemaConfig(tableConfig, headers);
      String tableNameFromPath = DatabaseUtils.translateTableName(
          TableNameBuilder.forType(tableConfig.getTableType()).tableNameWithType(tableName), headers);
      if (!tableNameFromPath.equals(tableNameWithType)) {
        throw new ControllerApplicationException(LOGGER,
            "Request table " + tableNameFromPath + " does not match table name in the body " + tableNameWithType,
            Response.Status.BAD_REQUEST);
      }

      schema = _pinotHelixResourceManager.getSchemaForTableConfig(tableConfig);
      TableConfigUtils.validate(tableConfig, schema, typesToSkip);
    } catch (Exception e) {
      String msg = String.format("Invalid table config: %s with error: %s", tableName, e.getMessage());
      throw new ControllerApplicationException(LOGGER, msg, Response.Status.BAD_REQUEST, e);
    }

    try {
      if (!_pinotHelixResourceManager.hasTable(tableNameWithType)) {
        throw new ControllerApplicationException(LOGGER, "Table " + tableNameWithType + " does not exist",
            Response.Status.NOT_FOUND);
      }

      try {
        TableConfigUtils.ensureMinReplicas(tableConfig, _controllerConf.getDefaultTableMinReplicas());
        TableConfigUtils.ensureStorageQuotaConstraints(tableConfig, _controllerConf.getDimTableMaxSize());
        checkHybridTableConfig(TableNameBuilder.extractRawTableName(tableNameWithType), tableConfig);
<<<<<<< HEAD
        validateUpdatedTargetAssignment(tableConfig);
=======
        TaskConfigUtils.validateTaskConfigs(tableConfig, schema, _pinotTaskManager, typesToSkip);
>>>>>>> 5d89aa29
      } catch (Exception e) {
        throw new InvalidTableConfigException(e);
      }
      _pinotHelixResourceManager.updateTableConfig(tableConfig);
    } catch (InvalidTableConfigException e) {
      String errStr = String.format("Failed to update configuration for %s due to: %s", tableName, e.getMessage());
      _controllerMetrics.addMeteredGlobalValue(ControllerMeter.CONTROLLER_TABLE_UPDATE_ERROR, 1L);
      throw new ControllerApplicationException(LOGGER, errStr, Response.Status.BAD_REQUEST, e);
    } catch (Exception e) {
      _controllerMetrics.addMeteredGlobalValue(ControllerMeter.CONTROLLER_TABLE_UPDATE_ERROR, 1L);
      throw e;
    }
    LOGGER.info("Successfully updated table: {} with new config: {}", tableNameWithType, tableConfig);
    return new ConfigSuccessResponse("Table config updated for " + tableName,
        tableConfigAndUnrecognizedProperties.getRight());
  }

  @POST
  @Path("/tables/validate")
  @Produces(MediaType.APPLICATION_JSON)
  @ApiOperation(value = "Validate table config for a table", notes =
      "This API returns the table config that matches the one you get from 'GET /tables/{tableName}'."
          + " This allows us to validate table config before apply.")
  @ManualAuthorization // performed after parsing TableConfig
  public ObjectNode checkTableConfig(String tableConfigStr,
      @ApiParam(value = "comma separated list of validation type(s) to skip. supported types: (ALL|TASK|UPSERT)")
      @QueryParam("validationTypesToSkip") @Nullable String typesToSkip, @Context HttpHeaders httpHeaders,
      @Context Request request) {
    Pair<TableConfig, Map<String, Object>> tableConfigAndUnrecognizedProperties;
    try {
      tableConfigAndUnrecognizedProperties =
          JsonUtils.stringToObjectAndUnrecognizedProperties(tableConfigStr, TableConfig.class);
    } catch (IOException e) {
      String msg = String.format("Invalid table config json string: %s. Reason: %s", tableConfigStr, e.getMessage());
      throw new ControllerApplicationException(LOGGER, msg, Response.Status.BAD_REQUEST, e);
    }
    TableConfig tableConfig = tableConfigAndUnrecognizedProperties.getLeft();
    String tableNameWithType = DatabaseUtils.translateTableName(tableConfig.getTableName(), httpHeaders);
    tableConfig.setTableName(tableNameWithType);

    // Handle legacy config
    handleLegacySchemaConfig(tableConfig, httpHeaders);

    // validate permission
    ResourceUtils.checkPermissionAndAccess(tableNameWithType, request, httpHeaders, AccessType.READ,
        Actions.Table.VALIDATE_TABLE_CONFIGS, _accessControlFactory, LOGGER);

    ObjectNode validationResponse =
        validateConfig(tableConfig, _pinotHelixResourceManager.getSchemaForTableConfig(tableConfig), typesToSkip);
    validationResponse.set("unrecognizedProperties",
        JsonUtils.objectToJsonNode(tableConfigAndUnrecognizedProperties.getRight()));
    return validationResponse;
  }

  private ObjectNode validateConfig(TableConfig tableConfig, Schema schema, @Nullable String typesToSkip) {
    try {
      if (schema == null) {
        throw new SchemaNotFoundException("Got empty schema");
      }
      TableConfigUtils.validate(tableConfig, schema, typesToSkip);
      TaskConfigUtils.validateTaskConfigs(tableConfig, schema, _pinotTaskManager, typesToSkip);
      ObjectNode tableConfigValidateStr = JsonUtils.newObjectNode();
      if (tableConfig.getTableType() == TableType.OFFLINE) {
        tableConfigValidateStr.set(TableType.OFFLINE.name(), tableConfig.toJsonNode());
      } else {
        tableConfigValidateStr.set(TableType.REALTIME.name(), tableConfig.toJsonNode());
      }
      return tableConfigValidateStr;
    } catch (Exception e) {
      String msg = String.format("Invalid table config: %s. %s", tableConfig.getTableName(), e.getMessage());
      throw new ControllerApplicationException(LOGGER, msg, Response.Status.BAD_REQUEST, e);
    }
  }

  @POST
  @Produces(MediaType.APPLICATION_JSON)
  @Authenticate(AccessType.UPDATE)
  @Path("/tables/{tableName}/rebalance")
  @Authorize(targetType = TargetType.TABLE, paramName = "tableName", action = Actions.Table.REBALANCE_TABLE)
  @ApiOperation(value = "Rebalances a table (reassign instances and segments for a table)", notes = "Rebalances a "
      + "table (reassign instances and segments for a table)")
  public RebalanceResult rebalance(
      //@formatter:off
      @ApiParam(value = "Name of the table to rebalance", required = true) @PathParam("tableName") String tableName,
      @ApiParam(value = "OFFLINE|REALTIME", required = true) @QueryParam("type") String tableTypeStr,
      @ApiParam(value = "Whether to rebalance table in dry-run mode") @DefaultValue("false") @QueryParam("dryRun")
      boolean dryRun,
      @ApiParam(value = "Whether to reassign instances before reassigning segments") @DefaultValue("false")
      @QueryParam("reassignInstances") boolean reassignInstances,
      @ApiParam(value = "Whether to reassign CONSUMING segments for real-time table") @DefaultValue("false")
      @QueryParam("includeConsuming") boolean includeConsuming,
      @ApiParam(value = "Whether to rebalance table in bootstrap mode (regardless of minimum segment movement, "
          + "reassign all segments in a round-robin fashion as if adding new segments to an empty table)")
      @DefaultValue("false") @QueryParam("bootstrap") boolean bootstrap,
      @ApiParam(value = "Whether to allow downtime for the rebalance") @DefaultValue("false") @QueryParam("downtime")
      boolean downtime,
      @ApiParam(value = "For no-downtime rebalance, minimum number of replicas to keep alive during rebalance, or "
          + "maximum number of replicas allowed to be unavailable if value is negative") @DefaultValue("1")
      @QueryParam("minAvailableReplicas") int minAvailableReplicas,
      @ApiParam(value = "For no-downtime rebalance, whether to enable low disk mode during rebalance. When enabled, "
          + "segments will first be offloaded from servers, then added to servers after offload is done while "
          + "maintaining the min available replicas. It may increase the total time of the rebalance, but can be "
          + "useful when servers are low on disk space, and we want to scale up the cluster and rebalance the table to "
          + "more servers.") @DefaultValue("false") @QueryParam("lowDiskMode") boolean lowDiskMode,
      @ApiParam(value = "Whether to use best-efforts to rebalance (not fail the rebalance when the no-downtime "
          + "contract cannot be achieved)") @DefaultValue("false") @QueryParam("bestEfforts") boolean bestEfforts,
      @ApiParam(value = "How often to check if external view converges with ideal states") @DefaultValue("1000")
      @QueryParam("externalViewCheckIntervalInMs") long externalViewCheckIntervalInMs,
      @ApiParam(value = "How long to wait till external view converges with ideal states") @DefaultValue("3600000")
      @QueryParam("externalViewStabilizationTimeoutInMs") long externalViewStabilizationTimeoutInMs,
      @ApiParam(value = "How often to make a status update (i.e. heartbeat)") @DefaultValue("300000")
      @QueryParam("heartbeatIntervalInMs") long heartbeatIntervalInMs,
      @ApiParam(value = "How long to wait for next status update (i.e. heartbeat) before the job is considered failed")
      @DefaultValue("3600000") @QueryParam("heartbeatTimeoutInMs") long heartbeatTimeoutInMs,
      @ApiParam(value = "Max number of attempts to rebalance") @DefaultValue("3") @QueryParam("maxAttempts")
      int maxAttempts,
      @ApiParam(value = "Initial delay to exponentially backoff retry") @DefaultValue("300000")
      @QueryParam("retryInitialDelayInMs") long retryInitialDelayInMs,
      @ApiParam(value = "Whether to update segment target tier as part of the rebalance") @DefaultValue("false")
      @QueryParam("updateTargetTier") boolean updateTargetTier,
      @Context HttpHeaders headers
      //@formatter:on
  ) {
    tableName = DatabaseUtils.translateTableName(tableName, headers);
    String tableNameWithType = constructTableNameWithType(tableName, tableTypeStr);
    RebalanceConfig rebalanceConfig = new RebalanceConfig();
    rebalanceConfig.setDryRun(dryRun);
    rebalanceConfig.setReassignInstances(reassignInstances);
    rebalanceConfig.setIncludeConsuming(includeConsuming);
    rebalanceConfig.setBootstrap(bootstrap);
    rebalanceConfig.setDowntime(downtime);
    rebalanceConfig.setMinAvailableReplicas(minAvailableReplicas);
    rebalanceConfig.setLowDiskMode(lowDiskMode);
    rebalanceConfig.setBestEfforts(bestEfforts);
    rebalanceConfig.setExternalViewCheckIntervalInMs(externalViewCheckIntervalInMs);
    rebalanceConfig.setExternalViewStabilizationTimeoutInMs(externalViewStabilizationTimeoutInMs);
    heartbeatIntervalInMs = Math.max(externalViewCheckIntervalInMs, heartbeatIntervalInMs);
    rebalanceConfig.setHeartbeatIntervalInMs(heartbeatIntervalInMs);
    heartbeatTimeoutInMs = Math.max(heartbeatTimeoutInMs, 3 * heartbeatIntervalInMs);
    rebalanceConfig.setHeartbeatTimeoutInMs(heartbeatTimeoutInMs);
    rebalanceConfig.setMaxAttempts(maxAttempts);
    rebalanceConfig.setRetryInitialDelayInMs(retryInitialDelayInMs);
    rebalanceConfig.setUpdateTargetTier(updateTargetTier);
    String rebalanceJobId = TableRebalancer.createUniqueRebalanceJobIdentifier();

    try {
      if (dryRun || downtime) {
        // For dry-run or rebalance with downtime, directly return the rebalance result as it should return immediately
        return _pinotHelixResourceManager.rebalanceTable(tableNameWithType, rebalanceConfig, rebalanceJobId, false);
      } else {
        // Make a dry-run first to get the target assignment
        rebalanceConfig.setDryRun(true);
        RebalanceResult dryRunResult =
            _pinotHelixResourceManager.rebalanceTable(tableNameWithType, rebalanceConfig, rebalanceJobId, false);

        if (dryRunResult.getStatus() == RebalanceResult.Status.DONE) {
          // If dry-run succeeded, run rebalance asynchronously
          rebalanceConfig.setDryRun(false);
          Future<RebalanceResult> rebalanceResultFuture = _executorService.submit(() -> {
            try {
              return _pinotHelixResourceManager.rebalanceTable(tableNameWithType, rebalanceConfig, rebalanceJobId,
                  true);
            } catch (Throwable t) {
              String errorMsg = String.format("Caught exception/error while rebalancing table: %s", tableNameWithType);
              LOGGER.error(errorMsg, t);
              return new RebalanceResult(rebalanceJobId, RebalanceResult.Status.FAILED, errorMsg, null, null, null);
            }
          });
          boolean isJobIdPersisted =
              waitForRebalanceToPersist(dryRunResult.getJobId(), tableNameWithType, rebalanceResultFuture);

          if (rebalanceResultFuture.isDone()) {
            try {
              return rebalanceResultFuture.get();
            } catch (Throwable t) {
              if (!isJobIdPersisted) {
                // If the jobId is not persisted, we return the exception to indicate the rebalance failed.
                // Otherwise, polling the job id return NOT_FOUND indefinitely.
                throw new ControllerApplicationException(LOGGER, t.getMessage(), Response.Status.INTERNAL_SERVER_ERROR);
              }
            }
          }

          return new RebalanceResult(dryRunResult.getJobId(), RebalanceResult.Status.IN_PROGRESS,
              "In progress, check controller logs for updates", dryRunResult.getInstanceAssignment(),
              dryRunResult.getTierInstanceAssignment(), dryRunResult.getSegmentAssignment());
        } else {
          // If dry-run failed or is no-op, return the dry-run result
          return dryRunResult;
        }
      }
    } catch (TableNotFoundException e) {
      throw new ControllerApplicationException(LOGGER, e.getMessage(), Response.Status.NOT_FOUND);
    }
  }

  /**
   * Waits for jobId to be persisted or the rebalance to complete using a retry policy.
   * Tables with 100k+ segments take up to a few seconds for the jobId to persist. This ensures the jobId is present
   * before returning the jobId to the caller, so they can correctly poll the jobId.
   */
  public boolean waitForRebalanceToPersist(String jobId, String tableNameWithType,
      Future<RebalanceResult> rebalanceResultFuture) {
    try {
      // This retry policy waits at most for 7.5s to 15s in total. This is chosen to cover typical delays for tables
      // with many segments and avoid excessive HTTP request timeouts.
      RetryPolicies.exponentialBackoffRetryPolicy(5, 500L, 2.0)
          .attempt(() -> getControllerJobMetadata(jobId) != null || rebalanceResultFuture.isDone());
      return true;
    } catch (Exception e) {
      LOGGER.warn("waiting for jobId not successful while rebalancing table: {}", tableNameWithType);
      return false;
    }
  }

  public Map<String, String> getControllerJobMetadata(String jobId) {
    return _pinotHelixResourceManager.getControllerJobZKMetadata(jobId, ControllerJobType.TABLE_REBALANCE);
  }

  @DELETE
  @Produces(MediaType.APPLICATION_JSON)
  @Authenticate(AccessType.UPDATE)
  @Path("/tables/{tableName}/rebalance")
  @Authorize(targetType = TargetType.TABLE, paramName = "tableName", action = Actions.Table.CANCEL_REBALANCE)
  @ApiOperation(value = "Cancel all rebalance jobs for the given table, and noop if no rebalance is running", notes =
      "Cancel all rebalance jobs for the given table, and noop if no rebalance is running")
  public List<String> cancelRebalance(
      @ApiParam(value = "Name of the table to rebalance", required = true) @PathParam("tableName") String tableName,
      @ApiParam(value = "OFFLINE|REALTIME", required = true) @QueryParam("type") String tableTypeStr,
      @Context HttpHeaders headers) {
    tableName = DatabaseUtils.translateTableName(tableName, headers);
    String tableNameWithType = constructTableNameWithType(tableName, tableTypeStr);
    List<String> cancelledJobIds = new ArrayList<>();
    boolean updated =
        _pinotHelixResourceManager.updateJobsForTable(tableNameWithType, ControllerJobType.TABLE_REBALANCE,
            jobMetadata -> {
              String jobId = jobMetadata.get(CommonConstants.ControllerJob.JOB_ID);
              try {
                String jobStatsInStr = jobMetadata.get(RebalanceJobConstants.JOB_METADATA_KEY_REBALANCE_PROGRESS_STATS);
                TableRebalanceProgressStats jobStats =
                    JsonUtils.stringToObject(jobStatsInStr, TableRebalanceProgressStats.class);
                if (jobStats.getStatus() != RebalanceResult.Status.IN_PROGRESS) {
                  return;
                }
                cancelledJobIds.add(jobId);
                LOGGER.info("Cancel rebalance job: {} for table: {}", jobId, tableNameWithType);
                jobStats.setStatus(RebalanceResult.Status.CANCELLED);
                jobMetadata.put(RebalanceJobConstants.JOB_METADATA_KEY_REBALANCE_PROGRESS_STATS,
                    JsonUtils.objectToString(jobStats));
              } catch (Exception e) {
                LOGGER.error("Failed to cancel rebalance job: {} for table: {}", jobId, tableNameWithType, e);
              }
            });
    LOGGER.info("Tried to cancel existing jobs at best effort and done: {}", updated);
    return cancelledJobIds;
  }

  @GET
  @Produces(MediaType.APPLICATION_JSON)
  @Authenticate(AccessType.UPDATE)
  @Path("/rebalanceStatus/{jobId}")
  @Authorize(targetType = TargetType.CLUSTER, action = Actions.Cluster.GET_REBALANCE_STATUS)
  @ApiOperation(value = "Gets detailed stats of a rebalance operation", notes = "Gets detailed stats of a rebalance "
      + "operation")
  public ServerRebalanceJobStatusResponse rebalanceStatus(
      @ApiParam(value = "Rebalance Job Id", required = true) @PathParam("jobId") String jobId)
      throws JsonProcessingException {
    Map<String, String> controllerJobZKMetadata = getControllerJobMetadata(jobId);

    if (controllerJobZKMetadata == null) {
      throw new ControllerApplicationException(LOGGER, "Failed to find controller job id: " + jobId,
          Response.Status.NOT_FOUND);
    }
    ServerRebalanceJobStatusResponse serverRebalanceJobStatusResponse = new ServerRebalanceJobStatusResponse();
    TableRebalanceProgressStats tableRebalanceProgressStats = JsonUtils.stringToObject(
        controllerJobZKMetadata.get(RebalanceJobConstants.JOB_METADATA_KEY_REBALANCE_PROGRESS_STATS),
        TableRebalanceProgressStats.class);
    serverRebalanceJobStatusResponse.setTableRebalanceProgressStats(tableRebalanceProgressStats);

    long timeSinceStartInSecs = 0L;
    if (RebalanceResult.Status.DONE != tableRebalanceProgressStats.getStatus()) {
      timeSinceStartInSecs = (System.currentTimeMillis() - tableRebalanceProgressStats.getStartTimeMs()) / 1000;
    }
    serverRebalanceJobStatusResponse.setTimeElapsedSinceStartInSeconds(timeSinceStartInSecs);

    String jobCtxInStr = controllerJobZKMetadata.get(RebalanceJobConstants.JOB_METADATA_KEY_REBALANCE_CONTEXT);
    if (StringUtils.isNotEmpty(jobCtxInStr)) {
      TableRebalanceContext jobCtx = JsonUtils.stringToObject(jobCtxInStr, TableRebalanceContext.class);
      serverRebalanceJobStatusResponse.setTableRebalanceContext(jobCtx);
    }
    return serverRebalanceJobStatusResponse;
  }

  @GET
  @Produces(MediaType.APPLICATION_JSON)
  @Path("/tables/{tableName}/state")
  @Authorize(targetType = TargetType.TABLE, paramName = "tableName", action = Actions.Table.GET_STATE)
  @ApiOperation(value = "Get current table state", notes = "Get current table state")
  public String getTableState(
      @ApiParam(value = "Name of the table to get its state", required = true) @PathParam("tableName") String tableName,
      @ApiParam(value = "realtime|offline", required = true) @QueryParam("type") String tableTypeStr,
      @Context HttpHeaders headers) {
    tableName = DatabaseUtils.translateTableName(tableName, headers);
    String tableNameWithType = constructTableNameWithType(tableName, tableTypeStr);
    try {
      ObjectNode data = JsonUtils.newObjectNode();
      data.put("state", _pinotHelixResourceManager.isTableEnabled(tableNameWithType) ? "enabled" : "disabled");
      return data.toString();
    } catch (TableNotFoundException e) {
      throw new ControllerApplicationException(LOGGER, "Failed to find table: " + tableNameWithType,
          Response.Status.NOT_FOUND);
    }
  }

  @PUT
  @Path("/tables/{tableName}/state")
  @Authenticate(AccessType.UPDATE)
  @Produces(MediaType.APPLICATION_JSON)
  @Consumes(MediaType.TEXT_PLAIN)
  @ApiOperation(value = "Enable/disable a table", notes = "Enable/disable a table")
  @ApiResponses(value = {
      @ApiResponse(code = 200, message = "Success"), @ApiResponse(code = 400, message = "Bad Request"),
      @ApiResponse(code = 404, message = "Table not found"), @ApiResponse(code = 500, message = "Internal error")
  })
  public SuccessResponse toggleTableState(
      @ApiParam(value = "Table name", required = true) @PathParam("tableName") String tableName,
      @ApiParam(value = "realtime|offline", required = true) @QueryParam("type") String tableTypeStr,
      @ApiParam(value = "enable|disable", required = true) @QueryParam("state") String state,
      @Context HttpHeaders headers) {
    tableName = DatabaseUtils.translateTableName(tableName, headers);
    String tableNameWithType = constructTableNameWithType(tableName, tableTypeStr);
    StateType stateType;
    if (StateType.ENABLE.name().equalsIgnoreCase(state)) {
      stateType = StateType.ENABLE;
    } else if (StateType.DISABLE.name().equalsIgnoreCase(state)) {
      stateType = StateType.DISABLE;
    } else {
      throw new ControllerApplicationException(LOGGER, "Unknown state '" + state + "'", Response.Status.BAD_REQUEST);
    }
    if (!_pinotHelixResourceManager.hasTable(tableNameWithType)) {
      throw new ControllerApplicationException(LOGGER, "Table '" + tableName + "' does not exist",
          Response.Status.NOT_FOUND);
    }
    PinotResourceManagerResponse response = _pinotHelixResourceManager.toggleTableState(tableNameWithType, stateType);
    if (response.isSuccessful()) {
      return new SuccessResponse("Request to " + state + " table '" + tableNameWithType + "' is successful");
    } else {
      throw new ControllerApplicationException(LOGGER,
          "Failed to " + state + " table '" + tableNameWithType + "': " + response.getMessage(),
          Response.Status.INTERNAL_SERVER_ERROR);
    }
  }

  @GET
  @Path("/tables/{tableName}/stats")
  @Authorize(targetType = TargetType.TABLE, paramName = "tableName", action = Actions.Table.GET_METADATA)
  @Produces(MediaType.APPLICATION_JSON)
  @ApiOperation(value = "table stats", notes = "Provides metadata info/stats about the table.")
  public String getTableStats(
      @ApiParam(value = "Name of the table", required = true) @PathParam("tableName") String tableName,
      @ApiParam(value = "realtime|offline") @QueryParam("type") String tableTypeStr, @Context HttpHeaders headers) {
    tableName = DatabaseUtils.translateTableName(tableName, headers);
    ObjectNode ret = JsonUtils.newObjectNode();
    if ((tableTypeStr == null || TableType.OFFLINE.name().equalsIgnoreCase(tableTypeStr))
        && _pinotHelixResourceManager.hasOfflineTable(tableName)) {
      String tableNameWithType = TableNameBuilder.forType(TableType.OFFLINE).tableNameWithType(tableName);
      TableStatsHumanReadable tableStats = _pinotHelixResourceManager.getTableStatsHumanReadable(tableNameWithType);
      ret.set(TableType.OFFLINE.name(), JsonUtils.objectToJsonNode(tableStats));
    }
    if ((tableTypeStr == null || TableType.REALTIME.name().equalsIgnoreCase(tableTypeStr))
        && _pinotHelixResourceManager.hasRealtimeTable(tableName)) {
      String tableNameWithType = TableNameBuilder.forType(TableType.REALTIME).tableNameWithType(tableName);
      TableStatsHumanReadable tableStats = _pinotHelixResourceManager.getTableStatsHumanReadable(tableNameWithType);
      ret.set(TableType.REALTIME.name(), JsonUtils.objectToJsonNode(tableStats));
    }
    return ret.toString();
  }

  private String constructTableNameWithType(String tableName, String tableTypeStr) {
    TableType tableType;
    try {
      tableType = TableType.valueOf(tableTypeStr.toUpperCase());
    } catch (Exception e) {
      throw new ControllerApplicationException(LOGGER, "Illegal table type: " + tableTypeStr,
          Response.Status.BAD_REQUEST);
    }
    return TableNameBuilder.forType(tableType).tableNameWithType(tableName);
  }

  private void checkHybridTableConfig(String rawTableName, TableConfig tableConfig) {
    if (tableConfig.getTableType() == TableType.REALTIME) {
      if (_pinotHelixResourceManager.hasOfflineTable(rawTableName)) {
        TableConfigUtils.verifyHybridTableConfigs(rawTableName,
            _pinotHelixResourceManager.getOfflineTableConfig(rawTableName), tableConfig);
      }
    } else {
      if (_pinotHelixResourceManager.hasRealtimeTable(rawTableName)) {
        TableConfigUtils.verifyHybridTableConfigs(rawTableName, tableConfig,
            _pinotHelixResourceManager.getRealtimeTableConfig(rawTableName));
      }
    }
  }

  @GET
  @Path("/tables/{tableName}/status")
  @Authorize(targetType = TargetType.TABLE, paramName = "tableName", action = Actions.Table.GET_METADATA)
  @Produces(MediaType.APPLICATION_JSON)
  @ApiOperation(value = "table status", notes = "Provides status of the table including ingestion status")
  public String getTableStatus(
      @ApiParam(value = "Name of the table", required = true) @PathParam("tableName") String tableName,
      @ApiParam(value = "realtime|offline") @QueryParam("type") String tableTypeStr, @Context HttpHeaders headers) {
    tableName = DatabaseUtils.translateTableName(tableName, headers);
    try {
      TableType tableType = Constants.validateTableType(tableTypeStr);
      if (tableType == null) {
        throw new ControllerApplicationException(LOGGER, "Table type should either be realtime|offline",
            Response.Status.BAD_REQUEST);
      }
      String tableNameWithType = TableNameBuilder.forType(tableType).tableNameWithType(tableName);
      if (!_pinotHelixResourceManager.hasTable(tableNameWithType)) {
        throw new ControllerApplicationException(LOGGER,
            "Specified table name: " + tableName + " of type: " + tableTypeStr + " does not exist.",
            Response.Status.BAD_REQUEST);
      }
      TableStatus.IngestionStatus ingestionStatus = null;
      if (TableType.OFFLINE == tableType) {
        ingestionStatus =
            TableIngestionStatusHelper.getOfflineTableIngestionStatus(tableNameWithType, _pinotHelixResourceManager,
                _pinotHelixTaskResourceManager);
      } else {
        ingestionStatus = TableIngestionStatusHelper.getRealtimeTableIngestionStatus(tableNameWithType,
            _controllerConf.getServerAdminRequestTimeoutSeconds() * 1000, _executor, _connectionManager,
            _pinotHelixResourceManager);
      }
      TableStatus tableStatus = new TableStatus(ingestionStatus);
      return JsonUtils.objectToPrettyString(tableStatus);
    } catch (Exception e) {
      throw new ControllerApplicationException(LOGGER,
          String.format("Failed to get status (ingestion status) for table %s. Reason: %s", tableName, e.getMessage()),
          Response.Status.INTERNAL_SERVER_ERROR, e);
    }
  }

  @GET
  @Path("tables/{tableName}/metadata")
  @Authorize(targetType = TargetType.TABLE, paramName = "tableName", action = Actions.Table.GET_METADATA)
  @Produces(MediaType.APPLICATION_JSON)
  @ApiOperation(value = "Get the aggregate metadata of all segments for a table", notes = "Get the aggregate metadata"
      + " of all segments for a table")
  public String getTableAggregateMetadata(
      @ApiParam(value = "Name of the table", required = true) @PathParam("tableName") String tableName,
      @ApiParam(value = "OFFLINE|REALTIME") @QueryParam("type") String tableTypeStr,
      @ApiParam(value = "Columns name", allowMultiple = true) @QueryParam("columns") @DefaultValue("")
      List<String> columns, @Context HttpHeaders headers) {
    tableName = DatabaseUtils.translateTableName(tableName, headers);
    LOGGER.info("Received a request to fetch aggregate metadata for a table {}", tableName);
    TableType tableType = Constants.validateTableType(tableTypeStr);
    if (tableType == TableType.REALTIME) {
      throw new ControllerApplicationException(LOGGER, "Table type : " + tableTypeStr + " not yet supported.",
          Response.Status.NOT_IMPLEMENTED);
    }
    String tableNameWithType =
        ResourceUtils.getExistingTableNamesWithType(_pinotHelixResourceManager, tableName, tableType, LOGGER).get(0);
    TableConfig tableConfig = _pinotHelixResourceManager.getTableConfig(tableNameWithType);
    int numReplica = tableConfig == null ? 1 : tableConfig.getReplication();

    String segmentsMetadata;
    try {
      JsonNode segmentsMetadataJson = getAggregateMetadataFromServer(tableNameWithType, columns, numReplica);
      segmentsMetadata = JsonUtils.objectToPrettyString(segmentsMetadataJson);
    } catch (InvalidConfigException e) {
      throw new ControllerApplicationException(LOGGER, e.getMessage(), Response.Status.BAD_REQUEST);
    } catch (IOException ioe) {
      throw new ControllerApplicationException(LOGGER, "Error parsing Pinot server response: " + ioe.getMessage(),
          Response.Status.INTERNAL_SERVER_ERROR, ioe);
    }
    return segmentsMetadata;
  }

  @GET
  @Path("tables/{tableName}/validDocIdsMetadata")
  @Authorize(targetType = TargetType.TABLE, paramName = "tableName", action = Actions.Table.GET_METADATA)
  @Produces(MediaType.APPLICATION_JSON)
  @ApiOperation(value = "Get the aggregate validDocIds metadata of all segments for a table", notes = "Get the "
      + "aggregate validDocIds metadata of all segments for a table")
  public String getTableAggregateValidDocIdsMetadata(
      @ApiParam(value = "Name of the table", required = true) @PathParam("tableName") String tableName,
      @ApiParam(value = "OFFLINE|REALTIME") @QueryParam("type") String tableTypeStr,
      @ApiParam(value = "A list of segments", allowMultiple = true) @QueryParam("segmentNames")
      List<String> segmentNames,
      @ApiParam(value = "Valid doc ids type") @QueryParam("validDocIdsType") @DefaultValue("SNAPSHOT")
      ValidDocIdsType validDocIdsType,
      @ApiParam(value = "Number of segments in a batch per server request") @QueryParam("serverRequestBatchSize")
      @DefaultValue("500") int serverRequestBatchSize, @Context HttpHeaders headers) {
    tableName = DatabaseUtils.translateTableName(tableName, headers);
    LOGGER.info("Received a request to fetch aggregate validDocIds metadata for a table {}", tableName);
    TableType tableType = Constants.validateTableType(tableTypeStr);
    if (tableType == TableType.OFFLINE) {
      throw new ControllerApplicationException(LOGGER, "Table type : " + tableTypeStr + " not yet supported.",
          Response.Status.NOT_IMPLEMENTED);
    }
    String tableNameWithType =
        ResourceUtils.getExistingTableNamesWithType(_pinotHelixResourceManager, tableName, tableType, LOGGER).get(0);

    String validDocIdsMetadata;
    try {
      TableMetadataReader tableMetadataReader =
          new TableMetadataReader(_executor, _connectionManager, _pinotHelixResourceManager);
      validDocIdsType = (validDocIdsType == null) ? ValidDocIdsType.SNAPSHOT : validDocIdsType;
      JsonNode segmentsMetadataJson =
          tableMetadataReader.getAggregateValidDocIdsMetadata(tableNameWithType, segmentNames,
              validDocIdsType.toString(), _controllerConf.getServerAdminRequestTimeoutSeconds() * 1000,
              serverRequestBatchSize);
      validDocIdsMetadata = JsonUtils.objectToPrettyString(segmentsMetadataJson);
    } catch (InvalidConfigException e) {
      throw new ControllerApplicationException(LOGGER, e.getMessage(), Response.Status.BAD_REQUEST);
    } catch (IOException ioe) {
      throw new ControllerApplicationException(LOGGER, "Error parsing Pinot server response: " + ioe.getMessage(),
          Response.Status.INTERNAL_SERVER_ERROR, ioe);
    }
    return validDocIdsMetadata;
  }

  @GET
  @Path("tables/{tableName}/indexes")
  @Authorize(targetType = TargetType.TABLE, paramName = "tableName", action = Actions.Table.GET_METADATA)
  @Produces(MediaType.APPLICATION_JSON)
  @ApiOperation(value = "Get the aggregate index details of all segments for a table", notes = "Get the aggregate "
      + "index details of all segments for a table")
  public String getTableIndexes(
      @ApiParam(value = "Name of the table", required = true) @PathParam("tableName") String tableName,
      @ApiParam(value = "OFFLINE|REALTIME") @QueryParam("type") String tableTypeStr, @Context HttpHeaders headers) {
    tableName = DatabaseUtils.translateTableName(tableName, headers);
    LOGGER.info("Received a request to fetch aggregate metadata for a table {}", tableName);
    TableType tableType = Constants.validateTableType(tableTypeStr);
    String tableNameWithType =
        ResourceUtils.getExistingTableNamesWithType(_pinotHelixResourceManager, tableName, tableType, LOGGER).get(0);

    String tableIndexMetadata;
    try {
      JsonNode segmentsMetadataJson = getAggregateIndexMetadataFromServer(tableNameWithType);
      tableIndexMetadata = JsonUtils.objectToPrettyString(segmentsMetadataJson);
    } catch (InvalidConfigException e) {
      throw new ControllerApplicationException(LOGGER, e.getMessage(), Response.Status.BAD_REQUEST);
    } catch (IOException ioe) {
      throw new ControllerApplicationException(LOGGER, "Error parsing Pinot server response: " + ioe.getMessage(),
          Response.Status.INTERNAL_SERVER_ERROR, ioe);
    }
    return tableIndexMetadata;
  }

  private JsonNode getAggregateIndexMetadataFromServer(String tableNameWithType)
      throws InvalidConfigException, JsonProcessingException {
    final Map<String, List<String>> serverToSegments =
        _pinotHelixResourceManager.getServerToSegmentsMap(tableNameWithType);

    BiMap<String, String> serverEndPoints =
        _pinotHelixResourceManager.getDataInstanceAdminEndpoints(serverToSegments.keySet());
    CompletionServiceHelper completionServiceHelper =
        new CompletionServiceHelper(_executor, _connectionManager, serverEndPoints);

    List<String> serverUrls = new ArrayList<>();
    BiMap<String, String> endpointsToServers = serverEndPoints.inverse();
    for (String endpoint : endpointsToServers.keySet()) {
      String segmentIndexesEndpoint = endpoint + String.format("/tables/%s/indexes", tableNameWithType);
      serverUrls.add(segmentIndexesEndpoint);
    }

    CompletionServiceHelper.CompletionServiceResponse serviceResponse =
        completionServiceHelper.doMultiGetRequest(serverUrls, null, true, 10000);

    int totalSegments = 0;
    Map<String, Map<String, Integer>> columnToIndexCountMap = new HashMap<>();
    for (Map.Entry<String, String> streamResponse : serviceResponse._httpResponses.entrySet()) {
      String responseString = streamResponse.getValue();
      TableIndexMetadataResponse response = JsonUtils.stringToObject(responseString, TableIndexMetadataResponse.class);
      totalSegments += response.getTotalOnlineSegments();
      response.getColumnToIndexesCount().forEach((col, indexToCount) -> {
        Map<String, Integer> indexCountMap = columnToIndexCountMap.computeIfAbsent(col, c -> new HashMap<>());
        indexToCount.forEach((indexName, count) -> {
          indexCountMap.merge(indexName, count, Integer::sum);
        });
      });
    }

    TableIndexMetadataResponse tableIndexMetadataResponse =
        new TableIndexMetadataResponse(totalSegments, columnToIndexCountMap);

    return JsonUtils.objectToJsonNode(tableIndexMetadataResponse);
  }

  /**
   * This is a helper method to get the metadata for all segments for a given table name.
   * @param tableNameWithType name of the table along with its type
   * @param columns name of the columns
   * @param numReplica num or replica for the table
   * @return aggregated metadata of the table segments
   */
  private JsonNode getAggregateMetadataFromServer(String tableNameWithType, List<String> columns, int numReplica)
      throws InvalidConfigException, IOException {
    TableMetadataReader tableMetadataReader =
        new TableMetadataReader(_executor, _connectionManager, _pinotHelixResourceManager);
    return tableMetadataReader.getAggregateTableMetadata(tableNameWithType, columns, numReplica,
        _controllerConf.getServerAdminRequestTimeoutSeconds() * 1000);
  }

  @GET
  @Path("table/{tableName}/jobs")
  @Authorize(targetType = TargetType.TABLE, paramName = "tableName", action = Actions.Table.GET_CONTROLLER_JOBS)
  @Produces(MediaType.APPLICATION_JSON)
  @ApiOperation(value = "Get list of controller jobs for this table", notes = "Get list of controller jobs for this "
      + "table")
  public Map<String, Map<String, String>> getControllerJobs(
      @ApiParam(value = "Name of the table", required = true) @PathParam("tableName") String tableName,
      @ApiParam(value = "OFFLINE|REALTIME") @QueryParam("type") String tableTypeStr,
      @ApiParam(value = "Comma separated list of job types") @QueryParam("jobTypes") @Nullable String jobTypesString,
      @Context HttpHeaders headers) {
    tableName = DatabaseUtils.translateTableName(tableName, headers);
    TableType tableTypeFromRequest = Constants.validateTableType(tableTypeStr);
    List<String> tableNamesWithType =
        ResourceUtils.getExistingTableNamesWithType(_pinotHelixResourceManager, tableName, tableTypeFromRequest,
            LOGGER);
    Set<String> jobTypesToFilter = null;
    if (StringUtils.isNotEmpty(jobTypesString)) {
      jobTypesToFilter = new HashSet<>(java.util.Arrays.asList(StringUtils.split(jobTypesString, ','))).stream()
          .collect(Collectors.toSet());
    }
    Map<String, Map<String, String>> result = new HashMap<>();
    for (String tableNameWithType : tableNamesWithType) {
      result.putAll(_pinotHelixResourceManager.getAllJobs(
          jobTypesToFilter == null ? ControllerJobType.VALID_CONTROLLER_JOB_TYPE : jobTypesToFilter,
          jobMetadata -> jobMetadata.get(CommonConstants.ControllerJob.TABLE_NAME_WITH_TYPE)
              .equals(tableNameWithType)));
    }
    return result;
  }

  @POST
  @Path("tables/{tableName}/timeBoundary")
  @Authorize(targetType = TargetType.TABLE, paramName = "tableName", action = Actions.Table.UPDATE_TABLE_CONFIG)
  @ApiOperation(value = "Set hybrid table query time boundary based on offline segments' metadata", notes = "Set "
      + "hybrid table query time boundary based on offline segments' metadata")
  @Produces(MediaType.APPLICATION_JSON)
  public SuccessResponse setTimeBoundary(
      @ApiParam(value = "Name of the hybrid table (without type suffix)", required = true) @PathParam("tableName")
      String tableName, @Context HttpHeaders headers)
      throws Exception {
    tableName = DatabaseUtils.translateTableName(tableName, headers);
    // Validate its a hybrid table
    if (!_pinotHelixResourceManager.hasRealtimeTable(tableName) || !_pinotHelixResourceManager.hasOfflineTable(
        tableName)) {
      throw new ControllerApplicationException(LOGGER, "Table isn't a hybrid table", Response.Status.NOT_FOUND);
    }

    // Call all servers to validate all segments loaded and return the time boundary (max end time of all segments)
    String offlineTableName = TableNameBuilder.OFFLINE.tableNameWithType(tableName);
    long timeBoundaryMs = validateSegmentStateForTable(offlineTableName);
    if (timeBoundaryMs < 0) {
      throw new ControllerApplicationException(LOGGER,
          "No segments found for offline table : " + offlineTableName + ". Could not update time boundary.",
          Response.Status.SERVICE_UNAVAILABLE);
    }

    // Set the timeBoundary in tableIdealState
    IdealState idealState =
        HelixHelper.updateIdealState(_pinotHelixResourceManager.getHelixZkManager(), offlineTableName, is -> {
          is.getRecord()
              .setSimpleField(CommonConstants.IdealState.HYBRID_TABLE_TIME_BOUNDARY, Long.toString(timeBoundaryMs));
          return is;
        }, RetryPolicies.exponentialBackoffRetryPolicy(5, 1000L, 1.2f));

    if (idealState == null) {
      throw new ControllerApplicationException(LOGGER, "Could not update time boundary",
          Response.Status.INTERNAL_SERVER_ERROR);
    }

    return new SuccessResponse("Time boundary successfully updated to: " + timeBoundaryMs);
  }

  @DELETE
  @Path("tables/{tableName}/timeBoundary")
  @Authorize(targetType = TargetType.TABLE, paramName = "tableName", action = Actions.Table.DELETE_TIME_BOUNDARY)
  @ApiOperation(value = "Delete hybrid table query time boundary", notes = "Delete hybrid table query time boundary")
  @Produces(MediaType.APPLICATION_JSON)
  public SuccessResponse deleteTimeBoundary(
      @ApiParam(value = "Name of the hybrid table (without type suffix)", required = true) @PathParam("tableName")
      String tableName, @Context HttpHeaders headers) {
    tableName = DatabaseUtils.translateTableName(tableName, headers);
    String offlineTableName = TableNameBuilder.OFFLINE.tableNameWithType(tableName);
    if (!_pinotHelixResourceManager.hasTable(offlineTableName)) {
      throw new ControllerApplicationException(LOGGER, "Failed to find table: " + offlineTableName,
          Response.Status.NOT_FOUND);
    }

    // Delete the timeBoundary in tableIdealState
    IdealState idealState =
        HelixHelper.updateIdealState(_pinotHelixResourceManager.getHelixZkManager(), offlineTableName, is -> {
          is.getRecord().getSimpleFields().remove(CommonConstants.IdealState.HYBRID_TABLE_TIME_BOUNDARY);
          return is;
        }, RetryPolicies.exponentialBackoffRetryPolicy(5, 1000L, 1.2f));

    if (idealState == null) {
      throw new ControllerApplicationException(LOGGER, "Could not remove time boundary",
          Response.Status.INTERNAL_SERVER_ERROR);
    }

    return new SuccessResponse("Time boundary successfully removed");
  }

  private long validateSegmentStateForTable(String offlineTableName)
      throws InvalidConfigException, JsonProcessingException {
    // Call all servers to validate offline table state
    Map<String, List<String>> serverToSegments = _pinotHelixResourceManager.getServerToSegmentsMap(offlineTableName);
    BiMap<String, String> serverEndPoints =
        _pinotHelixResourceManager.getDataInstanceAdminEndpoints(serverToSegments.keySet());
    CompletionServiceHelper completionServiceHelper =
        new CompletionServiceHelper(_executor, _connectionManager, serverEndPoints);
    List<String> serverUrls = new ArrayList<>();
    BiMap<String, String> endpointsToServers = serverEndPoints.inverse();
    for (String endpoint : endpointsToServers.keySet()) {
      String reloadTaskStatusEndpoint = endpoint + "/tables/" + offlineTableName + "/allSegmentsLoaded";
      serverUrls.add(reloadTaskStatusEndpoint);
    }

    CompletionServiceHelper.CompletionServiceResponse serviceResponse =
        completionServiceHelper.doMultiGetRequest(serverUrls, null, true, 10000);

    if (serviceResponse._failedResponseCount > 0) {
      throw new ControllerApplicationException(LOGGER, "Could not validate table segment status",
          Response.Status.SERVICE_UNAVAILABLE);
    }

    long timeBoundaryMs = -1;
    // Validate all responses
    for (String response : serviceResponse._httpResponses.values()) {
      TableSegmentValidationInfo tableSegmentValidationInfo =
          JsonUtils.stringToObject(response, TableSegmentValidationInfo.class);
      if (!tableSegmentValidationInfo.isValid()) {
        String error = "Table segment validation failed. error=" + tableSegmentValidationInfo.getInvalidReason();
        throw new ControllerApplicationException(LOGGER, error, Response.Status.PRECONDITION_FAILED);
      }
      timeBoundaryMs = Math.max(timeBoundaryMs, tableSegmentValidationInfo.getMaxEndTimeMs());
    }

    return timeBoundaryMs;
  }

  /**
   * Handles the legacy schema configuration for a given table configuration.
   * This method updates the schema name in the validation configuration of the table config
   * to ensure it is correctly translated based on the provided HTTP headers.
   * This is necessary to maintain compatibility with older configurations that may not
   * have the schema name properly set or formatted.
   *
   * @param tableConfig The {@link TableConfig} object containing the table configuration.
   * @param httpHeaders The {@link HttpHeaders} object containing the HTTP headers, used to
   *                    translate the schema name if necessary.
   */
  private void handleLegacySchemaConfig(TableConfig tableConfig, HttpHeaders httpHeaders) {
    SegmentsValidationAndRetentionConfig validationConfig = tableConfig.getValidationConfig();
    if (validationConfig.getSchemaName() != null) {
      validationConfig.setSchemaName(DatabaseUtils.translateTableName(validationConfig.getSchemaName(), httpHeaders));
    }
  }

  /*
  For the given table config, calculates a target assignment, if possible. Otherwise, throws an exception
   */
  private void validateUpdatedTargetAssignment(TableConfig tableConfig) {

    String tableNameWithType = tableConfig.getTableName();

    TableRebalancer tableRebalancer = new TableRebalancer(_pinotHelixResourceManager.getHelixZkManager());

    RebalanceConfig rebalanceConfig = new RebalanceConfig();
    rebalanceConfig.setIncludeConsuming(true);
    rebalanceConfig.setReassignInstances(true);
    rebalanceConfig.setBootstrap(true);

    boolean dryRun = rebalanceConfig.isDryRun();
    boolean reassignInstances = rebalanceConfig.isReassignInstances();
    boolean bootstrap = rebalanceConfig.isBootstrap();

    try {
      Map<InstancePartitionsType, InstancePartitions> instancePartitionsMap;

      Pair<Map<InstancePartitionsType, InstancePartitions>, Boolean> instancePartitionsMapAndUnchanged =
          tableRebalancer.getInstancePartitionsMap(tableConfig, reassignInstances, bootstrap, dryRun);
      instancePartitionsMap = instancePartitionsMapAndUnchanged.getLeft();

      // Calculate instance partitions for tiers if configured
      List<Tier> sortedTiers = tableRebalancer.getSortedTiers(tableConfig);
      Pair<Map<String, InstancePartitions>, Boolean> tierToInstancePartitionsMapAndUnchanged =
          tableRebalancer.getTierToInstancePartitionsMap(tableConfig, sortedTiers, reassignInstances, bootstrap,
              dryRun);
      Map<String, InstancePartitions> tierToInstancePartitionsMap = tierToInstancePartitionsMapAndUnchanged.getLeft();

      PropertyKey idealStatePropertyKey =
          _pinotHelixResourceManager.getHelixZkManager().getHelixDataAccessor().keyBuilder()
              .idealStates(tableNameWithType);
      IdealState currentIdealState =
          _pinotHelixResourceManager.getHelixZkManager().getHelixDataAccessor().getProperty(idealStatePropertyKey);

      Preconditions.checkState(currentIdealState != null, "Ideal state for table: %s is null", tableNameWithType);

      SegmentAssignment segmentAssignment =
          SegmentAssignmentFactory.getSegmentAssignment(_pinotHelixResourceManager.getHelixZkManager(), tableConfig,
              _controllerMetrics);

      Map<String, Map<String, String>> currentAssignment = currentIdealState.getRecord().getMapFields();

      segmentAssignment.rebalanceTable(currentAssignment, instancePartitionsMap, sortedTiers,
          tierToInstancePartitionsMap, rebalanceConfig);
    } catch (Exception e) {
      LOGGER.error("Could not calculate target assignment for table: {} for the provided table config",
          tableNameWithType);
      throw e;
    }
  }
}<|MERGE_RESOLUTION|>--- conflicted
+++ resolved
@@ -122,7 +122,6 @@
 import org.apache.pinot.spi.config.table.TableStatsHumanReadable;
 import org.apache.pinot.spi.config.table.TableStatus;
 import org.apache.pinot.spi.config.table.TableType;
-import org.apache.pinot.spi.config.table.assignment.InstancePartitionsType;
 import org.apache.pinot.spi.data.Schema;
 import org.apache.pinot.spi.utils.CommonConstants;
 import org.apache.pinot.spi.utils.JsonUtils;
@@ -138,18 +137,6 @@
 
 
 @Api(tags = Constants.TABLE_TAG, authorizations = {
-<<<<<<< HEAD
-    @Authorization(value = SWAGGER_AUTHORIZATION_KEY), @Authorization(value = DATABASE)
-})
-@SwaggerDefinition(securityDefinition = @SecurityDefinition(apiKeyAuthDefinitions = {
-    @ApiKeyAuthDefinition(name = HttpHeaders.AUTHORIZATION, in = ApiKeyAuthDefinition.ApiKeyLocation.HEADER, key =
-        SWAGGER_AUTHORIZATION_KEY, description =
-        "The format of the key is  ```\"Basic <token>\" or \"Bearer "
-            + "<token>\"```"), @ApiKeyAuthDefinition(name = DATABASE, in = ApiKeyAuthDefinition.ApiKeyLocation.HEADER
-    , key = DATABASE, description =
-    "Database context passed through http header. If no context is provided 'default' database "
-        + "context will be considered.")
-=======
     @Authorization(value = SWAGGER_AUTHORIZATION_KEY),
     @Authorization(value = DATABASE)
 })
@@ -160,7 +147,6 @@
     @ApiKeyAuthDefinition(name = DATABASE, in = ApiKeyAuthDefinition.ApiKeyLocation.HEADER, key = DATABASE,
         description = "Database context passed through http header. If no context is provided 'default' database "
             + "context will be considered.")
->>>>>>> 5d89aa29
 }))
 @Path("/")
 public class PinotTableRestletResource {
@@ -241,8 +227,8 @@
       handleLegacySchemaConfig(tableConfig, httpHeaders);
 
       // validate permission
-      ResourceUtils.checkPermissionAndAccess(tableNameWithType, request, httpHeaders, AccessType.CREATE,
-          Actions.Table.CREATE_TABLE, _accessControlFactory, LOGGER);
+      ResourceUtils.checkPermissionAndAccess(tableNameWithType, request, httpHeaders,
+          AccessType.CREATE, Actions.Table.CREATE_TABLE, _accessControlFactory, LOGGER);
 
       schema = _pinotHelixResourceManager.getSchemaForTableConfig(tableConfig);
 
@@ -321,10 +307,11 @@
 
       // If tableTypeStr is dimension, then tableType is set to TableType.OFFLINE.
       // So, checking the isDimensionTable to get the list of dimension tables only.
-      List<String> tableNamesWithType = isDimensionTable ? _pinotHelixResourceManager.getAllDimensionTables(database)
-          : tableType == null ? _pinotHelixResourceManager.getAllTables(database)
-              : (tableType == TableType.REALTIME ? _pinotHelixResourceManager.getAllRealtimeTables(database)
-                  : _pinotHelixResourceManager.getAllOfflineTables(database));
+      List<String> tableNamesWithType =
+          isDimensionTable ? _pinotHelixResourceManager.getAllDimensionTables(database)
+              : tableType == null ? _pinotHelixResourceManager.getAllTables(database)
+                  : (tableType == TableType.REALTIME ? _pinotHelixResourceManager.getAllRealtimeTables(database)
+                      : _pinotHelixResourceManager.getAllOfflineTables(database));
 
       if (StringUtils.isNotBlank(taskType)) {
         Set<String> tableNamesForTaskType = new HashSet<>();
@@ -534,11 +521,8 @@
         TableConfigUtils.ensureMinReplicas(tableConfig, _controllerConf.getDefaultTableMinReplicas());
         TableConfigUtils.ensureStorageQuotaConstraints(tableConfig, _controllerConf.getDimTableMaxSize());
         checkHybridTableConfig(TableNameBuilder.extractRawTableName(tableNameWithType), tableConfig);
-<<<<<<< HEAD
+        TaskConfigUtils.validateTaskConfigs(tableConfig, schema, _pinotTaskManager, typesToSkip);
         validateUpdatedTargetAssignment(tableConfig);
-=======
-        TaskConfigUtils.validateTaskConfigs(tableConfig, schema, _pinotTaskManager, typesToSkip);
->>>>>>> 5d89aa29
       } catch (Exception e) {
         throw new InvalidTableConfigException(e);
       }
@@ -559,8 +543,8 @@
   @POST
   @Path("/tables/validate")
   @Produces(MediaType.APPLICATION_JSON)
-  @ApiOperation(value = "Validate table config for a table", notes =
-      "This API returns the table config that matches the one you get from 'GET /tables/{tableName}'."
+  @ApiOperation(value = "Validate table config for a table",
+      notes = "This API returns the table config that matches the one you get from 'GET /tables/{tableName}'."
           + " This allows us to validate table config before apply.")
   @ManualAuthorization // performed after parsing TableConfig
   public ObjectNode checkTableConfig(String tableConfigStr,
@@ -583,8 +567,8 @@
     handleLegacySchemaConfig(tableConfig, httpHeaders);
 
     // validate permission
-    ResourceUtils.checkPermissionAndAccess(tableNameWithType, request, httpHeaders, AccessType.READ,
-        Actions.Table.VALIDATE_TABLE_CONFIGS, _accessControlFactory, LOGGER);
+    ResourceUtils.checkPermissionAndAccess(tableNameWithType, request, httpHeaders,
+        AccessType.READ, Actions.Table.VALIDATE_TABLE_CONFIGS, _accessControlFactory, LOGGER);
 
     ObjectNode validationResponse =
         validateConfig(tableConfig, _pinotHelixResourceManager.getSchemaForTableConfig(tableConfig), typesToSkip);
@@ -618,8 +602,8 @@
   @Authenticate(AccessType.UPDATE)
   @Path("/tables/{tableName}/rebalance")
   @Authorize(targetType = TargetType.TABLE, paramName = "tableName", action = Actions.Table.REBALANCE_TABLE)
-  @ApiOperation(value = "Rebalances a table (reassign instances and segments for a table)", notes = "Rebalances a "
-      + "table (reassign instances and segments for a table)")
+  @ApiOperation(value = "Rebalances a table (reassign instances and segments for a table)",
+      notes = "Rebalances a table (reassign instances and segments for a table)")
   public RebalanceResult rebalance(
       //@formatter:off
       @ApiParam(value = "Name of the table to rebalance", required = true) @PathParam("tableName") String tableName,
@@ -699,16 +683,16 @@
           rebalanceConfig.setDryRun(false);
           Future<RebalanceResult> rebalanceResultFuture = _executorService.submit(() -> {
             try {
-              return _pinotHelixResourceManager.rebalanceTable(tableNameWithType, rebalanceConfig, rebalanceJobId,
-                  true);
+              return _pinotHelixResourceManager.rebalanceTable(
+                  tableNameWithType, rebalanceConfig, rebalanceJobId, true);
             } catch (Throwable t) {
               String errorMsg = String.format("Caught exception/error while rebalancing table: %s", tableNameWithType);
               LOGGER.error(errorMsg, t);
               return new RebalanceResult(rebalanceJobId, RebalanceResult.Status.FAILED, errorMsg, null, null, null);
             }
           });
-          boolean isJobIdPersisted =
-              waitForRebalanceToPersist(dryRunResult.getJobId(), tableNameWithType, rebalanceResultFuture);
+          boolean isJobIdPersisted = waitForRebalanceToPersist(
+              dryRunResult.getJobId(), tableNameWithType, rebalanceResultFuture);
 
           if (rebalanceResultFuture.isDone()) {
             try {
@@ -740,13 +724,13 @@
    * Tables with 100k+ segments take up to a few seconds for the jobId to persist. This ensures the jobId is present
    * before returning the jobId to the caller, so they can correctly poll the jobId.
    */
-  public boolean waitForRebalanceToPersist(String jobId, String tableNameWithType,
-      Future<RebalanceResult> rebalanceResultFuture) {
+  public boolean waitForRebalanceToPersist(
+      String jobId, String tableNameWithType, Future<RebalanceResult> rebalanceResultFuture) {
     try {
       // This retry policy waits at most for 7.5s to 15s in total. This is chosen to cover typical delays for tables
       // with many segments and avoid excessive HTTP request timeouts.
-      RetryPolicies.exponentialBackoffRetryPolicy(5, 500L, 2.0)
-          .attempt(() -> getControllerJobMetadata(jobId) != null || rebalanceResultFuture.isDone());
+      RetryPolicies.exponentialBackoffRetryPolicy(5, 500L, 2.0).attempt(() ->
+          getControllerJobMetadata(jobId) != null || rebalanceResultFuture.isDone());
       return true;
     } catch (Exception e) {
       LOGGER.warn("waiting for jobId not successful while rebalancing table: {}", tableNameWithType);
@@ -801,8 +785,8 @@
   @Authenticate(AccessType.UPDATE)
   @Path("/rebalanceStatus/{jobId}")
   @Authorize(targetType = TargetType.CLUSTER, action = Actions.Cluster.GET_REBALANCE_STATUS)
-  @ApiOperation(value = "Gets detailed stats of a rebalance operation", notes = "Gets detailed stats of a rebalance "
-      + "operation")
+  @ApiOperation(value = "Gets detailed stats of a rebalance operation",
+      notes = "Gets detailed stats of a rebalance operation")
   public ServerRebalanceJobStatusResponse rebalanceStatus(
       @ApiParam(value = "Rebalance Job Id", required = true) @PathParam("jobId") String jobId)
       throws JsonProcessingException {
@@ -860,8 +844,10 @@
   @Consumes(MediaType.TEXT_PLAIN)
   @ApiOperation(value = "Enable/disable a table", notes = "Enable/disable a table")
   @ApiResponses(value = {
-      @ApiResponse(code = 200, message = "Success"), @ApiResponse(code = 400, message = "Bad Request"),
-      @ApiResponse(code = 404, message = "Table not found"), @ApiResponse(code = 500, message = "Internal error")
+      @ApiResponse(code = 200, message = "Success"),
+      @ApiResponse(code = 400, message = "Bad Request"),
+      @ApiResponse(code = 404, message = "Table not found"),
+      @ApiResponse(code = 500, message = "Internal error")
   })
   public SuccessResponse toggleTableState(
       @ApiParam(value = "Table name", required = true) @PathParam("tableName") String tableName,
@@ -986,8 +972,8 @@
   @Path("tables/{tableName}/metadata")
   @Authorize(targetType = TargetType.TABLE, paramName = "tableName", action = Actions.Table.GET_METADATA)
   @Produces(MediaType.APPLICATION_JSON)
-  @ApiOperation(value = "Get the aggregate metadata of all segments for a table", notes = "Get the aggregate metadata"
-      + " of all segments for a table")
+  @ApiOperation(value = "Get the aggregate metadata of all segments for a table",
+      notes = "Get the aggregate metadata of all segments for a table")
   public String getTableAggregateMetadata(
       @ApiParam(value = "Name of the table", required = true) @PathParam("tableName") String tableName,
       @ApiParam(value = "OFFLINE|REALTIME") @QueryParam("type") String tableTypeStr,
@@ -1029,10 +1015,11 @@
       @ApiParam(value = "OFFLINE|REALTIME") @QueryParam("type") String tableTypeStr,
       @ApiParam(value = "A list of segments", allowMultiple = true) @QueryParam("segmentNames")
       List<String> segmentNames,
-      @ApiParam(value = "Valid doc ids type") @QueryParam("validDocIdsType") @DefaultValue("SNAPSHOT")
-      ValidDocIdsType validDocIdsType,
-      @ApiParam(value = "Number of segments in a batch per server request") @QueryParam("serverRequestBatchSize")
-      @DefaultValue("500") int serverRequestBatchSize, @Context HttpHeaders headers) {
+      @ApiParam(value = "Valid doc ids type") @QueryParam("validDocIdsType")
+      @DefaultValue("SNAPSHOT") ValidDocIdsType validDocIdsType,
+      @ApiParam(value = "Number of segments in a batch per server request")
+      @QueryParam("serverRequestBatchSize") @DefaultValue("500") int serverRequestBatchSize,
+      @Context HttpHeaders headers) {
     tableName = DatabaseUtils.translateTableName(tableName, headers);
     LOGGER.info("Received a request to fetch aggregate validDocIds metadata for a table {}", tableName);
     TableType tableType = Constants.validateTableType(tableTypeStr);
@@ -1149,8 +1136,8 @@
   @Path("table/{tableName}/jobs")
   @Authorize(targetType = TargetType.TABLE, paramName = "tableName", action = Actions.Table.GET_CONTROLLER_JOBS)
   @Produces(MediaType.APPLICATION_JSON)
-  @ApiOperation(value = "Get list of controller jobs for this table", notes = "Get list of controller jobs for this "
-      + "table")
+  @ApiOperation(value = "Get list of controller jobs for this table",
+      notes = "Get list of controller jobs for this table")
   public Map<String, Map<String, String>> getControllerJobs(
       @ApiParam(value = "Name of the table", required = true) @PathParam("tableName") String tableName,
       @ApiParam(value = "OFFLINE|REALTIME") @QueryParam("type") String tableTypeStr,
@@ -1163,13 +1150,13 @@
             LOGGER);
     Set<String> jobTypesToFilter = null;
     if (StringUtils.isNotEmpty(jobTypesString)) {
-      jobTypesToFilter = new HashSet<>(java.util.Arrays.asList(StringUtils.split(jobTypesString, ','))).stream()
-          .collect(Collectors.toSet());
+      jobTypesToFilter = new HashSet<>(java.util.Arrays.asList(StringUtils.split(jobTypesString, ',')))
+          .stream().collect(Collectors.toSet());
     }
     Map<String, Map<String, String>> result = new HashMap<>();
     for (String tableNameWithType : tableNamesWithType) {
-      result.putAll(_pinotHelixResourceManager.getAllJobs(
-          jobTypesToFilter == null ? ControllerJobType.VALID_CONTROLLER_JOB_TYPE : jobTypesToFilter,
+      result.putAll(_pinotHelixResourceManager.getAllJobs(jobTypesToFilter == null
+              ? ControllerJobType.VALID_CONTROLLER_JOB_TYPE : jobTypesToFilter,
           jobMetadata -> jobMetadata.get(CommonConstants.ControllerJob.TABLE_NAME_WITH_TYPE)
               .equals(tableNameWithType)));
     }
