--- conflicted
+++ resolved
@@ -702,14 +702,9 @@
     return new LLCRealtimeSegmentZKMetadata(znRecord);
   }
 
-<<<<<<< HEAD
   protected long getPartitionOffset(StreamConfig streamConfig, final String offsetCriteria,
       int partitionId) {
     return fetchPartitionOffset(streamConfig, offsetCriteria, partitionId);
-=======
-  protected long getKafkaPartitionOffset(StreamConfig streamConfig, final String offsetCriteria, int partitionId) {
-    return getPartitionOffset(offsetCriteria, partitionId, streamConfig);
->>>>>>> b498aed7
   }
 
   private long fetchPartitionOffset(StreamConfig streamConfig, final String offsetCriteria, int partitionId) {
@@ -1272,14 +1267,9 @@
     int nextSeqNum = STARTING_SEQUENCE_NUMBER;
 
     for (int partition : newPartitions) {
-<<<<<<< HEAD
       LOGGER.info("Creating CONSUMING segment for {} partition {} with seq {}", tableName, partition,
           nextSeqNum);
       long startOffset = getPartitionOffset(streamConfig, offsetCriteria, partition);
-=======
-      LOGGER.info("Creating CONSUMING segment for {} partition {} with seq {}", tableName, partition, nextSeqNum);
-      long startOffset = getKafkaPartitionOffset(streamConfig, offsetCriteria, partition);
->>>>>>> b498aed7
 
       LOGGER.info("Found kafka offset {} for table {} for partition {}", startOffset, tableName, partition);
 
