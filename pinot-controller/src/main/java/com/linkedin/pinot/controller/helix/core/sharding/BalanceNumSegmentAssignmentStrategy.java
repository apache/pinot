--- conflicted
+++ resolved
@@ -15,40 +15,45 @@
  */
 package com.linkedin.pinot.controller.helix.core.sharding;
 
+import com.linkedin.pinot.common.config.TableNameBuilder;
 import com.linkedin.pinot.common.segment.SegmentMetadata;
+import com.linkedin.pinot.common.utils.ControllerTenantNameBuilder;
+import com.linkedin.pinot.common.utils.Pairs;
+import com.linkedin.pinot.common.utils.Pairs.Number2ObjectPair;
+import com.linkedin.pinot.common.utils.helix.HelixHelper;
+import java.util.ArrayList;
+import java.util.Arrays;
+import java.util.HashMap;
+import java.util.List;
+import java.util.Map;
+import java.util.PriorityQueue;
+
 import com.linkedin.pinot.controller.helix.core.PinotHelixResourceManager;
-import java.util.List;
+import org.apache.helix.HelixAdmin;
 import org.apache.helix.ZNRecord;
+import org.apache.helix.model.IdealState;
 import org.apache.helix.store.zk.ZkHelixPropertyStore;
+import org.slf4j.Logger;
+import org.slf4j.LoggerFactory;
 
 
 /**
  * Assigns a segment to the instance that has least number of segments.
  */
 public class BalanceNumSegmentAssignmentStrategy implements SegmentAssignmentStrategy {
+  private static final Logger LOGGER = LoggerFactory.getLogger(BalanceNumSegmentAssignmentStrategy.class);
 
   @Override
-<<<<<<< HEAD
-  public List<String> getAssignedInstances(PinotHelixResourceManager helixResourceManager,
-      ZkHelixPropertyStore<ZNRecord> propertyStore, String helixClusterName, SegmentMetadata segmentMetadata,
-      int numReplicas, String tenantName) {
-    // We create a SegmentCountMetric and pass it to BalancedLoadSegmentAssignmentStrategy
-    // This means BalanceNumSegmentAssignmentStrategy
-
-    ServerLoadMetric serverLoadMetric = new SegmentCountMetric();
-    BalancedLoadSegmentAssignmentStrategy BalancedLoadSegmentAssignmentStrategy = new BalancedLoadSegmentAssignmentStrategy(serverLoadMetric);
-    return BalancedLoadSegmentAssignmentStrategy.getAssignedInstances(helixResourceManager, propertyStore, helixClusterName,
-        segmentMetadata, numReplicas, tenantName);
-=======
-  public List<String> getAssignedInstances(HelixAdmin helixAdmin, ZkHelixPropertyStore<ZNRecord> propertyStore,
-      String helixClusterName, SegmentMetadata segmentMetadata, int numReplicas, String tenantName) {
+  public List<String> getAssignedInstances(PinotHelixResourceManager helixResourceManager, ZkHelixPropertyStore<ZNRecord> propertyStore,
+                                           String helixClusterName, SegmentMetadata segmentMetadata, int numReplicas, String tenantName) {
+    HelixAdmin helixAdmin = helixResourceManager.getHelixAdmin();
     String offlineTableName = TableNameBuilder.OFFLINE.tableNameWithType(segmentMetadata.getTableName());
     String serverTenantName = ControllerTenantNameBuilder.getOfflineTenantNameForTenant(tenantName);
 
     List<String> selectedInstances = new ArrayList<>();
     Map<String, Integer> currentNumSegmentsPerInstanceMap = new HashMap<>();
     List<String> allTaggedInstances =
-        HelixHelper.getEnabledInstancesWithTag(helixAdmin, helixClusterName, serverTenantName);
+            HelixHelper.getEnabledInstancesWithTag(helixAdmin, helixClusterName, serverTenantName);
 
     for (String instance : allTaggedInstances) {
       currentNumSegmentsPerInstanceMap.put(instance, 0);
@@ -63,7 +68,7 @@
           for (String instanceName : instanceToStateMap.keySet()) {
             if (currentNumSegmentsPerInstanceMap.containsKey(instanceName)) {
               currentNumSegmentsPerInstanceMap.put(instanceName,
-                  currentNumSegmentsPerInstanceMap.get(instanceName) + 1);
+                      currentNumSegmentsPerInstanceMap.get(instanceName) + 1);
             }
             // else, ignore. Do not add servers, that are not tagged, to the map
             // By this approach, new segments will not be allotted to the server if tags changed
@@ -74,7 +79,7 @@
 
     // Select up to numReplicas instances with the fewest segments assigned
     PriorityQueue<Number2ObjectPair<String>> priorityQueue =
-        new PriorityQueue<>(numReplicas, Pairs.getDescendingnumber2ObjectPairComparator());
+            new PriorityQueue<>(numReplicas, Pairs.getDescendingnumber2ObjectPairComparator());
     for (String key : currentNumSegmentsPerInstanceMap.keySet()) {
       priorityQueue.add(new Number2ObjectPair<>(currentNumSegmentsPerInstanceMap.get(key), key));
       if (priorityQueue.size() > numReplicas) {
@@ -87,8 +92,7 @@
     }
 
     LOGGER.info("Segment assignment result for : " + segmentMetadata.getName() + ", in resource : "
-        + segmentMetadata.getTableName() + ", selected instances: " + Arrays.toString(selectedInstances.toArray()));
+            + segmentMetadata.getTableName() + ", selected instances: " + Arrays.toString(selectedInstances.toArray()));
     return selectedInstances;
->>>>>>> 4982bf14
   }
 }