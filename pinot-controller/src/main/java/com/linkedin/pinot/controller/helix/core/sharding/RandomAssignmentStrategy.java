/**
 * Copyright (C) 2014-2016 LinkedIn Corp. (pinot-core@linkedin.com)
 *
 * Licensed under the Apache License, Version 2.0 (the "License");
 * you may not use this file except in compliance with the License.
 * You may obtain a copy of the License at
 *
 *         http://www.apache.org/licenses/LICENSE-2.0
 *
 * Unless required by applicable law or agreed to in writing, software
 * distributed under the License is distributed on an "AS IS" BASIS,
 * WITHOUT WARRANTIES OR CONDITIONS OF ANY KIND, either express or implied.
 * See the License for the specific language governing permissions and
 * limitations under the License.
 */
package com.linkedin.pinot.controller.helix.core.sharding;

import com.linkedin.pinot.common.segment.SegmentMetadata;
import com.linkedin.pinot.common.utils.ControllerTenantNameBuilder;
import com.linkedin.pinot.common.utils.helix.HelixHelper;
import com.linkedin.pinot.controller.helix.core.PinotHelixResourceManager;
import java.util.ArrayList;
import java.util.Arrays;
import java.util.List;
import java.util.Random;
import org.apache.helix.HelixAdmin;
import org.apache.helix.ZNRecord;
import org.apache.helix.store.zk.ZkHelixPropertyStore;
import org.slf4j.Logger;
import org.slf4j.LoggerFactory;


/**
 * Random assign segment to instances.
 *
 *
 */
public class RandomAssignmentStrategy implements SegmentAssignmentStrategy {

  private static final Logger LOGGER = LoggerFactory.getLogger(RandomAssignmentStrategy.class);

  @Override
  public List<String> getAssignedInstances(PinotHelixResourceManager helixResourceManager, ZkHelixPropertyStore<ZNRecord> propertyStore,
      String helixClusterName, SegmentMetadata segmentMetadata, int numReplicas, String tenantName) {
    String serverTenantName = ControllerTenantNameBuilder.getOfflineTenantNameForTenant(tenantName);
    final Random random = new Random(System.currentTimeMillis());

<<<<<<< HEAD
    List<String> allInstanceList = HelixHelper.getEnabledInstancesWithTag(helixResourceManager.getHelixAdmin(), helixClusterName, serverTenantName);
    List<String> selectedInstanceList = new ArrayList<String>();
=======
    List<String> allInstanceList =
        HelixHelper.getEnabledInstancesWithTag(helixAdmin, helixClusterName, serverTenantName);
    List<String> selectedInstanceList = new ArrayList<>();
>>>>>>> 4982bf14
    for (int i = 0; i < numReplicas; ++i) {
      final int idx = random.nextInt(allInstanceList.size());
      selectedInstanceList.add(allInstanceList.get(idx));
      allInstanceList.remove(idx);
    }
    LOGGER.info("Segment assignment result for : " + segmentMetadata.getName() + ", in resource : "
        + segmentMetadata.getTableName() + ", selected instances: " + Arrays.toString(selectedInstanceList.toArray()));

    return selectedInstanceList;
  }
}<|MERGE_RESOLUTION|>--- conflicted
+++ resolved
@@ -45,14 +45,11 @@
     String serverTenantName = ControllerTenantNameBuilder.getOfflineTenantNameForTenant(tenantName);
     final Random random = new Random(System.currentTimeMillis());
 
-<<<<<<< HEAD
-    List<String> allInstanceList = HelixHelper.getEnabledInstancesWithTag(helixResourceManager.getHelixAdmin(), helixClusterName, serverTenantName);
-    List<String> selectedInstanceList = new ArrayList<String>();
-=======
+
     List<String> allInstanceList =
-        HelixHelper.getEnabledInstancesWithTag(helixAdmin, helixClusterName, serverTenantName);
+        HelixHelper.getEnabledInstancesWithTag(helixResourceManager.getHelixAdmin(), helixClusterName, serverTenantName);
     List<String> selectedInstanceList = new ArrayList<>();
->>>>>>> 4982bf14
+
     for (int i = 0; i < numReplicas; ++i) {
       final int idx = random.nextInt(allInstanceList.size());
       selectedInstanceList.add(allInstanceList.get(idx));
