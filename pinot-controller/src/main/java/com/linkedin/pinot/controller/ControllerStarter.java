--- conflicted
+++ resolved
@@ -289,14 +289,12 @@
 
   public void stop() {
     try {
-<<<<<<< HEAD
       LOGGER.info("Stopping controller leadership manager");
       ControllerLeadershipManager.getInstance().stop();
-=======
+
       // Stop PinotLLCSegmentManager before stopping Jersey API. It is possible that stopping Jersey API
       // may interrupt the handlers waiting on an I/O.
       PinotLLCRealtimeSegmentManager.getInstance().stop();
->>>>>>> a899cf4e
 
       LOGGER.info("Closing PinotFS classes");
       PinotFSFactory.shutdown();
