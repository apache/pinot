/**
 * Licensed to the Apache Software Foundation (ASF) under one
 * or more contributor license agreements.  See the NOTICE file
 * distributed with this work for additional information
 * regarding copyright ownership.  The ASF licenses this file
 * to you under the Apache License, Version 2.0 (the
 * "License"); you may not use this file except in compliance
 * with the License.  You may obtain a copy of the License at
 *
 *   http://www.apache.org/licenses/LICENSE-2.0
 *
 * Unless required by applicable law or agreed to in writing,
 * software distributed under the License is distributed on an
 * "AS IS" BASIS, WITHOUT WARRANTIES OR CONDITIONS OF ANY
 * KIND, either express or implied.  See the License for the
 * specific language governing permissions and limitations
 * under the License.
 */
package com.linkedin.pinot.controller;

import com.linkedin.pinot.common.protocols.SegmentCompletionProtocol;
import com.linkedin.pinot.common.utils.CommonConstants;
import com.linkedin.pinot.common.utils.StringUtil;
import com.linkedin.pinot.filesystem.LocalPinotFS;
import java.io.File;
import java.io.UnsupportedEncodingException;
import java.net.URI;
import java.net.URISyntaxException;
import java.net.URLEncoder;
import java.util.ArrayList;
import java.util.List;
import org.apache.commons.configuration.Configuration;
import org.apache.commons.configuration.ConfigurationException;
import org.apache.commons.configuration.PropertiesConfiguration;
import org.slf4j.Logger;
import org.slf4j.LoggerFactory;


public class ControllerConf extends PropertiesConfiguration {
  private static final Logger LOGGER = LoggerFactory.getLogger(ControllerConf.class);

  private static final String CONTROLLER_VIP_HOST = "controller.vip.host";
  private static final String CONTROLLER_VIP_PORT = "controller.vip.port";
  private static final String CONTROLLER_VIP_PROTOCOL = "controller.vip.protocol";
  private static final String CONTROLLER_HOST = "controller.host";
  private static final String CONTROLLER_PORT = "controller.port";
  private static final String DATA_DIR = "controller.data.dir";
  // Potentially same as data dir if local
  private static final String LOCAL_TEMP_DIR = "controller.local.temp.dir";
  private static final String ZK_STR = "controller.zk.str";
  private static final String UPDATE_SEGMENT_STATE_MODEL = "controller.update_segment_state_model"; // boolean: Update the statemodel on boot?
  private static final String HELIX_CLUSTER_NAME = "controller.helix.cluster.name";
  private static final String CLUSTER_TENANT_ISOLATION_ENABLE = "cluster.tenant.isolation.enable";
  private static final String CONSOLE_WEBAPP_ROOT_PATH = "controller.query.console";
  private static final String CONSOLE_WEBAPP_USE_HTTPS = "controller.query.console.useHttps";
  private static final String EXTERNAL_VIEW_ONLINE_TO_OFFLINE_TIMEOUT = "controller.upload.onlineToOfflineTimeout";

  public static class ControllerPeriodicTasksConf {
    private static final String RETENTION_MANAGER_FREQUENCY_IN_SECONDS = "controller.retention.frequencyInSeconds";
    @Deprecated // The ValidationManager has been split up into 3 separate tasks, each having their own frequency config settings
    private static final String DEPRECATED_VALIDATION_MANAGER_FREQUENCY_IN_SECONDS =
        "controller.validation.frequencyInSeconds";
    private static final String OFFLINE_SEGMENT_INTERVAL_CHECKER_FREQUENCY_IN_SECONDS =
        "controller.offline.segment.interval.checker.frequencyInSeconds";
    private static final String REALTIME_SEGMENT_VALIDATION_FREQUENCY_IN_SECONDS =
        "controller.realtime.segment.validation.frequencyInSeconds";
    private static final String BROKER_RESOURCE_VALIDATION_FREQUENCY_IN_SECONDS =
        "controller.broker.resource.validation.frequencyInSeconds";
    private static final String STATUS_CHECKER_FREQUENCY_IN_SECONDS = "controller.statuschecker.frequencyInSeconds";
    private static final String STATUS_CHECKER_WAIT_FOR_PUSH_TIME_IN_SECONDS =
        "controller.statuschecker.waitForPushTimeInSeconds";
    private static final String TASK_MANAGER_FREQUENCY_IN_SECONDS = "controller.task.frequencyInSeconds";
    private static final String REALTIME_SEGMENT_RELOCATOR_FREQUENCY =
        "controller.realtime.segment.relocator.frequency";
    // Because segment level validation is expensive and requires heavy ZK access, we run segment level validation with a
    // separate interval
    private static final String SEGMENT_LEVEL_VALIDATION_INTERVAL_IN_SECONDS =
        "controller.segment.level.validation.intervalInSeconds";

    private static final int DEFAULT_RETENTION_CONTROLLER_FREQUENCY_IN_SECONDS = 6 * 60 * 60; // 6 Hours.
    private static final int DEFAULT_OFFLINE_SEGMENT_INTERVAL_CHECKER_FREQUENCY_IN_SECONDS = 24 * 60 * 60; // 24 Hours.
    private static final int DEFAULT_REALTIME_SEGMENT_VALIDATION_FREQUENCY_IN_SECONDS = 60 * 60; // 1 Hour.
    private static final int DEFAULT_BROKER_RESOURCE_VALIDATION_FREQUENCY_IN_SECONDS = 60 * 60; // 1 Hour.
    private static final int DEFAULT_STATUS_CONTROLLER_FREQUENCY_IN_SECONDS = 5 * 60; // 5 minutes
    private static final int DEFAULT_STATUS_CONTROLLER_WAIT_FOR_PUSH_TIME_IN_SECONDS = 10 * 60; // 10 minutes
    private static final int DEFAULT_TASK_MANAGER_FREQUENCY_IN_SECONDS = -1; // Disabled
    private static final String DEFAULT_REALTIME_SEGMENT_RELOCATOR_FREQUENCY = "1h"; // 1 hour
    private static final int DEFAULT_SEGMENT_LEVEL_VALIDATION_INTERVAL_IN_SECONDS = 24 * 60 * 60;
  }

  private static final String SERVER_ADMIN_REQUEST_TIMEOUT_SECONDS = "server.request.timeoutSeconds";
  private static final String SEGMENT_COMMIT_TIMEOUT_SECONDS = "controller.realtime.segment.commit.timeoutSeconds";
  private static final String DELETED_SEGMENTS_RETENTION_IN_DAYS = "controller.deleted.segments.retentionInDays";
  private static final String TABLE_MIN_REPLICAS = "table.minReplicas";
  private static final String ENABLE_SPLIT_COMMIT = "controller.enable.split.commit";
  private static final String JERSEY_ADMIN_API_PORT = "jersey.admin.api.port";
  private static final String JERSEY_ADMIN_IS_PRIMARY = "jersey.admin.isprimary";
  private static final String ACCESS_CONTROL_FACTORY_CLASS = "controller.admin.access.control.factory.class";
  // Amount of the time the segment can take from the beginning of upload to the end of upload. Used when parallel push
  // protection is enabled. If the upload does not finish within the timeout, next upload can override the previous one.
  private static final String SEGMENT_UPLOAD_TIMEOUT_IN_MILLIS = "controller.segment.upload.timeoutInMillis";
  private static final String REALTIME_SEGMENT_METADATA_COMMIT_NUMLOCKS = "controller.realtime.segment.metadata.commit.numLocks";
  private static final String ENABLE_STORAGE_QUOTA_CHECK = "controller.enable.storage.quota.check";

  private static final String ENABLE_BATCH_MESSAGE_MODE = "controller.enable.batch.message.mode";

  // Defines the kind of storage and the underlying PinotFS implementation
  private static final String PINOT_FS_FACTORY_CLASS_PREFIX = "controller.storage.factory.class";
  private static final String PINOT_FS_FACTORY_CLASS_LOCAL = "controller.storage.factory.class.file";


  private static final long DEFAULT_EXTERNAL_VIEW_ONLINE_TO_OFFLINE_TIMEOUT_MILLIS = 120_000L; // 2 minutes
  private static final int DEFAULT_SERVER_ADMIN_REQUEST_TIMEOUT_SECONDS = 30;
  private static final int DEFAULT_DELETED_SEGMENTS_RETENTION_IN_DAYS = 7;
  private static final int DEFAULT_TABLE_MIN_REPLICAS = 1;
  private static final boolean DEFAULT_ENABLE_SPLIT_COMMIT = false;
  private static final int DEFAULT_JERSEY_ADMIN_PORT = 21000;
  private static final String DEFAULT_ACCESS_CONTROL_FACTORY_CLASS =
      "com.linkedin.pinot.controller.api.access.AllowAllAccessFactory";
  private static final long DEFAULT_SEGMENT_UPLOAD_TIMEOUT_IN_MILLIS = 600_000L; // 10 minutes
  private static final int DEFAULT_REALTIME_SEGMENT_METADATA_COMMIT_NUMLOCKS = 64;
  private static final boolean DEFAULT_ENABLE_STORAGE_QUOTA_CHECK = true;
  private static final boolean DEFAULT_ENABLE_BATCH_MESSAGE_MODE = true;

  private static final String DEFAULT_PINOT_FS_FACTORY_CLASS_LOCAL = LocalPinotFS.class.getName();

  public ControllerConf(File file) throws ConfigurationException {
    super(file);
  }

  public ControllerConf() {
    super();
  }

  /**
   * Returns the URI for the given path, appends the local (file) scheme to the URI if no scheme exists.
   */
  public static URI getUriFromPath(String path) {
    try {
      URI uri = new URI(path);
      if (uri.getScheme() != null) {
        return uri;
      } else {
        return new URI(CommonConstants.Segment.LOCAL_SEGMENT_SCHEME, path, null);
      }
    } catch (URISyntaxException e) {
      LOGGER.error("Could not construct uri from path {}", path);
      throw new RuntimeException(e);
    }
  }

  public static URI constructSegmentLocation(String baseDataDir, String tableName, String segmentName) {
    try {
      return new URI(StringUtil.join(File.separator, baseDataDir, tableName, URLEncoder.encode(segmentName, "UTF-8")));
    } catch (UnsupportedEncodingException | URISyntaxException e) {
      LOGGER.error("Could not construct segment location with baseDataDir {}, tableName {}, segmentName {}",
          baseDataDir, tableName, segmentName);
      throw new RuntimeException(e);
    }
  }

  public static String constructDownloadUrl(String tableName, String segmentName, String vip) {
    try {
      return StringUtil.join("/", vip, "segments", tableName, URLEncoder.encode(segmentName, "UTF-8"));
    } catch (UnsupportedEncodingException e) {
      // Shouldn't happen
      throw new AssertionError("Encountered error while encoding in UTF-8 format", e);
    }
  }

  public void setLocalTempDir(String localTempDir) {
    setProperty(LOCAL_TEMP_DIR, localTempDir);
  }

  public String getLocalTempDir() {
    return getString(LOCAL_TEMP_DIR, getDataDir());
  }

  public void setPinotFSFactoryClasses(Configuration pinotFSFactoryClasses) {
    setProperty(PINOT_FS_FACTORY_CLASS_LOCAL, DEFAULT_PINOT_FS_FACTORY_CLASS_LOCAL);

    if (pinotFSFactoryClasses != null) {
      pinotFSFactoryClasses.getKeys()
          .forEachRemaining(key -> setProperty((String) key, pinotFSFactoryClasses.getProperty((String) key)));
    }
  }

  public void setSplitCommit(boolean isSplitCommit) {
    setProperty(ENABLE_SPLIT_COMMIT, isSplitCommit);
  }

  public void setQueryConsolePath(String path) {
    setProperty(CONSOLE_WEBAPP_ROOT_PATH, path);
  }

  public String getQueryConsoleWebappPath() {
    if (containsKey(CONSOLE_WEBAPP_ROOT_PATH)) {
      return (String) getProperty(CONSOLE_WEBAPP_ROOT_PATH);
    }
    return ControllerConf.class.getClassLoader().getResource("webapp").toExternalForm();
  }

  public void setQueryConsoleUseHttps(boolean useHttps) {
    setProperty(CONSOLE_WEBAPP_USE_HTTPS, useHttps);
  }

  public boolean getQueryConsoleUseHttps() {
    return containsKey(CONSOLE_WEBAPP_USE_HTTPS) && getBoolean(CONSOLE_WEBAPP_USE_HTTPS);
  }

  public void setJerseyAdminPrimary(String jerseyAdminPrimary) {
    setProperty(JERSEY_ADMIN_IS_PRIMARY, jerseyAdminPrimary);
  }

  public void setHelixClusterName(String clusterName) {
    setProperty(HELIX_CLUSTER_NAME, clusterName);
  }

  public void setControllerHost(String host) {
    setProperty(CONTROLLER_HOST, host);
  }

  public void setControllerVipHost(String vipHost) {
    setProperty(CONTROLLER_VIP_HOST, vipHost);
  }

  public void setControllerVipPort(String vipPort) {
    setProperty(CONTROLLER_VIP_PORT, vipPort);
  }

  public void setControllerVipProtocol(String vipProtocol) {
    setProperty(CONTROLLER_VIP_PROTOCOL, vipProtocol);
  }

  public void setControllerPort(String port) {
    setProperty(CONTROLLER_PORT, port);
  }

  public void setDataDir(String dataDir) {
    setProperty(DATA_DIR, dataDir);
  }

  public void setRealtimeSegmentCommitTimeoutSeconds(int timeoutSec) {
    setProperty(SEGMENT_COMMIT_TIMEOUT_SECONDS, Integer.toString(timeoutSec));
  }

  public void setUpdateSegmentStateModel(String updateStateModel) {
    setProperty(UPDATE_SEGMENT_STATE_MODEL, updateStateModel);
  }

  public void setZkStr(String zkStr) {
    setProperty(ZK_STR, zkStr);
  }

  // A boolean to decide whether Jersey API should be the primary one. For now, we set this to be false,
  // but we turn it on to true when we are sure that jersey api has no backward compatibility problems.
  public boolean isJerseyAdminPrimary() {
    return getBoolean(JERSEY_ADMIN_IS_PRIMARY, true);
  }

  public String getHelixClusterName() {
    return (String) getProperty(HELIX_CLUSTER_NAME);
  }

  public String getControllerHost() {
    return (String) getProperty(CONTROLLER_HOST);
  }

  public String getControllerPort() {
    return (String) getProperty(CONTROLLER_PORT);
  }

  public String getDataDir() {
    return (String) getProperty(DATA_DIR);
  }

  public int getSegmentCommitTimeoutSeconds() {
    if (containsKey(SEGMENT_COMMIT_TIMEOUT_SECONDS)) {
      return Integer.parseInt((String) getProperty(SEGMENT_COMMIT_TIMEOUT_SECONDS));
    }
    return SegmentCompletionProtocol.getDefaultMaxSegmentCommitTimeSeconds();
  }

  public boolean isUpdateSegmentStateModel() {
    if (containsKey(UPDATE_SEGMENT_STATE_MODEL)) {
      return Boolean.parseBoolean(getProperty(UPDATE_SEGMENT_STATE_MODEL).toString());
    }
    return false;   // Default is to leave the statemodel untouched.
  }

  public String generateVipUrl() {
    return getControllerVipProtocol() + "://" + getControllerVipHost() + ":" + getControllerVipPort();
  }

  public String getZkStr() {
    Object zkAddressObj = getProperty(ZK_STR);

    // The set method converted comma separated string into ArrayList, so need to convert back to String here.
    if (zkAddressObj instanceof ArrayList) {
      List<String> zkAddressList = (ArrayList<String>) zkAddressObj;
      String[] zkAddress = zkAddressList.toArray(new String[0]);
      return StringUtil.join(",", zkAddress);
    } else if (zkAddressObj instanceof String) {
      return (String) zkAddressObj;
    } else {
      throw new RuntimeException("Unexpected data type for zkAddress PropertiesConfiguration, expecting String but got "
          + zkAddressObj.getClass().getName());
    }
  }

  @Override
  public String toString() {
    return super.toString();
  }

  public Configuration getPinotFSFactoryClasses() {
    return this.subset(PINOT_FS_FACTORY_CLASS_PREFIX);
  }

  public boolean getAcceptSplitCommit() {
    return getBoolean(ENABLE_SPLIT_COMMIT, DEFAULT_ENABLE_SPLIT_COMMIT);
  }

  public String getControllerVipHost() {
    if (containsKey(CONTROLLER_VIP_HOST) && ((String) getProperty(CONTROLLER_VIP_HOST)).length() > 0) {
      return (String) getProperty(CONTROLLER_VIP_HOST);
    }
    return (String) getProperty(CONTROLLER_HOST);
  }

  public String getControllerVipPort() {
    if (containsKey(CONTROLLER_VIP_PORT) && ((String) getProperty(CONTROLLER_VIP_PORT)).length() > 0) {
      return (String) getProperty(CONTROLLER_VIP_PORT);
    }
    return getControllerPort();
  }

  public String getControllerVipProtocol() {
    if (containsKey(CONTROLLER_VIP_PROTOCOL) && getProperty(CONTROLLER_VIP_PROTOCOL).equals("https")) {
      return "https";
    }
    return "http";
  }

  public int getRetentionControllerFrequencyInSeconds() {
    if (containsKey(ControllerPeriodicTasksConf.RETENTION_MANAGER_FREQUENCY_IN_SECONDS)) {
      return Integer.parseInt((String) getProperty(ControllerPeriodicTasksConf.RETENTION_MANAGER_FREQUENCY_IN_SECONDS));
    }
    return ControllerPeriodicTasksConf.DEFAULT_RETENTION_CONTROLLER_FREQUENCY_IN_SECONDS;
  }

  public void setRetentionControllerFrequencyInSeconds(int retentionFrequencyInSeconds) {
    setProperty(ControllerPeriodicTasksConf.RETENTION_MANAGER_FREQUENCY_IN_SECONDS,
        Integer.toString(retentionFrequencyInSeconds));
<<<<<<< HEAD
  }

  /**
   * Returns the config value for controller.offline.segment.interval.checker.frequencyInSeconds if it exists.
   * If it doesn't exist, returns the segment level validation interval. This is done in order to retain the current behavior,
   * wherein the offline validation tasks were done at segment level validation interval frequency
   * The default value is the new DEFAULT_OFFLINE_SEGMENT_INTERVAL_CHECKER_FREQUENCY_IN_SECONDS
   * @return
   */
  public int getOfflineSegmentIntervalCheckerFrequencyInSeconds() {
    if (containsKey(ControllerPeriodicTasksConf.OFFLINE_SEGMENT_INTERVAL_CHECKER_FREQUENCY_IN_SECONDS)) {
      return Integer.parseInt(
          (String) getProperty(ControllerPeriodicTasksConf.OFFLINE_SEGMENT_INTERVAL_CHECKER_FREQUENCY_IN_SECONDS));
    }
    return getInt(ControllerPeriodicTasksConf.SEGMENT_LEVEL_VALIDATION_INTERVAL_IN_SECONDS,
        ControllerPeriodicTasksConf.DEFAULT_OFFLINE_SEGMENT_INTERVAL_CHECKER_FREQUENCY_IN_SECONDS);
  }

=======
  }

  /**
   * Returns the config value for controller.offline.segment.interval.checker.frequencyInSeconds if it exists.
   * If it doesn't exist, returns the segment level validation interval. This is done in order to retain the current behavior,
   * wherein the offline validation tasks were done at segment level validation interval frequency
   * The default value is the new DEFAULT_OFFLINE_SEGMENT_INTERVAL_CHECKER_FREQUENCY_IN_SECONDS
   * @return
   */
  public int getOfflineSegmentIntervalCheckerFrequencyInSeconds() {
    if (containsKey(ControllerPeriodicTasksConf.OFFLINE_SEGMENT_INTERVAL_CHECKER_FREQUENCY_IN_SECONDS)) {
      return Integer.parseInt(
          (String) getProperty(ControllerPeriodicTasksConf.OFFLINE_SEGMENT_INTERVAL_CHECKER_FREQUENCY_IN_SECONDS));
    }
    return getInt(ControllerPeriodicTasksConf.SEGMENT_LEVEL_VALIDATION_INTERVAL_IN_SECONDS,
        ControllerPeriodicTasksConf.DEFAULT_OFFLINE_SEGMENT_INTERVAL_CHECKER_FREQUENCY_IN_SECONDS);
  }

>>>>>>> f3d77489
  public void setOfflineSegmentIntervalCheckerFrequencyInSeconds(int validationFrequencyInSeconds) {
    setProperty(ControllerPeriodicTasksConf.OFFLINE_SEGMENT_INTERVAL_CHECKER_FREQUENCY_IN_SECONDS,
        Integer.toString(validationFrequencyInSeconds));
  }

  /**
   * Returns the config value for controller.realtime.segment.validation.frequencyInSeconds if it exists.
   * If it doesn't exist, returns the validation controller frequency. This is done in order to retain the current behavior,
   * wherein the realtime validation tasks were done at validation controller frequency
   * The default value is the new DEFAULT_REALTIME_SEGMENT_VALIDATION_FREQUENCY_IN_SECONDS
   * @return
   */
  public int getRealtimeSegmentValidationFrequencyInSeconds() {
    if (containsKey(ControllerPeriodicTasksConf.REALTIME_SEGMENT_VALIDATION_FREQUENCY_IN_SECONDS)) {
      return Integer.parseInt(
          (String) getProperty(ControllerPeriodicTasksConf.REALTIME_SEGMENT_VALIDATION_FREQUENCY_IN_SECONDS));
    }
    return getInt(ControllerPeriodicTasksConf.DEPRECATED_VALIDATION_MANAGER_FREQUENCY_IN_SECONDS,
        ControllerPeriodicTasksConf.DEFAULT_REALTIME_SEGMENT_VALIDATION_FREQUENCY_IN_SECONDS);
  }

  public void setRealtimeSegmentValidationFrequencyInSeconds(int validationFrequencyInSeconds) {
    setProperty(ControllerPeriodicTasksConf.REALTIME_SEGMENT_VALIDATION_FREQUENCY_IN_SECONDS,
        Integer.toString(validationFrequencyInSeconds));
  }

  /**
   * Returns the config value for  controller.broker.resource.validation.frequencyInSeconds if it exists.
   * If it doesn't exist, returns the validation controller frequency. This is done in order to retain the current behavior,
   * wherein the broker resource validation tasks were done at validation controller frequency
   * The default value is the new DEFAULT_BROKER_RESOURCE_VALIDATION_FREQUENCY_IN_SECONDS
   * @return
   */
  public int getBrokerResourceValidationFrequencyInSeconds() {
    if (containsKey(ControllerPeriodicTasksConf.BROKER_RESOURCE_VALIDATION_FREQUENCY_IN_SECONDS)) {
      return Integer.parseInt(
          (String) getProperty(ControllerPeriodicTasksConf.BROKER_RESOURCE_VALIDATION_FREQUENCY_IN_SECONDS));
    }
    return getInt(ControllerPeriodicTasksConf.DEPRECATED_VALIDATION_MANAGER_FREQUENCY_IN_SECONDS,
        ControllerPeriodicTasksConf.DEFAULT_BROKER_RESOURCE_VALIDATION_FREQUENCY_IN_SECONDS);
  }

  public void setBrokerResourceValidationFrequencyInSeconds(int validationFrequencyInSeconds) {
    setProperty(ControllerPeriodicTasksConf.BROKER_RESOURCE_VALIDATION_FREQUENCY_IN_SECONDS,
        Integer.toString(validationFrequencyInSeconds));
  }

  public int getStatusCheckerFrequencyInSeconds() {
    if (containsKey(ControllerPeriodicTasksConf.STATUS_CHECKER_FREQUENCY_IN_SECONDS)) {
      return Integer.parseInt((String) getProperty(ControllerPeriodicTasksConf.STATUS_CHECKER_FREQUENCY_IN_SECONDS));
    }
    return ControllerPeriodicTasksConf.DEFAULT_STATUS_CONTROLLER_FREQUENCY_IN_SECONDS;
  }

  public void setStatusCheckerFrequencyInSeconds(int statusCheckerFrequencyInSeconds) {
    setProperty(ControllerPeriodicTasksConf.STATUS_CHECKER_FREQUENCY_IN_SECONDS,
        Integer.toString(statusCheckerFrequencyInSeconds));
  }

  public String getRealtimeSegmentRelocatorFrequency() {
    if (containsKey(ControllerPeriodicTasksConf.REALTIME_SEGMENT_RELOCATOR_FREQUENCY)) {
      return (String) getProperty(ControllerPeriodicTasksConf.REALTIME_SEGMENT_RELOCATOR_FREQUENCY);
    }
    return ControllerPeriodicTasksConf.DEFAULT_REALTIME_SEGMENT_RELOCATOR_FREQUENCY;
  }

  public void setRealtimeSegmentRelocatorFrequency(String relocatorFrequency) {
    setProperty(ControllerPeriodicTasksConf.REALTIME_SEGMENT_RELOCATOR_FREQUENCY, relocatorFrequency);
  }

  public int getStatusCheckerWaitForPushTimeInSeconds() {
    if (containsKey(ControllerPeriodicTasksConf.STATUS_CHECKER_WAIT_FOR_PUSH_TIME_IN_SECONDS)) {
      return Integer.parseInt(
          (String) getProperty(ControllerPeriodicTasksConf.STATUS_CHECKER_WAIT_FOR_PUSH_TIME_IN_SECONDS));
    }
    return ControllerPeriodicTasksConf.DEFAULT_STATUS_CONTROLLER_WAIT_FOR_PUSH_TIME_IN_SECONDS;
  }

  public void setStatusCheckerWaitForPushTimeInSeconds(int statusCheckerWaitForPushTimeInSeconds) {
    setProperty(ControllerPeriodicTasksConf.STATUS_CHECKER_WAIT_FOR_PUSH_TIME_IN_SECONDS,
        Integer.toString(statusCheckerWaitForPushTimeInSeconds));
  }

  public long getExternalViewOnlineToOfflineTimeout() {
    if (containsKey(EXTERNAL_VIEW_ONLINE_TO_OFFLINE_TIMEOUT)) {
      return Integer.parseInt((String) getProperty(EXTERNAL_VIEW_ONLINE_TO_OFFLINE_TIMEOUT));
    }
    return DEFAULT_EXTERNAL_VIEW_ONLINE_TO_OFFLINE_TIMEOUT_MILLIS;
  }

  public void setExternalViewOnlineToOfflineTimeout(long timeout) {
    setProperty(EXTERNAL_VIEW_ONLINE_TO_OFFLINE_TIMEOUT, timeout);
  }

  public boolean tenantIsolationEnabled() {
    if (containsKey(CLUSTER_TENANT_ISOLATION_ENABLE)) {
      return Boolean.parseBoolean(getProperty(CLUSTER_TENANT_ISOLATION_ENABLE).toString());
    }
    return true;
  }

  public void setTenantIsolationEnabled(boolean isSingleTenant) {
    setProperty(CLUSTER_TENANT_ISOLATION_ENABLE, isSingleTenant);
  }

  public void setServerAdminRequestTimeoutSeconds(int timeoutSeconds) {
    setProperty(SERVER_ADMIN_REQUEST_TIMEOUT_SECONDS, timeoutSeconds);
  }

  public int getServerAdminRequestTimeoutSeconds() {
    return getInt(SERVER_ADMIN_REQUEST_TIMEOUT_SECONDS, DEFAULT_SERVER_ADMIN_REQUEST_TIMEOUT_SECONDS);
  }

  public int getDeletedSegmentsRetentionInDays() {
    return getInt(DELETED_SEGMENTS_RETENTION_IN_DAYS, DEFAULT_DELETED_SEGMENTS_RETENTION_IN_DAYS);
  }

  public void setDeletedSegmentsRetentionInDays(int retentionInDays) {
    setProperty(DELETED_SEGMENTS_RETENTION_IN_DAYS, retentionInDays);
  }

  public int getTaskManagerFrequencyInSeconds() {
    return getInt(ControllerPeriodicTasksConf.TASK_MANAGER_FREQUENCY_IN_SECONDS,
        ControllerPeriodicTasksConf.DEFAULT_TASK_MANAGER_FREQUENCY_IN_SECONDS);
  }

  public void setTaskManagerFrequencyInSeconds(int frequencyInSeconds) {
    setProperty(ControllerPeriodicTasksConf.TASK_MANAGER_FREQUENCY_IN_SECONDS, Integer.toString(frequencyInSeconds));
  }

  public int getDefaultTableMinReplicas() {
    return getInt(TABLE_MIN_REPLICAS, DEFAULT_TABLE_MIN_REPLICAS);
  }

  public void setTableMinReplicas(int minReplicas) {
    setProperty(TABLE_MIN_REPLICAS, minReplicas);
  }

  public String getJerseyAdminApiPort() {
    return getString(JERSEY_ADMIN_API_PORT, String.valueOf(DEFAULT_JERSEY_ADMIN_PORT));
  }

  public String getAccessControlFactoryClass() {
    return getString(ACCESS_CONTROL_FACTORY_CLASS, DEFAULT_ACCESS_CONTROL_FACTORY_CLASS);
  }

  public void setAccessControlFactoryClass(String accessControlFactoryClass) {
    setProperty(ACCESS_CONTROL_FACTORY_CLASS, accessControlFactoryClass);
  }

  public long getSegmentUploadTimeoutInMillis() {
    return getLong(SEGMENT_UPLOAD_TIMEOUT_IN_MILLIS, DEFAULT_SEGMENT_UPLOAD_TIMEOUT_IN_MILLIS);
  }

  public void setSegmentUploadTimeoutInMillis(long segmentUploadTimeoutInMillis) {
    setProperty(SEGMENT_UPLOAD_TIMEOUT_IN_MILLIS, segmentUploadTimeoutInMillis);
  }

  public int getRealtimeSegmentMetadataCommitNumLocks() {
    return getInt(REALTIME_SEGMENT_METADATA_COMMIT_NUMLOCKS, DEFAULT_REALTIME_SEGMENT_METADATA_COMMIT_NUMLOCKS);
  }

  public void setRealtimeSegmentMetadataCommitNumLocks(int realtimeSegmentMetadataCommitNumLocks) {
    setProperty(REALTIME_SEGMENT_METADATA_COMMIT_NUMLOCKS, realtimeSegmentMetadataCommitNumLocks);
  }

  public boolean getEnableStorageQuotaCheck() {
    return getBoolean(ENABLE_STORAGE_QUOTA_CHECK, DEFAULT_ENABLE_STORAGE_QUOTA_CHECK);
  }

  public boolean getEnableBatchMessageMode() {
    return getBoolean(ENABLE_BATCH_MESSAGE_MODE, DEFAULT_ENABLE_BATCH_MESSAGE_MODE);
  }

  public int getSegmentLevelValidationIntervalInSeconds() {
    return getInt(ControllerPeriodicTasksConf.SEGMENT_LEVEL_VALIDATION_INTERVAL_IN_SECONDS,
        ControllerPeriodicTasksConf.DEFAULT_SEGMENT_LEVEL_VALIDATION_INTERVAL_IN_SECONDS);
  }
}<|MERGE_RESOLUTION|>--- conflicted
+++ resolved
@@ -352,7 +352,7 @@
   public void setRetentionControllerFrequencyInSeconds(int retentionFrequencyInSeconds) {
     setProperty(ControllerPeriodicTasksConf.RETENTION_MANAGER_FREQUENCY_IN_SECONDS,
         Integer.toString(retentionFrequencyInSeconds));
-<<<<<<< HEAD
+
   }
 
   /**
@@ -370,27 +370,7 @@
     return getInt(ControllerPeriodicTasksConf.SEGMENT_LEVEL_VALIDATION_INTERVAL_IN_SECONDS,
         ControllerPeriodicTasksConf.DEFAULT_OFFLINE_SEGMENT_INTERVAL_CHECKER_FREQUENCY_IN_SECONDS);
   }
-
-=======
-  }
-
-  /**
-   * Returns the config value for controller.offline.segment.interval.checker.frequencyInSeconds if it exists.
-   * If it doesn't exist, returns the segment level validation interval. This is done in order to retain the current behavior,
-   * wherein the offline validation tasks were done at segment level validation interval frequency
-   * The default value is the new DEFAULT_OFFLINE_SEGMENT_INTERVAL_CHECKER_FREQUENCY_IN_SECONDS
-   * @return
-   */
-  public int getOfflineSegmentIntervalCheckerFrequencyInSeconds() {
-    if (containsKey(ControllerPeriodicTasksConf.OFFLINE_SEGMENT_INTERVAL_CHECKER_FREQUENCY_IN_SECONDS)) {
-      return Integer.parseInt(
-          (String) getProperty(ControllerPeriodicTasksConf.OFFLINE_SEGMENT_INTERVAL_CHECKER_FREQUENCY_IN_SECONDS));
-    }
-    return getInt(ControllerPeriodicTasksConf.SEGMENT_LEVEL_VALIDATION_INTERVAL_IN_SECONDS,
-        ControllerPeriodicTasksConf.DEFAULT_OFFLINE_SEGMENT_INTERVAL_CHECKER_FREQUENCY_IN_SECONDS);
-  }
-
->>>>>>> f3d77489
+  
   public void setOfflineSegmentIntervalCheckerFrequencyInSeconds(int validationFrequencyInSeconds) {
     setProperty(ControllerPeriodicTasksConf.OFFLINE_SEGMENT_INTERVAL_CHECKER_FREQUENCY_IN_SECONDS,
         Integer.toString(validationFrequencyInSeconds));
