/**
 * Copyright (C) 2014-2016 LinkedIn Corp. (pinot-core@linkedin.com)
 *
 * Licensed under the Apache License, Version 2.0 (the "License");
 * you may not use this file except in compliance with the License.
 * You may obtain a copy of the License at
 *
 *         http://www.apache.org/licenses/LICENSE-2.0
 *
 * Unless required by applicable law or agreed to in writing, software
 * distributed under the License is distributed on an "AS IS" BASIS,
 * WITHOUT WARRANTIES OR CONDITIONS OF ANY KIND, either express or implied.
 * See the License for the specific language governing permissions and
 * limitations under the License.
 */
package com.linkedin.pinot.controller.helix.core;

import com.google.common.base.Function;
import com.google.common.base.Preconditions;
import com.google.common.collect.BiMap;
import com.google.common.collect.HashBiMap;
import com.google.common.util.concurrent.Uninterruptibles;
import com.linkedin.pinot.common.config.IndexingConfig;
import com.linkedin.pinot.common.config.SegmentsValidationAndRetentionConfig;
import com.linkedin.pinot.common.config.TableConfig;
import com.linkedin.pinot.common.config.TableCustomConfig;
import com.linkedin.pinot.common.config.TableNameBuilder;
import com.linkedin.pinot.common.config.Tenant;
import com.linkedin.pinot.common.config.TenantConfig;
import com.linkedin.pinot.common.data.Schema;
import com.linkedin.pinot.common.exception.InvalidConfigException;
import com.linkedin.pinot.common.messages.SegmentRefreshMessage;
import com.linkedin.pinot.common.messages.SegmentReloadMessage;
import com.linkedin.pinot.common.metadata.ZKMetadataProvider;
import com.linkedin.pinot.common.metadata.instance.InstanceZKMetadata;
import com.linkedin.pinot.common.metadata.segment.OfflineSegmentZKMetadata;
import com.linkedin.pinot.common.metadata.segment.RealtimeSegmentZKMetadata;
import com.linkedin.pinot.common.metadata.segment.SegmentZKMetadata;
import com.linkedin.pinot.core.realtime.stream.StreamMetadata;
import com.linkedin.pinot.common.partition.ReplicaGroupPartitionAssignment;
import com.linkedin.pinot.common.partition.ReplicaGroupPartitionAssignmentGenerator;
import com.linkedin.pinot.common.segment.SegmentMetadata;
import com.linkedin.pinot.common.utils.CommonConstants;
import com.linkedin.pinot.common.utils.CommonConstants.Helix.StateModel.BrokerOnlineOfflineStateModel;
import com.linkedin.pinot.common.utils.CommonConstants.Helix.StateModel.SegmentOnlineOfflineStateModel;
import com.linkedin.pinot.common.utils.CommonConstants.Helix.TableType;
import com.linkedin.pinot.common.utils.ControllerTenantNameBuilder;
import com.linkedin.pinot.common.utils.SchemaUtils;
import com.linkedin.pinot.common.utils.TenantRole;
import com.linkedin.pinot.common.utils.helix.HelixHelper;
import com.linkedin.pinot.common.utils.helix.PinotHelixPropertyStoreZnRecordProvider;
import com.linkedin.pinot.common.utils.retry.RetryPolicies;
import com.linkedin.pinot.common.utils.retry.RetryPolicy;
import com.linkedin.pinot.controller.ControllerConf;
import com.linkedin.pinot.controller.api.pojos.Instance;
import com.linkedin.pinot.common.partition.PartitionAssignment;
import com.linkedin.pinot.controller.helix.core.PinotResourceManagerResponse.ResponseStatus;
import com.linkedin.pinot.controller.helix.core.realtime.PinotLLCRealtimeSegmentManager;
import com.linkedin.pinot.controller.helix.core.rebalance.RebalanceSegmentStrategy;
import com.linkedin.pinot.controller.helix.core.rebalance.RebalanceSegmentStrategyFactory;
import com.linkedin.pinot.controller.helix.core.sharding.SegmentAssignmentStrategy;
import com.linkedin.pinot.controller.helix.core.sharding.SegmentAssignmentStrategyEnum;
import com.linkedin.pinot.controller.helix.core.sharding.SegmentAssignmentStrategyFactory;
import com.linkedin.pinot.controller.helix.core.util.HelixSetupUtils;
import com.linkedin.pinot.controller.helix.core.util.ZKMetadataUtils;
import com.linkedin.pinot.controller.helix.starter.HelixConfig;
import java.io.IOException;
import java.util.ArrayList;
import java.util.Collections;
import java.util.HashMap;
import java.util.HashSet;
import java.util.Iterator;
import java.util.List;
import java.util.Map;
import java.util.Set;
import java.util.concurrent.Callable;
import java.util.concurrent.TimeUnit;
import javax.annotation.Nonnull;
import javax.annotation.Nullable;
import org.apache.commons.configuration.Configuration;
import org.apache.helix.AccessOption;
import org.apache.helix.ClusterMessagingService;
import org.apache.helix.Criteria;
import org.apache.helix.HelixAdmin;
import org.apache.helix.HelixDataAccessor;
import org.apache.helix.HelixException;
import org.apache.helix.HelixManager;
import org.apache.helix.InstanceType;
import org.apache.helix.PropertyKey;
import org.apache.helix.PropertyKey.Builder;
import org.apache.helix.ZNRecord;
import org.apache.helix.model.CurrentState;
import org.apache.helix.model.ExternalView;
import org.apache.helix.model.IdealState;
import org.apache.helix.model.InstanceConfig;
import org.apache.helix.model.LiveInstance;
import org.apache.helix.store.zk.ZkHelixPropertyStore;
import org.apache.zookeeper.data.Stat;
import org.json.JSONException;
import org.json.JSONObject;
import org.slf4j.Logger;
import org.slf4j.LoggerFactory;


public class PinotHelixResourceManager {
  private static final Logger LOGGER = LoggerFactory.getLogger(PinotHelixResourceManager.class);
  private static final long DEFAULT_EXTERNAL_VIEW_UPDATE_TIMEOUT_MILLIS = 120_000L; // 2 minutes
  private static final long DEFAULT_EXTERNAL_VIEW_UPDATE_RETRY_INTERVAL_MILLIS = 500L;
  private static final RetryPolicy DEFAULT_RETRY_POLICY = RetryPolicies.exponentialBackoffRetryPolicy(5, 1000L, 2.0f);

  private final Map<String, Map<String, Long>> _segmentCrcMap = new HashMap<>();
  private final Map<String, Map<String, Integer>> _lastKnownSegmentMetadataVersionMap = new HashMap<>();

  private final String _helixZkURL;
  private final String _helixClusterName;
  private final String _instanceId;
  private final String _localDiskDir;
  private final long _externalViewOnlineToOfflineTimeoutMillis;
  private final boolean _isSingleTenantCluster;
  private final boolean _isUpdateStateModel;

  private HelixManager _helixZkManager;
  private HelixAdmin _helixAdmin;
  private ZkHelixPropertyStore<ZNRecord> _propertyStore;
  private HelixDataAccessor _helixDataAccessor;
  private Builder _keyBuilder;
  private SegmentDeletionManager _segmentDeletionManager;

  public PinotHelixResourceManager(@Nonnull String zkURL, @Nonnull String helixClusterName,
      @Nonnull String controllerInstanceId, String localDiskDir, long externalViewOnlineToOfflineTimeoutMillis,
      boolean isSingleTenantCluster, boolean isUpdateStateModel) {
    _helixZkURL = HelixConfig.getAbsoluteZkPathForHelix(zkURL);
    _helixClusterName = helixClusterName;
    _instanceId = controllerInstanceId;
    _localDiskDir = localDiskDir;
    _externalViewOnlineToOfflineTimeoutMillis = externalViewOnlineToOfflineTimeoutMillis;
    _isSingleTenantCluster = isSingleTenantCluster;
    _isUpdateStateModel = isUpdateStateModel;
  }

  public PinotHelixResourceManager(@Nonnull String zkURL, @Nonnull String helixClusterName,
      @Nonnull String controllerInstanceId, @Nonnull String localDiskDir) {
    this(zkURL, helixClusterName, controllerInstanceId, localDiskDir, DEFAULT_EXTERNAL_VIEW_UPDATE_TIMEOUT_MILLIS,
        false, false);
  }

  public PinotHelixResourceManager(@Nonnull ControllerConf controllerConf) {
    this(controllerConf.getZkStr(), controllerConf.getHelixClusterName(),
        controllerConf.getControllerHost() + "_" + controllerConf.getControllerPort(), controllerConf.getDataDir(),
        controllerConf.getExternalViewOnlineToOfflineTimeout(), controllerConf.tenantIsolationEnabled(),
        controllerConf.isUpdateSegmentStateModel());
  }

  /**
   * Create Helix cluster if needed, and then start a Pinot controller instance.
   */
  public synchronized void start() {
    _helixZkManager = HelixSetupUtils.setup(_helixClusterName, _helixZkURL, _instanceId, _isUpdateStateModel);
    Preconditions.checkNotNull(_helixZkManager);
    _helixAdmin = _helixZkManager.getClusterManagmentTool();
    _propertyStore = _helixZkManager.getHelixPropertyStore();
    _helixDataAccessor = _helixZkManager.getHelixDataAccessor();
    _keyBuilder = _helixDataAccessor.keyBuilder();
    _segmentDeletionManager = new SegmentDeletionManager(_localDiskDir, _helixAdmin, _helixClusterName, _propertyStore);
    ZKMetadataProvider.setClusterTenantIsolationEnabled(_propertyStore, _isSingleTenantCluster);
  }

  /**
   * Stop the Pinot controller instance.
   */
  public synchronized void stop() {
    _segmentDeletionManager.stop();
    _helixZkManager.disconnect();
  }

  /**
   * Get the Helix cluster Zookeeper URL.
   *
   * @return Helix cluster Zookeeper URL
   */
  @Nonnull
  public String getHelixZkURL() {
    return _helixZkURL;
  }

  /**
   * Get the Helix cluster name.
   *
   * @return Helix cluster name
   */
  public String getHelixClusterName() {
    return _helixClusterName;
  }

  /**
   * Get the segment deletion manager.
   *
   * @return Segment deletion manager
   */
  @Nonnull
  public SegmentDeletionManager getSegmentDeletionManager() {
    return _segmentDeletionManager;
  }

  /**
   * Get the Helix manager.
   *
   * @return Helix manager
   */
  public HelixManager getHelixZkManager() {
    return _helixZkManager;
  }

  /**
   * Check whether the Helix manager is the leader.
   *
   * @return Whether the Helix manager is the leader
   */
  public boolean isLeader() {
    return _helixZkManager.isLeader();
  }

  /**
   * Get the Helix admin.
   *
   * @return Helix admin
   */
  public HelixAdmin getHelixAdmin() {
    return _helixAdmin;
  }

  /**
   * Get the Helix property store.
   *
   * @return Helix property store
   */
  public ZkHelixPropertyStore<ZNRecord> getPropertyStore() {
    return _propertyStore;
  }

  /**
   * Instance related APIs
   */

  /**
   * Get all instance Ids.
   *
   * @return List of instance Ids
   */
  @Nonnull
  public List<String> getAllInstances() {
    return _helixAdmin.getInstancesInCluster(_helixClusterName);
  }

  /**
   * Get the Helix instance config for the given instance Id.
   *
   * @param instanceId Instance Id
   * @return Helix instance config
   */
  @Nonnull
  public InstanceConfig getHelixInstanceConfig(@Nonnull String instanceId) {
    return _helixAdmin.getInstanceConfig(_helixClusterName, instanceId);
  }

  /**
   * Get the instance Zookeeper metadata for the given instance Id.
   *
   * @param instanceId Instance Id
   * @return Instance Zookeeper metadata, or null if not found
   */
  @Nullable
  public InstanceZKMetadata getInstanceZKMetadata(@Nonnull String instanceId) {
    return ZKMetadataProvider.getInstanceZKMetadata(_propertyStore, instanceId);
  }

  /**
   * Get all the broker instances for the given table name.
   *
   * @param tableName Table name with or without type suffix
   * @return List of broker instance Ids
   */
  @Nonnull
  public List<String> getBrokerInstancesFor(@Nonnull String tableName) {
    String brokerTenantName = null;
    TableConfig offlineTableConfig = ZKMetadataProvider.getOfflineTableConfig(_propertyStore, tableName);
    if (offlineTableConfig != null) {
      brokerTenantName = offlineTableConfig.getTenantConfig().getBroker();
    } else {
      TableConfig realtimeTableConfig = ZKMetadataProvider.getRealtimeTableConfig(_propertyStore, tableName);
      if (realtimeTableConfig != null) {
        brokerTenantName = realtimeTableConfig.getTenantConfig().getBroker();
      }
    }
    return _helixAdmin.getInstancesInClusterWithTag(_helixClusterName,
        ControllerTenantNameBuilder.getBrokerTenantNameForTenant(brokerTenantName));
  }

  /**
   * Add an instance into the Helix cluster.
   *
   * @param instance Instance to be added
   * @return Request response
   */
  @Nonnull
  public synchronized PinotResourceManagerResponse addInstance(@Nonnull Instance instance) {
    List<String> instances = getAllInstances();
    String instanceIdToAdd = instance.toInstanceId();
    if (instances.contains(instanceIdToAdd)) {
      return new PinotResourceManagerResponse("Instance " + instanceIdToAdd + " already exists", false);
    } else {
      _helixAdmin.addInstance(_helixClusterName, instance.toInstanceConfig());
      return new PinotResourceManagerResponse(true);
    }
  }

  /**
   * Tenant related APIs
   */
  // TODO: move tenant related APIs here

  /**
   * Resource related APIs
   */

  /**
   * Get all resource names.
   *
   * @return List of resource names
   */
  @Nonnull
  public List<String> getAllResources() {
    return _helixAdmin.getResourcesInCluster(_helixClusterName);
  }

  /**
   * Get all Pinot table names (server resources).
   *
   * @return List of Pinot table names
   */
  @Nonnull
  public List<String> getAllTables() {
    List<String> tableNames = new ArrayList<>();
    for (String resourceName : getAllResources()) {
      if (TableNameBuilder.isTableResource(resourceName)) {
        tableNames.add(resourceName);
      }
    }
    return tableNames;
  }

  /**
   * Get all Pinot realtime table names.
   *
   * @return List of Pinot realtime table names
   */
  @Nonnull
  public List<String> getAllRealtimeTables() {
    List<String> resourceNames = getAllResources();
    Iterator<String> iterator = resourceNames.iterator();
    while (iterator.hasNext()) {
      if (!TableNameBuilder.REALTIME.tableHasTypeSuffix(iterator.next())) {
        iterator.remove();
      }
    }
    return resourceNames;
  }

  /**
   * Get all Pinot raw table names.
   *
   * @return Set of Pinot raw table names
   */
  @Nonnull
  public List<String> getAllRawTables() {
    Set<String> rawTableNames = new HashSet<>();
    for (String resourceName : getAllResources()) {
      if (TableNameBuilder.isTableResource(resourceName)) {
        rawTableNames.add(TableNameBuilder.extractRawTableName(resourceName));
      }
    }
    return new ArrayList<>(rawTableNames);
  }

  /**
   * Table related APIs
   */
  // TODO: move table related APIs here

  /**
   * Segment related APIs
   */

  /**
   * Get segments for the given table name with type suffix.
   *
   * @param tableNameWithType Table name with type suffix
   * @return List of segment names
   */
  @Nonnull
  public List<String> getSegmentsFor(@Nonnull String tableNameWithType) {
    Preconditions.checkArgument(TableNameBuilder.isTableResource(tableNameWithType),
        "Table name: %s is not a valid table name with type suffix", tableNameWithType);

    TableType tableType = TableNameBuilder.getTableTypeFromTableName(tableNameWithType);
    List<String> segmentNames = new ArrayList<>();
    if (tableType == TableType.OFFLINE) {
      for (OfflineSegmentZKMetadata segmentZKMetadata : ZKMetadataProvider.getOfflineSegmentZKMetadataListForTable(
          _propertyStore, tableNameWithType)) {
        segmentNames.add(segmentZKMetadata.getSegmentName());
      }
    } else {
      for (RealtimeSegmentZKMetadata segmentZKMetadata : ZKMetadataProvider.getRealtimeSegmentZKMetadataListForTable(
          _propertyStore, tableNameWithType)) {
        segmentNames.add(segmentZKMetadata.getSegmentName());
      }
    }
    return segmentNames;
  }

  public OfflineSegmentZKMetadata getOfflineSegmentZKMetadata(@Nonnull String tableName, @Nonnull String segmentName) {
    return ZKMetadataProvider.getOfflineSegmentZKMetadata(_propertyStore, tableName, segmentName);
  }

  @Nonnull
  public List<OfflineSegmentZKMetadata> getOfflineSegmentMetadata(@Nonnull String tableName) {
    return ZKMetadataProvider.getOfflineSegmentZKMetadataListForTable(_propertyStore, tableName);
  }

  @Nonnull
  public List<RealtimeSegmentZKMetadata> getRealtimeSegmentMetadata(@Nonnull String tableName) {
    return ZKMetadataProvider.getRealtimeSegmentZKMetadataListForTable(_propertyStore, tableName);
  }

  /**
   * Delete a list of segments from ideal state and remove them from the local storage.
   *
   * @param tableNameWithType Table name with type suffix
   * @param segmentNames List of names of segment to be deleted
   * @return Request response
   */
  @Nonnull
  public synchronized PinotResourceManagerResponse deleteSegments(@Nonnull String tableNameWithType,
      @Nonnull List<String> segmentNames) {
    try {
      LOGGER.info("Trying to delete segments: {} from table: {} ", segmentNames, tableNameWithType);
      Preconditions.checkArgument(TableNameBuilder.isTableResource(tableNameWithType),
          "Table name: %s is not a valid table name with type suffix", tableNameWithType);
      HelixHelper.removeSegmentsFromIdealState(_helixZkManager, tableNameWithType, segmentNames);
      _segmentDeletionManager.deleteSegments(tableNameWithType, segmentNames);
      return new PinotResourceManagerResponse("Segment: " + segmentNames + " are successfully deleted", true);
    } catch (final Exception e) {
      LOGGER.error("Caught exception while deleting segment: {} from table: {}", segmentNames, tableNameWithType, e);
      return new PinotResourceManagerResponse(e.getMessage(), false);
    }
  }

  /**
   * Delete a single segment from ideal state and remove it from the local storage.
   *
   * @param tableNameWithType Table name with type suffix
   * @param segmentName Name of segment to be deleted
   * @return Request response
   */
  @Nonnull
  public synchronized PinotResourceManagerResponse deleteSegment(@Nonnull String tableNameWithType,
      @Nonnull String segmentName) {
    return deleteSegments(tableNameWithType, Collections.singletonList(segmentName));
  }

  private boolean ifExternalViewChangeReflectedForState(String tableName, String segmentName, String targetState,
      long timeoutMillis, boolean considerErrorStateAsDifferentFromTarget) {
    long externalViewChangeCompletedDeadline = System.currentTimeMillis() + timeoutMillis;

    deadlineLoop:
    while (System.currentTimeMillis() < externalViewChangeCompletedDeadline) {
      ExternalView externalView = _helixAdmin.getResourceExternalView(_helixClusterName, tableName);
      Map<String, String> segmentStatsMap = externalView.getStateMap(segmentName);
      if (segmentStatsMap != null) {
        LOGGER.info("Found {} instances for segment '{}' in external view", segmentStatsMap.size(), segmentName);
        for (String instance : segmentStatsMap.keySet()) {
          final String segmentState = segmentStatsMap.get(instance);

          // jfim: Ignore segments in error state as part of checking if the external view change is reflected
          if (!segmentState.equalsIgnoreCase(targetState)) {
            if ("ERROR".equalsIgnoreCase(segmentState) && !considerErrorStateAsDifferentFromTarget) {
              // Segment is in error and we don't consider error state as different from target, therefore continue
            } else {
              // Will try to read data every 500 ms, only if external view not updated.
              Uninterruptibles.sleepUninterruptibly(DEFAULT_EXTERNAL_VIEW_UPDATE_RETRY_INTERVAL_MILLIS,
                  TimeUnit.MILLISECONDS);
              continue deadlineLoop;
            }
          }
        }

        // All segments match with the expected external view state
        return true;
      } else {
        // Segment doesn't exist in EV, wait for a little bit
        Uninterruptibles.sleepUninterruptibly(DEFAULT_EXTERNAL_VIEW_UPDATE_RETRY_INTERVAL_MILLIS,
            TimeUnit.MILLISECONDS);
      }
    }

    // Timed out
    LOGGER.info("Timed out while waiting for segment '{}' to become '{}' in external view.", segmentName, targetState);
    return false;
  }

  public PinotResourceManagerResponse updateBrokerTenant(Tenant tenant) {
    PinotResourceManagerResponse res = new PinotResourceManagerResponse();
    String brokerTenantTag = ControllerTenantNameBuilder.getBrokerTenantNameForTenant(tenant.getTenantName());
    List<String> instancesInClusterWithTag =
        _helixAdmin.getInstancesInClusterWithTag(_helixClusterName, brokerTenantTag);
    if (instancesInClusterWithTag.size() > tenant.getNumberOfInstances()) {
      return scaleDownBroker(tenant, res, brokerTenantTag, instancesInClusterWithTag);
    }
    if (instancesInClusterWithTag.size() < tenant.getNumberOfInstances()) {
      return scaleUpBroker(tenant, res, brokerTenantTag, instancesInClusterWithTag);
    }
    res.status = ResponseStatus.success;
    return res;
  }

  private PinotResourceManagerResponse scaleUpBroker(Tenant tenant, PinotResourceManagerResponse res,
      String brokerTenantTag, List<String> instancesInClusterWithTag) {
    List<String> unTaggedInstanceList = getOnlineUnTaggedBrokerInstanceList();
    int numberOfInstancesToAdd = tenant.getNumberOfInstances() - instancesInClusterWithTag.size();
    if (unTaggedInstanceList.size() < numberOfInstancesToAdd) {
      res.status = ResponseStatus.failure;
      res.message =
          "Failed to allocate broker instances to Tag : " + tenant.getTenantName()
              + ", Current number of untagged broker instances : " + unTaggedInstanceList.size()
              + ", Current number of tagged broker instances : " + instancesInClusterWithTag.size()
              + ", Request asked number is : " + tenant.getNumberOfInstances();
      LOGGER.error(res.message);
      return res;
    }
    for (int i = 0; i < numberOfInstancesToAdd; ++i) {
      String instanceName = unTaggedInstanceList.get(i);
      retagInstance(instanceName, CommonConstants.Helix.UNTAGGED_BROKER_INSTANCE, brokerTenantTag);
      // Update idealState by adding new instance to table mapping.
      addInstanceToBrokerIdealState(brokerTenantTag, instanceName);
    }
    res.status = ResponseStatus.success;
    return res;
  }

  public PinotResourceManagerResponse rebuildBrokerResourceFromHelixTags(@Nonnull final String tableNameWithType) {
    // Get the broker tag for this table
    String brokerTag;
    TenantConfig tenantConfig;

    try {
      TableConfig tableConfig = ZKMetadataProvider.getTableConfig(_propertyStore, tableNameWithType);
      if (tableConfig == null) {
        return new PinotResourceManagerResponse("Table " + tableNameWithType + " does not exist", false);
      }
      tenantConfig = tableConfig.getTenantConfig();
    } catch (Exception e) {
      LOGGER.warn("Caught exception while getting tenant config for table {}", tableNameWithType, e);
      return new PinotResourceManagerResponse(
          "Failed to fetch broker tag for table " + tableNameWithType + " due to exception: " + e.getMessage(), false);
    }

    brokerTag = tenantConfig.getBroker();

    // Look for all instances tagged with this broker tag
    final Set<String> brokerInstances = getAllInstancesForBrokerTenant(brokerTag);

    // If we add a new broker, we want to rebuild the broker resource.
    HelixAdmin helixAdmin = getHelixAdmin();
    String clusterName = getHelixClusterName();
    IdealState brokerIdealState = HelixHelper.getBrokerIdealStates(helixAdmin, clusterName);

    Set<String> idealStateBrokerInstances = brokerIdealState.getInstanceSet(tableNameWithType);

    if (idealStateBrokerInstances.equals(brokerInstances)) {
      return new PinotResourceManagerResponse(
          "Broker resource is not rebuilt because ideal state is the same for table {} " + tableNameWithType, false);
    }

    // Reset ideal state with the instance list
    try {
      HelixHelper.updateIdealState(getHelixZkManager(), CommonConstants.Helix.BROKER_RESOURCE_INSTANCE,
          new Function<IdealState, IdealState>() {
            @Nullable
            @Override
            public IdealState apply(@Nullable IdealState idealState) {
              Map<String, String> instanceStateMap = idealState.getInstanceStateMap(tableNameWithType);
              if (instanceStateMap != null) {
                instanceStateMap.clear();
              }

              for (String brokerInstance : brokerInstances) {
                idealState.setPartitionState(tableNameWithType, brokerInstance, BrokerOnlineOfflineStateModel.ONLINE);
              }

              return idealState;
            }
          }, DEFAULT_RETRY_POLICY);

      LOGGER.info("Successfully rebuilt brokerResource for table {}", tableNameWithType);
      return new PinotResourceManagerResponse("Rebuilt brokerResource for table " + tableNameWithType, true);
    } catch (Exception e) {
      LOGGER.warn("Caught exception while rebuilding broker resource from Helix tags for table {}", e,
          tableNameWithType);
      return new PinotResourceManagerResponse(
          "Failed to rebuild brokerResource for table " + tableNameWithType + " due to exception: " + e.getMessage(),
          false);
    }
  }

  private void addInstanceToBrokerIdealState(String brokerTenantTag, String instanceName) {
    IdealState tableIdealState =
        _helixAdmin.getResourceIdealState(_helixClusterName, CommonConstants.Helix.BROKER_RESOURCE_INSTANCE);
    for (String tableNameWithType : tableIdealState.getPartitionSet()) {
      TableConfig tableConfig = ZKMetadataProvider.getTableConfig(_propertyStore, tableNameWithType);
      Preconditions.checkNotNull(tableConfig);
      String brokerTag =
          ControllerTenantNameBuilder.getBrokerTenantNameForTenant(tableConfig.getTenantConfig().getBroker());
      if (brokerTag.equals(brokerTenantTag)) {
        tableIdealState.setPartitionState(tableNameWithType, instanceName, BrokerOnlineOfflineStateModel.ONLINE);
      }
    }
    _helixAdmin.setResourceIdealState(_helixClusterName, CommonConstants.Helix.BROKER_RESOURCE_INSTANCE,
        tableIdealState);
  }

  private PinotResourceManagerResponse scaleDownBroker(Tenant tenant, PinotResourceManagerResponse res,
      String brokerTenantTag, List<String> instancesInClusterWithTag) {
    int numberBrokersToUntag = instancesInClusterWithTag.size() - tenant.getNumberOfInstances();
    for (int i = 0; i < numberBrokersToUntag; ++i) {
      retagInstance(instancesInClusterWithTag.get(i), brokerTenantTag, CommonConstants.Helix.UNTAGGED_BROKER_INSTANCE);
    }
    res.status = ResponseStatus.success;
    return res;
  }

  private void retagInstance(String instanceName, String oldTag, String newTag) {
    _helixAdmin.removeInstanceTag(_helixClusterName, instanceName, oldTag);
    _helixAdmin.addInstanceTag(_helixClusterName, instanceName, newTag);
  }

  public PinotResourceManagerResponse updateServerTenant(Tenant serverTenant) {
    PinotResourceManagerResponse res = new PinotResourceManagerResponse();
    String realtimeServerTag = ControllerTenantNameBuilder.getRealtimeTenantNameForTenant(serverTenant.getTenantName());
    List<String> taggedRealtimeServers = _helixAdmin.getInstancesInClusterWithTag(_helixClusterName, realtimeServerTag);
    String offlineServerTag = ControllerTenantNameBuilder.getOfflineTenantNameForTenant(serverTenant.getTenantName());
    List<String> taggedOfflineServers = _helixAdmin.getInstancesInClusterWithTag(_helixClusterName, offlineServerTag);
    Set<String> allServingServers = new HashSet<String>();
    allServingServers.addAll(taggedOfflineServers);
    allServingServers.addAll(taggedRealtimeServers);
    boolean isCurrentTenantColocated =
        (allServingServers.size() < taggedOfflineServers.size() + taggedRealtimeServers.size());
    if (isCurrentTenantColocated != serverTenant.isCoLocated()) {
      res.status = ResponseStatus.failure;
      res.message = "Not support different colocated type request for update request: " + serverTenant;
      LOGGER.error(res.message);
      return res;
    }
    if (serverTenant.getNumberOfInstances() < allServingServers.size()
        || serverTenant.getOfflineInstances() < taggedOfflineServers.size()
        || serverTenant.getRealtimeInstances() < taggedRealtimeServers.size()) {
      return scaleDownServer(serverTenant, res, taggedRealtimeServers, taggedOfflineServers, allServingServers);
    }
    return scaleUpServerTenant(serverTenant, res, realtimeServerTag, taggedRealtimeServers, offlineServerTag,
        taggedOfflineServers, allServingServers);
  }

  private PinotResourceManagerResponse scaleUpServerTenant(Tenant serverTenant, PinotResourceManagerResponse res,
      String realtimeServerTag, List<String> taggedRealtimeServers, String offlineServerTag,
      List<String> taggedOfflineServers, Set<String> allServingServers) {
    int incInstances = serverTenant.getNumberOfInstances() - allServingServers.size();
    List<String> unTaggedInstanceList = getOnlineUnTaggedServerInstanceList();
    if (unTaggedInstanceList.size() < incInstances) {
      res.status = ResponseStatus.failure;
      res.message =
          "Failed to allocate hardware resouces with tenant info: " + serverTenant
              + ", Current number of untagged instances : " + unTaggedInstanceList.size()
              + ", Current number of servering instances : " + allServingServers.size()
              + ", Current number of tagged offline server instances : " + taggedOfflineServers.size()
              + ", Current number of tagged realtime server instances : " + taggedRealtimeServers.size();
      LOGGER.error(res.message);
      return res;
    }
    if (serverTenant.isCoLocated()) {
      return updateColocatedServerTenant(serverTenant, res, realtimeServerTag, taggedRealtimeServers, offlineServerTag,
          taggedOfflineServers, incInstances, unTaggedInstanceList);
    } else {
      return updateIndependentServerTenant(serverTenant, res, realtimeServerTag, taggedRealtimeServers,
          offlineServerTag, taggedOfflineServers, incInstances, unTaggedInstanceList);
    }

  }

  private PinotResourceManagerResponse updateIndependentServerTenant(Tenant serverTenant,
      PinotResourceManagerResponse res, String realtimeServerTag, List<String> taggedRealtimeServers,
      String offlineServerTag, List<String> taggedOfflineServers, int incInstances, List<String> unTaggedInstanceList) {
    int incOffline = serverTenant.getOfflineInstances() - taggedOfflineServers.size();
    int incRealtime = serverTenant.getRealtimeInstances() - taggedRealtimeServers.size();
    for (int i = 0; i < incOffline; ++i) {
      retagInstance(unTaggedInstanceList.get(i), CommonConstants.Helix.UNTAGGED_SERVER_INSTANCE, offlineServerTag);
    }
    for (int i = incOffline; i < incOffline + incRealtime; ++i) {
      String instanceName = unTaggedInstanceList.get(i);
      retagInstance(instanceName, CommonConstants.Helix.UNTAGGED_SERVER_INSTANCE, realtimeServerTag);
      // TODO: update idealStates & instanceZkMetadata
    }
    res.status = ResponseStatus.success;
    return res;
  }

  private PinotResourceManagerResponse updateColocatedServerTenant(Tenant serverTenant,
      PinotResourceManagerResponse res, String realtimeServerTag, List<String> taggedRealtimeServers,
      String offlineServerTag, List<String> taggedOfflineServers, int incInstances, List<String> unTaggedInstanceList) {
    int incOffline = serverTenant.getOfflineInstances() - taggedOfflineServers.size();
    int incRealtime = serverTenant.getRealtimeInstances() - taggedRealtimeServers.size();
    taggedRealtimeServers.removeAll(taggedOfflineServers);
    taggedOfflineServers.removeAll(taggedRealtimeServers);
    for (int i = 0; i < incOffline; ++i) {
      if (i < incInstances) {
        retagInstance(unTaggedInstanceList.get(i), CommonConstants.Helix.UNTAGGED_SERVER_INSTANCE, offlineServerTag);
      } else {
        _helixAdmin.addInstanceTag(_helixClusterName, taggedRealtimeServers.get(i - incInstances), offlineServerTag);
      }
    }
    for (int i = incOffline; i < incOffline + incRealtime; ++i) {
      if (i < incInstances) {
        retagInstance(unTaggedInstanceList.get(i), CommonConstants.Helix.UNTAGGED_SERVER_INSTANCE, realtimeServerTag);
        // TODO: update idealStates & instanceZkMetadata
      } else {
        _helixAdmin.addInstanceTag(_helixClusterName, taggedOfflineServers.get(i - Math.max(incInstances, incOffline)),
            realtimeServerTag);
        // TODO: update idealStates & instanceZkMetadata
      }
    }
    res.status = ResponseStatus.success;
    return res;
  }

  private PinotResourceManagerResponse scaleDownServer(Tenant serverTenant, PinotResourceManagerResponse res,
      List<String> taggedRealtimeServers, List<String> taggedOfflineServers, Set<String> allServingServers) {
    res.status = ResponseStatus.failure;
    res.message =
        "Not support to size down the current server cluster with tenant info: " + serverTenant
            + ", Current number of servering instances : " + allServingServers.size()
            + ", Current number of tagged offline server instances : " + taggedOfflineServers.size()
            + ", Current number of tagged realtime server instances : " + taggedRealtimeServers.size();
    LOGGER.error(res.message);
    return res;
  }

  public boolean isTenantExisted(String tenantName) {
    if (!_helixAdmin.getInstancesInClusterWithTag(_helixClusterName,
        ControllerTenantNameBuilder.getBrokerTenantNameForTenant(tenantName)).isEmpty()) {
      return true;
    }
    if (!_helixAdmin.getInstancesInClusterWithTag(_helixClusterName,
        ControllerTenantNameBuilder.getOfflineTenantNameForTenant(tenantName)).isEmpty()) {
      return true;
    }
    if (!_helixAdmin.getInstancesInClusterWithTag(_helixClusterName,
        ControllerTenantNameBuilder.getRealtimeTenantNameForTenant(tenantName)).isEmpty()) {
      return true;
    }
    return false;
  }

  public boolean isBrokerTenantDeletable(String tenantName) {
    String brokerTag = ControllerTenantNameBuilder.getBrokerTenantNameForTenant(tenantName);
    Set<String> taggedInstances =
        new HashSet<String>(_helixAdmin.getInstancesInClusterWithTag(_helixClusterName, brokerTag));
    String brokerName = CommonConstants.Helix.BROKER_RESOURCE_INSTANCE;
    IdealState brokerIdealState = _helixAdmin.getResourceIdealState(_helixClusterName, brokerName);
    for (String partition : brokerIdealState.getPartitionSet()) {
      for (String instance : brokerIdealState.getInstanceSet(partition)) {
        if (taggedInstances.contains(instance)) {
          return false;
        }
      }
    }
    return true;
  }

  public boolean isServerTenantDeletable(String tenantName) {
    Set<String> taggedInstances =
        new HashSet<String>(_helixAdmin.getInstancesInClusterWithTag(_helixClusterName,
            ControllerTenantNameBuilder.getOfflineTenantNameForTenant(tenantName)));
    taggedInstances.addAll(_helixAdmin.getInstancesInClusterWithTag(_helixClusterName,
        ControllerTenantNameBuilder.getRealtimeTenantNameForTenant(tenantName)));
    for (String resourceName : getAllResources()) {
      if (!TableNameBuilder.isTableResource(resourceName)) {
        continue;
      }
      IdealState tableIdealState = _helixAdmin.getResourceIdealState(_helixClusterName, resourceName);
      for (String partition : tableIdealState.getPartitionSet()) {
        for (String instance : tableIdealState.getInstanceSet(partition)) {
          if (taggedInstances.contains(instance)) {
            return false;
          }
        }
      }
    }
    return true;
  }

  public Set<String> getAllBrokerTenantNames() {
    Set<String> tenantSet = new HashSet<String>();
    List<String> instancesInCluster = _helixAdmin.getInstancesInCluster(_helixClusterName);
    for (String instanceName : instancesInCluster) {
      InstanceConfig config = _helixDataAccessor.getProperty(_keyBuilder.instanceConfig(instanceName));
      for (String tag : config.getTags()) {
        if (tag.equals(CommonConstants.Helix.UNTAGGED_BROKER_INSTANCE)
            || tag.equals(CommonConstants.Helix.UNTAGGED_SERVER_INSTANCE)
            || tag.equals(CommonConstants.Minion.UNTAGGED_INSTANCE)) {
          continue;
        }
        if (ControllerTenantNameBuilder.getTenantRoleFromTenantName(tag) == TenantRole.BROKER) {
          tenantSet.add(ControllerTenantNameBuilder.getExternalTenantName(tag));
        }
      }
    }
    return tenantSet;
  }

  public Set<String> getAllServerTenantNames() {
    Set<String> tenantSet = new HashSet<String>();
    List<String> instancesInCluster = _helixAdmin.getInstancesInCluster(_helixClusterName);
    for (String instanceName : instancesInCluster) {
      InstanceConfig config = _helixDataAccessor.getProperty(_keyBuilder.instanceConfig(instanceName));
      for (String tag : config.getTags()) {
        if (tag.equals(CommonConstants.Helix.UNTAGGED_BROKER_INSTANCE)
            || tag.equals(CommonConstants.Helix.UNTAGGED_SERVER_INSTANCE)
            || tag.equals(CommonConstants.Minion.UNTAGGED_INSTANCE)) {
          continue;
        }
        if (ControllerTenantNameBuilder.getTenantRoleFromTenantName(tag) == TenantRole.SERVER) {
          tenantSet.add(ControllerTenantNameBuilder.getExternalTenantName(tag));
        }
      }
    }
    return tenantSet;
  }

  private List<String> getTagsForInstance(String instanceName) {
    InstanceConfig config = _helixDataAccessor.getProperty(_keyBuilder.instanceConfig(instanceName));
    return config.getTags();
  }

  public PinotResourceManagerResponse createServerTenant(Tenant serverTenant) {
    PinotResourceManagerResponse res = new PinotResourceManagerResponse();
    int numberOfInstances = serverTenant.getNumberOfInstances();
    List<String> unTaggedInstanceList = getOnlineUnTaggedServerInstanceList();
    if (unTaggedInstanceList.size() < numberOfInstances) {
      res.status = ResponseStatus.failure;
      res.message =
          "Failed to allocate server instances to Tag : " + serverTenant.getTenantName()
              + ", Current number of untagged server instances : " + unTaggedInstanceList.size()
              + ", Request asked number is : " + serverTenant.getNumberOfInstances();
      LOGGER.error(res.message);
      return res;
    } else {
      if (serverTenant.isCoLocated()) {
        assignColocatedServerTenant(serverTenant, numberOfInstances, unTaggedInstanceList);
      } else {
        assignIndependentServerTenant(serverTenant, numberOfInstances, unTaggedInstanceList);
      }
    }
    res.status = ResponseStatus.success;
    return res;
  }

  private void assignIndependentServerTenant(Tenant serverTenant, int numberOfInstances,
      List<String> unTaggedInstanceList) {
    String offlineServerTag = ControllerTenantNameBuilder.getOfflineTenantNameForTenant(serverTenant.getTenantName());
    for (int i = 0; i < serverTenant.getOfflineInstances(); i++) {
      retagInstance(unTaggedInstanceList.get(i), CommonConstants.Helix.UNTAGGED_SERVER_INSTANCE, offlineServerTag);
    }
    String realtimeServerTag = ControllerTenantNameBuilder.getRealtimeTenantNameForTenant(serverTenant.getTenantName());
    for (int i = 0; i < serverTenant.getRealtimeInstances(); i++) {
      retagInstance(unTaggedInstanceList.get(i + serverTenant.getOfflineInstances()),
          CommonConstants.Helix.UNTAGGED_SERVER_INSTANCE, realtimeServerTag);
    }
  }

  private void assignColocatedServerTenant(Tenant serverTenant, int numberOfInstances, List<String> unTaggedInstanceList) {
    int cnt = 0;
    String offlineServerTag = ControllerTenantNameBuilder.getOfflineTenantNameForTenant(serverTenant.getTenantName());
    for (int i = 0; i < serverTenant.getOfflineInstances(); i++) {
      retagInstance(unTaggedInstanceList.get(cnt++), CommonConstants.Helix.UNTAGGED_SERVER_INSTANCE, offlineServerTag);
    }
    String realtimeServerTag = ControllerTenantNameBuilder.getRealtimeTenantNameForTenant(serverTenant.getTenantName());
    for (int i = 0; i < serverTenant.getRealtimeInstances(); i++) {
      retagInstance(unTaggedInstanceList.get(cnt++), CommonConstants.Helix.UNTAGGED_SERVER_INSTANCE, realtimeServerTag);
      if (cnt == numberOfInstances) {
        cnt = 0;
      }
    }
  }

  public PinotResourceManagerResponse createBrokerTenant(Tenant brokerTenant) {
    PinotResourceManagerResponse res = new PinotResourceManagerResponse();
    List<String> unTaggedInstanceList = getOnlineUnTaggedBrokerInstanceList();
    int numberOfInstances = brokerTenant.getNumberOfInstances();
    if (unTaggedInstanceList.size() < numberOfInstances) {
      res.status = ResponseStatus.failure;
      res.message =
          "Failed to allocate broker instances to Tag : " + brokerTenant.getTenantName()
              + ", Current number of untagged server instances : " + unTaggedInstanceList.size()
              + ", Request asked number is : " + brokerTenant.getNumberOfInstances();
      LOGGER.error(res.message);
      return res;
    }
    String brokerTag = ControllerTenantNameBuilder.getBrokerTenantNameForTenant(brokerTenant.getTenantName());
    for (int i = 0; i < brokerTenant.getNumberOfInstances(); ++i) {
      retagInstance(unTaggedInstanceList.get(i), CommonConstants.Helix.UNTAGGED_BROKER_INSTANCE, brokerTag);
    }
    res.status = ResponseStatus.success;
    return res;

  }

  public PinotResourceManagerResponse deleteOfflineServerTenantFor(String tenantName) {
    PinotResourceManagerResponse response = new PinotResourceManagerResponse();
    String offlineTenantTag = ControllerTenantNameBuilder.getOfflineTenantNameForTenant(tenantName);
    List<String> instancesInClusterWithTag =
        _helixAdmin.getInstancesInClusterWithTag(_helixClusterName, offlineTenantTag);
    for (String instanceName : instancesInClusterWithTag) {
      _helixAdmin.removeInstanceTag(_helixClusterName, instanceName, offlineTenantTag);
      if (getTagsForInstance(instanceName).isEmpty()) {
        _helixAdmin.addInstanceTag(_helixClusterName, instanceName, CommonConstants.Helix.UNTAGGED_SERVER_INSTANCE);
      }
    }
    response.status = ResponseStatus.success;
    return response;
  }

  public PinotResourceManagerResponse deleteRealtimeServerTenantFor(String tenantName) {
    PinotResourceManagerResponse response = new PinotResourceManagerResponse();
    String realtimeTenantTag = ControllerTenantNameBuilder.getRealtimeTenantNameForTenant(tenantName);
    List<String> instancesInClusterWithTag =
        _helixAdmin.getInstancesInClusterWithTag(_helixClusterName, realtimeTenantTag);
    for (String instanceName : instancesInClusterWithTag) {
      _helixAdmin.removeInstanceTag(_helixClusterName, instanceName, realtimeTenantTag);
      if (getTagsForInstance(instanceName).isEmpty()) {
        _helixAdmin.addInstanceTag(_helixClusterName, instanceName, CommonConstants.Helix.UNTAGGED_SERVER_INSTANCE);
      }
    }
    response.status = ResponseStatus.success;
    return response;
  }

  public PinotResourceManagerResponse deleteBrokerTenantFor(String tenantName) {
    PinotResourceManagerResponse response = new PinotResourceManagerResponse();
    String brokerTag = ControllerTenantNameBuilder.getBrokerTenantNameForTenant(tenantName);
    List<String> instancesInClusterWithTag = _helixAdmin.getInstancesInClusterWithTag(_helixClusterName, brokerTag);
    for (String instance : instancesInClusterWithTag) {
      retagInstance(instance, brokerTag, CommonConstants.Helix.UNTAGGED_BROKER_INSTANCE);
    }
    response.status = ResponseStatus.success;
    return response;
  }

  public Set<String> getAllInstancesForServerTenant(String tenantName) {
    Set<String> instancesSet = new HashSet<String>();
    instancesSet.addAll(_helixAdmin.getInstancesInClusterWithTag(_helixClusterName,
        ControllerTenantNameBuilder.getOfflineTenantNameForTenant(tenantName)));
    instancesSet.addAll(_helixAdmin.getInstancesInClusterWithTag(_helixClusterName,
        ControllerTenantNameBuilder.getRealtimeTenantNameForTenant(tenantName)));
    return instancesSet;
  }

  public Set<String> getAllInstancesForBrokerTenant(String tenantName) {
    Set<String> instancesSet = new HashSet<String>();
    instancesSet.addAll(_helixAdmin.getInstancesInClusterWithTag(_helixClusterName,
        ControllerTenantNameBuilder.getBrokerTenantNameForTenant(tenantName)));
    return instancesSet;
  }

  /**
   * API 2.0
   */

  /**
   * Schema APIs
   */
  public void addOrUpdateSchema(Schema schema) throws IllegalArgumentException, IllegalAccessException {
    ZNRecord record = SchemaUtils.toZNRecord(schema);
    String name = schema.getSchemaName();
    PinotHelixPropertyStoreZnRecordProvider propertyStoreHelper =
        PinotHelixPropertyStoreZnRecordProvider.forSchema(_propertyStore);
    propertyStoreHelper.set(name, record);
  }

  /**
   * Delete the given schema.
   * @param schema The schema to be deleted.
   * @return True on success, false otherwise.
   */
  public boolean deleteSchema(Schema schema) {
    if (schema != null) {
      String propertyStorePath = ZKMetadataProvider.constructPropertyStorePathForSchema(schema.getSchemaName());
      if (_propertyStore.exists(propertyStorePath, AccessOption.PERSISTENT)) {
        _propertyStore.remove(propertyStorePath, AccessOption.PERSISTENT);
        return true;
      }
    }
    return false;
  }

  @Nullable
  public Schema getSchema(@Nonnull String schemaName) {
    return ZKMetadataProvider.getSchema(_propertyStore, schemaName);
  }

  @Nullable
  public Schema getTableSchema(@Nonnull String tableName) {
    return ZKMetadataProvider.getTableSchema(_propertyStore, tableName);
  }

  public List<String> getSchemaNames() {
    return _propertyStore.getChildNames(
        PinotHelixPropertyStoreZnRecordProvider.forSchema(_propertyStore).getRelativePath(), AccessOption.PERSISTENT);
  }

  /**
   * Table APIs
   * @throws InvalidTableConfigException
   * @throws TableAlreadyExistsException for offline tables only if the table already exists
   */
  public void addTable(@Nonnull TableConfig tableConfig) throws IOException {
<<<<<<< HEAD
    final String tableName = tableConfig.getTableName();
=======
    String tableNameWithType = tableConfig.getTableName();
>>>>>>> 2ccfcf30

    TenantConfig tenantConfig;
    if (isSingleTenantCluster()) {
      tenantConfig = new TenantConfig();
      tenantConfig.setBroker(ControllerTenantNameBuilder.DEFAULT_TENANT_NAME);
      tenantConfig.setServer(ControllerTenantNameBuilder.DEFAULT_TENANT_NAME);
      tableConfig.setTenantConfig(tenantConfig);
    } else {
      tenantConfig = tableConfig.getTenantConfig();
      if (tenantConfig.getBroker() == null || tenantConfig.getServer() == null) {
        throw new InvalidTableConfigException("Tenant is not configured for table: " + tableName);
      }
    }

    // Check if tenant exists before creating the table
    TableType tableType = tableConfig.getTableType();
    String brokerTenantName = ControllerTenantNameBuilder.getBrokerTenantNameForTenant(tenantConfig.getBroker());
    List<String> brokersForTenant = _helixAdmin.getInstancesInClusterWithTag(_helixClusterName, brokerTenantName);
    if (brokersForTenant.isEmpty()) {
      throw new InvalidTableConfigException(
          "Broker tenant: " + brokerTenantName + " does not exist for table: " + tableName);
    }
    String serverTenantName =
        ControllerTenantNameBuilder.getTenantName(tenantConfig.getServer(), tableType.getServerType());
    if (_helixAdmin.getInstancesInClusterWithTag(_helixClusterName, serverTenantName).isEmpty()) {
      throw new InvalidTableConfigException(
          "Server tenant: " + serverTenantName + " does not exist for table: " + tableName);
    }

    SegmentsValidationAndRetentionConfig segmentsConfig = tableConfig.getValidationConfig();
    switch (tableType) {
      case OFFLINE:
        // existing tooling relies on this check not existing for realtime table (to migrate to LLC)
        // So, we avoid adding that for REALTIME just yet
        if (getAllTables().contains(tableName)) {
          throw new TableAlreadyExistsException("Table " + tableName + " already exists");
        }
        // now lets build an ideal state
        LOGGER.info("building empty ideal state for table : " + tableName);
        final IdealState offlineIdealState = PinotTableIdealStateBuilder.buildEmptyIdealStateFor(tableName,
            Integer.parseInt(segmentsConfig.getReplication()));
        LOGGER.info("adding table via the admin");
        _helixAdmin.addResource(_helixClusterName, tableName, offlineIdealState);
        LOGGER.info("successfully added the table : " + tableName + " to the cluster");

        // lets add table configs
        ZKMetadataProvider.setOfflineTableConfig(_propertyStore, tableName, TableConfig.toZnRecord(tableConfig));

        _propertyStore.create(ZKMetadataProvider.constructPropertyStorePathForResource(tableName),
            new ZNRecord(tableName), AccessOption.PERSISTENT);

        // Update replica group partition assignment to the property store if applicable
        updateReplicaGroupPartitionAssignment(tableConfig);
        break;
      case REALTIME:
<<<<<<< HEAD
        // Ensure that realtime table is not created for the realtime table
        Schema schema = ZKMetadataProvider.getTableSchema(_propertyStore, tableName);
        if (schema == null) {
          throw new InvalidTableConfigException("No schema defined for realtime table: " + tableName);
        }

        // lets add table configs
        ZKMetadataProvider.setRealtimeTableConfig(_propertyStore, tableName,
=======
        final String realtimeTableName = tableConfig.getTableName();

        // Ensure that realtime table is not created for the realtime table
        Schema schema = ZKMetadataProvider.getTableSchema(_propertyStore, realtimeTableName);
        if (schema == null) {
          throw new InvalidTableConfigException("No schema defined for realtime table: " + tableNameWithType);
        }

        // lets add table configs
        ZKMetadataProvider.setRealtimeTableConfig(_propertyStore, realtimeTableName,
>>>>>>> 2ccfcf30
            TableConfig.toZnRecord(tableConfig));
        /*
         * PinotRealtimeSegmentManager sets up watches on table and segment path. When a table gets created,
         * it expects the INSTANCE path in propertystore to be set up so that it can get the kafka group ID and
         * create (high-level consumer) segments for that table.
         * So, we need to set up the instance first, before adding the table resource for HLC new table creation.
         *
         * For low-level consumers, the order is to create the resource first, and set up the propertystore with segments
         * and then tweak the idealstate to add those segments.
         *
         * We also need to support the case when a high-level consumer already exists for a table and we are adding
         * the low-level consumers.
         */
        IndexingConfig indexingConfig = tableConfig.getIndexingConfig();
        ensureRealtimeClusterIsSetUp(tableConfig, tableName, indexingConfig);

        LOGGER.info("Successfully added or updated the table {} ", tableName);
        break;
      default:
        throw new InvalidTableConfigException("UnSupported table type: " + tableType);
    }

    handleBrokerResource(tableName, brokersForTenant);
  }

  /**
   * Update replica group partition assignment in the property store
   *
   * @param tableConfig a table config
   */
  private void updateReplicaGroupPartitionAssignment(TableConfig tableConfig) {
    String tableNameWithType = tableConfig.getTableName();
    String assignmentStrategy = tableConfig.getValidationConfig().getSegmentAssignmentStrategy();
    // We create replica group partition assignment and write to property store if new table config
    // has the replica group config.
    if (assignmentStrategy != null && SegmentAssignmentStrategyEnum.valueOf(assignmentStrategy)
        == SegmentAssignmentStrategyEnum.ReplicaGroupSegmentAssignmentStrategy) {
      ReplicaGroupPartitionAssignmentGenerator partitionAssignmentGenerator =
          new ReplicaGroupPartitionAssignmentGenerator(_propertyStore);

      // Create the new replica group partition assignment if there is none in the property store.
      // This will create the replica group partition assignment and write to the property store in 2 cases:
      // 1. when we create the table with replica group segment assignment
      // 2. when we update the table config with replica group segment assignment from another assignment strategy
      if (partitionAssignmentGenerator.getReplicaGroupPartitionAssignment(tableNameWithType) == null) {
        List<String> servers = getServerInstancesForTable(tableNameWithType, TableType.OFFLINE);
        ReplicaGroupPartitionAssignment partitionAssignment =
            partitionAssignmentGenerator.buildReplicaGroupPartitionAssignment(tableNameWithType, tableConfig, servers);
        partitionAssignmentGenerator.writeReplicaGroupPartitionAssignment(partitionAssignment);
      }
    }
  }

  public static class InvalidTableConfigException extends RuntimeException {
    public InvalidTableConfigException(String message) {
      super(message);
    }

    public InvalidTableConfigException(String message, Throwable cause) {
      super(message, cause);
    }

    public InvalidTableConfigException(Throwable cause) {
      super(cause);
    }
  }

  public static class TableAlreadyExistsException extends RuntimeException {
    public TableAlreadyExistsException(String message) {
      super(message);
    }
    public TableAlreadyExistsException(String message, Throwable cause) {
      super(message, cause);
    }
  }

  private void ensureRealtimeClusterIsSetUp(TableConfig config, String realtimeTableName,
      IndexingConfig indexingConfig) {
    StreamMetadata streamMetadata = new StreamMetadata(indexingConfig.getStreamConfigs());
    IdealState idealState = _helixAdmin.getResourceIdealState(_helixClusterName, realtimeTableName);

    if (streamMetadata.hasHighLevelKafkaConsumerType()) {
     if (streamMetadata.hasSimpleKafkaConsumerType()) {
       // We may be adding on low-level, or creating both.
       if (idealState == null) {
         // Need to create both. Create high-level consumer first.
         createHelixEntriesForHighLevelConsumer(config, realtimeTableName, idealState);
         idealState = _helixAdmin.getResourceIdealState(_helixClusterName, realtimeTableName);
         LOGGER.info("Configured new HLC for table {}", realtimeTableName);
       }
       // Fall through to create low-level consumers
     } else {
       // Only high-level consumer specified in the config.
       createHelixEntriesForHighLevelConsumer(config, realtimeTableName, idealState);
       // Clean up any LLC table if they are present
       PinotLLCRealtimeSegmentManager.getInstance().cleanupLLC(realtimeTableName);
     }
    }

    // Either we have only low-level consumer, or both.
    if (streamMetadata.hasSimpleKafkaConsumerType()) {
      // Will either create idealstate entry, or update the IS entry with new segments
      // (unless there are low-level segments already present)
      final String llcKafkaPartitionAssignmentPath = ZKMetadataProvider.constructPropertyStorePathForKafkaPartitions(
          realtimeTableName);
      if(!_propertyStore.exists(llcKafkaPartitionAssignmentPath, AccessOption.PERSISTENT)) {
        PinotTableIdealStateBuilder.buildLowLevelRealtimeIdealStateFor(realtimeTableName, config, _helixAdmin,
            _helixClusterName, _helixZkManager, idealState);
        LOGGER.info("Successfully added Helix entries for low-level consumers for {} ", realtimeTableName);
      } else {
        LOGGER.info("LLC is already set up for table {}, not configuring again", realtimeTableName);
      }
    }
  }

  private void createHelixEntriesForHighLevelConsumer(TableConfig config, String realtimeTableName,
      IdealState idealState) {
    if (idealState == null) {
      idealState = PinotTableIdealStateBuilder
          .buildInitialHighLevelRealtimeIdealStateFor(realtimeTableName, config, _helixAdmin, _helixClusterName,
              _propertyStore);
      LOGGER.info("Adding helix resource with empty HLC IdealState for {}", realtimeTableName);
      _helixAdmin.addResource(_helixClusterName, realtimeTableName, idealState);
    } else {
      // TODO jfim: We get in this block if we're trying to add a HLC or it already exists. If it doesn't already exist, we need to set instance configs properly (which is done in buildInitialHighLevelRealtimeIdealState, surprisingly enough). For now, do nothing.
      LOGGER.info("Not reconfiguring HLC for table {}", realtimeTableName);
    }
    LOGGER.info("Successfully created empty ideal state for  high level consumer for {} ", realtimeTableName);
    // Finally, create the propertystore entry that will trigger watchers to create segments
    String tablePropertyStorePath = ZKMetadataProvider.constructPropertyStorePathForResource(realtimeTableName);
    if (!_propertyStore.exists(tablePropertyStorePath, AccessOption.PERSISTENT)) {
      _propertyStore.create(tablePropertyStorePath, new ZNRecord(realtimeTableName), AccessOption.PERSISTENT);
    }
  }

  public void setExistingTableConfig(TableConfig config, String tableNameWithType, TableType type)
      throws IOException {
    if (type == TableType.REALTIME) {
      ZKMetadataProvider.setRealtimeTableConfig(_propertyStore, tableNameWithType, TableConfig.toZnRecord(config));
      ensureRealtimeClusterIsSetUp(config, tableNameWithType, config.getIndexingConfig());
    } else if (type == TableType.OFFLINE) {
      // Update replica group partition assignment to the property store if applicable
      updateReplicaGroupPartitionAssignment(config);

      ZKMetadataProvider.setOfflineTableConfig(_propertyStore, tableNameWithType, TableConfig.toZnRecord(config));
      IdealState idealState = _helixAdmin.getResourceIdealState(_helixClusterName, tableNameWithType);
      final String configReplication = config.getValidationConfig().getReplication();
      if (configReplication != null && !config.getValidationConfig().getReplication()
          .equals(idealState.getReplicas())) {
        HelixHelper.updateIdealState(_helixZkManager, tableNameWithType, new Function<IdealState, IdealState>() {
          @Nullable
          @Override
          public IdealState apply(@Nullable IdealState idealState) {
            idealState.setReplicas(configReplication);
            return idealState;
          }
        }, RetryPolicies.exponentialBackoffRetryPolicy(5, 1000L, 1.2f));
      }
    }
  }

  public void updateMetadataConfigFor(String tableName, TableType type, TableCustomConfig newConfigs)
      throws Exception {
    String tableNameWithType = TableNameBuilder.forType(type).tableNameWithType(tableName);
    TableConfig tableConfig = ZKMetadataProvider.getTableConfig(_propertyStore, tableNameWithType);
    if (tableConfig == null) {
      throw new RuntimeException("Table: " + tableName + " of type: " + type + " does not exist");
    }
    tableConfig.setCustomConfig(newConfigs);
    setExistingTableConfig(tableConfig, tableNameWithType, type);
  }

  public void updateSegmentsValidationAndRetentionConfigFor(String tableName, TableType type,
      SegmentsValidationAndRetentionConfig newConfigs)
      throws Exception {
    String tableNameWithType = TableNameBuilder.forType(type).tableNameWithType(tableName);
    TableConfig tableConfig = ZKMetadataProvider.getTableConfig(_propertyStore, tableNameWithType);
    if (tableConfig == null) {
      throw new RuntimeException("Table: " + tableName + " of type: " + type + " does not exist");
    }
    tableConfig.setValidationConfig(newConfigs);
    setExistingTableConfig(tableConfig, tableNameWithType, type);
  }

  public void updateIndexingConfigFor(String tableName, TableType type, IndexingConfig newConfigs)
      throws Exception {
    String tableNameWithType = TableNameBuilder.forType(type).tableNameWithType(tableName);
    TableConfig tableConfig = ZKMetadataProvider.getTableConfig(_propertyStore, tableNameWithType);
    if (tableConfig == null) {
      throw new RuntimeException("Table: " + tableName + " of type: " + type + " does not exist");
    }
    tableConfig.setIndexingConfig(newConfigs);
    setExistingTableConfig(tableConfig, tableNameWithType, type);

    if (type == TableType.REALTIME) {
      ensureRealtimeClusterIsSetUp(tableConfig, tableName, newConfigs);
    }
  }

  private void handleBrokerResource(@Nonnull final String tableName, @Nonnull final List<String> brokersForTenant) {
    LOGGER.info("Updating BrokerResource IdealState for table: {}", tableName);
    HelixHelper.updateIdealState(_helixZkManager, CommonConstants.Helix.BROKER_RESOURCE_INSTANCE,
        new Function<IdealState, IdealState>() {
          @Override
          public IdealState apply(@Nullable IdealState idealState) {
            Preconditions.checkNotNull(idealState);
            for (String broker : brokersForTenant) {
              idealState.setPartitionState(tableName, broker, BrokerOnlineOfflineStateModel.ONLINE);
            }
            return idealState;
          }
        }, RetryPolicies.exponentialBackoffRetryPolicy(5, 500L, 2.0f));
  }

  public void deleteOfflineTable(String tableName) {
    String offlineTableName = TableNameBuilder.OFFLINE.tableNameWithType(tableName);

    // Remove the table from brokerResource
    HelixHelper.removeResourceFromBrokerIdealState(_helixZkManager, offlineTableName);

    // Drop the table
    if (_helixAdmin.getResourcesInCluster(_helixClusterName).contains(offlineTableName)) {
      _helixAdmin.dropResource(_helixClusterName, offlineTableName);
    }

    // Remove all segments for the table
    _segmentDeletionManager.removeSegmentsFromStore(offlineTableName, getSegmentsFor(offlineTableName));
    ZKMetadataProvider.removeResourceSegmentsFromPropertyStore(_propertyStore, offlineTableName);

    // Remove table config
    ZKMetadataProvider.removeResourceConfigFromPropertyStore(_propertyStore, offlineTableName);

    // Remove replica group partition assignment
    ZKMetadataProvider.removeInstancePartitionAssignmentFromPropertyStore(_propertyStore, offlineTableName);
  }

  public void deleteRealtimeTable(String tableName) {
    String realtimeTableName = TableNameBuilder.REALTIME.tableNameWithType(tableName);

    // Remove the table from brokerResource
    HelixHelper.removeResourceFromBrokerIdealState(_helixZkManager, realtimeTableName);

    // Cache the state and drop the table
    Set<String> instancesForTable = null;
    if (_helixAdmin.getResourcesInCluster(_helixClusterName).contains(realtimeTableName)) {
      instancesForTable = getAllInstancesForTable(realtimeTableName);
      _helixAdmin.dropResource(_helixClusterName, realtimeTableName);
    }

    // Remove all segments for the table
    _segmentDeletionManager.removeSegmentsFromStore(realtimeTableName, getSegmentsFor(realtimeTableName));
    ZKMetadataProvider.removeResourceSegmentsFromPropertyStore(_propertyStore, realtimeTableName);

    // Remove table config
    ZKMetadataProvider.removeResourceConfigFromPropertyStore(_propertyStore, realtimeTableName);

    // Remove Kafka partition assignment for LLC table
    ZKMetadataProvider.removeKafkaPartitionAssignmentFromPropertyStore(_propertyStore, realtimeTableName);

    // Remove groupId/PartitionId mapping for HLC table
    if (instancesForTable != null) {
      for (String instance : instancesForTable) {
        InstanceZKMetadata instanceZKMetadata = ZKMetadataProvider.getInstanceZKMetadata(_propertyStore, instance);
        if (instanceZKMetadata != null) {
          instanceZKMetadata.removeResource(realtimeTableName);
          ZKMetadataProvider.setInstanceZKMetadata(_propertyStore, instanceZKMetadata);
        }
      }
    }
  }

  /**
   * Toggle the status of the table between OFFLINE and ONLINE.
   *
   * @param tableName: Name of the table for which to toggle the status.
   * @param status: True for ONLINE and False for OFFLINE.
   * @return
   */
  public PinotResourceManagerResponse toggleTableState(String tableName, boolean status) {
    if (!_helixAdmin.getResourcesInCluster(_helixClusterName).contains(tableName)) {
      return new PinotResourceManagerResponse("Error: Table " + tableName + " not found.", false);
    }
    _helixAdmin.enableResource(_helixClusterName, tableName, status);

    // If enabling a resource, also reset segments in error state for that resource
    boolean resetSuccessful = false;
    if (status) {
      try {
        _helixAdmin.resetResource(_helixClusterName, Collections.singletonList(tableName));
        resetSuccessful = true;
      } catch (HelixException e) {
        LOGGER.warn("Caught exception while resetting resource {}, ignoring.", e, tableName);
      }
    }

    return (status) ? new PinotResourceManagerResponse("Table " + tableName + " successfully enabled. (reset success = " + resetSuccessful + ")", true)
        : new PinotResourceManagerResponse("Table " + tableName + " successfully disabled.", true);
  }

  /**
   * Drop the table from helix cluster.
   *
   * @param tableName: Name of table to be dropped.
   * @return
   */
  public PinotResourceManagerResponse dropTable(String tableName) {
    if (!_helixAdmin.getResourcesInCluster(_helixClusterName).contains(tableName)) {
      return new PinotResourceManagerResponse("Error: Table " + tableName + " not found.", false);
    }

    if (getSegmentsFor(tableName).size() != 0) {
      return new PinotResourceManagerResponse("Error: Table " + tableName + " has segments, drop them first.", false);
    }

    _helixAdmin.dropResource(_helixClusterName, tableName);

    // remove from property store
    ZKMetadataProvider.removeResourceSegmentsFromPropertyStore(getPropertyStore(), tableName);
    ZKMetadataProvider.removeResourceConfigFromPropertyStore(getPropertyStore(), tableName);

    return new PinotResourceManagerResponse("Table " + tableName + " successfully dropped.", true);
  }

  private Set<String> getAllInstancesForTable(String tableName) {
    Set<String> instanceSet = new HashSet<String>();
    IdealState tableIdealState = _helixAdmin.getResourceIdealState(_helixClusterName, tableName);
    for (String partition : tableIdealState.getPartitionSet()) {
      instanceSet.addAll(tableIdealState.getInstanceSet(partition));
    }
    return instanceSet;
  }

  public void addNewSegment(@Nonnull SegmentMetadata segmentMetadata, @Nonnull String downloadUrl) {
    String segmentName = segmentMetadata.getName();
    String offlineTableName = TableNameBuilder.OFFLINE.tableNameWithType(segmentMetadata.getTableName());

    // NOTE: must first set the segment ZK metadata before trying to update ideal state because server will need the
    // segment ZK metadata to download and load the segment
    OfflineSegmentZKMetadata offlineSegmentZKMetadata = new OfflineSegmentZKMetadata();
    offlineSegmentZKMetadata = ZKMetadataUtils.updateSegmentMetadata(offlineSegmentZKMetadata, segmentMetadata);
    offlineSegmentZKMetadata.setDownloadUrl(downloadUrl);
    offlineSegmentZKMetadata.setPushTime(System.currentTimeMillis());
    if (!ZKMetadataProvider.setOfflineSegmentZKMetadata(_propertyStore, offlineSegmentZKMetadata)) {
      throw new RuntimeException(
          "Failed to set segment ZK metadata for table: " + offlineTableName + ", segment: " + segmentName);
    }
    LOGGER.info("Added segment: {} of table: {} to property store", segmentName, offlineTableName);

    addNewOfflineSegment(segmentMetadata);
    LOGGER.info("Added segment: {} of table: {} to ideal state", segmentName, offlineTableName);
  }

  public ZNRecord getSegmentMetadataZnRecord(String tableNameWithType, String segmentName) {
    return ZKMetadataProvider.getZnRecord(_propertyStore,
        ZKMetadataProvider.constructPropertyStorePathForSegment(tableNameWithType, segmentName));
  }

  public boolean updateZkMetadata(@Nonnull OfflineSegmentZKMetadata segmentMetadata, int expectedVersion) {
    return ZKMetadataProvider.setOfflineSegmentZKMetadata(_propertyStore, segmentMetadata, expectedVersion);
  }

  public boolean updateZkMetadata(@Nonnull OfflineSegmentZKMetadata segmentMetadata) {
    return ZKMetadataProvider.setOfflineSegmentZKMetadata(_propertyStore, segmentMetadata);
  }

  public void refreshSegment(@Nonnull SegmentMetadata segmentMetadata,
      @Nonnull OfflineSegmentZKMetadata offlineSegmentZKMetadata, @Nonnull String downloadUrl) {
    String offlineTableName = TableNameBuilder.OFFLINE.tableNameWithType(segmentMetadata.getTableName());
    String segmentName = segmentMetadata.getName();

    // NOTE: must first set the segment ZK metadata before trying to refresh because server will pick up the
    // latest segment ZK metadata and compare with local segment metadata to decide whether to download the new
    // segment or load from local
    offlineSegmentZKMetadata = ZKMetadataUtils.updateSegmentMetadata(offlineSegmentZKMetadata, segmentMetadata);
    offlineSegmentZKMetadata.setDownloadUrl(downloadUrl);
    offlineSegmentZKMetadata.setRefreshTime(System.currentTimeMillis());
    if (!ZKMetadataProvider.setOfflineSegmentZKMetadata(_propertyStore, offlineSegmentZKMetadata)) {
      throw new RuntimeException(
          "Failed to update ZK metadata for segment: " + segmentName + " of table: " + offlineTableName);
    }
    LOGGER.info("Updated segment: {} of table: {} to property store", segmentName, offlineTableName);

    if (shouldSendMessage(offlineSegmentZKMetadata)) {
      // Send a message to the servers to update the segment.
      // We return success even if we are not able to send messages (which can happen if no servers are alive).
      // For segment validation errors we would have returned earlier.
      sendSegmentRefreshMessage(offlineSegmentZKMetadata);
    } else {
      // Go through the ONLINE->OFFLINE->ONLINE state transition to update the segment
      if (!updateExistedSegment(offlineSegmentZKMetadata)) {
        LOGGER.error("Failed to refresh segment: {} of table: {} by the ONLINE->OFFLINE->ONLINE state transition",
            segmentName, offlineTableName);
      }
    }
  }

  public int reloadAllSegments(@Nonnull String tableNameWithType) {
    LOGGER.info("Sending reload message for table: {}", tableNameWithType);

    Criteria recipientCriteria = new Criteria();
    recipientCriteria.setRecipientInstanceType(InstanceType.PARTICIPANT);
    recipientCriteria.setInstanceName("%");
    recipientCriteria.setResource(tableNameWithType);
    recipientCriteria.setSessionSpecific(true);
    SegmentReloadMessage segmentReloadMessage = new SegmentReloadMessage(tableNameWithType, null);
    ClusterMessagingService messagingService = _helixZkManager.getMessagingService();

    // Infinite timeout on the recipient
    int timeoutMs = -1;
    int numMessagesSent = messagingService.send(recipientCriteria, segmentReloadMessage, null, timeoutMs);
    if (numMessagesSent > 0) {
      LOGGER.info("Sent {} reload messages for table: {}", numMessagesSent, tableNameWithType);
    } else {
      LOGGER.warn("No reload message sent for table: {}", tableNameWithType);
    }

    return numMessagesSent;
  }

  public int reloadSegment(@Nonnull String tableNameWithType, @Nonnull String segmentName) {
    LOGGER.info("Sending reload message for segment: {} in table: {}", segmentName, tableNameWithType);

    Criteria recipientCriteria = new Criteria();
    recipientCriteria.setRecipientInstanceType(InstanceType.PARTICIPANT);
    recipientCriteria.setInstanceName("%");
    recipientCriteria.setResource(tableNameWithType);
    recipientCriteria.setPartition(segmentName);
    recipientCriteria.setSessionSpecific(true);
    SegmentReloadMessage segmentReloadMessage = new SegmentReloadMessage(tableNameWithType, segmentName);
    ClusterMessagingService messagingService = _helixZkManager.getMessagingService();

    // Infinite timeout on the recipient
    int timeoutMs = -1;
    int numMessagesSent = messagingService.send(recipientCriteria, segmentReloadMessage, null, timeoutMs);
    if (numMessagesSent > 0) {
      LOGGER.info("Sent {} reload messages for segment: {} in table: {}", numMessagesSent, segmentName,
          tableNameWithType);
    } else {
      LOGGER.warn("No reload message sent for segment: {} in table: {}", segmentName, tableNameWithType);
    }
    return numMessagesSent;
  }

  // Check to see if the table has been explicitly configured to NOT use messageBasedRefresh.
  private boolean shouldSendMessage(OfflineSegmentZKMetadata segmentZKMetadata) {
    final String rawTableName = segmentZKMetadata.getTableName();
    TableConfig tableConfig = ZKMetadataProvider.getOfflineTableConfig(_propertyStore, rawTableName);
    TableCustomConfig customConfig = tableConfig.getCustomConfig();
    if (customConfig != null) {
      Map<String, String> customConfigMap = customConfig.getCustomConfigs();
      if (customConfigMap != null) {
        if (customConfigMap.containsKey(TableCustomConfig.MESSAGE_BASED_REFRESH_KEY) &&
            ! Boolean.valueOf(customConfigMap.get(TableCustomConfig.MESSAGE_BASED_REFRESH_KEY))) {
          return false;
        }
      }
    }
    return true;
  }

  /**
   * Attempt to send a message to refresh the new segment. We do not wait for any acknowledgements.
   * The message is sent as session-specific, so if a new zk session is created (e.g. server restarts)
   * it will not get the message.
   *
   * @param segmentZKMetadata is the metadata of the newly arrived segment.
   */
  // NOTE: method should be thread-safe
  private void sendSegmentRefreshMessage(OfflineSegmentZKMetadata segmentZKMetadata) {
    final String segmentName = segmentZKMetadata.getSegmentName();
    final String rawTableName = segmentZKMetadata.getTableName();
    final String offlineTableName = TableNameBuilder.OFFLINE.tableNameWithType(rawTableName);
    final int timeoutMs = -1; // Infinite timeout on the recipient.

    SegmentRefreshMessage refreshMessage =
        new SegmentRefreshMessage(offlineTableName, segmentName, segmentZKMetadata.getCrc());

    Criteria recipientCriteria = new Criteria();
    recipientCriteria.setRecipientInstanceType(InstanceType.PARTICIPANT);
    recipientCriteria.setInstanceName("%");
    recipientCriteria.setResource(offlineTableName);
    recipientCriteria.setPartition(segmentName);
    recipientCriteria.setSessionSpecific(true);

    ClusterMessagingService messagingService = _helixZkManager.getMessagingService();
    LOGGER.info("Sending refresh message for segment {} of table {}:{} to recipients {}", segmentName,
        rawTableName, refreshMessage, recipientCriteria);
    // Helix sets the timeoutMs argument specified in 'send' call as the processing timeout of the message.
    int nMsgsSent = messagingService.send(recipientCriteria, refreshMessage, null, timeoutMs);
    if (nMsgsSent > 0) {
      // TODO Would be nice if we can get the name of the instances to which messages were sent.
      LOGGER.info("Sent {} msgs to refresh segment {} of table {}", nMsgsSent, segmentName, rawTableName);
    } else {
      // May be the case when none of the servers are up yet. That is OK, because when they come up they will get the
      // new version of the segment.
      LOGGER.warn("Unable to send segment refresh message for {} of table {}, nMsgs={}", segmentName, offlineTableName,
          nMsgsSent);
    }
  }

  /**
   * Helper method to add the passed in offline segment to the helix cluster.
   * - Gets the segment name and the table name from the passed in segment meta-data.
   * - Identifies the instance set onto which the segment needs to be added, based on
   *   segment assignment strategy and replicas in the table config in the property-store.
   * - Updates ideal state such that the new segment is assigned to required set of instances as per
   *    the segment assignment strategy and replicas.
   *
   * @param segmentMetadata Meta-data for the segment, used to access segmentName and tableName.
   */
  // NOTE: method should be thread-safe
  private void addNewOfflineSegment(SegmentMetadata segmentMetadata) {
    String offlineTableName = TableNameBuilder.OFFLINE.tableNameWithType(segmentMetadata.getTableName());
    String segmentName = segmentMetadata.getName();

    // Assign new segment to instances
    TableConfig offlineTableConfig = ZKMetadataProvider.getOfflineTableConfig(_propertyStore, offlineTableName);
    Preconditions.checkNotNull(offlineTableConfig);
    int numReplicas = Integer.parseInt(offlineTableConfig.getValidationConfig().getReplication());
    String serverTenant =
        ControllerTenantNameBuilder.getOfflineTenantNameForTenant(offlineTableConfig.getTenantConfig().getServer());
    SegmentAssignmentStrategy segmentAssignmentStrategy = SegmentAssignmentStrategyFactory.getSegmentAssignmentStrategy(
        offlineTableConfig.getValidationConfig().getSegmentAssignmentStrategy());
    List<String> assignedInstances =
        segmentAssignmentStrategy.getAssignedInstances(_helixAdmin, _propertyStore, _helixClusterName, segmentMetadata,
            numReplicas, serverTenant);

    HelixHelper.addSegmentToIdealState(_helixZkManager, offlineTableName, segmentName, assignedInstances);
  }

  private boolean updateExistedSegment(SegmentZKMetadata segmentZKMetadata) {
    final String tableName;
    if (segmentZKMetadata instanceof RealtimeSegmentZKMetadata) {
      tableName = TableNameBuilder.REALTIME.tableNameWithType(segmentZKMetadata.getTableName());
    } else {
      tableName = TableNameBuilder.OFFLINE.tableNameWithType(segmentZKMetadata.getTableName());
    }
    final String segmentName = segmentZKMetadata.getSegmentName();

    HelixDataAccessor helixDataAccessor = _helixZkManager.getHelixDataAccessor();
    PropertyKey idealStatePropertyKey = _keyBuilder.idealStates(tableName);

    // Set all partitions to offline to unload them from the servers
    boolean updateSuccessful;
    do {
      final IdealState idealState = _helixAdmin.getResourceIdealState(_helixClusterName, tableName);
      final Set<String> instanceSet = idealState.getInstanceSet(segmentName);
      if (instanceSet == null || instanceSet.size() == 0) {
        // We are trying to refresh a segment, but there are no instances currently assigned for fielding this segment.
        // When those instances do come up, the segment will be uploaded correctly, so return success but log a warning.
        LOGGER.warn("No instances as yet for segment {}, table {}", segmentName, tableName);
        return true;
      }
      for (final String instance : instanceSet) {
        idealState.setPartitionState(segmentName, instance, "OFFLINE");
      }
      updateSuccessful = helixDataAccessor.updateProperty(idealStatePropertyKey, idealState);
    } while (!updateSuccessful);

    // Check that the ideal state has been written to ZK
    IdealState updatedIdealState = _helixAdmin.getResourceIdealState(_helixClusterName, tableName);
    Map<String, String> instanceStateMap = updatedIdealState.getInstanceStateMap(segmentName);
    for (String state : instanceStateMap.values()) {
      if (!"OFFLINE".equals(state)) {
        LOGGER.error("Failed to write OFFLINE ideal state!");
        return false;
      }
    }

    // Wait until the partitions are offline in the external view
    LOGGER.info("Wait until segment - " + segmentName + " to be OFFLINE in ExternalView");
    if (!ifExternalViewChangeReflectedForState(tableName, segmentName, "OFFLINE",
        _externalViewOnlineToOfflineTimeoutMillis, false)) {
      LOGGER.error(
          "External view for segment {} did not reflect the ideal state of OFFLINE within the {} ms time limit",
          segmentName, _externalViewOnlineToOfflineTimeoutMillis);
      return false;
    }

    // Set all partitions to online so that they load the new segment data
    do {
      final IdealState idealState = _helixAdmin.getResourceIdealState(_helixClusterName, tableName);
      final Set<String> instanceSet = idealState.getInstanceSet(segmentName);
      LOGGER.info("Found {} instances for segment '{}', in ideal state", instanceSet.size(), segmentName);
      for (final String instance : instanceSet) {
        idealState.setPartitionState(segmentName, instance, "ONLINE");
        LOGGER.info("Setting Ideal State for segment '{}' to ONLINE for instance '{}'", segmentName, instance);
      }
      updateSuccessful = helixDataAccessor.updateProperty(idealStatePropertyKey, idealState);
    } while (!updateSuccessful);

    // Check that the ideal state has been written to ZK
    updatedIdealState = _helixAdmin.getResourceIdealState(_helixClusterName, tableName);
    instanceStateMap = updatedIdealState.getInstanceStateMap(segmentName);
    LOGGER.info("Found {} instances for segment '{}', after updating ideal state", instanceStateMap.size(), segmentName);
    for (String state : instanceStateMap.values()) {
      if (!"ONLINE".equals(state)) {
        LOGGER.error("Failed to write ONLINE ideal state!");
        return false;
      }
    }

    LOGGER.info("Refresh is done for segment - " + segmentName);
    return true;
  }

  public Map<String, List<String>> getInstanceToSegmentsInATableMap(String tableName) {
    Map<String, List<String>> instancesToSegmentsMap = new HashMap<String, List<String>>();
    IdealState is = _helixAdmin.getResourceIdealState(_helixClusterName, tableName);
    Set<String> segments = is.getPartitionSet();

    for (String segment : segments) {
      Set<String> instances = is.getInstanceSet(segment);
      for (String instance : instances) {
        if (instancesToSegmentsMap.containsKey(instance)) {
          instancesToSegmentsMap.get(instance).add(segment);
        } else {
          List<String> a = new ArrayList<String>();
          a.add(segment);
          instancesToSegmentsMap.put(instance, a);
        }
      }
    }

    return instancesToSegmentsMap;
  }

  public synchronized Map<String, String> getSegmentsCrcForTable(String tableName) {
    // Get the segment list for this table
    IdealState is = _helixAdmin.getResourceIdealState(_helixClusterName, tableName);
    List<String> segmentList = new ArrayList<>(is.getPartitionSet());

    // Make a list of segment metadata for the given table
    List<String> segmentMetadataPaths = new ArrayList<>(segmentList.size());
    for (String segmentName : segmentList) {
      segmentMetadataPaths.add(buildPathForSegmentMetadata(tableName, segmentName));
    }

    // Initialize cache if it is the first time to process the table.
    if (!_segmentCrcMap.containsKey(tableName)) {
      _lastKnownSegmentMetadataVersionMap.put(tableName, new HashMap<String, Integer>());
      _segmentCrcMap.put(tableName, new HashMap<String, Long>());
    }

    // Get ZNode stats for all segment metadata
    Stat[] metadataStats = _propertyStore.getStats(segmentMetadataPaths, AccessOption.PERSISTENT);

    // Update the crc information for segments that are updated
    for (int i = 0; i < metadataStats.length; i++) {
      String currentSegment = segmentList.get(i);
      Stat metadataStat = metadataStats[i];
      // metadataStat can be null in some cases:
      // 1. SegmentZkMetadata is somehow missing due to system inconsistency.
      // 2. A segment is deleted after we fetch the list from idealstate and before reaching this part of the code.
      if (metadataStat != null) {
        int currentVersion = metadataStat.getVersion();
        if (_lastKnownSegmentMetadataVersionMap.get(tableName).containsKey(currentSegment)) {
          int lastKnownVersion = _lastKnownSegmentMetadataVersionMap.get(tableName).get(currentSegment);
          if (lastKnownVersion != currentVersion) {
            updateSegmentMetadataCrc(tableName, currentSegment, currentVersion);
          }
        } else {
          // not in version map because it's the first time to fetch this segment metadata
          updateSegmentMetadataCrc(tableName, currentSegment, currentVersion);
        }
      }
    }

    // Clean up the cache for the segments no longer exist.
    Set<String> segmentsSet = is.getPartitionSet();
    Iterator<Map.Entry<String,Long>> iter = _segmentCrcMap.get(tableName).entrySet().iterator();
    while (iter.hasNext()) {
      Map.Entry<String, Long> entry = iter.next();
      String segmentName = entry.getKey();
      if (!segmentsSet.contains(segmentName)) {
        iter.remove();
        _lastKnownSegmentMetadataVersionMap.get(tableName).remove(segmentName);
      }
    }

    // Create crc information
    Map<String, String> resultCrcMap = new HashMap<>();
    for (String segment : segmentList) {
      resultCrcMap.put(segment, String.valueOf(_segmentCrcMap.get(tableName).get(segment)));
    }

    return resultCrcMap;
  }

  private void updateSegmentMetadataCrc(String tableName, String segmentName, int currentVersion) {
    OfflineSegmentZKMetadata offlineSegmentZKMetadata =
        ZKMetadataProvider.getOfflineSegmentZKMetadata(_propertyStore, tableName, segmentName);

    _lastKnownSegmentMetadataVersionMap.get(tableName).put(segmentName, currentVersion);
    _segmentCrcMap.get(tableName).put(segmentName, offlineSegmentZKMetadata.getCrc());
  }

  public String buildPathForSegmentMetadata(String tableName, String segmentName) {
    return "/SEGMENTS/" + tableName +  "/" + segmentName;
  }

  /**
   * Toggle the status of segment between ONLINE (enable = true) and OFFLINE (enable = FALSE).
   *
   * @param tableName: Name of table to which the segment belongs.
   * @param segments: List of segment for which to toggle the status.
   * @param enable: True for ONLINE, False for OFFLINE.
   * @param timeoutInSeconds Time out for toggling segment state.
   * @return
   */
  public PinotResourceManagerResponse toggleSegmentState(String tableName, List<String> segments, boolean enable,
      long timeoutInSeconds) {
    String status = (enable) ? "ONLINE" : "OFFLINE";

    HelixDataAccessor helixDataAccessor = _helixZkManager.getHelixDataAccessor();
    PropertyKey idealStatePropertyKey = _keyBuilder.idealStates(tableName);

    boolean updateSuccessful;
    boolean externalViewUpdateSuccessful = true;
    long deadline = System.currentTimeMillis() + 1000 * timeoutInSeconds;

    // Set all partitions to offline to unload them from the servers
    do {
      final IdealState idealState = _helixAdmin.getResourceIdealState(_helixClusterName, tableName);

      for (String segmentName : segments) {
        final Set<String> instanceSet = idealState.getInstanceSet(segmentName);
        if (instanceSet == null || instanceSet.isEmpty()) {
          return new PinotResourceManagerResponse("Segment " + segmentName + " not found.", false);
        }
        for (final String instance : instanceSet) {
          idealState.setPartitionState(segmentName, instance, status);
        }
      }
      updateSuccessful = helixDataAccessor.updateProperty(idealStatePropertyKey, idealState);
    } while (!updateSuccessful && (System.currentTimeMillis() <= deadline));

    // Check that the ideal state has been updated.
    LOGGER.info("Ideal state successfully updated, waiting to update external view");
    IdealState updatedIdealState = _helixAdmin.getResourceIdealState(_helixClusterName, tableName);
    for (String segmentName : segments) {
      Map<String, String> instanceStateMap = updatedIdealState.getInstanceStateMap(segmentName);
      for (String state : instanceStateMap.values()) {
        if (!status.equals(state)) {
          return new PinotResourceManagerResponse("Error: Failed to update Ideal state when setting status " +
              status + " for segment " + segmentName, false);
        }
      }

      // Wait until the partitions are offline in the external view
      if (!ifExternalViewChangeReflectedForState(tableName, segmentName, status, (timeoutInSeconds * 1000),
          true)) {
        externalViewUpdateSuccessful = false;
      }
    }

    return (externalViewUpdateSuccessful) ? new PinotResourceManagerResponse(("Success: Segment(s) " + " now " + status), true) :
        new PinotResourceManagerResponse("Error: Timed out. External view not completely updated", false);
  }

  public boolean hasRealtimeTable(String tableName) {
    String actualTableName = tableName + "_REALTIME";
    return getAllTables().contains(actualTableName);
  }

  public boolean hasOfflineTable(String tableName) {
    String actualTableName = tableName + "_OFFLINE";
    return getAllTables().contains(actualTableName);
  }

  /**
   * Get the table config for the given table name with type suffix.
   *
   * @param tableNameWithType Table name with type suffix
   * @return Table config
   */
  @Nullable
  public TableConfig getTableConfig(@Nonnull String tableNameWithType) {
    return ZKMetadataProvider.getTableConfig(_propertyStore, tableNameWithType);
  }

  /**
   * Get the offline table config for the given table name.
   *
   * @param tableName Table name with or without type suffix
   * @return Table config
   */
  @Nullable
  public TableConfig getOfflineTableConfig(@Nonnull String tableName) {
    return ZKMetadataProvider.getOfflineTableConfig(_propertyStore, tableName);
  }

  /**
   * Get the realtime table config for the given table name.
   *
   * @param tableName Table name with or without type suffix
   * @return Table config
   */
  @Nullable
  public TableConfig getRealtimeTableConfig(@Nonnull String tableName) {
    return ZKMetadataProvider.getRealtimeTableConfig(_propertyStore, tableName);
  }

  /**
   * Get the table config for the given table name and table type.
   *
   * @param tableName Table name with or without type suffix
   * @return Table config
   */
  @Nullable
  public TableConfig getTableConfig(@Nonnull String tableName, @Nonnull TableType tableType) {
    if (tableType == TableType.OFFLINE) {
      return getOfflineTableConfig(tableName);
    } else {
      return getRealtimeTableConfig(tableName);
    }
  }

  public List<String> getServerInstancesForTable(String tableName, TableType tableType) {
    TableConfig tableConfig = getTableConfig(tableName, tableType);
    String serverTenantName =
        ControllerTenantNameBuilder.getTenantName(tableConfig.getTenantConfig().getServer(), tableType.getServerType());
    List<String> serverInstances = _helixAdmin.getInstancesInClusterWithTag(_helixClusterName, serverTenantName);
    return serverInstances;
  }

  public List<String> getBrokerInstancesForTable(String tableName, TableType tableType) {
    TableConfig tableConfig = getTableConfig(tableName, tableType);
    String brokerTenantName =
        ControllerTenantNameBuilder.getBrokerTenantNameForTenant(tableConfig.getTenantConfig().getBroker());
    List<String> serverInstances = _helixAdmin.getInstancesInClusterWithTag(_helixClusterName, brokerTenantName);
    return serverInstances;
  }

  public PinotResourceManagerResponse enableInstance(String instanceName) {
    return toggleInstance(instanceName, true, 10);
  }

  public PinotResourceManagerResponse disableInstance(String instanceName) {
    return toggleInstance(instanceName, false, 10);
  }

  /**
   * Check if an instance can safely dropped from helix cluster. Instance should not be dropped if:
   * - It is a live instance.
   * - Any idealstate includes the instance.
   *
   * @param instanceName: Name of the instance to be dropped.
   * @return
   */
  public boolean isInstanceDroppable(String instanceName) {
    // Check if this instance is live
    HelixDataAccessor helixDataAccessor = _helixZkManager.getHelixDataAccessor();
    LiveInstance liveInstance = helixDataAccessor.getProperty(_keyBuilder.liveInstance(instanceName));
    if (liveInstance != null) {
      return false;
    }

    // Check if any idealstate contains information on this instance
    for (String resourceName : getAllResources()) {
      IdealState resourceIdealState = _helixAdmin.getResourceIdealState(_helixClusterName, resourceName);
      for (String partition : resourceIdealState.getPartitionSet()) {
        for (String instance : resourceIdealState.getInstanceSet(partition)) {
          if (instance.equals(instanceName)) {
            return false;
          }
        }
      }
    }
    return true;
  }

  /**
   * Drop the instance from helix cluster. Instance will not be dropped if:
   *
   * @param instanceName: Name of the instance to be dropped.
   * @return
   */
  public PinotResourceManagerResponse dropInstance(final String instanceName) {
    // Delete '/INSTANCES/<server_name>'
    try {
      final String instancePath = "/" + _helixClusterName + "/INSTANCES/" + instanceName;
      DEFAULT_RETRY_POLICY.attempt(new Callable<Boolean>() {
        @Override
        public Boolean call()
            throws Exception {
          return _helixDataAccessor.getBaseDataAccessor().remove(instancePath, AccessOption.PERSISTENT);
        }
      });
    } catch (Exception e) {
      return new PinotResourceManagerResponse("Failed to erase /INSTANCES/" + instanceName, false);
    }

    // Delete '/CONFIGS/PARTICIPANT/<server_name>'
    try {
      DEFAULT_RETRY_POLICY.attempt(new Callable<Boolean>() {
        @Override
        public Boolean call() throws Exception {
          PropertyKey instanceKey = _keyBuilder.instanceConfig(instanceName);
          return _helixDataAccessor.removeProperty(instanceKey);
        }
      });
    } catch (Exception e) {
      return new PinotResourceManagerResponse("Failed to erase /CONFIGS/PARTICIPANT/" + instanceName
          + " Make sure to erase /CONFIGS/PARTICIPANT/" + instanceName  + " manually since /INSTANCES/" + instanceName
          + " has already been removed.", false);
    }

    return new PinotResourceManagerResponse("Instance " + instanceName + " dropped.", true);
  }

  /**
   * Toggle the status of an Instance between OFFLINE and ONLINE.
   * Keeps checking until ideal-state is successfully updated or times out.
   *
   * @param instanceName: Name of Instance for which the status needs to be toggled.
   * @param toggle: 'True' for ONLINE 'False' for OFFLINE.
   * @param timeOutInSeconds: Time-out for setting ideal-state.
   * @return
   */
  public PinotResourceManagerResponse toggleInstance(String instanceName, boolean toggle, int timeOutInSeconds) {
    if (!instanceExists(instanceName)) {
      return new PinotResourceManagerResponse("Instance " + instanceName + " does not exist.", false);
    }

    _helixAdmin.enableInstance(_helixClusterName, instanceName, toggle);
    long deadline = System.currentTimeMillis() + 1000 * timeOutInSeconds;
    boolean toggleSucceed = false;
    String beforeToggleStates =
        (toggle) ? SegmentOnlineOfflineStateModel.OFFLINE : SegmentOnlineOfflineStateModel.ONLINE;

    while (System.currentTimeMillis() < deadline) {
      toggleSucceed = true;
      PropertyKey liveInstanceKey = _keyBuilder.liveInstance(instanceName);
      LiveInstance liveInstance = _helixDataAccessor.getProperty(liveInstanceKey);
      if (liveInstance == null) {
        if (toggle) {
          return PinotResourceManagerResponse.FAILURE_RESPONSE;
        } else {
          return PinotResourceManagerResponse.SUCCESS_RESPONSE;
        }
      }
      PropertyKey instanceCurrentStatesKey =
          _keyBuilder.currentStates(instanceName, liveInstance.getSessionId());
      List<CurrentState> instanceCurrentStates = _helixDataAccessor.getChildValues(instanceCurrentStatesKey);
      if (instanceCurrentStates == null) {
        return PinotResourceManagerResponse.SUCCESS_RESPONSE;
      } else {
        for (CurrentState currentState : instanceCurrentStates) {
          for (String state : currentState.getPartitionStateMap().values()) {
            if (beforeToggleStates.equals(state)) {
              toggleSucceed = false;
            }
          }
        }
      }
      if (toggleSucceed) {
        return (toggle) ? new PinotResourceManagerResponse("Instance " + instanceName + " enabled.", true)
            : new PinotResourceManagerResponse("Instance " + instanceName + " disabled.", true);
      } else {
        try {
          Thread.sleep(500);
        } catch (InterruptedException e) {
        }
      }
    }
    return new PinotResourceManagerResponse("Instance enable/disable failed, timeout.", false);
  }

  @Nonnull
  public JSONObject rebalanceTable(final String rawTableName, TableType tableType, Configuration rebalanceUserConfig)
      throws JSONException, InvalidConfigException {

    TableConfig tableConfig = getTableConfig(rawTableName, tableType);
    String tableNameWithType = tableConfig.getTableName();
    IdealState idealState = _helixAdmin.getResourceIdealState(_helixClusterName, tableNameWithType);

    JSONObject jsonObject = new JSONObject();
    try {
      RebalanceSegmentStrategy rebalanceSegmentsStrategy =
          RebalanceSegmentStrategyFactory.getInstance().getRebalanceSegmentsStrategy(tableConfig);
      PartitionAssignment newPartitionAssignment =
          rebalanceSegmentsStrategy.rebalancePartitionAssignment(idealState, tableConfig, rebalanceUserConfig);
      IdealState newIdealState = rebalanceSegmentsStrategy.rebalanceIdealState(idealState, tableConfig,
          rebalanceUserConfig, newPartitionAssignment);

      jsonObject.put("partitionAssignment", newPartitionAssignment.getPartitionToInstances());
      jsonObject.put("idealState", newIdealState.getRecord().getMapFields());
    } catch (JSONException e) {
      LOGGER.error("Exception in constructing json response for rebalance table {}", tableNameWithType, e);
      throw e;
    } catch (InvalidConfigException e) {
      LOGGER.error("Exception in rebalancing config for table {}", tableNameWithType, e);
      throw e;
    }
    return jsonObject;
  }


  /**
   * Check if an Instance exists in the Helix cluster.
   *
   * @param instanceName: Name of instance to check.
   * @return True if instance exists in the Helix cluster, False otherwise.
   */
  public boolean instanceExists(String instanceName) {
    HelixDataAccessor helixDataAccessor = _helixZkManager.getHelixDataAccessor();
    InstanceConfig config = helixDataAccessor.getProperty(_keyBuilder.instanceConfig(instanceName));
    return (config != null);
  }

  public boolean isSingleTenantCluster() {
    return _isSingleTenantCluster;
  }

  /**
   * Computes the broker nodes that are untagged and free to be used.
   * @return List of online untagged broker instances.
   */
  public List<String> getOnlineUnTaggedBrokerInstanceList() {

    final List<String> instanceList =
            _helixAdmin.getInstancesInClusterWithTag(_helixClusterName, CommonConstants.Helix.UNTAGGED_BROKER_INSTANCE);
    final List<String> liveInstances = _helixDataAccessor.getChildNames(_keyBuilder.liveInstances());
    instanceList.retainAll(liveInstances);
    return instanceList;
  }

  /**
   * Computes the server nodes that are untagged and free to be used.
   * @return List of untagged online server instances.
   */
  public List<String> getOnlineUnTaggedServerInstanceList() {
    final List<String> instanceList =
            _helixAdmin.getInstancesInClusterWithTag(_helixClusterName, CommonConstants.Helix.UNTAGGED_SERVER_INSTANCE);
    final List<String> liveInstances = _helixDataAccessor.getChildNames(_keyBuilder.liveInstances());
    instanceList.retainAll(liveInstances);
    return instanceList;
  }

  public List<String> getOnlineInstanceList() {
    return _helixDataAccessor.getChildNames(_keyBuilder.liveInstances());
  }

  /**
   * Provides admin endpoints for the provided data instances
   * @param instances instances for which to read endpoints
   * @return returns map of instances to their admin endpoints.
   * The return value is a bimap because admin instances are typically used for
   * http requests. So, on response, we need mapping from the endpoint to the
   * server instances. With BiMap, both mappings are easily available
   */
  public @Nonnull
  BiMap<String, String> getDataInstanceAdminEndpoints(@Nonnull Set<String> instances) {
    Preconditions.checkNotNull(instances);
    BiMap<String, String> endpointToInstance = HashBiMap.create(instances.size());
    for (String instance : instances) {
      InstanceConfig helixInstanceConfig = getHelixInstanceConfig(instance);
      ZNRecord record = helixInstanceConfig.getRecord();
      String[] hostnameSplit = helixInstanceConfig.getHostName().split("_");
      Preconditions.checkState(hostnameSplit.length >= 2);
      String port = record.getSimpleField(CommonConstants.Helix.Instance.ADMIN_PORT_KEY);
      endpointToInstance.put(instance, hostnameSplit[1] + ":" + port);
    }
    return endpointToInstance;
  }

  /*
   * Uncomment and use for testing on a real cluster

  public static void main(String[] args) throws Exception {
    final String testZk = "test1.zk.com:12345/pinot-cluster";
    final String realZk = "test2.zk.com:12345/pinot-cluster";
    final String zkURL = realZk;
    final String clusterName = "mpSprintDemoCluster";
    final String helixClusterName = clusterName;
    final String controllerInstanceId = "local-hostname";
    final String localDiskDir = "/var/tmp/Controller";
    final long externalViewOnlineToOfflineTimeoutMillis = 100L;
    final boolean isSingleTenantCluster = false;
    final boolean isUpdateStateModel = false;
    MetricsRegistry metricsRegistry = new MetricsRegistry();
    final boolean dryRun = true;
    final String tableName = "testTable";
    final TableType tableType = TableType.OFFLINE;

    PinotHelixResourceManager helixResourceManager =
        new PinotHelixResourceManager(zkURL, helixClusterName, controllerInstanceId, localDiskDir,
            externalViewOnlineToOfflineTimeoutMillis, isSingleTenantCluster, isUpdateStateModel);
    helixResourceManager.start();
    ZNRecord record = helixResourceManager.rebalanceTable(tableName, dryRun, tableType);
    ObjectMapper mapper = new ObjectMapper();
    System.out.println(mapper.writerWithDefaultPrettyPrinter().writeValueAsString(record));
  }
   */
}<|MERGE_RESOLUTION|>--- conflicted
+++ resolved
@@ -1031,11 +1031,7 @@
    * @throws TableAlreadyExistsException for offline tables only if the table already exists
    */
   public void addTable(@Nonnull TableConfig tableConfig) throws IOException {
-<<<<<<< HEAD
-    final String tableName = tableConfig.getTableName();
-=======
-    String tableNameWithType = tableConfig.getTableName();
->>>>>>> 2ccfcf30
+    final String tableNameWithType = tableConfig.getTableName();
 
     TenantConfig tenantConfig;
     if (isSingleTenantCluster()) {
@@ -1046,7 +1042,7 @@
     } else {
       tenantConfig = tableConfig.getTenantConfig();
       if (tenantConfig.getBroker() == null || tenantConfig.getServer() == null) {
-        throw new InvalidTableConfigException("Tenant is not configured for table: " + tableName);
+        throw new InvalidTableConfigException("Tenant is not configured for table: " + tableNameWithType);
       }
     }
 
@@ -1056,13 +1052,13 @@
     List<String> brokersForTenant = _helixAdmin.getInstancesInClusterWithTag(_helixClusterName, brokerTenantName);
     if (brokersForTenant.isEmpty()) {
       throw new InvalidTableConfigException(
-          "Broker tenant: " + brokerTenantName + " does not exist for table: " + tableName);
+          "Broker tenant: " + brokerTenantName + " does not exist for table: " + tableNameWithType);
     }
     String serverTenantName =
         ControllerTenantNameBuilder.getTenantName(tenantConfig.getServer(), tableType.getServerType());
     if (_helixAdmin.getInstancesInClusterWithTag(_helixClusterName, serverTenantName).isEmpty()) {
       throw new InvalidTableConfigException(
-          "Server tenant: " + serverTenantName + " does not exist for table: " + tableName);
+          "Server tenant: " + serverTenantName + " does not exist for table: " + tableNameWithType);
     }
 
     SegmentsValidationAndRetentionConfig segmentsConfig = tableConfig.getValidationConfig();
@@ -1070,48 +1066,35 @@
       case OFFLINE:
         // existing tooling relies on this check not existing for realtime table (to migrate to LLC)
         // So, we avoid adding that for REALTIME just yet
-        if (getAllTables().contains(tableName)) {
-          throw new TableAlreadyExistsException("Table " + tableName + " already exists");
+        if (getAllTables().contains(tableNameWithType)) {
+          throw new TableAlreadyExistsException("Table " + tableNameWithType + " already exists");
         }
         // now lets build an ideal state
-        LOGGER.info("building empty ideal state for table : " + tableName);
-        final IdealState offlineIdealState = PinotTableIdealStateBuilder.buildEmptyIdealStateFor(tableName,
+        LOGGER.info("building empty ideal state for table : " + tableNameWithType);
+        final IdealState offlineIdealState = PinotTableIdealStateBuilder.buildEmptyIdealStateFor(tableNameWithType,
             Integer.parseInt(segmentsConfig.getReplication()));
         LOGGER.info("adding table via the admin");
-        _helixAdmin.addResource(_helixClusterName, tableName, offlineIdealState);
-        LOGGER.info("successfully added the table : " + tableName + " to the cluster");
+        _helixAdmin.addResource(_helixClusterName, tableNameWithType, offlineIdealState);
+        LOGGER.info("successfully added the table : " + tableNameWithType + " to the cluster");
 
         // lets add table configs
-        ZKMetadataProvider.setOfflineTableConfig(_propertyStore, tableName, TableConfig.toZnRecord(tableConfig));
-
-        _propertyStore.create(ZKMetadataProvider.constructPropertyStorePathForResource(tableName),
-            new ZNRecord(tableName), AccessOption.PERSISTENT);
+        ZKMetadataProvider.setOfflineTableConfig(_propertyStore, tableNameWithType, TableConfig.toZnRecord(tableConfig));
+
+        _propertyStore.create(ZKMetadataProvider.constructPropertyStorePathForResource(tableNameWithType),
+            new ZNRecord(tableNameWithType), AccessOption.PERSISTENT);
 
         // Update replica group partition assignment to the property store if applicable
         updateReplicaGroupPartitionAssignment(tableConfig);
         break;
       case REALTIME:
-<<<<<<< HEAD
         // Ensure that realtime table is not created for the realtime table
-        Schema schema = ZKMetadataProvider.getTableSchema(_propertyStore, tableName);
-        if (schema == null) {
-          throw new InvalidTableConfigException("No schema defined for realtime table: " + tableName);
-        }
-
-        // lets add table configs
-        ZKMetadataProvider.setRealtimeTableConfig(_propertyStore, tableName,
-=======
-        final String realtimeTableName = tableConfig.getTableName();
-
-        // Ensure that realtime table is not created for the realtime table
-        Schema schema = ZKMetadataProvider.getTableSchema(_propertyStore, realtimeTableName);
+        Schema schema = ZKMetadataProvider.getTableSchema(_propertyStore, tableNameWithType);
         if (schema == null) {
           throw new InvalidTableConfigException("No schema defined for realtime table: " + tableNameWithType);
         }
 
         // lets add table configs
-        ZKMetadataProvider.setRealtimeTableConfig(_propertyStore, realtimeTableName,
->>>>>>> 2ccfcf30
+        ZKMetadataProvider.setRealtimeTableConfig(_propertyStore, tableNameWithType,
             TableConfig.toZnRecord(tableConfig));
         /*
          * PinotRealtimeSegmentManager sets up watches on table and segment path. When a table gets created,
@@ -1126,15 +1109,15 @@
          * the low-level consumers.
          */
         IndexingConfig indexingConfig = tableConfig.getIndexingConfig();
-        ensureRealtimeClusterIsSetUp(tableConfig, tableName, indexingConfig);
-
-        LOGGER.info("Successfully added or updated the table {} ", tableName);
+        ensureRealtimeClusterIsSetUp(tableConfig, tableNameWithType, indexingConfig);
+
+        LOGGER.info("Successfully added or updated the table {} ", tableNameWithType);
         break;
       default:
         throw new InvalidTableConfigException("UnSupported table type: " + tableType);
     }
 
-    handleBrokerResource(tableName, brokersForTenant);
+    handleBrokerResource(tableNameWithType, brokersForTenant);
   }
 
   /**
