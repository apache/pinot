--- conflicted
+++ resolved
@@ -83,7 +83,7 @@
     }
 
     public PinotHelixResourceManager(String zkURL, String helixClusterName, String controllerInstanceId,
-                                     String localDiskDir, long externalViewOnlineToOfflineTimeout, boolean isSingleTenantCluster) {
+      String localDiskDir, long externalViewOnlineToOfflineTimeout, boolean isSingleTenantCluster) {
         _zkBaseUrl = zkURL;
         _helixClusterName = helixClusterName;
         _instanceId = controllerInstanceId;
@@ -93,7 +93,7 @@
     }
 
     public PinotHelixResourceManager(String zkURL, String helixClusterName, String controllerInstanceId,
-                                     String localDiskDir) {
+            String localDiskDir) {
         this(zkURL, helixClusterName, controllerInstanceId, localDiskDir, 10000L, false);
     }
 
@@ -195,7 +195,7 @@
     }
 
     private boolean ifExternalViewChangeReflectedForState(String tableName, String segmentName, String targerStates,
-                                                          long timeOutInMills) {
+            long timeOutInMills) {
         long timeOutTimeStamp = System.currentTimeMillis() + timeOutInMills;
         boolean isSucess = true;
         while (System.currentTimeMillis() < timeOutTimeStamp) {
@@ -351,7 +351,7 @@
     }
 
     private PinotResourceManagerResponse scaleUpBroker(Tenant tenant, PinotResourceManagerResponse res,
-                                                       String brokerTenantTag, List<String> instancesInClusterWithTag) {
+            String brokerTenantTag, List<String> instancesInClusterWithTag) {
         List<String> unTaggedInstanceList = _pinotHelixAdmin.getOnlineUnTaggedBrokerInstanceList();
         int numberOfInstancesToAdd = tenant.getNumberOfInstances() - instancesInClusterWithTag.size();
         if (unTaggedInstanceList.size() < numberOfInstancesToAdd) {
@@ -399,7 +399,7 @@
     }
 
     private PinotResourceManagerResponse scaleDownBroker(Tenant tenant, PinotResourceManagerResponse res,
-                                                         String brokerTenantTag, List<String> instancesInClusterWithTag) {
+            String brokerTenantTag, List<String> instancesInClusterWithTag) {
         int numberBrokersToUntag = instancesInClusterWithTag.size() - tenant.getNumberOfInstances();
         for (int i = 0; i < numberBrokersToUntag; ++i) {
             retagInstance(instancesInClusterWithTag.get(i), brokerTenantTag, CommonConstants.Helix.UNTAGGED_BROKER_INSTANCE);
@@ -441,8 +441,8 @@
     }
 
     private PinotResourceManagerResponse scaleUpServerTenant(Tenant serverTenant, PinotResourceManagerResponse res,
-                                                             String realtimeServerTag, List<String> taggedRealtimeServers, String offlineServerTag,
-                                                             List<String> taggedOfflineServers, Set<String> allServingServers) {
+            String realtimeServerTag, List<String> taggedRealtimeServers, String offlineServerTag,
+            List<String> taggedOfflineServers, Set<String> allServingServers) {
         int incInstances = serverTenant.getNumberOfInstances() - allServingServers.size();
         List<String> unTaggedInstanceList = _pinotHelixAdmin.getOnlineUnTaggedServerInstanceList();
         if (unTaggedInstanceList.size() < incInstances) {
@@ -460,35 +460,6 @@
             return updateColocatedServerTenant(serverTenant, res, realtimeServerTag, taggedRealtimeServers, offlineServerTag,
                     taggedOfflineServers, incInstances, unTaggedInstanceList);
         } else {
-<<<<<<< HEAD
-          String msg =
-              "#######Not refreshing identical segment " + segmentMetadata.getName() + " with creation time "
-                  + segmentMetadata.getIndexCreationTime() + " and crc " + segmentMetadata.getCrc();
-          LOGGER.info(msg);
-          res.status = STATUS.success;
-          res.errorMessage = msg;
-        }
-      } else {
-        OfflineSegmentZKMetadata offlineSegmentZKMetadata = new OfflineSegmentZKMetadata();
-        offlineSegmentZKMetadata = ZKMetadataUtils.updateSegmentMetadata(offlineSegmentZKMetadata, segmentMetadata);
-        offlineSegmentZKMetadata.setDownloadUrl(downloadUrl);
-        offlineSegmentZKMetadata.setPushTime(System.currentTimeMillis());
-        ZKMetadataProvider.setOfflineSegmentZKMetadata(_propertyStore, offlineSegmentZKMetadata);
-        LOGGER.info("Added segment : " + offlineSegmentZKMetadata.getSegmentName() + " to Property store");
-//        LOGGER.info("segment data is:"+segmentMetadata.toString());
-        AbstractTableConfig offlineTableConfig =
-            ZKMetadataProvider.getOfflineTableConfig(_propertyStore, segmentMetadata.getTableName());
-        LOGGER.info("above is zk problem");
-        //fixme
-        final IdealState idealState =
-            PinotTableIdealStateBuilder.addNewOfflineSegmentToIdealStateFor(segmentMetadata, _helixAdmin,
-                _helixClusterName, getPropertyStore(), ControllerTenantNameBuilder
-                    .getOfflineTenantNameForTenant(offlineTableConfig.getTenantConfig().getServer()));
-        LOGGER.info("above is ideal state");
-        _helixAdmin.setResourceIdealState(_helixClusterName,
-            TableNameBuilder.OFFLINE_TABLE_NAME_BUILDER.forTable(offlineSegmentZKMetadata.getTableName()), idealState);
-        LOGGER.info("##########IDEALSTATE is:"+idealState.toString());
-=======
             return updateIndependentServerTenant(serverTenant, res, realtimeServerTag, taggedRealtimeServers,
                     offlineServerTag, taggedOfflineServers, incInstances, unTaggedInstanceList);
         }
@@ -496,8 +467,8 @@
     }
 
     private PinotResourceManagerResponse updateIndependentServerTenant(Tenant serverTenant,
-                                                                       PinotResourceManagerResponse res, String realtimeServerTag, List<String> taggedRealtimeServers,
-                                                                       String offlineServerTag, List<String> taggedOfflineServers, int incInstances, List<String> unTaggedInstanceList) {
+            PinotResourceManagerResponse res, String realtimeServerTag, List<String> taggedRealtimeServers,
+            String offlineServerTag, List<String> taggedOfflineServers, int incInstances, List<String> unTaggedInstanceList) {
         int incOffline = serverTenant.getOfflineInstances() - taggedOfflineServers.size();
         int incRealtime = serverTenant.getRealtimeInstances() - taggedRealtimeServers.size();
         for (int i = 0; i < incOffline; ++i) {
@@ -513,8 +484,8 @@
     }
 
     private PinotResourceManagerResponse updateColocatedServerTenant(Tenant serverTenant,
-                                                                     PinotResourceManagerResponse res, String realtimeServerTag, List<String> taggedRealtimeServers,
-                                                                     String offlineServerTag, List<String> taggedOfflineServers, int incInstances, List<String> unTaggedInstanceList) {
+            PinotResourceManagerResponse res, String realtimeServerTag, List<String> taggedRealtimeServers,
+            String offlineServerTag, List<String> taggedOfflineServers, int incInstances, List<String> unTaggedInstanceList) {
         int incOffline = serverTenant.getOfflineInstances() - taggedOfflineServers.size();
         int incRealtime = serverTenant.getRealtimeInstances() - taggedRealtimeServers.size();
         taggedRealtimeServers.removeAll(taggedOfflineServers);
@@ -541,7 +512,7 @@
     }
 
     private PinotResourceManagerResponse scaleDownServer(Tenant serverTenant, PinotResourceManagerResponse res,
-                                                         List<String> taggedRealtimeServers, List<String> taggedOfflineServers, Set<String> allServingServers) {
+            List<String> taggedRealtimeServers, List<String> taggedOfflineServers, Set<String> allServingServers) {
         res.status = STATUS.failure;
         res.errorMessage =
                 "Not support to size down the current server cluster with tenant info: " + serverTenant
@@ -674,7 +645,7 @@
     }
 
     private void assignIndependentServerTenant(Tenant serverTenant, int numberOfInstances,
-                                               List<String> unTaggedInstanceList) {
+            List<String> unTaggedInstanceList) {
         String offlineServerTag = ControllerTenantNameBuilder.getOfflineTenantNameForTenant(serverTenant.getTenantName());
         for (int i = 0; i < serverTenant.getOfflineInstances(); i++) {
             retagInstance(unTaggedInstanceList.get(i), CommonConstants.Helix.UNTAGGED_SERVER_INSTANCE, offlineServerTag);
@@ -787,6 +758,7 @@
      * Schema APIs
      */
     /**
+     *
      * @param schema
      * @throws IllegalArgumentException
      * @throws IllegalAccessException
@@ -800,6 +772,7 @@
     }
 
     /**
+     *
      * @param schemaName
      * @return
      * @throws JsonParseException
@@ -815,6 +788,7 @@
     }
 
     /**
+     *
      * @return
      */
     public List<String> getSchemaNames() {
@@ -925,7 +899,7 @@
     }
 
     public void updateSegmentsValidationAndRetentionConfigFor(String tableName, TableType type,
-                                                              SegmentsValidationAndRetentionConfig newConfigs) throws Exception {
+            SegmentsValidationAndRetentionConfig newConfigs) throws Exception {
         String actualTableName = new TableNameBuilder(type).forTable(tableName);
         AbstractTableConfig config;
         if (type == TableType.REALTIME) {
@@ -1062,7 +1036,7 @@
                     }
                 } else {
                     String msg =
-                            "Not refreshing identical segment " + segmentMetadata.getName() + " with creation time "
+                            "#######Not refreshing identical segment " + segmentMetadata.getName() + " with creation time "
                                     + segmentMetadata.getIndexCreationTime() + " and crc " + segmentMetadata.getCrc();
                     LOGGER.info(msg);
                     res.status = STATUS.success;
@@ -1075,17 +1049,19 @@
                 offlineSegmentZKMetadata.setPushTime(System.currentTimeMillis());
                 ZKMetadataProvider.setOfflineSegmentZKMetadata(_propertyStore, offlineSegmentZKMetadata);
                 LOGGER.info("Added segment : " + offlineSegmentZKMetadata.getSegmentName() + " to Property store");
-
+//                LOGGER.info("segment data is:"+segmentMetadata.toString());
                 AbstractTableConfig offlineTableConfig =
                         ZKMetadataProvider.getOfflineTableConfig(_propertyStore, segmentMetadata.getTableName());
+                LOGGER.info("above is zk problem");
+                //fixme
                 final IdealState idealState =
                         PinotTableIdealStateBuilder.addNewOfflineSegmentToIdealStateFor(segmentMetadata, _helixAdmin,
                                 _helixClusterName, getPropertyStore(), ControllerTenantNameBuilder
                                         .getOfflineTenantNameForTenant(offlineTableConfig.getTenantConfig().getServer()));
+                LOGGER.info("above is ideal state");
                 _helixAdmin.setResourceIdealState(_helixClusterName,
                         TableNameBuilder.OFFLINE_TABLE_NAME_BUILDER.forTable(offlineSegmentZKMetadata.getTableName()), idealState);
-                //TODO here to test rebalabce
-                _helixAdmin.rebalance(_helixClusterName, idealState, (List) getAllInstancesForTable(segmentMetadata.getTableName()));
+                LOGGER.info("##########IDEALSTATE is:"+idealState.toString());
                 res.status = STATUS.success;
             }
         } catch (final Exception e) {
@@ -1178,7 +1154,7 @@
     }
 
     /*
-     *  fetch list of segments assigned to a give table from ideal state
+     *    fetch list of segments assigned to a give table from ideal state
      */
     public List<String> getAllSegmentsForResource(String tableName) {
         List<String> segmentsInResource = new ArrayList<String>();
