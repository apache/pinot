/**
 * Copyright (C) 2014-2018 LinkedIn Corp. (pinot-core@linkedin.com)
 *
 * Licensed under the Apache License, Version 2.0 (the "License");
 * you may not use this file except in compliance with the License.
 * You may obtain a copy of the License at
 *
 *         http://www.apache.org/licenses/LICENSE-2.0
 *
 * Unless required by applicable law or agreed to in writing, software
 * distributed under the License is distributed on an "AS IS" BASIS,
 * WITHOUT WARRANTIES OR CONDITIONS OF ANY KIND, either express or implied.
 * See the License for the specific language governing permissions and
 * limitations under the License.
 */
package com.linkedin.pinot.controller.validation;

import com.google.common.base.Preconditions;
import com.google.common.base.Strings;
import com.linkedin.pinot.common.config.QuotaConfig;
import com.linkedin.pinot.common.config.TableConfig;
import com.linkedin.pinot.common.exception.InvalidConfigException;
import com.linkedin.pinot.common.metrics.ControllerGauge;
import com.linkedin.pinot.common.metrics.ControllerMetrics;
import com.linkedin.pinot.controller.util.TableSizeReader;
import java.io.File;
import javax.annotation.Nonnegative;
import javax.annotation.Nonnull;
import org.apache.commons.io.FileUtils;
import org.slf4j.Logger;
import org.slf4j.LoggerFactory;


/**
 * Class to check if a new segment is within the configured storage quota for the table
 *
 */
public class StorageQuotaChecker {
  private static final Logger LOGGER = LoggerFactory.getLogger(StorageQuotaChecker.class);

  private final TableSizeReader _tableSizeReader;
  private final TableConfig _tableConfig;
  private final ControllerMetrics _controllerMetrics;

  public StorageQuotaChecker(TableConfig tableConfig, TableSizeReader tableSizeReader,
      ControllerMetrics controllerMetrics) {
    _tableConfig = tableConfig;
    _tableSizeReader = tableSizeReader;
    _controllerMetrics = controllerMetrics;
  }

  public class QuotaCheckerResponse {
    public boolean isSegmentWithinQuota;
    public String reason;

    QuotaCheckerResponse(boolean isSegmentWithinQuota, String reason) {
      this.isSegmentWithinQuota = isSegmentWithinQuota;
      this.reason = reason;
    }
  }

  /**
   * check if the segment represented by segmentFile is within the storage quota
   * @param segmentFile untarred segment. This should not be null.
   *                    segmentFile must exist on disk and must be a directory
   * @param tableNameWithType table name with type (OFFLINE/REALTIME) information
   * @param segmentName name of the segment being added
   * @param timeoutMsec timeout in milliseconds for reading table sizes from server
   *
   */
  public QuotaCheckerResponse isSegmentStorageWithinQuota(@Nonnull File segmentFile, @Nonnull String tableNameWithType,
      @Nonnull String segmentName, @Nonnegative int timeoutMsec) throws InvalidConfigException {
    Preconditions.checkNotNull(segmentFile);
    Preconditions.checkNotNull(tableNameWithType);
    Preconditions.checkNotNull(segmentName);
    Preconditions.checkArgument(timeoutMsec > 0, "Timeout value must be > 0, input: %s", timeoutMsec);
    Preconditions.checkArgument(segmentFile.exists(), "Segment file: %s does not exist", segmentFile);
    Preconditions.checkArgument(segmentFile.isDirectory(), "Segment file: %s is not a directory", segmentFile);

    // 1. Read table config
    // 2. read table size from all the servers
    // 3. update predicted segment sizes
    // 4. is the updated size within quota
    QuotaConfig quotaConfig = _tableConfig.getQuotaConfig();
    int numReplicas = _tableConfig.getValidationConfig().getReplicationNumber();
    final String tableName = _tableConfig.getTableName();

    if (quotaConfig == null || Strings.isNullOrEmpty(quotaConfig.getStorage())) {
      // no quota configuration...so ignore for backwards compatibility
      LOGGER.warn("Quota configuration not set for table: {}", tableNameWithType);
      return new QuotaCheckerResponse(true, "Quota configuration not set for table: " + tableNameWithType);
    }

    long allowedStorageBytes = numReplicas * quotaConfig.storageSizeBytes();
    if (allowedStorageBytes < 0) {
      LOGGER.warn("Storage quota is not configured for table: {}", tableNameWithType);
      return new QuotaCheckerResponse(true, "Storage quota is not configured for table: " + tableNameWithType);
    }
    _controllerMetrics.setValueOfTableGauge(tableName, ControllerGauge.TABLE_QUOTA, allowedStorageBytes);

    long incomingSegmentSizeBytes = FileUtils.sizeOfDirectory(segmentFile);

    // read table size
    TableSizeReader.TableSubTypeSizeDetails tableSubtypeSize = null;
    try {
      tableSubtypeSize = _tableSizeReader.getTableSubtypeSize(tableNameWithType, timeoutMsec);
    } catch (InvalidConfigException e) {
      LOGGER.error("Failed to get table size for table {}", tableNameWithType, e);
      throw e;
    }

    if (tableSubtypeSize.estimatedSizeInBytes == -1) {
      String msg = String.format("Failed to get size estimate for table %s.",
          tableNameWithType);
      // don't fail the quota check in this case
      return new QuotaCheckerResponse(true,
          "Failed to get size estimate for table: " + tableNameWithType);
    }

    // If the segment exists(refresh), get the existing size
    TableSizeReader.SegmentSizeDetails sizeDetails = tableSubtypeSize.segments.get(segmentName);
    long existingSegmentSizeBytes = sizeDetails != null ? sizeDetails.estimatedSizeInBytes : 0;

    // Since tableNameWithType comes with the table type(OFFLINE), thus we guarantee that
    // tableSubtypeSize.estimatedSizeInBytes is the offline table size.
    _controllerMetrics.setValueOfTableGauge(tableName, ControllerGauge.OFFLINE_TABLE_ESTIMATED_SIZE,
        tableSubtypeSize.estimatedSizeInBytes);

<<<<<<< HEAD
    LOGGER.info("Table {}'s estimatedSizeInBytes is {}. ReportedSizeInBytes (actual reports from servers) is {}",
        tableName,
        tableSubtypeSize.estimatedSizeInBytes,
        tableSubtypeSize.reportedSizeInBytes);
    long estimatedFinalSizeBytes = tableSubtypeSize.estimatedSizeInBytes - existingSegmentSizeBytes + incomingSegmentSizeBytes;
=======
    // incomingSegmentSizeBytes is compressed data size for just 1 replica.
    long estimatedFinalSizeBytes =
        tableSubtypeSize.estimatedSizeInBytes - existingSegmentSizeBytes + (incomingSegmentSizeBytes * numReplicas);
>>>>>>> b089e646
    if (estimatedFinalSizeBytes <= allowedStorageBytes) {
      String message = String.format(
          "Newly estimated size: %d bytes ( = existing estimated uncompressed size of all replicas: %d bytes - (existing segment sizes of all replicas: %d bytes) + (incoming compressed segment size: %d bytes * number replicas: %d)) is within total allowed storage size: %d bytes ( = configured quota: %d bytes * number replicas: %d) for table %s.",
          estimatedFinalSizeBytes, tableSubtypeSize.estimatedSizeInBytes, existingSegmentSizeBytes,
          incomingSegmentSizeBytes, numReplicas, allowedStorageBytes, quotaConfig.storageSizeBytes(), numReplicas,
          tableName);
      LOGGER.info(message);
      return new QuotaCheckerResponse(true, message);
    } else {
      String message;
      if (tableSubtypeSize.estimatedSizeInBytes > allowedStorageBytes) {
        message = String.format(
            "Table %s already over quota. Existing estimated uncompressed size of all replicas: %d bytes > total allowed storage size: %d bytes ( = configured quota: %d bytes * num replicas: %d). Check if indexes were enabled recently and adjust table quota accordingly.",
            tableName, tableSubtypeSize.estimatedSizeInBytes, allowedStorageBytes, quotaConfig.storageSizeBytes(),
            numReplicas);
      } else {
        message = String.format(
            "Storage quota exceeded. Newly estimated size: %d bytes ( = existing estimated uncompressed size of all replicas: %d bytes - (existing segment sizes of all replicas: %d bytes) + (incoming compressed segment size: %d bytes * number replicas: %d)) > total allowed storage size: %d bytes ( = configured quota: %d bytes * number replicas: %d) for table %s.",
            estimatedFinalSizeBytes, tableSubtypeSize.estimatedSizeInBytes, existingSegmentSizeBytes,
            incomingSegmentSizeBytes, numReplicas, allowedStorageBytes, quotaConfig.storageSizeBytes(), numReplicas,
            tableName);
      }
      LOGGER.warn(message);
      return new QuotaCheckerResponse(false, message);
    }
  }
}<|MERGE_RESOLUTION|>--- conflicted
+++ resolved
@@ -126,17 +126,13 @@
     _controllerMetrics.setValueOfTableGauge(tableName, ControllerGauge.OFFLINE_TABLE_ESTIMATED_SIZE,
         tableSubtypeSize.estimatedSizeInBytes);
 
-<<<<<<< HEAD
     LOGGER.info("Table {}'s estimatedSizeInBytes is {}. ReportedSizeInBytes (actual reports from servers) is {}",
         tableName,
         tableSubtypeSize.estimatedSizeInBytes,
         tableSubtypeSize.reportedSizeInBytes);
-    long estimatedFinalSizeBytes = tableSubtypeSize.estimatedSizeInBytes - existingSegmentSizeBytes + incomingSegmentSizeBytes;
-=======
     // incomingSegmentSizeBytes is compressed data size for just 1 replica.
     long estimatedFinalSizeBytes =
         tableSubtypeSize.estimatedSizeInBytes - existingSegmentSizeBytes + (incomingSegmentSizeBytes * numReplicas);
->>>>>>> b089e646
     if (estimatedFinalSizeBytes <= allowedStorageBytes) {
       String message = String.format(
           "Newly estimated size: %d bytes ( = existing estimated uncompressed size of all replicas: %d bytes - (existing segment sizes of all replicas: %d bytes) + (incoming compressed segment size: %d bytes * number replicas: %d)) is within total allowed storage size: %d bytes ( = configured quota: %d bytes * number replicas: %d) for table %s.",
