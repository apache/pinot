/**
 * Licensed to the Apache Software Foundation (ASF) under one
 * or more contributor license agreements.  See the NOTICE file
 * distributed with this work for additional information
 * regarding copyright ownership.  The ASF licenses this file
 * to you under the Apache License, Version 2.0 (the
 * "License"); you may not use this file except in compliance
 * with the License.  You may obtain a copy of the License at
 *
 *   http://www.apache.org/licenses/LICENSE-2.0
 *
 * Unless required by applicable law or agreed to in writing,
 * software distributed under the License is distributed on an
 * "AS IS" BASIS, WITHOUT WARRANTIES OR CONDITIONS OF ANY
 * KIND, either express or implied.  See the License for the
 * specific language governing permissions and limitations
 * under the License.
 */
package org.apache.pinot.spi.accounting;

import java.util.concurrent.ConcurrentHashMap;
import java.util.concurrent.Executors;
import java.util.concurrent.ScheduledExecutorService;
import java.util.concurrent.TimeUnit;
import java.util.concurrent.atomic.AtomicLong;
import org.apache.pinot.spi.env.PinotConfiguration;
import org.apache.pinot.spi.utils.CommonConstants;
import org.slf4j.Logger;
import org.slf4j.LoggerFactory;


public class WorkloadBudgetManager {
  private static final Logger LOGGER = LoggerFactory.getLogger(WorkloadBudgetManager.class);

  private long _enforcementWindowMs;
  private ConcurrentHashMap<String, Budget> _workloadBudgets;
  private final ScheduledExecutorService _resetScheduler = Executors.newSingleThreadScheduledExecutor();
  private volatile boolean _isEnabled;

  public WorkloadBudgetManager(PinotConfiguration config) {
    _isEnabled = config.getProperty(CommonConstants.Accounting.CONFIG_OF_WORKLOAD_ENABLE_COST_COLLECTION,
        CommonConstants.Accounting.DEFAULT_WORKLOAD_ENABLE_COST_COLLECTION);
    // Return an object even if disabled. All functionalities of this class will be noops.
    if (!_isEnabled) {
      LOGGER.info("WorkloadBudgetManager is disabled. Creating a no-op instance.");
      return;
    }
    _workloadBudgets = new ConcurrentHashMap<>();
    _enforcementWindowMs = config.getProperty(CommonConstants.Accounting.CONFIG_OF_WORKLOAD_ENFORCEMENT_WINDOW_MS,
        CommonConstants.Accounting.DEFAULT_WORKLOAD_ENFORCEMENT_WINDOW_MS);
    initSecondaryWorkloadBudget(config);
    startBudgetResetTask();
    LOGGER.info("WorkloadBudgetManager initialized with enforcement window: {}ms", _enforcementWindowMs);
  }

  /**
   * This budget is primarily meant to be used for queries that need to be issued in a low priority manner.
   * This is fixed budget allocated during host startup and used across all secondary queries.
   */
  private void initSecondaryWorkloadBudget(PinotConfiguration config) {
    double secondaryCpuPercentage = config.getProperty(
        CommonConstants.Accounting.CONFIG_OF_SECONDARY_WORKLOAD_CPU_PERCENTAGE,
        CommonConstants.Accounting.DEFAULT_SECONDARY_WORKLOAD_CPU_PERCENTAGE);

    // Don't create a secondary workload if cpu percentage is non-zero.
    if (secondaryCpuPercentage <= 0.0) {
      return;
    }

    String secondaryWorkloadName = config.getProperty(
        CommonConstants.Accounting.CONFIG_OF_SECONDARY_WORKLOAD_NAME,
        CommonConstants.Accounting.DEFAULT_SECONDARY_WORKLOAD_NAME);

    // The Secondary CPU budget is based on the CPU percentage allocated for secondary workload.
    // The memory budget is set to Long.MAX_VALUE for now, since we do not have a specific memory budget for
    // secondary queries.
    int availableProcessors = Runtime.getRuntime().availableProcessors();
    // Total CPU capacity available in one enforcement window:
    // window(ms) × 1_000_000 (ns per ms) × number of logical processors
    long totalCpuCapacityNs = _enforcementWindowMs * 1_000_000L * availableProcessors;
    long secondaryCpuBudget = (long) (secondaryCpuPercentage * totalCpuCapacityNs);
    // TODO: Add memory budget for secondary workload queries
    addOrUpdateWorkload(secondaryWorkloadName, secondaryCpuBudget, Long.MAX_VALUE);
  }

  public void shutdown() {
    if (!_isEnabled) {
      return;
    }
    _isEnabled = false;
    _resetScheduler.shutdownNow();
    try {
      if (!_resetScheduler.awaitTermination(5, TimeUnit.SECONDS)) {
        LOGGER.warn("Reset scheduler did not terminate in time");
      }
    } catch (InterruptedException e) {
      Thread.currentThread().interrupt();
    }
    LOGGER.info("WorkloadBudgetManager has been shut down.");
  }


  /**
   * Adds or updates budget for a workload (Thread-Safe).
   */
  public void addOrUpdateWorkload(String workload, long cpuBudgetNs, long memoryBudgetBytes) {
    if (!_isEnabled) {
      LOGGER.info("WorkloadBudgetManager is disabled. Not adding/updating workload: {}", workload);
      return;
    }

    _workloadBudgets.compute(workload, (key, existingBudget) -> new Budget(cpuBudgetNs, memoryBudgetBytes));
    LOGGER.info("Updated budget for workload: {} -> CPU: {}ns, Memory: {} bytes", workload, cpuBudgetNs,
        memoryBudgetBytes);
  }

  public void deleteWorkload(String workload) {
<<<<<<< HEAD
    _workloadBudgets.remove(workload);
    LOGGER.info("Deleted workload: {}", workload);
=======
    if (!_isEnabled) {
      LOGGER.info("WorkloadBudgetManager is disabled. Not deleting workload: {}", workload);
      return;
    }
    _workloadBudgets.remove(workload);
    LOGGER.info("Removed workload: {}", workload);
  }

  /**
   * Collects workload stats for CPU and memory usage.
   * Could be overridden for custom implementations
   */
  protected void collectWorkloadStats(String workload, BudgetStats stats) {
    // Default implementation does nothing.
>>>>>>> fb06abc2
  }

  /**
   * Attempts to charge CPU and memory usage against the workload budget (Thread-Safe).
   * Returns the remaining budget for CPU and memory after charge.
   */
  public BudgetStats tryCharge(String workload, long cpuUsedNs, long memoryUsedBytes) {
    if (!_isEnabled) {
      return new BudgetStats(Long.MAX_VALUE, Long.MAX_VALUE, Long.MAX_VALUE, Long.MAX_VALUE);
    }

      Budget budget = _workloadBudgets.get(workload);
    if (budget == null) {
      LOGGER.warn("No budget found for workload: {}", workload);
      return new BudgetStats(Long.MAX_VALUE, Long.MAX_VALUE, Long.MAX_VALUE, Long.MAX_VALUE);
    }
    return budget.tryCharge(cpuUsedNs, memoryUsedBytes);
  }

  /**
   * Retrieves the remaining budget for a specific workload.
   */
  public BudgetStats getRemainingBudgetForWorkload(String workload) {
    if (!_isEnabled) {
      return new BudgetStats(Long.MAX_VALUE, Long.MAX_VALUE, Long.MAX_VALUE, Long.MAX_VALUE);
    }

    Budget budget = _workloadBudgets.get(workload);
    return budget != null ? budget.getStats() : new BudgetStats(0, 0, 0, 0);
  }

  /**
   * Retrieves the total remaining budget across all workloads (Thread-Safe).
   */
  public BudgetStats getRemainingBudgetAcrossAllWorkloads() {
    if (!_isEnabled) {
      return new BudgetStats(Long.MAX_VALUE, Long.MAX_VALUE, Long.MAX_VALUE, Long.MAX_VALUE);
    }
    long totalCpuBudget =
        _workloadBudgets.values().stream().mapToLong(budget -> budget.getStats()._initialCpuBudget).sum();
    long totalMemoryBudget =
        _workloadBudgets.values().stream().mapToLong(budget -> budget.getStats()._initialMemoryBudget).sum();
    long totalCpuRemaining =
        _workloadBudgets.values().stream().mapToLong(budget -> budget.getStats()._cpuRemaining).sum();
    long totalMemRemaining =
        _workloadBudgets.values().stream().mapToLong(budget -> budget.getStats()._memoryRemaining).sum();
    return new BudgetStats(totalCpuBudget, totalMemoryBudget, totalCpuRemaining, totalMemRemaining);
  }

  /**
   * Periodically resets budgets at the end of each enforcement window (Thread-Safe).
   */
  private void startBudgetResetTask() {
    LOGGER.debug("Starting budget reset task with enforcement window: {}ms", _enforcementWindowMs);
    _resetScheduler.scheduleAtFixedRate(() -> {
      LOGGER.debug("Resetting all workload budgets.");
      // Also print the budget used in the last enforcement window.
      _workloadBudgets.forEach((workload, budget) -> {
        BudgetStats stats = budget.getStats();
        LOGGER.debug("Workload: {} -> CPU: {}ns, Memory: {} bytes", workload, stats._cpuRemaining,
            stats._memoryRemaining);
        collectWorkloadStats(workload, stats);
        // Reset the budget.
        budget.reset();
      });
    }, _enforcementWindowMs, _enforcementWindowMs, TimeUnit.MILLISECONDS);
  }

  /**
   * Determines whether a query for the given workload can be admitted under CPU-only budgets.
   *
   * <p>Admission rules:
   * <ol>
   *   <li>If the manager is disabled or no budget exists for the workload, always admit.</li>
   *   <li>If CPU budget remains above zero, admit immediately.</li>
   *   <li>Otherwise, reject (return false).</li>
   * </ol>
   *
   * <p>Note: This method currently uses a strict check, where CPU and memory budgets must be above zero.
   * This may be relaxed in the future to allow for a percentage of other remaining budget to be used. At that point,
   * we can have different admission policies like: Strict, Stealing, etc.
   *
   * @param workload the workload identifier to check budget for
   * @return true if the query may be accepted; false if budget is insufficient
   */
  public boolean canAdmitQuery(String workload) {
    // If disabled or no budget configured, always admit
    if (!_isEnabled) {
      return true;
    }
    Budget budget = _workloadBudgets.get(workload);
    if (budget == null) {
      LOGGER.debug("No budget found for workload: {}", workload);
      return true;
    }
    BudgetStats stats = budget.getStats();
    return stats._cpuRemaining > 0 && stats._memoryRemaining > 0;
  }
  /**
   * Internal class representing budget statistics.
   * It contains initial CPU and memory budgets that are configured during workload registration,
   * as well as the remaining CPU and memory budgets during runtime in an enforcement window.
   */
  public static class BudgetStats {
    public final long _initialCpuBudget;
    public final long _initialMemoryBudget;

    public final long _cpuRemaining;
    public final long _memoryRemaining;

    public BudgetStats(long cpuBudgetNs, long memoryBudgetBytes, long cpuRemaining, long memoryRemaining) {
      _initialCpuBudget = cpuBudgetNs;
      _initialMemoryBudget = memoryBudgetBytes;
      _cpuRemaining = cpuRemaining;
      _memoryRemaining = memoryRemaining;
    }
  }

  /**
   * Internal class representing a budget with CPU and memory constraints.
   */
  public class Budget {
    private final long _initialCpuBudget;
    private final long _initialMemoryBudget;

    private final AtomicLong _cpuRemaining;
    private final AtomicLong _memoryRemaining;

    public Budget(long cpuBudgetNs, long memoryBudgetBytes) {
      _initialCpuBudget = cpuBudgetNs;
      _initialMemoryBudget = memoryBudgetBytes;
      _cpuRemaining = new AtomicLong(cpuBudgetNs);
      _memoryRemaining = new AtomicLong(memoryBudgetBytes);
    }

    /**
     * Attempts to charge CPU and memory usage independently.
     * This method is not atomic across CPU and memory.
     * If either budget is insufficient, the caller is expected to cancel the query.
     */
    public BudgetStats tryCharge(long cpuUsedNs, long memoryUsedBytes) {
      // Charge the budget. It is possible that memory or CPU remaining goes negative.
      _memoryRemaining.addAndGet(-memoryUsedBytes);
      _cpuRemaining.addAndGet(-cpuUsedNs);

      return new BudgetStats(_initialCpuBudget, _initialMemoryBudget, _cpuRemaining.get(), _memoryRemaining.get());
    }

    /**
     * Resets the budget back to its original limits.
     */
    public void reset() {
      _cpuRemaining.set(_initialCpuBudget);
      _memoryRemaining.set(_initialMemoryBudget);
    }

    /**
     * Gets the current remaining budget.
     */
    public BudgetStats getStats() {
      return new BudgetStats(_initialCpuBudget, _initialMemoryBudget, _cpuRemaining.get(), _memoryRemaining.get());
    }
  }
}<|MERGE_RESOLUTION|>--- conflicted
+++ resolved
@@ -115,10 +115,6 @@
   }
 
   public void deleteWorkload(String workload) {
-<<<<<<< HEAD
-    _workloadBudgets.remove(workload);
-    LOGGER.info("Deleted workload: {}", workload);
-=======
     if (!_isEnabled) {
       LOGGER.info("WorkloadBudgetManager is disabled. Not deleting workload: {}", workload);
       return;
@@ -133,7 +129,6 @@
    */
   protected void collectWorkloadStats(String workload, BudgetStats stats) {
     // Default implementation does nothing.
->>>>>>> fb06abc2
   }
 
   /**
@@ -181,6 +176,14 @@
     long totalMemRemaining =
         _workloadBudgets.values().stream().mapToLong(budget -> budget.getStats()._memoryRemaining).sum();
     return new BudgetStats(totalCpuBudget, totalMemoryBudget, totalCpuRemaining, totalMemRemaining);
+  }
+
+  public BudgetStats getBudgetStats(String workload) {
+    if (!_isEnabled) {
+      return null;
+    }
+    Budget budget = _workloadBudgets.get(workload);
+    return budget != null ? budget.getStats() : null;
   }
 
   /**
