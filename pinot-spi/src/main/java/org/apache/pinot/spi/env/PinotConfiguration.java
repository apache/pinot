/**
 * Licensed to the Apache Software Foundation (ASF) under one
 * or more contributor license agreements.  See the NOTICE file
 * distributed with this work for additional information
 * regarding copyright ownership.  The ASF licenses this file
 * to you under the Apache License, Version 2.0 (the
 * "License"); you may not use this file except in compliance
 * with the License.  You may obtain a copy of the License at
 *
 *   http://www.apache.org/licenses/LICENSE-2.0
 *
 * Unless required by applicable law or agreed to in writing,
 * software distributed under the License is distributed on an
 * "AS IS" BASIS, WITHOUT WARRANTIES OR CONDITIONS OF ANY
 * KIND, either express or implied.  See the License for the
 * specific language governing permissions and limitations
 * under the License.
 */
package org.apache.pinot.spi.env;

import java.util.Arrays;
import java.util.HashMap;
import java.util.List;
import java.util.Map;
import java.util.Map.Entry;
import java.util.Optional;
import java.util.stream.Collectors;
import java.util.stream.Stream;
import org.apache.commons.configuration2.CompositeConfiguration;
import org.apache.commons.configuration2.Configuration;
import org.apache.commons.configuration2.EnvironmentConfiguration;
import org.apache.commons.configuration2.MapConfiguration;
import org.apache.commons.configuration2.PropertiesConfiguration;
import org.apache.commons.configuration2.convert.LegacyListDelimiterHandler;
import org.apache.commons.configuration2.ex.ConfigurationException;
import org.apache.pinot.spi.ingestion.batch.spec.PinotFSSpec;
import org.apache.pinot.spi.utils.Obfuscator;


/**
 * <p>
 * Provides a configuration abstraction for Pinot to decouple services from configuration sources and frameworks.
 * </p>
 * <p>
 * Pinot services may retreived configurations from PinotConfiguration independently from any source of configuration.
 * {@link PinotConfiguration} currently supports configuration loaded from the following sources :
 *
 * <ul>
 * <li>Apache Commons {@link Configuration} (see {@link #PinotConfiguration(Configuration)})</li>
 * <li>Generic key-value properties provided with a {@link Map} (see
 * {@link PinotConfiguration#PinotConfiguration(Map)}</li>
 * <li>Environment variables (see {@link PinotConfiguration#PinotConfiguration(Map, Map)}</li>
 * <li>{@link PinotFSSpec} (see {@link PinotConfiguration#PinotConfiguration(PinotFSSpec)}</li>
 * </ul>
 * </p>
 * <p>
 * These different sources will all merged in an underlying {@link CompositeConfiguration} for which all
 * configuration keys will have
 * been sanitized.
 * Through this mechanism, properties can be configured and retrieved with kebab case, camel case, snake case and
 * environment variable
 * conventions.
 * </p>
 * <table>
 * <tr>
 * <th>Property</th>
 * <th>Note</th>
 * </tr>
 * <tr>
 * <td>module.sub-module.alerts.email-address</td>
 * <td>Kebab case, which is recommended for use in .properties and .yml files.</td>
 * </tr>
 * <tr>
 * <td>module.subModule.alerts.emailAddress</td>
 * <td>Standard camel case syntax.</td>
 * </tr>
 * <tr>
 * <td>controller.sub_module.alerts.email_address</td>
 * <td>Snake case notation, which is an alternative format for use in .properties and .yml files.</td>
 * </tr>
 * <tr>
 * <td>PINOT_MODULE_SUBMODULE_ALERTS_EMAILADDRESS</td>
 * <td>Upper case format, which is recommended when using system environment variables.</td>
 * </tr>
 * </table>
 *
 */
public class PinotConfiguration {
  public static final String CONFIG_PATHS_KEY = "config.paths";

  private final CompositeConfiguration _configuration;

  /**
   * Creates an empty instance.
   */
  public PinotConfiguration() {
    this(new HashMap<>());
  }

  /**
   * Builds a new instance out of an existing Apache Commons {@link Configuration} instance. Will apply property key
   * sanitization to
   * enable relaxed binding.
   * Properties from the base configuration will be copied and won't be linked.
   *
   * @param baseConfiguration an existing {@link Configuration} for which all properties will be duplicated and
   *                          sanitized for relaxed
   *                          binding.
   */
  public PinotConfiguration(Configuration baseConfiguration) {
    _configuration = new CompositeConfiguration(
        computeConfigurationsFromSources(baseConfiguration, new EnvironmentConfiguration().getMap()));
  }

  /**
   * Creates a new instance with existing properties provided through a map.
   *
   * @param baseProperties to provide programmatically through a {@link Map}.
   */
  public PinotConfiguration(Map<String, Object> baseProperties) {
    this(baseProperties, new EnvironmentConfiguration().getMap());
  }

  /**
   * Creates a new instance with existing properties provided through a map as well as environment variables.
   * Base properties will have priority offers properties defined in environment variables. Keys will be
   * sanitized for relaxed binding. See {@link PinotConfiguration} for further details.
   *
   * @param baseProperties with highest precedences (e.g. CLI arguments)
   * @param environmentVariables as a {@link Map}.
   */
  public PinotConfiguration(Map<String, Object> baseProperties, Map<String, Object> environmentVariables) {
    _configuration = new CompositeConfiguration(computeConfigurationsFromSources(baseProperties, environmentVariables));
  }

  /**
   * Helper constructor to create an instance from configurations found in a PinotFSSpec instance.
   * Intended for use by Job Runners
   *
   * @param pinotFSSpec
   */
  public PinotConfiguration(PinotFSSpec pinotFSSpec) {
    this(Optional.ofNullable(pinotFSSpec.getConfigs()).map(configs -> configs.entrySet().stream()
            .collect(Collectors.<Entry<String, String>, String, Object>toMap(Entry::getKey, Entry::getValue)))
        .orElseGet(() -> new HashMap<>()));
  }

  private static List<Configuration> computeConfigurationsFromSources(Configuration baseConfiguration,
      Map<String, Object> environmentVariables) {
    return computeConfigurationsFromSources(relaxConfigurationKeys(baseConfiguration), environmentVariables);
  }

  private static List<Configuration> computeConfigurationsFromSources(Map<String, Object> baseProperties,
      Map<String, Object> environmentVariables) {
    Map<String, Object> relaxedBaseProperties = relaxProperties(baseProperties);
    Map<String, Object> relaxedEnvVariables = relaxEnvironmentVariables(environmentVariables);

    Stream<Configuration> propertiesFromConfigPaths =
        Stream.of(Optional.ofNullable(relaxedBaseProperties.get(CONFIG_PATHS_KEY)).map(Object::toString),
                Optional.ofNullable(relaxedEnvVariables.get(CONFIG_PATHS_KEY))).filter(Optional::isPresent)
            .map(Optional::get).flatMap(configPaths -> Arrays.stream(((String) configPaths).split(",")))
            .map(PinotConfiguration::loadProperties);

    return Stream.concat(Stream.of(relaxedBaseProperties, relaxedEnvVariables).map(e -> {
      MapConfiguration mapConfiguration = new MapConfiguration(e);
      mapConfiguration.setListDelimiterHandler(new LegacyListDelimiterHandler(','));
      return mapConfiguration;
    }), propertiesFromConfigPaths).collect(Collectors.toList());
  }

  private static String getProperty(String name, Configuration configuration) {
    return Optional.of(configuration.getStringArray(relaxPropertyName(name)))

        .filter(values -> values.length > 0)

        .map(Arrays::stream)

        .map(stream -> stream.collect(Collectors.joining(",")))

        .orElse(null);
  }

  private static Configuration loadProperties(String configPath) {
    try {
      PropertiesConfiguration propertiesConfiguration;
      if (configPath.startsWith("classpath:")) {
<<<<<<< HEAD
        propertiesConfiguration = CommonsConfigurationUtils.loadFromInputStream(
            PinotConfiguration.class.getResourceAsStream(configPath.substring("classpath:".length())), true, true);
=======
        propertiesConfiguration = CommonsConfigurationUtils.fromInputStream(
            PinotConfiguration.class.getResourceAsStream(configPath.substring("classpath:".length())),
            true, true);
>>>>>>> 21f3d283
      } else {
        propertiesConfiguration = CommonsConfigurationUtils.fromPath(configPath, true, true);
      }
      return propertiesConfiguration;
    } catch (ConfigurationException e) {
      throw new IllegalArgumentException("Could not read properties from " + configPath, e);
    }
  }

  private static Map<String, Object> relaxConfigurationKeys(Configuration configuration) {
    return CommonsConfigurationUtils.getKeysStream(configuration).distinct()

        .collect(Collectors.toMap(PinotConfiguration::relaxPropertyName, configuration::getProperty));
  }

  private static Map<String, Object> relaxEnvironmentVariables(Map<String, Object> environmentVariables) {
    return environmentVariables.entrySet().stream().filter(entry -> entry.getKey().startsWith("PINOT_"))
        .collect(Collectors.toMap(PinotConfiguration::relaxEnvVarName, Entry::getValue));
  }

  private static String relaxEnvVarName(Entry<String, Object> envVarEntry) {
    return envVarEntry.getKey().substring(6).replace("_", ".").toLowerCase();
  }

  private static Map<String, Object> relaxProperties(Map<String, Object> properties) {
    return properties.entrySet().stream()
        .collect(Collectors.toMap(PinotConfiguration::relaxPropertyName, Entry::getValue));
  }

  private static String relaxPropertyName(Entry<String, Object> propertyEntry) {
    return relaxPropertyName(propertyEntry.getKey());
  }

  private static String relaxPropertyName(String propertyName) {
    return propertyName.replace("-", "").replace("_", "").toLowerCase();
  }

  /**
   * Overwrites a property value in memory.
   *
   * @param name of the property to append in memory. Applies relaxed binding on the property name.
   * @param value to overwrite in memory
   *
   * @deprecated Configurations should be immutable. Prefer creating a new {@link #PinotConfiguration} with base
   * properties to overwrite
   * properties.
   */
  public void addProperty(String name, Object value) {
    _configuration.addProperty(relaxPropertyName(name), value);
  }

  /**
   * Creates a new instance of {@link PinotConfiguration} by closing the underlying {@link CompositeConfiguration}.
   * Useful to mutate configurations {@link PinotConfiguration} without impacting the original configurations.
   *
   *  @return a new {@link PinotConfiguration} instance with a cloned {@link CompositeConfiguration}.
   */
  public PinotConfiguration clone() {
    return new PinotConfiguration(_configuration);
  }

  /**
   * Check if the configuration contains the specified key after being sanitized.
   * @param key to sanitized and lookup
   * @return true if key exists.
   */
  public boolean containsKey(String key) {
    return _configuration.containsKey(relaxPropertyName(key));
  }

  /**
   * @return all the sanitized keys defined in the underlying {@link CompositeConfiguration}.
   */
  public List<String> getKeys() {
    return CommonsConfigurationUtils.getKeys(_configuration);
  }

  /**
   * Retrieves a String value with the given property name. See {@link PinotConfiguration} for supported key naming
   * conventions.
   *
   * If multiple properties exists with the same key, all values will be joined as a comma separated String.
   *
   * @param name of the property to retrieve a value. Property name will be sanitized.
   * @return the property String value. Null if missing.
   */
  public String getProperty(String name) {
    return getProperty(name, _configuration);
  }

  /**
   * Retrieves a boolean value with the given property name. See {@link PinotConfiguration} for supported key naming
   * conventions.
   *
   * @param name of the property to retrieve a value. Property name will be sanitized.
   * @return the property boolean value. Fallback to default value if missing.
   */
  public boolean getProperty(String name, boolean defaultValue) {
    return getProperty(name, defaultValue, Boolean.class);
  }

  /**
   * Retrieves a typed value with the given property name. See {@link PinotConfiguration} for supported key naming
   * conventions.
   *
   * @param name of the property to retrieve a value. Property name will be sanitized.
   * @param returnType a class reference of the value type.
   * @return the typed configuration value. Null if missing.
   */
  public <T> T getProperty(String name, Class<T> returnType) {
    return getProperty(name, null, returnType);
  }

  /**
   * Retrieves a double value with the given property name. See {@link PinotConfiguration} for supported key naming
   * conventions.
   *
   * @param name of the property to retrieve a value. Property name will be sanitized.
   * @return the property double value. Fallback to default value if missing.
   */
  public double getProperty(String name, double defaultValue) {
    return getProperty(name, defaultValue, Double.class);
  }

  /**
   * Retrieves a integer value with the given property name. See {@link PinotConfiguration} for supported key naming
   * conventions.
   *
   * @param name of the property to retrieve a value. Property name will be sanitized.
   * @return the property integer value. Fallback to default value if missing.
   */
  public int getProperty(String name, int defaultValue) {
    return getProperty(name, defaultValue, Integer.class);
  }

  /**
   * Retrieves a list of String values with the given property name. See {@link PinotConfiguration} for supported key
   * naming conventions.
   *
   * @param name of the property to retrieve a list of values. Property name will be sanitized.
   * @return the property String value. Fallback to the provided default values if no property is found.
   */
  public List<String> getProperty(String name, List<String> defaultValues) {
    return Optional.of(
            Arrays.stream(_configuration.getStringArray(relaxPropertyName(name))).collect(Collectors.toList()))
        .filter(list -> !list.isEmpty()).orElse(defaultValues);
  }

  /**
   * Retrieves a long value with the given property name. See {@link PinotConfiguration} for supported key naming
   * conventions.
   *
   * @param name of the property to retrieve a value. Property name will be sanitized.
   * @return the property long value. Fallback to default value if missing.
   */
  public long getProperty(String name, long defaultValue) {
    return getProperty(name, defaultValue, Long.class);
  }

  /**
   * Retrieves a String value with the given property name. See {@link PinotConfiguration} for supported key naming
   * conventions.
   *
   * @param name of the property to retrieve a value. Property name will be sanitized.
   * @return the property String value. Fallback to default value if missing.
   */
  public String getProperty(String name, String defaultValue) {
    String relaxedPropertyName = relaxPropertyName(name);
    if (!_configuration.containsKey(relaxedPropertyName)) {
      return defaultValue;
    }
    // Method below calls getStringArray() which can interpolate multi values properly.
    return getProperty(name, _configuration);
  }

  private <T> T getProperty(String name, T defaultValue, Class<T> returnType) {
    String relaxedPropertyName = relaxPropertyName(name);
    if (!_configuration.containsKey(relaxedPropertyName)) {
      return defaultValue;
    }
    Object rawProperty = _configuration.getProperty(relaxedPropertyName);
    if (CommonsConfigurationUtils.needInterpolate(rawProperty)) {
      return CommonsConfigurationUtils.interpolate(_configuration, relaxedPropertyName, defaultValue, returnType);
    }
    return CommonsConfigurationUtils.convert(rawProperty, returnType);
  }

  /**
   * Returns the raw object stored within the underlying {@link CompositeConfiguration}.
   *
   * See {@link PinotConfiguration} for supported key naming conventions.
   *
   * @param name of the property to retrieve a raw object value. Property name will be sanitized.
   * @return the object referenced. Null if key is not found.
   */
  public Object getRawProperty(String name) {
    return getRawProperty(name, null);
  }

  /**
   * Returns the raw object stored within the underlying {@link CompositeConfiguration}.
   *
   * See {@link PinotConfiguration} for supported key naming conventions.
   *
   * @param name of the property to retrieve a raw object value. Property name will be sanitized.
   * @return the object referenced. Fallback to provided default value if key is not found.
   */
  public Object getRawProperty(String name, Object defaultValue) {
    String relaxedPropertyName = relaxPropertyName(name);
    if (!_configuration.containsKey(relaxedPropertyName)) {
      return defaultValue;
    }

    return _configuration.getProperty(relaxedPropertyName);
  }

  /**
   * Overwrites a property value in memory.
   *
   * @param name of the property to overwrite in memory. Applies relaxed binding on the property name.
   * @param value to overwrite in memory
   */
  public void setProperty(String name, Object value) {
    _configuration.setProperty(relaxPropertyName(name), value);
  }

  /**
   * Delete a property value in memory.
   *
   * @param name of the property to remove in memory. Applies relaxed binding on the property name.
   */
  public void clearProperty(String name) {
    _configuration.clearProperty(relaxPropertyName(name));
  }

  /**
   * <p>
   * Creates a copy of the configuration only containing properties matching a property prefix.
   * Changes made on the source {@link PinotConfiguration} will not be available in the subset instance
   * since properties are copied.
   * </p>
   *
   * <p>
   * The prefix is removed from the keys in the subset. See {@link Configuration#subset(String)} for further details.
   * </p>
   *
   * @param prefix of the properties to copy. Applies relaxed binding on the properties prefix.
   * @return a new {@link PinotConfiguration} instance with
   */
  public PinotConfiguration subset(String prefix) {
    return new PinotConfiguration(_configuration.subset(relaxPropertyName(prefix)));
  }

  /**
   * @return a key-value {@link Map} found in the underlying {@link CompositeConfiguration}
   */
  public Map<String, Object> toMap() {
    return CommonsConfigurationUtils.toMap(_configuration);
  }

  @Override
  public String toString() {
    return new Obfuscator().toJsonString(toMap());
  }

  public boolean isEmpty() {
    return _configuration.isEmpty();
  }
}<|MERGE_RESOLUTION|>--- conflicted
+++ resolved
@@ -31,7 +31,6 @@
 import org.apache.commons.configuration2.EnvironmentConfiguration;
 import org.apache.commons.configuration2.MapConfiguration;
 import org.apache.commons.configuration2.PropertiesConfiguration;
-import org.apache.commons.configuration2.convert.LegacyListDelimiterHandler;
 import org.apache.commons.configuration2.ex.ConfigurationException;
 import org.apache.pinot.spi.ingestion.batch.spec.PinotFSSpec;
 import org.apache.pinot.spi.utils.Obfuscator;
@@ -184,14 +183,9 @@
     try {
       PropertiesConfiguration propertiesConfiguration;
       if (configPath.startsWith("classpath:")) {
-<<<<<<< HEAD
-        propertiesConfiguration = CommonsConfigurationUtils.loadFromInputStream(
-            PinotConfiguration.class.getResourceAsStream(configPath.substring("classpath:".length())), true, true);
-=======
         propertiesConfiguration = CommonsConfigurationUtils.fromInputStream(
             PinotConfiguration.class.getResourceAsStream(configPath.substring("classpath:".length())),
             true, true);
->>>>>>> 21f3d283
       } else {
         propertiesConfiguration = CommonsConfigurationUtils.fromPath(configPath, true, true);
       }
