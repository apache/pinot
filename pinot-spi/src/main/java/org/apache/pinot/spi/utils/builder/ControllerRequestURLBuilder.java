/**
 * Licensed to the Apache Software Foundation (ASF) under one
 * or more contributor license agreements.  See the NOTICE file
 * distributed with this work for additional information
 * regarding copyright ownership.  The ASF licenses this file
 * to you under the Apache License, Version 2.0 (the
 * "License"); you may not use this file except in compliance
 * with the License.  You may obtain a copy of the License at
 *
 *   http://www.apache.org/licenses/LICENSE-2.0
 *
 * Unless required by applicable law or agreed to in writing,
 * software distributed under the License is distributed on an
 * "AS IS" BASIS, WITHOUT WARRANTIES OR CONDITIONS OF ANY
 * KIND, either express or implied.  See the License for the
 * specific language governing permissions and limitations
 * under the License.
 */
package org.apache.pinot.spi.utils.builder;

import java.net.URLEncoder;
import java.nio.charset.StandardCharsets;
import java.util.LinkedHashMap;
import java.util.List;
import java.util.Map;
import java.util.stream.Collectors;
import javax.annotation.Nullable;
import org.apache.commons.collections4.CollectionUtils;
import org.apache.commons.lang3.StringUtils;
import org.apache.pinot.spi.config.table.TableType;
import org.apache.pinot.spi.config.table.assignment.InstancePartitionsType;
import org.apache.pinot.spi.utils.StringUtil;


public class ControllerRequestURLBuilder {
  private final String _baseUrl;

  private ControllerRequestURLBuilder(String baseUrl) {
    int length = baseUrl.length();
    if (baseUrl.charAt(length - 1) == '/') {
      _baseUrl = baseUrl.substring(0, length - 1);
    } else {
      _baseUrl = baseUrl;
    }
  }

  public static ControllerRequestURLBuilder baseUrl(String baseUrl) {
    return new ControllerRequestURLBuilder(baseUrl);
  }

  public String getBaseUrl() {
    return _baseUrl;
  }

  public String forDataFileUpload() {
    return StringUtil.join("/", _baseUrl, "segments");
  }

  public String forInstanceCreate() {
    return StringUtil.join("/", _baseUrl, "instances");
  }

  public String forInstanceState(String instanceName) {
    return StringUtil.join("/", _baseUrl, "instances", instanceName, "state");
  }

  public String forInstance(String instanceName) {
    return StringUtil.join("/", _baseUrl, "instances", instanceName);
  }

  public String forInstanceUpdateTags(String instanceName, List<String> tags) {
    return forInstanceUpdateTags(instanceName, tags, false);
  }

  public String forInstanceUpdateTags(String instanceName, List<String> tags, boolean updateBrokerResource) {
    return StringUtil.join("/", _baseUrl, "instances", instanceName,
        "updateTags?tags=" + StringUtils.join(tags, ",") + "&updateBrokerResource=" + updateBrokerResource);
  }

  public String forInstanceList() {
    return StringUtil.join("/", _baseUrl, "instances");
  }

  public String forTablesFromTenant(String tenantName) {
    return StringUtil.join("/", _baseUrl, "tenants", tenantName, "tables");
  }

  public String forTablesFromTenant(String tenantName, String componentType) {
    return StringUtil.join("/", _baseUrl, "tenants", tenantName, "tables") + "?type=" + componentType;
  }

  // V2 API started
  public String forTenantCreate() {
    return StringUtil.join("/", _baseUrl, "tenants");
  }

  public String forUserCreate() {
    return StringUtil.join("/", _baseUrl, "users");
  }

  public String forTenantGet() {
    return StringUtil.join("/", _baseUrl, "tenants");
  }

  public String forUserGet(String username, String componentTypeStr) {
    StringBuilder params = new StringBuilder();
    if (StringUtils.isNotBlank(username)) {
      params.append("?component=" + componentTypeStr);
    }
    return StringUtil.join("/", _baseUrl, "users", username, params.toString());
  }

  public String forPeriodTaskRun(String taskName) {
    return StringUtil.join("/", _baseUrl, "periodictask", "run?taskname=" + taskName);
  }

  public String forPeriodTaskRun(String taskName, String tableName, TableType tableType) {
    return StringUtil.join("/", _baseUrl, "periodictask", "run?taskname=" + taskName + "&tableName=" + tableName
        + "&type=" + tableType);
  }

  public String forMinionTaskState(String taskName) {
    return StringUtil.join("/", _baseUrl, "tasks", "task", taskName, "state");
  }

  public String forDeleteMinionTask(String taskName) {
    return StringUtil.join("/", _baseUrl, "tasks", "task", taskName);
  }

  public String forStopMinionTaskQueue(String taskType) {
    return StringUtil.join("/", _baseUrl, "tasks", taskType, "stop");
  }

  public String forResumeMinionTaskQueue(String taskType) {
    return StringUtil.join("/", _baseUrl, "tasks", taskType, "resume");
  }

  public String forUpdateUserConfig(String username, String componentTypeStr, boolean passwordChanged) {
    StringBuilder params = new StringBuilder();
    if (StringUtils.isNotBlank(username)) {
      params.append("?component=" + componentTypeStr);
    }
    params.append("&&passwordChanged=" + passwordChanged);
    return StringUtil.join("/", _baseUrl, "users", username, params.toString());
  }

  public String forTenantGet(String tenantName) {
    return StringUtil.join("/", _baseUrl, "tenants", tenantName);
  }

  public String forBrokerTenantGet(String tenantName) {
    return StringUtil.join("/", _baseUrl, "tenants", tenantName, "?type=broker");
  }

  public String forServerTenantGet(String tenantName) {
    return StringUtil.join("/", _baseUrl, "tenants", tenantName, "?type=server");
  }

  public String forBrokerTenantDelete(String tenantName) {
    return StringUtil.join("/", _baseUrl, "tenants", tenantName, "?type=broker");
  }

  public String forServerTenantDelete(String tenantName) {
    return StringUtil.join("/", _baseUrl, "tenants", tenantName, "?type=server");
  }

  public String forBrokersGet(String state) {
    if (state == null) {
      return StringUtil.join("/", _baseUrl, "brokers");
    }
    return StringUtil.join("/", _baseUrl, "brokers", "?state=" + state);
  }

  public String forBrokerTenantsGet(String state) {
    if (state == null) {
      return StringUtil.join("/", _baseUrl, "brokers", "tenants");
    }
    return StringUtil.join("/", _baseUrl, "brokers", "tenants", "?state=" + state);
  }

  public String forBrokerTenantGet(String tenant, String state) {
    if (state == null) {
      return StringUtil.join("/", _baseUrl, "brokers", "tenants", tenant);
    }
    return StringUtil.join("/", _baseUrl, "brokers", "tenants", tenant, "?state=" + state);
  }

  public String forBrokerTablesGet(String state) {
    if (state == null) {
      return StringUtil.join("/", _baseUrl, "brokers", "tables");
    }
    return StringUtil.join("/", _baseUrl, "brokers", "tables", "?state=" + state);
  }

  public String forTenantInstancesToggle(String tenant, String tenantType, String state) {
    return StringUtil.join("/", _baseUrl, "tenants", tenant) + "?type=" + tenantType + "&state=" + state;
  }

  public String forToggleTableState(String tableName, TableType type, boolean enable) {
    return StringUtil.join("/", _baseUrl, "tables", tableName, "state") + "?type=" + type
        + "&state=" + (enable ? "enable" : "disable");
  }

  public String forLiveBrokerTablesGet() {
    return StringUtil.join("/", _baseUrl, "tables", "livebrokers");
  }

  public String forBrokerTableGet(String table, String tableType, String state) {
    StringBuilder params = new StringBuilder();
    if (tableType != null) {
      params.append("?type=" + tableType);
    }
    if (state != null) {
      if (params.length() > 0) {
        params.append("&");
      }
      params.append("?state=" + state);
    }
    return StringUtil.join("/", _baseUrl, "brokers", "tables", table, params.toString());
  }

  public String forTableCreate() {
    return StringUtil.join("/", _baseUrl, "tables");
  }

  public String forUpdateTableConfig(String tableName) {
    return StringUtil.join("/", _baseUrl, "tables", tableName);
  }

  public String forTableRebalance(String tableName, String tableType) {
    return forTableRebalance(tableName, tableType, false, false, false, false, 1);
  }

  public String forTableRebalance(String tableName, String tableType, boolean dryRun, boolean reassignInstances,
      boolean includeConsuming, boolean downtime, int minAvailableReplicas) {
    return StringUtil.join("/", _baseUrl, "tables", tableName, "rebalance")
        + "?type=" + tableType
        + "&dryRun=" + dryRun
        + "&reassignInstances=" + reassignInstances
        + "&includeConsuming=" + includeConsuming
        + "&downtime=" + downtime
        + "&minAvailableReplicas=" + minAvailableReplicas;
  }

  public String forTableConsumingSegmentsInfo(String tableName) {
    return StringUtil.join("/", _baseUrl, "tables", tableName, "consumingSegmentsInfo");
  }

  public String forTableForceCommit(String tableName) {
    return StringUtil.join("/", _baseUrl, "tables", tableName, "forceCommit");
  }

  public String forForceCommitJobStatus(String jobId) {
    return StringUtil.join("/", _baseUrl, "tables", "forceCommitStatus", jobId);
  }

  public String forTableReload(String tableName, TableType tableType, boolean forceDownload) {
    String query = "reload?type=" + tableType.name() + "&forceDownload=" + forceDownload;
    return StringUtil.join("/", _baseUrl, "segments", tableName, query);
  }

  public String forTableNeedReload(String tableNameWithType, boolean verbose) {
    String query = "needReload?verbose=" + verbose;
    return StringUtil.join("/", _baseUrl, "segments", tableNameWithType, query);
  }

  public String forStaleSegments(String tableNameWithType) {
    return StringUtil.join("/", _baseUrl, "segments", tableNameWithType, "isStale");
  }

  public String forTableRebalanceStatus(String jobId) {
    return StringUtil.join("/", _baseUrl, "rebalanceStatus", jobId);
  }

  public String forTableReset(String tableNameWithType, @Nullable String targetInstance) {
    String query = targetInstance == null ? "reset" : "reset?targetInstance=" + targetInstance;
    return StringUtil.join("/", _baseUrl, "segments", tableNameWithType, query);
  }

  public String forSegmentReloadStatus(String jobId) {
    return StringUtil.join("/", _baseUrl, "segments", "segmentReloadStatus", jobId);
  }

  public String forTableSize(String tableName) {
    return StringUtil.join("/", _baseUrl, "tables", tableName, "size");
  }

  public String forTableUpdateIndexingConfigs(String tableName) {
    return StringUtil.join("/", _baseUrl, "tables", tableName, "indexingConfigs");
  }

  public String forTableGetServerInstances(String tableName) {
    return StringUtil.join("/", _baseUrl, "tables", tableName, "instances?type=server");
  }

  public String forTableGetBrokerInstances(String tableName) {
    return StringUtil.join("/", _baseUrl, "tables", tableName, "instances?type=broker");
  }

  public String forTableGet(String tableName) {
    return forTableGet(tableName, null);
  }

  public String forTableGet(String tableName, TableType tableType) {
    String url = StringUtil.join("/", _baseUrl, "tables", tableName);
    if (tableType != null) {
      url += "?type=" + tableType.name();
    }
    return url;
  }

  public String forTableDelete(String tableName) {
    return forTableDelete(tableName, null);
  }

  public String forTableDelete(String tableName, String retention) {
    String url = StringUtil.join("/", _baseUrl, "tables", tableName);
    if (retention != null) {
      url += "?retention=" + retention;
    }
    return url;
  }

  public String forTableView(String tableName, String view, @Nullable String tableType) {
    String url = StringUtil.join("/", _baseUrl, "tables", tableName, view);
    if (tableType != null) {
      url += "?tableType=" + tableType;
    }
    return url;
  }

  public String forTableSchemaGet(String tableName) {
    return StringUtil.join("/", _baseUrl, "tables", tableName, "schema");
  }

  public String forTableExternalView(String tableName) {
    return StringUtil.join("/", _baseUrl, "tables", tableName, "externalview");
  }

  public String forTableAggregateMetadata(String tableName) {
    return StringUtil.join("/", _baseUrl, "tables", tableName, "metadata");
  }

  public String forTableAggregateMetadata(String tableName, @Nullable List<String> columns) {
    return StringUtil.join("/", _baseUrl, "tables", tableName, "metadata") + constructColumnsParameter(columns);
  }

  private String constructColumnsParameter(@Nullable List<String> columns) {
    if (!CollectionUtils.isEmpty(columns)) {
      StringBuilder parameter = new StringBuilder();
      parameter.append("?columns=");
      parameter.append(columns.get(0));
      int numColumns = columns.size();
      if (numColumns > 1) {
        for (int i = 1; i < numColumns; i++) {
          parameter.append("&columns=").append(columns.get(i));
        }
      }
      return parameter.toString();
    } else {
      return "";
    }
  }

  private String constructQueryParametersString(Map<String, List<String>> queryParams) {
    if (queryParams.isEmpty()) {
      return "";
    }
    StringBuilder query = new StringBuilder("?");
    boolean firstParam = true;
    for (Map.Entry<String, List<String>> entry : queryParams.entrySet()) {
      String key = entry.getKey();
      for (String value : entry.getValue()) {
        if (!firstParam) {
          query.append("&");
        }
        query.append(key).append("=").append(value);
        firstParam = false;
      }
    }
    return query.toString();
  }


  public String forSchemaValidate() {
    return StringUtil.join("/", _baseUrl, "schemas", "validate");
  }

  public String forSchemaCreate() {
    return StringUtil.join("/", _baseUrl, "schemas");
  }

  public String forSchemaUpdate(String schemaName) {
    return StringUtil.join("/", _baseUrl, "schemas", schemaName);
  }

  public String forSchemaGet(String schemaName) {
    return StringUtil.join("/", _baseUrl, "schemas", schemaName);
  }

  public String forSchemaDelete(String schemaName) {
    return StringUtil.join("/", _baseUrl, "schemas", schemaName);
  }

  public String forTableConfigsCreate() {
    return StringUtil.join("/", _baseUrl, "tableConfigs");
  }

  public String forTableConfigsGet(String configName) {
    return StringUtil.join("/", _baseUrl, "tableConfigs", configName);
  }

  public String forTableConfigsList() {
    return StringUtil.join("/", _baseUrl, "tableConfigs");
  }

  public String forTableConfigsUpdate(String configName) {
    return StringUtil.join("/", _baseUrl, "tableConfigs", configName);
  }

  public String forTableConfigsDelete(String configName) {
    return StringUtil.join("/", _baseUrl, "tableConfigs", configName);
  }

  public String forTableConfigsValidate() {
    return StringUtil.join("/", _baseUrl, "tableConfigs", "validate");
  }

  public String forSegmentReload(String tableName, String segmentName, boolean forceDownload) {
    return StringUtil.join("/", _baseUrl, "segments", tableName, encode(segmentName),
        "reload?forceDownload=" + forceDownload);
  }

  public String forSegmentReset(String tableNameWithType, String segmentName, String targetInstance) {
    String query = targetInstance == null ? "reset" : "reset?targetInstance=" + targetInstance;
    return StringUtil.join("/", _baseUrl, "segments", tableNameWithType, encode(segmentName), query);
  }

  public String forSegmentDownload(String tableName, String segmentName) {
    return StringUtil.join("/", _baseUrl, "segments", tableName, encode(segmentName));
  }

  public String forSegmentDelete(String tableName, String segmentName) {
    return StringUtil.join("/", _baseUrl, "segments", tableName, encode(segmentName));
  }

  public String forSegmentDeleteAll(String tableName, String tableType) {
    return StringUtil.join("/", _baseUrl, "segments", tableName + "?type=" + tableType);
  }

  public String forListAllSegments(String tableName) {
    return StringUtil.join("/", _baseUrl, "tables", tableName, "segments");
  }

  public String forSegmentsMetadataFromServer(String tableName) {
    return forSegmentsMetadataFromServer(tableName, (List<String>) null);
  }

  @Deprecated
  public String forSegmentsMetadataFromServer(String tableName, @Nullable String columns) {
    String url = StringUtil.join("/", _baseUrl, "segments", tableName, "metadata");
    if (columns != null) {
      url += "?columns=" + columns;
    }
    return url;
  }

  public String forSegmentsMetadataFromServer(String tableName, @Nullable List<String> columns) {
    return forSegmentsMetadataFromServer(tableName, columns, null);
  }

  public String forSegmentsMetadataFromServer(String tableName, @Nullable List<String> columns,
      @Nullable List<String> segments) {
    String basePath = StringUtil.join("/", _baseUrl, "segments", tableName, "metadata");
    Map<String, List<String>> queryParams = new LinkedHashMap<>();
    if (!CollectionUtils.isEmpty(columns)) {
      queryParams.put("columns", columns);
    }
    if (!CollectionUtils.isEmpty(segments)) {
      queryParams.put("segments", segments);
    }
    String queryString = constructQueryParametersString(queryParams);
    return basePath + queryString;
  }

  public String forSegmentMetadata(String tableName, String segmentName) {
    return StringUtil.join("/", _baseUrl, "segments", tableName, encode(segmentName), "metadata");
  }

  public String forSegmentMetadata(String tableName, TableType tableType) {
    return StringUtil.join("/", _baseUrl, "segments", tableName, "metadata") + "?type=" + tableType.name();
  }

  public String forListAllSegmentLineages(String tableName, String tableType) {
    return StringUtil.join("/", _baseUrl, "segments", tableName, "lineage?type=" + tableType);
  }

  public String forListAllCrcInformationForTable(String tableName) {
    return StringUtil.join("/", _baseUrl, "segments", tableName, "crc");
  }

  public String forDeleteTableWithType(String tableName, String tableType) {
    return StringUtil.join("/", _baseUrl, "tables", tableName + "?type=" + tableType);
  }

  public String forServersToSegmentsMap(String tableName, String tableType) {
    return StringUtil.join("/", _baseUrl, "segments", tableName, "servers?type=" + tableType);
  }

  public String forSegmentListAPI(String tableName) {
    return forSegmentListAPI(tableName, null, false, Long.MIN_VALUE, Long.MAX_VALUE, false);
  }

  public String forSegmentListAPI(String tableName, String tableType) {
    return forSegmentListAPI(tableName, tableType, false, Long.MIN_VALUE, Long.MAX_VALUE, false);
  }

  public String forSegmentListAPI(String tableName, String tableType, boolean excludeReplacedSegments) {
    return forSegmentListAPI(tableName, tableType, excludeReplacedSegments, Long.MIN_VALUE, Long.MAX_VALUE, false);
  }

  public String forSegmentListAPI(String tableName, @Nullable String tableType, boolean excludeReplacedSegments,
      long startTimestamp, long endTimestamp, boolean excludeOverlapping) {
    StringBuilder url = new StringBuilder();
    url.append(StringUtil.join("/", _baseUrl, "segments", tableName));

    StringBuilder parameter = new StringBuilder();
    if (tableType != null) {
      appendUrlParameter(parameter, "type", tableType);
    }
    if (excludeReplacedSegments) {
      appendUrlParameter(parameter, "excludeReplacedSegments", "true");
    }
    if (startTimestamp != Long.MIN_VALUE) {
      appendUrlParameter(parameter, "startTimestamp", Long.toString(startTimestamp));
    }
    if (endTimestamp != Long.MAX_VALUE) {
      appendUrlParameter(parameter, "endTimestamp", Long.toString(endTimestamp));
    }
    if (excludeOverlapping) {
      appendUrlParameter(parameter, "excludeOverlapping", "true");
    }
    return url.append(parameter).toString();
  }

  public String forSegmentDeleteWithTimeWindowAPI(String tableName, long startTimeInMilliSeconds,
      long endTimeInMilliSeconds) {
    StringBuilder url = new StringBuilder();
    url.append(StringUtil.join("/", _baseUrl, "segments", tableName,
        "choose?startTimestamp=" + startTimeInMilliSeconds + "&endTimestamp=" + endTimeInMilliSeconds));
    return url.toString();
  }

  public String forDeleteMultipleSegments(String tableName, String tableType, List<String> segments) {
    StringBuilder fullUrl = new StringBuilder(
        StringUtil.join("?", StringUtil.join("/", _baseUrl, "segments", tableName), "type=" + tableType));
    for (String segment : segments) {
      fullUrl.append("&segments=").append(segment);
    }
    return fullUrl.toString();
  }

  private void appendUrlParameter(StringBuilder url, String urlParameterKey, String urlParameterValue) {
    if (url.length() == 0) {
      url.append("?").append(urlParameterKey).append("=").append(urlParameterValue);
    } else {
      url.append("&").append(urlParameterKey).append("=").append(urlParameterValue);
    }
  }

  public String forInstancePartitions(String tableName, @Nullable String instancePartitionsType) {
    String url = StringUtil.join("/", _baseUrl, "tables", tableName, "instancePartitions");
    if (instancePartitionsType != null) {
      url += "?type=" + instancePartitionsType;
    }
    return url;
  }

  public String forInstanceAssign(String tableName, @Nullable InstancePartitionsType instancePartitionsType,
      boolean dryRun) {
    String url = StringUtil.join("/", _baseUrl, "tables", tableName, "assignInstances");
    if (instancePartitionsType != null) {
      url += "?type=" + instancePartitionsType;
      if (dryRun) {
        url += "&dryRun=true";
      }
    } else {
      if (dryRun) {
        url += "?dryRun=true";
      }
    }
    return url;
  }

  public String forInstanceReplace(String tableName, @Nullable InstancePartitionsType instancePartitionsType,
      String oldInstanceId, String newInstanceId) {
    String url =
        StringUtil.join("/", _baseUrl, "tables", tableName, "replaceInstance") + "?oldInstanceId=" + oldInstanceId
            + "&newInstanceId=" + newInstanceId;
    if (instancePartitionsType != null) {
      url += "&type=" + instancePartitionsType;
    }
    return url;
  }

  public String forIngestFromFile(String tableNameWithType, String batchConfigMapStr) {
    return StringUtil.join("/", _baseUrl, "ingestFromFile") + "?tableNameWithType=" + tableNameWithType
        + "&batchConfigMapStr=" + URLEncoder.encode(batchConfigMapStr, StandardCharsets.UTF_8);
  }

  public String forIngestFromFile(String tableNameWithType, Map<String, String> batchConfigMap) {
    String batchConfigMapStr =
        batchConfigMap.entrySet().stream().map(e -> "\"" + e.getKey() + "\":\"" + e.getValue() + "\"")
            .collect(Collectors.joining(",", "{", "}"));
    return forIngestFromFile(tableNameWithType, batchConfigMapStr);
  }

  public String forIngestFromURI(String tableNameWithType, String batchConfigMapStr, String sourceURIStr) {
    return StringUtil.join("/", _baseUrl, "ingestFromURI") + "?tableNameWithType=" + tableNameWithType
        + "&batchConfigMapStr=" + URLEncoder.encode(batchConfigMapStr, StandardCharsets.UTF_8) + "&sourceURIStr="
        + URLEncoder.encode(sourceURIStr, StandardCharsets.UTF_8);
  }

  public String forIngestFromURI(String tableNameWithType, Map<String, String> batchConfigMap, String sourceURIStr) {
    String batchConfigMapStr =
        batchConfigMap.entrySet().stream().map(e -> "\"" + e.getKey() + "\":\"" + e.getValue() + "\"")
            .collect(Collectors.joining(",", "{", "}"));
    return forIngestFromURI(tableNameWithType, batchConfigMapStr, sourceURIStr);
  }

  public String forClusterConfigs() {
    return StringUtil.join("/", _baseUrl, "cluster/configs");
  }

  public String forAppConfigs() {
    return StringUtil.join("/", _baseUrl, "appconfigs");
  }

  public String forZkPut() {
    return StringUtil.join("/", _baseUrl, "zk/put");
  }

  public String forZkPutChildren(String path) {
    return StringUtil.join("/", _baseUrl, "zk/putChildren", "?path=" + path);
  }

  public String forZKCreate() {
    return StringUtil.join("/", _baseUrl, "zk/create");
  }

  public String forZkDelete() {
    return StringUtil.join("/", _baseUrl, "zk/delete");
  }

  public String forZkDelete(String path) {
    return StringUtil.join("/", _baseUrl, "zk/delete", "?path=" + path);
  }

  public String forZkGet(String path) {
    return StringUtil.join("/", _baseUrl, "zk/get", "?path=" + path);
  }

  public String forZkGetChildren(String path) {
    return StringUtil.join("/", _baseUrl, "zk/getChildren", "?path=" + path);
  }

  public String forUpsertTableHeapEstimation(long cardinality, int primaryKeySize, int numPartitions) {
    return StringUtil.join("/", _baseUrl, "upsert/estimateHeapUsage",
        "?cardinality=" + cardinality + "&primaryKeySize=" + primaryKeySize + "&numPartitions=" + numPartitions);
  }

  public String forPauseConsumption(String tableName) {
    return StringUtil.join("/", _baseUrl, "tables", tableName, "pauseConsumption");
  }

  public String forResumeConsumption(String tableName) {
    return StringUtil.join("/", _baseUrl, "tables", tableName, "resumeConsumption");
  }

  public String forPauseStatus(String tableName) {
    return StringUtil.join("/", _baseUrl, "tables", tableName, "pauseStatus");
  }

  public String forValidDocIdsMetadata(String tableName, String validDocIdsType) {
    return StringUtil.join("/", _baseUrl, "tables", tableName,
        "validDocIdsMetadata?validDocIdsType=" + validDocIdsType);
  }

  public String forUpdateTagsValidation() {
    return _baseUrl + "/instances/updateTags/validate";
  }

  private static String encode(String s) {
    return URLEncoder.encode(s, StandardCharsets.UTF_8);
  }

  public String forSegmentUpload() {
    return StringUtil.join("/", _baseUrl, "v2/segments");
  }

  public String forCancelQueryByClientId(String clientRequestId) {
    return StringUtil.join("/", _baseUrl, "clientQuery", clientRequestId);
  }

  public String forExternalView(String tableName) {
    return StringUtil.join("/", _baseUrl, "tables", tableName, "externalview");
  }

  public String forIdealState(String tableName) {
    return StringUtil.join("/", _baseUrl, "tables", tableName, "idealstate");
  }

  public String forLogicalTableCreate() {
    return StringUtil.join("/", _baseUrl, "logicalTables");
  }

  public String forLogicalTableUpdate(String logicalTableName) {
    return StringUtil.join("/", _baseUrl, "logicalTables", logicalTableName);
  }

  public String forLogicalTableGet(String logicalTableName) {
    return StringUtil.join("/", _baseUrl, "logicalTables", logicalTableName);
  }

  public String forLogicalTableNamesGet() {
    return StringUtil.join("/", _baseUrl, "logicalTables");
  }

  public String forLogicalTableDelete(String logicalTableName) {
    return StringUtil.join("/", _baseUrl, "logicalTables", logicalTableName);
  }

  public String forTableTimeBoundary(String tableName) {
    return StringUtil.join("/", _baseUrl, "tables", tableName, "timeBoundary");
  }

  public String forClusterConfigUpdate() {
    return StringUtil.join("/", _baseUrl, "cluster", "configs");
  }

  public String forClusterConfigDelete(String config) {
    return StringUtil.join("/", _baseUrl, "cluster", "configs", config);
  }

  public String forQueryWorkloadConfigUpdate() {
    return StringUtil.join("/", _baseUrl, "queryWorkloadConfigs");
  }

<<<<<<< HEAD
  public String forQueryWorkloadConfigDelete(String config) {
    return StringUtil.join("/", _baseUrl, "queryWorkloadConfigs", config);
  }

  public String forQueryWorkloadConfigGet(String config) {
=======
  public String forBaseQueryWorkloadConfig(String config) {
>>>>>>> b53bb0dd
    return StringUtil.join("/", _baseUrl, "queryWorkloadConfigs", config);
  }
}<|MERGE_RESOLUTION|>--- conflicted
+++ resolved
@@ -746,15 +746,7 @@
     return StringUtil.join("/", _baseUrl, "queryWorkloadConfigs");
   }
 
-<<<<<<< HEAD
-  public String forQueryWorkloadConfigDelete(String config) {
+  public String forBaseQueryWorkloadConfig(String config) {
     return StringUtil.join("/", _baseUrl, "queryWorkloadConfigs", config);
   }
-
-  public String forQueryWorkloadConfigGet(String config) {
-=======
-  public String forBaseQueryWorkloadConfig(String config) {
->>>>>>> b53bb0dd
-    return StringUtil.join("/", _baseUrl, "queryWorkloadConfigs", config);
-  }
 }