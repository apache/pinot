/**
 * Licensed to the Apache Software Foundation (ASF) under one
 * or more contributor license agreements.  See the NOTICE file
 * distributed with this work for additional information
 * regarding copyright ownership.  The ASF licenses this file
 * to you under the Apache License, Version 2.0 (the
 * "License"); you may not use this file except in compliance
 * with the License.  You may obtain a copy of the License at
 *
 *   http://www.apache.org/licenses/LICENSE-2.0
 *
 * Unless required by applicable law or agreed to in writing,
 * software distributed under the License is distributed on an
 * "AS IS" BASIS, WITHOUT WARRANTIES OR CONDITIONS OF ANY
 * KIND, either express or implied.  See the License for the
 * specific language governing permissions and limitations
 * under the License.
 */
package org.apache.pinot.spi.config.table;

import com.fasterxml.jackson.annotation.JsonCreator;
import com.fasterxml.jackson.annotation.JsonProperty;
import com.google.common.base.Preconditions;
import java.util.Objects;


public class BloomFilterConfig extends IndexConfig {
  public static final double DEFAULT_FPP = 0.05;
<<<<<<< HEAD
  private static final BloomFilterConfig DEFAULT = new BloomFilterConfig(BloomFilterConfig.DEFAULT_FPP, 0, false);
=======
  public static final BloomFilterConfig DEFAULT = new BloomFilterConfig(BloomFilterConfig.DEFAULT_FPP, 0, false);
>>>>>>> 930d8aeb
  public static final BloomFilterConfig DISABLED = new BloomFilterConfig(false, BloomFilterConfig.DEFAULT_FPP, 0,
      false);

  private final double _fpp;
  private final int _maxSizeInBytes;
  private final boolean _loadOnHeap;

  public BloomFilterConfig(double fpp, int maxSizeInBytes, boolean loadOnHeap) {
    this(true, fpp, maxSizeInBytes, loadOnHeap);
  }
  @JsonCreator
  public BloomFilterConfig(@JsonProperty("enabled") Boolean enabled, @JsonProperty(value = "fpp") double fpp,
      @JsonProperty(value = "maxSizeInBytes") int maxSizeInBytes,
      @JsonProperty(value = "loadOnHeap") boolean loadOnHeap) {
    super(enabled != null && enabled);
    if (fpp != 0.0) {
      Preconditions.checkArgument(fpp > 0.0 && fpp < 1.0, "Invalid fpp (false positive probability): %s", fpp);
      _fpp = fpp;
    } else {
      _fpp = DEFAULT_FPP;
    }
    _maxSizeInBytes = maxSizeInBytes;
    _loadOnHeap = loadOnHeap;
  }

  public static BloomFilterConfig createDefault() {
    return DEFAULT;
  }
  public double getFpp() {
    return _fpp;
  }

  public int getMaxSizeInBytes() {
    return _maxSizeInBytes;
  }

  public boolean isLoadOnHeap() {
    return _loadOnHeap;
  }

  @Override
  public boolean equals(Object o) {
    if (this == o) {
      return true;
    }
    if (o == null || getClass() != o.getClass()) {
      return false;
    }
    if (!super.equals(o)) {
      return false;
    }
    BloomFilterConfig that = (BloomFilterConfig) o;
    return Double.compare(that._fpp, _fpp) == 0 && _maxSizeInBytes == that._maxSizeInBytes
        && _loadOnHeap == that._loadOnHeap && isEnabled() == that.isEnabled();
  }

  @Override
  public int hashCode() {
    return Objects.hash(super.hashCode(), _fpp, _maxSizeInBytes, _loadOnHeap, isEnabled());
  }
}<|MERGE_RESOLUTION|>--- conflicted
+++ resolved
@@ -26,11 +26,7 @@
 
 public class BloomFilterConfig extends IndexConfig {
   public static final double DEFAULT_FPP = 0.05;
-<<<<<<< HEAD
-  private static final BloomFilterConfig DEFAULT = new BloomFilterConfig(BloomFilterConfig.DEFAULT_FPP, 0, false);
-=======
   public static final BloomFilterConfig DEFAULT = new BloomFilterConfig(BloomFilterConfig.DEFAULT_FPP, 0, false);
->>>>>>> 930d8aeb
   public static final BloomFilterConfig DISABLED = new BloomFilterConfig(false, BloomFilterConfig.DEFAULT_FPP, 0,
       false);
 
@@ -56,9 +52,6 @@
     _loadOnHeap = loadOnHeap;
   }
 
-  public static BloomFilterConfig createDefault() {
-    return DEFAULT;
-  }
   public double getFpp() {
     return _fpp;
   }
