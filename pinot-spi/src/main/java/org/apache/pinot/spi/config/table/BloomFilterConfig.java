/**
 * Licensed to the Apache Software Foundation (ASF) under one
 * or more contributor license agreements.  See the NOTICE file
 * distributed with this work for additional information
 * regarding copyright ownership.  The ASF licenses this file
 * to you under the Apache License, Version 2.0 (the
 * "License"); you may not use this file except in compliance
 * with the License.  You may obtain a copy of the License at
 *
 *   http://www.apache.org/licenses/LICENSE-2.0
 *
 * Unless required by applicable law or agreed to in writing,
 * software distributed under the License is distributed on an
 * "AS IS" BASIS, WITHOUT WARRANTIES OR CONDITIONS OF ANY
 * KIND, either express or implied.  See the License for the
 * specific language governing permissions and limitations
 * under the License.
 */
package org.apache.pinot.spi.config.table;

import com.fasterxml.jackson.annotation.JsonCreator;
import com.fasterxml.jackson.annotation.JsonProperty;
import com.google.common.base.Preconditions;
<<<<<<< HEAD
=======
import java.util.Objects;
>>>>>>> 257e2b48


public class BloomFilterConfig extends IndexConfig {
  public static final double DEFAULT_FPP = 0.05;
  private static final BloomFilterConfig DEFAULT = new BloomFilterConfig(BloomFilterConfig.DEFAULT_FPP, 0, false);
  public static final BloomFilterConfig DISABLED = new BloomFilterConfig(false, BloomFilterConfig.DEFAULT_FPP, 0,
      false);

  private final double _fpp;
  private final int _maxSizeInBytes;
  private final boolean _loadOnHeap;

  public BloomFilterConfig(double fpp, int maxSizeInBytes, boolean loadOnHeap) {
    this(true, fpp, maxSizeInBytes, loadOnHeap);
  }
<<<<<<< HEAD

=======
>>>>>>> 257e2b48
  @JsonCreator
  public BloomFilterConfig(@JsonProperty("enabled") Boolean enabled, @JsonProperty(value = "fpp") double fpp,
      @JsonProperty(value = "maxSizeInBytes") int maxSizeInBytes,
      @JsonProperty(value = "loadOnHeap") boolean loadOnHeap) {
    super(enabled != null && enabled);
    if (fpp != 0.0) {
      Preconditions.checkArgument(fpp > 0.0 && fpp < 1.0, "Invalid fpp (false positive probability): %s", fpp);
      _fpp = fpp;
    } else {
      _fpp = DEFAULT_FPP;
    }
    _maxSizeInBytes = maxSizeInBytes;
    _loadOnHeap = loadOnHeap;
  }

  public static BloomFilterConfig createDefault() {
    return DEFAULT;
  }

  public double getFpp() {
    return _fpp;
  }

  public int getMaxSizeInBytes() {
    return _maxSizeInBytes;
  }

  public boolean isLoadOnHeap() {
    return _loadOnHeap;
  }

  @Override
  public boolean equals(Object o) {
    if (this == o) {
      return true;
    }
    if (o == null || getClass() != o.getClass()) {
      return false;
    }
    if (!super.equals(o)) {
      return false;
    }
    BloomFilterConfig that = (BloomFilterConfig) o;
    return Double.compare(that._fpp, _fpp) == 0 && _maxSizeInBytes == that._maxSizeInBytes
        && _loadOnHeap == that._loadOnHeap && isEnabled() == that.isEnabled();
  }

  @Override
  public int hashCode() {
    return Objects.hash(super.hashCode(), _fpp, _maxSizeInBytes, _loadOnHeap, isEnabled());
  }
}<|MERGE_RESOLUTION|>--- conflicted
+++ resolved
@@ -21,10 +21,7 @@
 import com.fasterxml.jackson.annotation.JsonCreator;
 import com.fasterxml.jackson.annotation.JsonProperty;
 import com.google.common.base.Preconditions;
-<<<<<<< HEAD
-=======
 import java.util.Objects;
->>>>>>> 257e2b48
 
 
 public class BloomFilterConfig extends IndexConfig {
@@ -40,10 +37,7 @@
   public BloomFilterConfig(double fpp, int maxSizeInBytes, boolean loadOnHeap) {
     this(true, fpp, maxSizeInBytes, loadOnHeap);
   }
-<<<<<<< HEAD
 
-=======
->>>>>>> 257e2b48
   @JsonCreator
   public BloomFilterConfig(@JsonProperty("enabled") Boolean enabled, @JsonProperty(value = "fpp") double fpp,
       @JsonProperty(value = "maxSizeInBytes") int maxSizeInBytes,
