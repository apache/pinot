--- conflicted
+++ resolved
@@ -25,18 +25,6 @@
 public enum LoggerConstants {
 
   /**
-<<<<<<< HEAD
-   * The query id of the query.
-   *
-   * This value is set by the broker and is kept consistent across all the phases of the query.
-   *
-   * Note: This is usually the same as the request id concept, but in MSE work associated with the same logical query
-   * can have different request ids given the leaf operations use a different id. In SSE, the request is also changes
-   * between the real-time and offline parts (one is the negative of the other). Therefore query id and request id
-   * start to diverge in these cases.
-   */
-  QUERY_ID_KEY("pinot.query.id"),
-=======
    * The request id of the query.
    *
    * See {@link org.apache.pinot.spi.query.QueryThreadContext#getRequestId()} to know more about this value and its
@@ -47,14 +35,6 @@
    * The correlation or query id of the query.
    *
    * See {@link org.apache.pinot.spi.query.QueryThreadContext#getCid()} to know more about this value and its meaning.
-   */
-  CORRELATION_ID_KEY("pinot.query.cid"),
->>>>>>> c6f0e403
-  /**
-   * The correlation or query id of the query.
-   *
-   * Contrary to {@link #QUERY_ID_KEY}, this key is optionally supplied by the client, who may decide to use the same
-   * value for multiple queries. This is useful for tracking a single logical query across multiple physical queries.
    */
   CORRELATION_ID_KEY("pinot.query.cid"),
   /**
