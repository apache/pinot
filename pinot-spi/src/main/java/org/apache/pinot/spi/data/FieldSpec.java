/**
 * Licensed to the Apache Software Foundation (ASF) under one
 * or more contributor license agreements.  See the NOTICE file
 * distributed with this work for additional information
 * regarding copyright ownership.  The ASF licenses this file
 * to you under the Apache License, Version 2.0 (the
 * "License"); you may not use this file except in compliance
 * with the License.  You may obtain a copy of the License at
 *
 *   http://www.apache.org/licenses/LICENSE-2.0
 *
 * Unless required by applicable law or agreed to in writing,
 * software distributed under the License is distributed on an
 * "AS IS" BASIS, WITHOUT WARRANTIES OR CONDITIONS OF ANY
 * KIND, either express or implied.  See the License for the
 * specific language governing permissions and limitations
 * under the License.
 */
package org.apache.pinot.spi.data;

import com.fasterxml.jackson.annotation.JsonIgnore;
import com.fasterxml.jackson.annotation.JsonProperty;
import com.fasterxml.jackson.databind.node.ObjectNode;
import java.io.Serializable;
import java.math.BigDecimal;
import java.sql.Timestamp;
import java.util.HashMap;
import java.util.Map;
import javax.annotation.Nullable;
import org.apache.commons.lang3.StringUtils;
import org.apache.pinot.spi.utils.BooleanUtils;
import org.apache.pinot.spi.utils.ByteArray;
import org.apache.pinot.spi.utils.BytesUtils;
import org.apache.pinot.spi.utils.EqualityUtils;
import org.apache.pinot.spi.utils.JsonUtils;
import org.apache.pinot.spi.utils.TimestampUtils;


/**
 * The <code>FieldSpec</code> class contains all specs related to any field (column) in {@link Schema}.
 * <p>There are 3 types of <code>FieldSpec</code>:
 * {@link DimensionFieldSpec}, {@link MetricFieldSpec}, {@link TimeFieldSpec}
 * <p>Specs stored are as followings:
 * <p>- <code>Name</code>: name of the field.
 * <p>- <code>DataType</code>: type of the data stored (e.g. INTEGER, LONG, FLOAT, DOUBLE, STRING).
 * <p>- <code>IsSingleValueField</code>: single-value or multi-value field.
 * <p>- <code>DefaultNullValue</code>: when no value found for this field, use this value. Stored in string format.
 * <p>- <code>VirtualColumnProvider</code>: the virtual column provider to use for this field.
 * <p>- <code>NotNull</code>: whether the column accepts nulls or not. Defaults to false.
 */
@SuppressWarnings("unused")
public abstract class FieldSpec implements Comparable<FieldSpec>, Serializable {
  public static final int DEFAULT_MAX_LENGTH = 512;

  public static final Integer DEFAULT_DIMENSION_NULL_VALUE_OF_INT = Integer.MIN_VALUE;
  public static final Long DEFAULT_DIMENSION_NULL_VALUE_OF_LONG = Long.MIN_VALUE;
  public static final Float DEFAULT_DIMENSION_NULL_VALUE_OF_FLOAT = Float.NEGATIVE_INFINITY;
  public static final Double DEFAULT_DIMENSION_NULL_VALUE_OF_DOUBLE = Double.NEGATIVE_INFINITY;
  public static final Integer DEFAULT_DIMENSION_NULL_VALUE_OF_BOOLEAN = 0;
  public static final Long DEFAULT_DIMENSION_NULL_VALUE_OF_TIMESTAMP = 0L;
  public static final String DEFAULT_DIMENSION_NULL_VALUE_OF_STRING = "null";
  public static final String DEFAULT_DIMENSION_NULL_VALUE_OF_JSON = "null";
  public static final byte[] DEFAULT_DIMENSION_NULL_VALUE_OF_BYTES = new byte[0];
  public static final BigDecimal DEFAULT_DIMENSION_NULL_VALUE_OF_BIG_DECIMAL = BigDecimal.ZERO;

  public static final Integer DEFAULT_METRIC_NULL_VALUE_OF_INT = 0;
  public static final Long DEFAULT_METRIC_NULL_VALUE_OF_LONG = 0L;
  public static final Float DEFAULT_METRIC_NULL_VALUE_OF_FLOAT = 0.0F;
  public static final Double DEFAULT_METRIC_NULL_VALUE_OF_DOUBLE = 0.0D;
  public static final BigDecimal DEFAULT_METRIC_NULL_VALUE_OF_BIG_DECIMAL = BigDecimal.ZERO;
  public static final String DEFAULT_METRIC_NULL_VALUE_OF_STRING = "null";
  public static final byte[] DEFAULT_METRIC_NULL_VALUE_OF_BYTES = new byte[0];
  public static final FieldSpecMetadata FIELD_SPEC_METADATA;

  static {
    // The metadata on the valid list of {@link DataType} for each {@link FieldType}
    // and the default null values for each combination
    FIELD_SPEC_METADATA = new FieldSpecMetadata();
    for (FieldType fieldType : FieldType.values()) {
      FieldTypeMetadata fieldTypeMetadata = new FieldTypeMetadata();
      for (DataType dataType : DataType.values()) {
        try {
          Schema.validate(fieldType, dataType);
          try {
            fieldTypeMetadata.put(dataType, new DataTypeMetadata(getDefaultNullValue(fieldType, dataType, null)));
          } catch (IllegalStateException ignored) {
            // default null value not defined for the (DataType, FieldType) combination
            // defaulting to null in such cases
            fieldTypeMetadata.put(dataType, new DataTypeMetadata(null));
          }
        } catch (IllegalStateException ignored) {
          // invalid DataType for the given FieldType
        }
      }
      FIELD_SPEC_METADATA.put(fieldType, fieldTypeMetadata);
    }
    for (DataType dataType : DataType.values()) {
      FIELD_SPEC_METADATA.put(dataType, new DataTypeProperties(dataType));
    }
  }

  protected String _name;
  protected DataType _dataType;
  protected boolean _isSingleValueField = true;
  protected boolean _notNull = false;

  // NOTE: This only applies to STRING column, which is the max number of characters
  private int _maxLength = DEFAULT_MAX_LENGTH;

  protected Object _defaultNullValue;
  private transient String _stringDefaultNullValue;

  // Transform function to generate this column, can be based on other columns
  @Deprecated // Set this in TableConfig -> IngestionConfig -> TransformConfigs
  protected String _transformFunction;

  protected String _virtualColumnProvider;

  // Default constructor required by JSON de-serializer. DO NOT REMOVE.
  public FieldSpec() {
  }

  public FieldSpec(String name, DataType dataType, boolean isSingleValueField) {
    this(name, dataType, isSingleValueField, DEFAULT_MAX_LENGTH, null);
  }

  public FieldSpec(String name, DataType dataType, boolean isSingleValueField, @Nullable Object defaultNullValue) {
    this(name, dataType, isSingleValueField, DEFAULT_MAX_LENGTH, defaultNullValue);
  }

  public FieldSpec(String name, DataType dataType, boolean isSingleValueField, int maxLength,
      @Nullable Object defaultNullValue) {
    _name = name;
    _dataType = dataType;
    _isSingleValueField = isSingleValueField;
    _maxLength = maxLength;
    setDefaultNullValue(defaultNullValue);
  }

  public abstract FieldType getFieldType();

  public String getName() {
    return _name;
  }

  // Required by JSON de-serializer. DO NOT REMOVE.
  public void setName(String name) {
    _name = name;
  }

  public DataType getDataType() {
    return _dataType;
  }

  // Required by JSON de-serializer. DO NOT REMOVE.
  public void setDataType(DataType dataType) {
    _dataType = dataType;
    _defaultNullValue = getDefaultNullValue(getFieldType(), _dataType, _stringDefaultNullValue);
  }

  public boolean isSingleValueField() {
    return _isSingleValueField;
  }

  // Required by JSON de-serializer. DO NOT REMOVE.
  public void setSingleValueField(boolean isSingleValueField) {
    _isSingleValueField = isSingleValueField;
  }

  public int getMaxLength() {
    return _maxLength;
  }

  // Required by JSON de-serializer. DO NOT REMOVE.
  public void setMaxLength(int maxLength) {
    _maxLength = maxLength;
  }

  public String getVirtualColumnProvider() {
    return _virtualColumnProvider;
  }

  public void setVirtualColumnProvider(String virtualColumnProvider) {
    _virtualColumnProvider = virtualColumnProvider;
  }

  /**
   * Returns whether the column is virtual. Virtual columns are constructed while loading the segment, thus do not exist
   * in the record, nor should be persisted to the disk.
   * <p>Identify a column as virtual if the virtual column provider is configured.
   */
  @JsonIgnore
  public boolean isVirtualColumn() {
    return _virtualColumnProvider != null && !_virtualColumnProvider.isEmpty();
  }

  public Object getDefaultNullValue() {
    return _defaultNullValue;
  }

  public String getDefaultNullValueString() {
    return getStringValue(_defaultNullValue);
  }

  /**
   * Helper method to return the String value for the given object.
   * This is required as not all data types have a toString() (eg byte[]).
   *
   * @param value Value for which String value needs to be returned
   * @return String value for the object.
   */
  public static String getStringValue(Object value) {
    if (value instanceof BigDecimal) {
      return ((BigDecimal) value).toPlainString();
    }
    if (value instanceof byte[]) {
      return BytesUtils.toHexString((byte[]) value);
    }
    return value.toString();
  }

  // Required by JSON de-serializer. DO NOT REMOVE.
  public void setDefaultNullValue(@Nullable Object defaultNullValue) {
    if (defaultNullValue != null) {
      _stringDefaultNullValue = getStringValue(defaultNullValue);
    }
    if (_dataType != null) {
      _defaultNullValue = getDefaultNullValue(getFieldType(), _dataType, _stringDefaultNullValue);
    }
  }

  public static Object getDefaultNullValue(FieldType fieldType, DataType dataType,
      @Nullable String stringDefaultNullValue) {
    if (stringDefaultNullValue != null) {
      return dataType.convert(stringDefaultNullValue);
    } else {
      switch (fieldType) {
        case METRIC:
          switch (dataType) {
            case INT:
              return DEFAULT_METRIC_NULL_VALUE_OF_INT;
            case LONG:
              return DEFAULT_METRIC_NULL_VALUE_OF_LONG;
            case FLOAT:
              return DEFAULT_METRIC_NULL_VALUE_OF_FLOAT;
            case DOUBLE:
              return DEFAULT_METRIC_NULL_VALUE_OF_DOUBLE;
            case BIG_DECIMAL:
              return DEFAULT_METRIC_NULL_VALUE_OF_BIG_DECIMAL;
            case STRING:
              return DEFAULT_METRIC_NULL_VALUE_OF_STRING;
            case BYTES:
              return DEFAULT_METRIC_NULL_VALUE_OF_BYTES;
            default:
              throw new IllegalStateException("Unsupported metric data type: " + dataType);
          }
        case DIMENSION:
        case TIME:
        case DATE_TIME:
          switch (dataType) {
            case INT:
              return DEFAULT_DIMENSION_NULL_VALUE_OF_INT;
            case LONG:
              return DEFAULT_DIMENSION_NULL_VALUE_OF_LONG;
            case FLOAT:
              return DEFAULT_DIMENSION_NULL_VALUE_OF_FLOAT;
            case DOUBLE:
              return DEFAULT_DIMENSION_NULL_VALUE_OF_DOUBLE;
            case BOOLEAN:
              return DEFAULT_DIMENSION_NULL_VALUE_OF_BOOLEAN;
            case TIMESTAMP:
              return DEFAULT_DIMENSION_NULL_VALUE_OF_TIMESTAMP;
            case STRING:
              return DEFAULT_DIMENSION_NULL_VALUE_OF_STRING;
            case JSON:
              return DEFAULT_DIMENSION_NULL_VALUE_OF_JSON;
            case BYTES:
              return DEFAULT_DIMENSION_NULL_VALUE_OF_BYTES;
            case BIG_DECIMAL:
              return DEFAULT_DIMENSION_NULL_VALUE_OF_BIG_DECIMAL;
            default:
              throw new IllegalStateException("Unsupported dimension/time data type: " + dataType);
          }
        default:
          throw new IllegalStateException("Unsupported field type: " + fieldType);
      }
    }
  }

  /**
   * Transform function if defined else null.
   * Deprecated. Use TableConfig -> IngestionConfig -> TransformConfigs
   */
  @Deprecated
  public String getTransformFunction() {
    return _transformFunction;
  }

  // Required by JSON de-serializer. DO NOT REMOVE.

  /**
   * Deprecated. Use TableConfig -> IngestionConfig -> TransformConfigs
   */
  @Deprecated
  public void setTransformFunction(@Nullable String transformFunction) {
    _transformFunction = transformFunction;
  }

  /**
   * Returns whether the column is nullable or not.
   */
  @JsonIgnore
  public boolean isNullable() {
    return !_notNull;
  }

  /**
   * @see #isNullable()
   */
  @JsonIgnore
  public void setNullable(Boolean nullable) {
    _notNull = !nullable;
  }

  public boolean isNotNull() {
    return _notNull;
  }

  public void setNotNull(boolean notNull) {
    _notNull = notNull;
  }

  /**
   * Returns the {@link ObjectNode} representing the field spec.
   * <p>Only contains fields with non-default value.
   * <p>NOTE: here we use {@link ObjectNode} to preserve the insertion order.
   */
  public ObjectNode toJsonObject() {
    ObjectNode jsonObject = JsonUtils.newObjectNode();
    jsonObject.put("name", _name);
    jsonObject.put("dataType", _dataType.name());
    if (!_isSingleValueField) {
      jsonObject.put("singleValueField", false);
    }
    if (_maxLength != DEFAULT_MAX_LENGTH) {
      jsonObject.put("maxLength", _maxLength);
    }
    appendDefaultNullValue(jsonObject);
    appendTransformFunction(jsonObject);
    jsonObject.put("notNull", _notNull);
    return jsonObject;
  }

  protected void appendDefaultNullValue(ObjectNode jsonNode) {
    assert _defaultNullValue != null;
    String key = "defaultNullValue";
    if (!_defaultNullValue.equals(getDefaultNullValue(getFieldType(), _dataType, null))) {
      switch (_dataType) {
        case INT:
          jsonNode.put(key, (Integer) _defaultNullValue);
          break;
        case LONG:
          jsonNode.put(key, (Long) _defaultNullValue);
          break;
        case FLOAT:
          jsonNode.put(key, (Float) _defaultNullValue);
          break;
        case DOUBLE:
          jsonNode.put(key, (Double) _defaultNullValue);
          break;
        case BIG_DECIMAL:
          jsonNode.put(key, (BigDecimal) _defaultNullValue);
          break;
        case BOOLEAN:
          jsonNode.put(key, (Integer) _defaultNullValue == 1);
          break;
        case TIMESTAMP:
          jsonNode.put(key, new Timestamp((Long) _defaultNullValue).toString());
          break;
        case STRING:
        case JSON:
          jsonNode.put(key, (String) _defaultNullValue);
          break;
        case BYTES:
          jsonNode.put(key, BytesUtils.toHexString((byte[]) _defaultNullValue));
          break;
        default:
          throw new IllegalStateException("Unsupported data type: " + this);
      }
    }
  }

  protected void appendTransformFunction(ObjectNode jsonNode) {
    if (_transformFunction != null) {
      jsonNode.put("transformFunction", _transformFunction);
    }
  }

  @SuppressWarnings("EqualsWhichDoesntCheckParameterClass")
  @Override
  public boolean equals(Object o) {
    if (EqualityUtils.isSameReference(this, o)) {
      return true;
    }

    if (EqualityUtils.isNullOrNotSameClass(this, o)) {
      return false;
    }

    FieldSpec that = (FieldSpec) o;
    return EqualityUtils.isEqual(_name, that._name) && EqualityUtils.isEqual(_dataType, that._dataType) && EqualityUtils
        .isEqual(_isSingleValueField, that._isSingleValueField) && EqualityUtils
        .isEqual(getStringValue(_defaultNullValue), getStringValue(that._defaultNullValue)) && EqualityUtils
        .isEqual(_maxLength, that._maxLength) && EqualityUtils.isEqual(_transformFunction, that._transformFunction)
        && EqualityUtils.isEqual(_virtualColumnProvider, that._virtualColumnProvider)
        && EqualityUtils.isEqual(_notNull, that._notNull);
  }

  @Override
  public int hashCode() {
    int result = EqualityUtils.hashCodeOf(_name);
    result = EqualityUtils.hashCodeOf(result, _dataType);
    result = EqualityUtils.hashCodeOf(result, _isSingleValueField);
    result = EqualityUtils.hashCodeOf(result, getStringValue(_defaultNullValue));
    result = EqualityUtils.hashCodeOf(result, _maxLength);
    result = EqualityUtils.hashCodeOf(result, _transformFunction);
    result = EqualityUtils.hashCodeOf(result, _virtualColumnProvider);
    result = EqualityUtils.hashCodeOf(result, _notNull);
    return result;
  }

  /**
   * The <code>FieldType</code> enum is used to demonstrate the real world business logic for a column.
   * <p><code>DIMENSION</code>: columns used to filter records.
   * <p><code>METRIC</code>: columns used to apply aggregation on. <code>METRIC</code> field only contains numeric data.
   * <p><code>TIME</code>: time column (at most one per {@link Schema}). <code>TIME</code> field can be used to prune
   * <p><code>DATE_TIME</code>: time column (at most one per {@link Schema}). <code>TIME</code> field can be used to
   * prune
   * segments, otherwise treated the same as <code>DIMENSION</code> field.
   */
  public enum FieldType {
    DIMENSION, METRIC, TIME, DATE_TIME, COMPLEX
  }

  /**
   * The <code>DataType</code> enum is used to demonstrate the data type of a field.
   */
  @SuppressWarnings("rawtypes")
  public enum DataType {
    // LIST is for complex lists which is different from multi-value column of primitives
    // STRUCT, MAP and LIST are composable to form a COMPLEX field
    INT(Integer.BYTES, true, true),
    LONG(Long.BYTES, true, true),
    FLOAT(Float.BYTES, true, true),
    DOUBLE(Double.BYTES, true, true),
    BIG_DECIMAL(true, true),
    BOOLEAN(INT, false, true),
    TIMESTAMP(LONG, false, true),
    STRING(false, true),
    JSON(STRING, false, false),
    BYTES(false, false),
    STRUCT(false, false),
    MAP(false, false),
    LIST(false, false),
    UNKNOWN(false, true);

    private final DataType _storedType;
    private final int _size;
    private final boolean _sortable;
    private final boolean _numeric;

    DataType(boolean numeric, boolean sortable) {
      _storedType = this;
      _size = -1;
      _sortable = sortable;
      _numeric = numeric;
    }

    DataType(DataType storedType, boolean numeric, boolean sortable) {
      _storedType = storedType;
      _size = storedType._size;
      _sortable = sortable;
      _numeric = numeric;
    }

    DataType(int size, boolean numeric, boolean sortable) {
      _storedType = this;
      _size = size;
      _sortable = sortable;
      _numeric = numeric;
    }

    /**
     * Returns the data type stored in Pinot.
     * <p>Pinot internally stores data (physical) in INT, LONG, FLOAT, DOUBLE, STRING, BYTES type, other data types
     * (logical) will be stored as one of these types.
     * <p>Stored type should be used when reading the physical stored values from Dictionary, Forward Index etc.
     */
    public DataType getStoredType() {
      return _storedType;
    }

    /**
     * Returns {@code true} if the data type is of fixed width (INT, LONG, FLOAT, DOUBLE, BOOLEAN, TIMESTAMP),
     * {@code false} otherwise.
     */
    public boolean isFixedWidth() {
      return _size >= 0;
    }

    /**
     * Returns the number of bytes needed to store the data type.
     */
    public int size() {
      if (_size >= 0) {
        return _size;
      }
      throw new IllegalStateException("Cannot get number of bytes for: " + this);
    }

    /**
     * Returns {@code true} if the data type is numeric (INT, LONG, FLOAT, DOUBLE, BIG_DECIMAL), {@code false}
     * otherwise.
     */
    public boolean isNumeric() {
      return _numeric;
    }

    /**
     * Returns {@code true} if the data type is unknown, {@code false} otherwise.
     */
    public boolean isUnknown() {
      return _storedType == UNKNOWN;
    }

    /**
     * Converts the given string value to the data type. Returns byte[] for BYTES.
     */
    public Object convert(String value) {
      try {
        switch (this) {
          case INT:
            return Integer.valueOf(value);
          case LONG:
            return Long.valueOf(value);
          case FLOAT:
            return Float.valueOf(value);
          case DOUBLE:
            return Double.valueOf(value);
          case BIG_DECIMAL:
            return new BigDecimal(value);
          case BOOLEAN:
            return BooleanUtils.toInt(value);
          case TIMESTAMP:
            return TimestampUtils.toMillisSinceEpoch(value);
          case STRING:
          case JSON:
            return value;
          case BYTES:
            return BytesUtils.toBytes(value);
          default:
            throw new IllegalStateException();
        }
      } catch (Exception e) {
        throw new IllegalArgumentException(String.format("Cannot convert value: '%s' to type: %s", value, this));
      }
    }

    /**
     * Compares the given values of the data type.
     *
     * return 0 if the values are equal
     * return -1 if value1 is less than value2
     * return 1 if value1 is greater than value2
     */
    public int compare(Object value1, Object value2) {
      switch (this) {
        case INT:
          return Integer.compare((int) value1, (int) value2);
        case LONG:
          return Long.compare((long) value1, (long) value2);
        case FLOAT:
          return Float.compare((float) value1, (float) value2);
        case DOUBLE:
          return Double.compare((double) value1, (double) value2);
        case BIG_DECIMAL:
          return ((BigDecimal) value1).compareTo((BigDecimal) value2);
        case BOOLEAN:
          return Boolean.compare((boolean) value1, (boolean) value2);
        case TIMESTAMP:
          return Long.compare((long) value1, (long) value2);
        case STRING:
        case JSON:
<<<<<<< HEAD
          return StringUtils.compare((String) value1, (String) value2);
        case BYTES:
          return new ByteArray((byte[]) value1).compareTo(new ByteArray((byte[]) value2));
=======
          return ((String) value1).compareTo((String) value2);
        case BYTES:
          return ByteArray.compare((byte[]) value1, (byte[]) value2);
>>>>>>> c7cc8216
        default:
          throw new IllegalStateException();
      }
    }

    /**
     * Converts the given value of the data type to string.The input value for BYTES type should be byte[].
     */
    public String toString(Object value) {
      if (this == BIG_DECIMAL) {
        return ((BigDecimal) value).toPlainString();
      }
      if (this == BYTES) {
        return BytesUtils.toHexString((byte[]) value);
      }
      return value.toString();
    }

    /**
     * Converts the given string value to the data type. Returns ByteArray for BYTES.
     */
    public Comparable convertInternal(String value) {
      try {
        switch (this) {
          case INT:
            return Integer.valueOf(value);
          case LONG:
            return Long.valueOf(value);
          case FLOAT:
            return Float.valueOf(value);
          case DOUBLE:
            return Double.valueOf(value);
          case BIG_DECIMAL:
            return new BigDecimal(value);
          case BOOLEAN:
            return BooleanUtils.toInt(value);
          case TIMESTAMP:
            return TimestampUtils.toMillisSinceEpoch(value);
          case STRING:
          case JSON:
            return value;
          case BYTES:
            return BytesUtils.toByteArray(value);
          default:
            throw new IllegalStateException();
        }
      } catch (Exception e) {
        throw new IllegalArgumentException(String.format("Cannot convert value: '%s' to type: %s", value, this));
      }
    }

    /**
     * Checks whether the data type can be a sorted column.
     */
    public boolean canBeASortedColumn() {
      return _sortable;
    }
  }

  @Override
  public int compareTo(FieldSpec otherSpec) {
    // Sort fieldspecs based on their name
    return _name.compareTo(otherSpec._name);
  }

  /***
   * Return true if it is backward compatible with the old FieldSpec.
   * Backward compatibility requires
   * all other fields except DefaultNullValue and Max Length should be retained.
   *
   * @param oldFieldSpec
   * @return
   */
  public boolean isBackwardCompatibleWith(FieldSpec oldFieldSpec) {

    return EqualityUtils.isEqual(_name, oldFieldSpec._name)
        && EqualityUtils.isEqual(_dataType, oldFieldSpec._dataType)
        && EqualityUtils.isEqual(_isSingleValueField, oldFieldSpec._isSingleValueField);
  }

  public static class FieldSpecMetadata {
    @JsonProperty("fieldTypes")
    public Map<FieldType, FieldTypeMetadata> _fieldTypes = new HashMap<>();
    @JsonProperty("dataTypes")
    public Map<DataType, DataTypeProperties> _dataTypes = new HashMap<>();

    void put(FieldType type, FieldTypeMetadata metadata) {
      _fieldTypes.put(type, metadata);
    }

    void put(DataType type, DataTypeProperties metadata) {
      _dataTypes.put(type, metadata);
    }
  }

  public static class FieldTypeMetadata {
    @JsonProperty("allowedDataTypes")
    public Map<DataType, DataTypeMetadata> _allowedDataTypes = new HashMap<>();

    void put(DataType dataType, DataTypeMetadata metadata) {
      _allowedDataTypes.put(dataType, metadata);
    }
  }

  public static class DataTypeMetadata {
    @JsonProperty("nullDefault")
    public Object _nullDefault;

    public DataTypeMetadata(Object nullDefault) {
      _nullDefault = nullDefault;
    }
  }

  public static class DataTypeProperties {
    @JsonProperty("storedType")
    public final DataType _storedType;
    @JsonProperty("size")
    public final int _size;
    @JsonProperty("sortable")
    public final boolean _sortable;
    @JsonProperty("numeric")
    public final boolean _numeric;

    public DataTypeProperties(DataType dataType) {
      _storedType = dataType._storedType;
      _sortable = dataType._sortable;
      _numeric = dataType._numeric;
      _size = dataType._size;
    }
  }
}<|MERGE_RESOLUTION|>--- conflicted
+++ resolved
@@ -27,7 +27,6 @@
 import java.util.HashMap;
 import java.util.Map;
 import javax.annotation.Nullable;
-import org.apache.commons.lang3.StringUtils;
 import org.apache.pinot.spi.utils.BooleanUtils;
 import org.apache.pinot.spi.utils.ByteArray;
 import org.apache.pinot.spi.utils.BytesUtils;
@@ -591,15 +590,9 @@
           return Long.compare((long) value1, (long) value2);
         case STRING:
         case JSON:
-<<<<<<< HEAD
-          return StringUtils.compare((String) value1, (String) value2);
-        case BYTES:
-          return new ByteArray((byte[]) value1).compareTo(new ByteArray((byte[]) value2));
-=======
           return ((String) value1).compareTo((String) value2);
         case BYTES:
           return ByteArray.compare((byte[]) value1, (byte[]) value2);
->>>>>>> c7cc8216
         default:
           throw new IllegalStateException();
       }
