--- conflicted
+++ resolved
@@ -36,10 +36,10 @@
    */
   boolean isAnchorThreadInterrupted();
 
-  /**
-   * This method has been deprecated and replaced by {@link setupRunner(String, int, ThreadExecutionContext.TaskType)}
-   * and {@link setupWorker(int, ThreadExecutionContext.TaskType, ThreadExecutionContext)}.
-   */
+//  /**
+//   * This method has been deprecated and replaced by {@link setupRunner(String, int, ThreadExecutionContext.TaskType)}
+//   * and {@link setupWorker(int, ThreadExecutionContext.TaskType, ThreadExecutionContext)}.
+//   */
   @Deprecated
   void createExecutionContext(String queryId, int taskId, ThreadExecutionContext.TaskType taskType,
       @Nullable ThreadExecutionContext parentContext);
@@ -48,16 +48,9 @@
    * Set up the thread execution context for an anchor a.k.a runner thread.
    * @param queryId query id string
    * @param taskId a unique task id
-<<<<<<< HEAD
-   * @param parentContext the parent execution context, null for root(runner) thread
-   * @param workloadName Name of the workload corresponding to the query.
-   */
-  void createExecutionContext(String queryId, int taskId, ThreadExecutionContext.TaskType taskType,
-      @Nullable ThreadExecutionContext parentContext, @Nullable String workloadName);
-=======
    * @param taskType the type of the task - SSE or MSE
    */
-  void setupRunner(String queryId, int taskId, ThreadExecutionContext.TaskType taskType);
+  void setupRunner(String queryId, int taskId, ThreadExecutionContext.TaskType taskType, @Nullable String workloadName);
 
   /**
    * Set up the thread execution context for a worker thread.
@@ -66,8 +59,7 @@
    * @param parentContext the parent execution context
    */
   void setupWorker(int taskId, ThreadExecutionContext.TaskType taskType,
-      @Nullable ThreadExecutionContext parentContext);
->>>>>>> b5afb890
+                   @Nullable ThreadExecutionContext parentContext);
 
   /**
    * get the executon context of current thread
@@ -96,14 +88,10 @@
    * ser/de threads where the thread execution context cannot be setup before hands as
    * queryId/taskId/workloadName is unknown and the execution process is hard to instrument
    */
-<<<<<<< HEAD
-  void updateResourceUsageConcurrently(String resourceName, TrackingScope resourceType);
-=======
-  void updateQueryUsageConcurrently(String queryId, long cpuTimeNs, long allocatedBytes);
+  void updateQueryUsageConcurrently(String queryId, long cpuTimeNs, long allocatedBytes, TrackingScope resourceType);
 
   @Deprecated
   void updateQueryUsageConcurrently(String queryId);
->>>>>>> b5afb890
 
   /**
    * start the periodical task
