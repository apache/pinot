--- conflicted
+++ resolved
@@ -278,17 +278,9 @@
       Tracing.getThreadAccountant().clear();
     }
 
-<<<<<<< HEAD
-    public static void initializeThreadAccountant(PinotConfiguration config, String instanceId,
-        InstanceType instanceType) {
-      createThreadAccountant(config, instanceId, instanceType, new WorkloadBudgetManager(config));
-    }
-
-=======
->>>>>>> 72bf3bf2
     public static ThreadResourceUsageAccountant createThreadAccountant(PinotConfiguration config, String instanceId,
-        InstanceType instanceType) {
-      return createThreadAccountant(config, instanceId, instanceType, new (config));
+                                                                       InstanceType instanceType) {
+      return createThreadAccountant(config, instanceId, instanceType, new WorkloadBudgetManager(config));
     }
 
     public static ThreadResourceUsageAccountant createThreadAccountant(PinotConfiguration config, String instanceId,
