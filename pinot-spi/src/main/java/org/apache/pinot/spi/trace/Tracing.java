--- conflicted
+++ resolved
@@ -25,6 +25,7 @@
 import java.util.Map;
 import java.util.concurrent.atomic.AtomicReference;
 import javax.annotation.Nullable;
+import org.apache.pinot.core.accounting.DefaultWorkloadBudgetManager;
 import org.apache.pinot.core.accounting.WorkloadBudgetManager;
 import org.apache.pinot.spi.accounting.QueryResourceTracker;
 import org.apache.pinot.spi.accounting.ThreadAccountantFactory;
@@ -343,25 +344,21 @@
     }
 
     public static void initializeThreadAccountant(PinotConfiguration config, String instanceId,
-<<<<<<< HEAD
-        InstanceType instanceType, WorkloadBudgetManager workloadBudgetManager) {
-      String factoryName = config.getProperty(CommonConstants.Accounting.CONFIG_OF_FACTORY_NAME);
-      _workloadBudgetManager = workloadBudgetManager;
-      if (factoryName == null) {
-        LOGGER.warn("No thread accountant factory provided, using default implementation");
-      } else {
-=======
         InstanceType instanceType) {
-      createThreadAccountant(config, instanceId, instanceType);
+      createThreadAccountant(config, instanceId, instanceType, new DefaultWorkloadBudgetManager(config));
     }
 
     public static ThreadResourceUsageAccountant createThreadAccountant(PinotConfiguration config, String instanceId,
         InstanceType instanceType) {
-      _workloadBudgetManager = new WorkloadBudgetManager(config);
+      return createThreadAccountant(config, instanceId, instanceType, new DefaultWorkloadBudgetManager(config));
+    }
+
+    public static ThreadResourceUsageAccountant createThreadAccountant(PinotConfiguration config, String instanceId,
+        InstanceType instanceType, WorkloadBudgetManager workloadBudgetManager) {
+      _workloadBudgetManager = workloadBudgetManager;
       String factoryName = config.getProperty(CommonConstants.Accounting.CONFIG_OF_FACTORY_NAME);
       ThreadResourceUsageAccountant accountant = null;
       if (factoryName != null) {
->>>>>>> 2314fe6e
         LOGGER.info("Config-specified accountant factory name {}", factoryName);
         try {
           ThreadAccountantFactory threadAccountantFactory =
