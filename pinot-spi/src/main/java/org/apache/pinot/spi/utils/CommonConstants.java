--- conflicted
+++ resolved
@@ -341,14 +341,11 @@
     public static final double DEFAULT_BROKER_QUERY_LOG_MAX_RATE_PER_SECOND = 10_000d;
     public static final String CONFIG_OF_BROKER_TIMEOUT_MS = "pinot.broker.timeoutMs";
     public static final long DEFAULT_BROKER_TIMEOUT_MS = 10_000L;
-<<<<<<< HEAD
-    public static final String CONFIG_OF_BROKER_PASSIVE_TIMEOUT_MS = "pinot.broker.passiveTimeoutMs";
-    public static final long DEFAULT_BROKER_PASSIVE_TIMEOUT_MS = 100L;
-=======
     public static final String CONFIG_OF_BROKER_ENABLE_ROW_COLUMN_LEVEL_AUTH =
         "pinot.broker.enable.row.column.level.auth";
     public static final boolean DEFAULT_BROKER_ENABLE_ROW_COLUMN_LEVEL_AUTH = false;
->>>>>>> d488bd1e
+    public static final String CONFIG_OF_BROKER_PASSIVE_TIMEOUT_MS = "pinot.broker.passiveTimeoutMs";
+    public static final long DEFAULT_BROKER_PASSIVE_TIMEOUT_MS = 100L;
     public static final String CONFIG_OF_BROKER_ID = "pinot.broker.instance.id";
     public static final String CONFIG_OF_BROKER_INSTANCE_TAGS = "pinot.broker.instance.tags";
     public static final String CONFIG_OF_BROKER_HOSTNAME = "pinot.broker.hostname";
