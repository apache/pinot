--- conflicted
+++ resolved
@@ -54,13 +54,10 @@
   public static final String CONFIG_OF_SWAGGER_RESOURCES_PATH = "META-INF/resources/webjars/swagger-ui/5.1.0/";
   public static final String CONFIG_OF_TIMEZONE = "pinot.timezone";
 
-<<<<<<< HEAD
   public static final String DATABASE = "database";
   public static final String DEFAULT_DATABASE = "default";
-=======
   public static final String CONFIG_OF_PINOT_INSECURE_MODE = "pinot.insecure.mode";
   public static final String DEFAULT_PINOT_INSECURE_MODE = "false";
->>>>>>> a3ee0a35
 
   /**
    * The state of the consumer for a given segment
