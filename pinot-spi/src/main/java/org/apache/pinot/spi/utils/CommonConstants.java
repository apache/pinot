/**
 * Licensed to the Apache Software Foundation (ASF) under one
 * or more contributor license agreements.  See the NOTICE file
 * distributed with this work for additional information
 * regarding copyright ownership.  The ASF licenses this file
 * to you under the Apache License, Version 2.0 (the
 * "License"); you may not use this file except in compliance
 * with the License.  You may obtain a copy of the License at
 *
 *   http://www.apache.org/licenses/LICENSE-2.0
 *
 * Unless required by applicable law or agreed to in writing,
 * software distributed under the License is distributed on an
 * "AS IS" BASIS, WITHOUT WARRANTIES OR CONDITIONS OF ANY
 * KIND, either express or implied.  See the License for the
 * specific language governing permissions and limitations
 * under the License.
 */
package org.apache.pinot.spi.utils;

import java.io.File;
import java.math.BigDecimal;
import java.util.Collections;
import java.util.List;
import java.util.Set;
import java.util.concurrent.TimeUnit;
import org.apache.commons.io.FileUtils;
import org.apache.pinot.spi.query.QueryThreadContext;


public class CommonConstants {
  private CommonConstants() {
  }

  public static final String ENVIRONMENT_IDENTIFIER = "environment";
  public static final String INSTANCE_FAILURE_DOMAIN = "failureDomain";
  public static final String DEFAULT_FAILURE_DOMAIN = "No such domain";

  public static final String PREFIX_OF_SSL_SUBSET = "ssl";
  public static final String HTTP_PROTOCOL = "http";
  public static final String HTTPS_PROTOCOL = "https";

  public static final String KEY_OF_AUTH = "auth";

  public static final String TABLE_NAME = "tableName";

  public static final String UNKNOWN = "unknown";
  public static final String CONFIG_OF_METRICS_FACTORY_CLASS_NAME = "factory.className";
  public static final String CONFIG_OF_BROKER_EVENT_LISTENER_CLASS_NAME = "factory.className";
  public static final String CONFIG_OF_REQUEST_CONTEXT_TRACKED_HEADER_KEYS = "request.context.tracked.header.keys";
  public static final String DEFAULT_METRICS_FACTORY_CLASS_NAME =
      //"org.apache.pinot.plugin.metrics.compound.CompoundPinotMetricsFactory";
      "org.apache.pinot.plugin.metrics.yammer.YammerMetricsFactory";
  //"org.apache.pinot.plugin.metrics.dropwizard.DropwizardMetricsFactory";
  public static final String DEFAULT_BROKER_EVENT_LISTENER_CLASS_NAME =
      "org.apache.pinot.spi.eventlistener.query.NoOpBrokerQueryEventListener";

  public static final String SWAGGER_AUTHORIZATION_KEY = "oauth";
  public static final String SWAGGER_POM_PROPERTIES_PATH = "META-INF/maven/org.webjars/swagger-ui/pom.properties";
  public static final String CONFIG_OF_SWAGGER_RESOURCES_PATH = "META-INF/resources/webjars/swagger-ui/";
  public static final String CONFIG_OF_TIMEZONE = "pinot.timezone";

  public static final String APPLICATION = "application";

  public static final String DATABASE = "database";
  public static final String DEFAULT_DATABASE = "default";
  public static final String CONFIG_OF_PINOT_INSECURE_MODE = "pinot.insecure.mode";
  @Deprecated
  public static final String DEFAULT_PINOT_INSECURE_MODE = "false";

  public static final String CONFIG_OF_EXECUTORS_FIXED_NUM_THREADS = "pinot.executors.fixed.default.numThreads";
  public static final String DEFAULT_EXECUTORS_FIXED_NUM_THREADS = "-1";

  public static final String CONFIG_OF_PINOT_TAR_COMPRESSION_CODEC_NAME = "pinot.tar.compression.codec.name";

  public static final String JFR = "pinot.jfr";

  /**
   * The state of the consumer for a given segment
   */
  public enum ConsumerState {
    CONSUMING, NOT_CONSUMING // In error state
  }

  public enum TaskTriggers {
    CRON_TRIGGER, MANUAL_TRIGGER, ADHOC_TRIGGER, UNKNOWN
  }

  public static class Table {
    public static final String PUSH_FREQUENCY_HOURLY = "hourly";
    public static final String PUSH_FREQUENCY_DAILY = "daily";
    public static final String PUSH_FREQUENCY_WEEKLY = "weekly";
    public static final String PUSH_FREQUENCY_MONTHLY = "monthly";
  }

  public static class Helix {
    public static final String IS_SHUTDOWN_IN_PROGRESS = "shutdownInProgress";
    public static final String QUERIES_DISABLED = "queriesDisabled";
    public static final String QUERY_RATE_LIMIT_DISABLED = "queryRateLimitDisabled";
    public static final String DATABASE_MAX_QUERIES_PER_SECOND = "databaseMaxQueriesPerSecond";
    public static final String APPLICATION_MAX_QUERIES_PER_SECOND = "applicationMaxQueriesPerSecond";

    public static final String INSTANCE_CONNECTED_METRIC_NAME = "helix.connected";

    public static final String PREFIX_OF_CONTROLLER_INSTANCE = "Controller_";
    public static final String PREFIX_OF_BROKER_INSTANCE = "Broker_";
    public static final String PREFIX_OF_SERVER_INSTANCE = "Server_";
    public static final String PREFIX_OF_MINION_INSTANCE = "Minion_";

    public static final int CONTROLLER_INSTANCE_PREFIX_LENGTH = PREFIX_OF_CONTROLLER_INSTANCE.length();
    public static final int BROKER_INSTANCE_PREFIX_LENGTH = PREFIX_OF_BROKER_INSTANCE.length();
    public static final int SERVER_INSTANCE_PREFIX_LENGTH = PREFIX_OF_SERVER_INSTANCE.length();
    public static final int MINION_INSTANCE_PREFIX_LENGTH = PREFIX_OF_MINION_INSTANCE.length();

    public static final String BROKER_RESOURCE_INSTANCE = "brokerResource";
    public static final String LEAD_CONTROLLER_RESOURCE_NAME = "leadControllerResource";

    public static final String LEAD_CONTROLLER_RESOURCE_ENABLED_KEY = "RESOURCE_ENABLED";

    public static final String ENABLE_CASE_INSENSITIVE_KEY = "enable.case.insensitive";
    public static final boolean DEFAULT_ENABLE_CASE_INSENSITIVE = true;

    public static final String DEFAULT_HYPERLOGLOG_LOG2M_KEY = "default.hyperloglog.log2m";
    public static final int DEFAULT_HYPERLOGLOG_LOG2M = 8;
    public static final int DEFAULT_HYPERLOGLOG_PLUS_P = 14;
    public static final int DEFAULT_HYPERLOGLOG_PLUS_SP = 0;

    // 2 to the power of 14, for tradeoffs see datasketches library documentation:
    // https://datasketches.apache.org/docs/Theta/ThetaErrorTable.html
    public static final int DEFAULT_THETA_SKETCH_NOMINAL_ENTRIES = 16384;

    // 2 to the power of 14, for tradeoffs see datasketches library documentation:
    // https://datasketches.apache.org/docs/Theta/ThetaErrorTable.html
    public static final int DEFAULT_TUPLE_SKETCH_LGK = 14;

    public static final int DEFAULT_CPC_SKETCH_LGK = 12;
    public static final int DEFAULT_ULTRALOGLOG_P = 12;

    // K is set to 200, for tradeoffs see datasketches library documentation:
    // https://datasketches.apache.org/docs/KLL/KLLAccuracyAndSize.html#:~:
    public static final int DEFAULT_KLL_SKETCH_K = 200;

    // Whether to rewrite DistinctCount to DistinctCountBitmap
    public static final String ENABLE_DISTINCT_COUNT_BITMAP_OVERRIDE_KEY = "enable.distinct.count.bitmap.override";

    // More information on why these numbers are set can be found in the following doc:
    // https://cwiki.apache.org/confluence/display/PINOT/Controller+Separation+between+Helix+and+Pinot
    public static final int NUMBER_OF_PARTITIONS_IN_LEAD_CONTROLLER_RESOURCE = 24;
    public static final int LEAD_CONTROLLER_RESOURCE_REPLICA_COUNT = 1;
    public static final int MIN_ACTIVE_REPLICAS = 0;

    // Instance tags
    public static final String CONTROLLER_INSTANCE = "controller";
    public static final String UNTAGGED_BROKER_INSTANCE = "broker_untagged";
    public static final String UNTAGGED_SERVER_INSTANCE = "server_untagged";
    public static final String UNTAGGED_MINION_INSTANCE = "minion_untagged";

    public static class StateModel {
      public static class SegmentStateModel {
        public static final String ONLINE = "ONLINE";
        public static final String OFFLINE = "OFFLINE";
        public static final String ERROR = "ERROR";
        public static final String CONSUMING = "CONSUMING";
      }

      public static class DisplaySegmentStatus {
        public static final String BAD = "BAD";
        public static final String GOOD = "GOOD";
        public static final String UPDATING = "UPDATING";
      }

      public static class BrokerResourceStateModel {
        public static final String ONLINE = "ONLINE";
        public static final String OFFLINE = "OFFLINE";
        public static final String ERROR = "ERROR";
      }
    }

    public static class ZkClient {
      public static final int DEFAULT_CONNECT_TIMEOUT_MS = 60_000;
      public static final int DEFAULT_SESSION_TIMEOUT_MS = 30_000;
      // Retry interval and count for ZK operations where we would rather fail than get an empty (wrong) result back
      public static final int RETRY_INTERVAL_MS = 50;
      public static final int RETRY_COUNT = 2;
      public static final String ZK_CLIENT_CONNECTION_TIMEOUT_MS_CONFIG = "zk.client.connection.timeout.ms";
      public static final String ZK_CLIENT_SESSION_TIMEOUT_MS_CONFIG = "zk.client.session.timeout.ms";
    }

    public static class DataSource {
      public enum SegmentAssignmentStrategyType {
        RandomAssignmentStrategy,
        BalanceNumSegmentAssignmentStrategy,
        BucketizedSegmentAssignmentStrategy,
        ReplicaGroupSegmentAssignmentStrategy
      }
    }

    public static class Instance {
      @Deprecated
      public static final String INSTANCE_ID_KEY = "instanceId";
      public static final String DATA_DIR_KEY = "dataDir";
      public static final String ADMIN_PORT_KEY = "adminPort";
      public static final String ADMIN_HTTPS_PORT_KEY = "adminHttpsPort";
      public static final String GRPC_PORT_KEY = "grpcPort";
      public static final String NETTY_TLS_PORT_KEY = "nettyTlsPort";

      public static final String MULTI_STAGE_QUERY_ENGINE_SERVICE_PORT_KEY = "queryServerPort";
      public static final String MULTI_STAGE_QUERY_ENGINE_MAILBOX_PORT_KEY = "queryMailboxPort";

      public static final String SYSTEM_RESOURCE_INFO_KEY = "SYSTEM_RESOURCE_INFO";
      public static final String PINOT_VERSION_KEY = "pinotVersion";
    }

    public static final String SET_INSTANCE_ID_TO_HOSTNAME_KEY = "pinot.set.instance.id.to.hostname";

    public static final String KEY_OF_SERVER_NETTY_PORT = "pinot.server.netty.port";
    public static final int DEFAULT_SERVER_NETTY_PORT = 8098;
    public static final String KEY_OF_SERVER_NETTYTLS_PORT = Server.SERVER_NETTYTLS_PREFIX + ".port";
    public static final int DEFAULT_SERVER_NETTYTLS_PORT = 8091;
    public static final String KEY_OF_BROKER_QUERY_PORT = "pinot.broker.client.queryPort";
    public static final int DEFAULT_BROKER_QUERY_PORT = 8099;
    public static final String KEY_OF_SERVER_NETTY_HOST = "pinot.server.netty.host";
    public static final String KEY_OF_MINION_HOST = "pinot.minion.host";
    public static final String KEY_OF_MINION_PORT = "pinot.minion.port";

    // NOTE: Helix will disconnect the manager and disable the instance if it detects flapping (too frequent disconnect
    // from ZooKeeper). Setting flapping time window to a small value can avoid this from happening. Helix ignores the
    // non-positive value, so set the default value as 1.
    public static final String CONFIG_OF_CONTROLLER_FLAPPING_TIME_WINDOW_MS = "pinot.controller.flapping.timeWindowMs";
    public static final String CONFIG_OF_BROKER_FLAPPING_TIME_WINDOW_MS = "pinot.broker.flapping.timeWindowMs";
    public static final String CONFIG_OF_SERVER_FLAPPING_TIME_WINDOW_MS = "pinot.server.flapping.timeWindowMs";
    public static final String CONFIG_OF_MINION_FLAPPING_TIME_WINDOW_MS = "pinot.minion.flapping.timeWindowMs";
    public static final String CONFIG_OF_HELIX_INSTANCE_MAX_STATE_TRANSITIONS =
        "pinot.helix.instance.state.maxStateTransitions";
    public static final String DEFAULT_HELIX_INSTANCE_MAX_STATE_TRANSITIONS = "100000";
    public static final String DEFAULT_FLAPPING_TIME_WINDOW_MS = "1";
    public static final String PINOT_SERVICE_ROLE = "pinot.service.role";
    public static final String CONFIG_OF_CLUSTER_NAME = "pinot.cluster.name";
    public static final String CONFIG_OF_ZOOKEEPR_SERVER = "pinot.zk.server";

    public static final String CONFIG_OF_PINOT_CONTROLLER_STARTABLE_CLASS = "pinot.controller.startable.class";
    public static final String CONFIG_OF_PINOT_BROKER_STARTABLE_CLASS = "pinot.broker.startable.class";
    public static final String CONFIG_OF_PINOT_SERVER_STARTABLE_CLASS = "pinot.server.startable.class";
    public static final String CONFIG_OF_PINOT_MINION_STARTABLE_CLASS = "pinot.minion.startable.class";

    public static final String CONFIG_OF_MULTI_STAGE_ENGINE_ENABLED = "pinot.multistage.engine.enabled";
    public static final boolean DEFAULT_MULTI_STAGE_ENGINE_ENABLED = true;

    public static final String CONFIG_OF_MULTI_STAGE_ENGINE_TLS_ENABLED = "pinot.multistage.engine.tls.enabled";
    public static final boolean DEFAULT_MULTI_STAGE_ENGINE_TLS_ENABLED = false;

    // This is a "beta" config and can be changed or even removed in future releases.
    public static final String CONFIG_OF_MULTI_STAGE_ENGINE_MAX_SERVER_QUERY_THREADS =
        "pinot.beta.multistage.engine.max.server.query.threads";
    public static final String DEFAULT_MULTI_STAGE_ENGINE_MAX_SERVER_QUERY_THREADS = "-1";
    public static final String CONFIG_OF_MULTI_STAGE_ENGINE_MAX_SERVER_QUERY_HARDLIMIT_FACTOR =
        "pinot.beta.multistage.engine.max.server.query.threads.hardlimit.factor";
    public static final String DEFAULT_MULTI_STAGE_ENGINE_MAX_SERVER_QUERY_HARDLIMIT_FACTOR = "4";

    // Preprocess throttle configs
    public static final String CONFIG_OF_MAX_SEGMENT_PREPROCESS_PARALLELISM =
        "pinot.server.max.segment.preprocess.parallelism";
    // Setting to Integer.MAX_VALUE to effectively disable throttling by default
    public static final String DEFAULT_MAX_SEGMENT_PREPROCESS_PARALLELISM = String.valueOf(Integer.MAX_VALUE);
    // Before serving queries is enabled, we should use a higher preprocess parallelism to process segments faster
    public static final String CONFIG_OF_MAX_SEGMENT_PREPROCESS_PARALLELISM_BEFORE_SERVING_QUERIES =
        "pinot.server.max.segment.preprocess.parallelism.before.serving.queries";
    // Setting the before serving queries to Integer.MAX_VALUE to effectively disable throttling by default
    public static final String DEFAULT_MAX_SEGMENT_PREPROCESS_PARALLELISM_BEFORE_SERVING_QUERIES =
        String.valueOf(Integer.MAX_VALUE);

    // Preprocess throttle config specifically for StarTree index rebuild
    public static final String CONFIG_OF_MAX_SEGMENT_STARTREE_PREPROCESS_PARALLELISM =
        "pinot.server.max.segment.startree.preprocess.parallelism";
    // Setting to Integer.MAX_VALUE to effectively disable throttling by default
    public static final String DEFAULT_MAX_SEGMENT_STARTREE_PREPROCESS_PARALLELISM = String.valueOf(Integer.MAX_VALUE);
    public static final String CONFIG_OF_MAX_SEGMENT_STARTREE_PREPROCESS_PARALLELISM_BEFORE_SERVING_QUERIES =
        "pinot.server.max.segment.startree.preprocess.parallelism.before.serving.queries";
    // Setting the before serving queries to Integer.MAX_VALUE to effectively disable throttling by default
    public static final String DEFAULT_MAX_SEGMENT_STARTREE_PREPROCESS_PARALLELISM_BEFORE_SERVING_QUERIES =
        String.valueOf(Integer.MAX_VALUE);

<<<<<<< HEAD
    // Preprocess throttle config specifically for StarTree index rebuild
    public static final String CONFIG_OF_MAX_SEGMENT_MULTICOL_TEXT_INDEX_PREPROCESS_PARALLELISM =
        "pinot.server.max.segment.multicol.text.index.preprocess.parallelism";
    // Setting to Integer.MAX_VALUE to effectively disable throttling by default
    public static final String DEFAULT_MAX_SEGMENT_MULTICOL_TEXT_INDEX_PREPROCESS_PARALLELISM =
        String.valueOf(Integer.MAX_VALUE);
    public static final String CONFIG_OF_MAX_SEGMENT_MULTICOL_TEXT_INDEX_PREPROCESS_PARALLELISM_BEFORE_SERVING_QUERIES =
        "pinot.server.max.segment.multicol.text.index.preprocess.parallelism.before.serving.queries";
    // Setting the before serving queries to Integer.MAX_VALUE to effectively disable throttling by default
    public static final String DEFAULT_MAX_SEGMENT_MULTICOL_TEXT_INDEX_PREPROCESS_PARALLELISM_BEFORE_SERVING_QUERIES =
        String.valueOf(Integer.MAX_VALUE);
=======
    // Download throttle config
>>>>>>> a24090dd
    public static final String CONFIG_OF_MAX_SEGMENT_DOWNLOAD_PARALLELISM =
        "pinot.server.max.segment.download.parallelism";
    // Setting to Integer.MAX_VALUE to effectively disable throttling by default
    public static final String DEFAULT_MAX_SEGMENT_DOWNLOAD_PARALLELISM = String.valueOf(Integer.MAX_VALUE);
    public static final String CONFIG_OF_MAX_SEGMENT_DOWNLOAD_PARALLELISM_BEFORE_SERVING_QUERIES =
        "pinot.server.max.segment.download.parallelism.before.serving.queries";
    // Setting the before serving queries to Integer.MAX_VALUE to effectively disable throttling by default
    public static final String DEFAULT_MAX_SEGMENT_DOWNLOAD_PARALLELISM_BEFORE_SERVING_QUERIES =
        String.valueOf(Integer.MAX_VALUE);
  }

  public static class Broker {
    public static final String ROUTING_TABLE_CONFIG_PREFIX = "pinot.broker.routing.table";
    public static final String ACCESS_CONTROL_CONFIG_PREFIX = "pinot.broker.access.control";
    public static final String METRICS_CONFIG_PREFIX = "pinot.broker.metrics";
    public static final String EVENT_LISTENER_CONFIG_PREFIX = "pinot.broker.event.listener";
    public static final String CONFIG_OF_METRICS_NAME_PREFIX = "pinot.broker.metrics.prefix";
    public static final String DEFAULT_METRICS_NAME_PREFIX = "pinot.broker.";

    public static final String CONFIG_OF_DELAY_SHUTDOWN_TIME_MS = "pinot.broker.delayShutdownTimeMs";
    public static final long DEFAULT_DELAY_SHUTDOWN_TIME_MS = 10_000L;
    public static final String CONFIG_OF_ENABLE_TABLE_LEVEL_METRICS = "pinot.broker.enableTableLevelMetrics";
    public static final boolean DEFAULT_ENABLE_TABLE_LEVEL_METRICS = true;
    public static final String CONFIG_OF_ALLOWED_TABLES_FOR_EMITTING_METRICS =
        "pinot.broker.allowedTablesForEmittingMetrics";

    public static final String CONFIG_OF_BROKER_QUERY_REWRITER_CLASS_NAMES = "pinot.broker.query.rewriter.class.names";
    public static final String CONFIG_OF_BROKER_QUERY_RESPONSE_LIMIT = "pinot.broker.query.response.limit";
    public static final String CONFIG_OF_BROKER_DEFAULT_QUERY_LIMIT = "pinot.broker.default.query.limit";

    public static final int DEFAULT_BROKER_QUERY_RESPONSE_LIMIT = Integer.MAX_VALUE;

    // -1 means no limit; value of 10 aligns limit with PinotQuery's defaults.
    public static final int DEFAULT_BROKER_QUERY_LIMIT = 10;

    public static final String CONFIG_OF_BROKER_QUERY_LOG_LENGTH = "pinot.broker.query.log.length";
    public static final int DEFAULT_BROKER_QUERY_LOG_LENGTH = Integer.MAX_VALUE;
    public static final String CONFIG_OF_BROKER_QUERY_LOG_MAX_RATE_PER_SECOND =
        "pinot.broker.query.log.maxRatePerSecond";
    public static final String CONFIG_OF_BROKER_QUERY_LOG_BEFORE_PROCESSING =
        "pinot.broker.query.log.logBeforeProcessing";
    public static final boolean DEFAULT_BROKER_QUERY_LOG_BEFORE_PROCESSING = true;
    public static final String CONFIG_OF_BROKER_QUERY_ENABLE_NULL_HANDLING = "pinot.broker.query.enable.null.handling";
    public static final String CONFIG_OF_BROKER_ENABLE_QUERY_CANCELLATION = "pinot.broker.enable.query.cancellation";
    public static final double DEFAULT_BROKER_QUERY_LOG_MAX_RATE_PER_SECOND = 10_000d;
    public static final String CONFIG_OF_BROKER_TIMEOUT_MS = "pinot.broker.timeoutMs";
    public static final long DEFAULT_BROKER_TIMEOUT_MS = 10_000L;
    public static final String CONFIG_OF_BROKER_ID = "pinot.broker.instance.id";
    public static final String CONFIG_OF_BROKER_INSTANCE_TAGS = "pinot.broker.instance.tags";
    public static final String CONFIG_OF_BROKER_HOSTNAME = "pinot.broker.hostname";
    public static final String CONFIG_OF_SWAGGER_USE_HTTPS = "pinot.broker.swagger.use.https";
    // Comma separated list of packages that contains javax service resources.
    public static final String BROKER_RESOURCE_PACKAGES = "broker.restlet.api.resource.packages";
    public static final String DEFAULT_BROKER_RESOURCE_PACKAGES = "org.apache.pinot.broker.api.resources";

    // Configuration to consider the broker ServiceStatus as being STARTED if the percent of resources (tables) that
    // are ONLINE for this broker has crossed the threshold percentage of the total number of tables
    // that it is expected to serve.
    public static final String CONFIG_OF_BROKER_MIN_RESOURCE_PERCENT_FOR_START =
        "pinot.broker.startup.minResourcePercent";
    public static final double DEFAULT_BROKER_MIN_RESOURCE_PERCENT_FOR_START = 100.0;
    public static final String CONFIG_OF_ENABLE_QUERY_LIMIT_OVERRIDE = "pinot.broker.enable.query.limit.override";

    // Config for number of threads to use for Broker reduce-phase.
    public static final String CONFIG_OF_MAX_REDUCE_THREADS_PER_QUERY = "pinot.broker.max.reduce.threads.per.query";
    public static final int DEFAULT_MAX_REDUCE_THREADS_PER_QUERY =
        Math.max(1, Math.min(10, Runtime.getRuntime().availableProcessors() / 2));
    // Same logic as CombineOperatorUtils

    // Config for Jersey ThreadPoolExecutorProvider.
    // By default, Jersey uses the default unbounded thread pool to process queries.
    // By enabling it, BrokerManagedAsyncExecutorProvider will be used to create a bounded thread pool.
    public static final String CONFIG_OF_ENABLE_BOUNDED_JERSEY_THREADPOOL_EXECUTOR =
        "pinot.broker.enable.bounded.jersey.threadpool.executor";
    public static final boolean DEFAULT_ENABLE_BOUNDED_JERSEY_THREADPOOL_EXECUTOR = false;
    // Default capacities for the bounded thread pool
    public static final String CONFIG_OF_JERSEY_THREADPOOL_EXECUTOR_MAX_POOL_SIZE =
        "pinot.broker.jersey.threadpool.executor.max.pool.size";
    public static final int DEFAULT_JERSEY_THREADPOOL_EXECUTOR_MAX_POOL_SIZE =
        Runtime.getRuntime().availableProcessors() * 2;
    public static final String CONFIG_OF_JERSEY_THREADPOOL_EXECUTOR_CORE_POOL_SIZE =
        "pinot.broker.jersey.threadpool.executor.core.pool.size";
    public static final int DEFAULT_JERSEY_THREADPOOL_EXECUTOR_CORE_POOL_SIZE =
        Runtime.getRuntime().availableProcessors() * 2;
    public static final String CONFIG_OF_JERSEY_THREADPOOL_EXECUTOR_QUEUE_SIZE =
        "pinot.broker.jersey.threadpool.executor.queue.size";
    public static final int DEFAULT_JERSEY_THREADPOOL_EXECUTOR_QUEUE_SIZE = Integer.MAX_VALUE;

    // Configs for broker reduce on group-by queries (only apply to SSE)
    public static final String CONFIG_OF_BROKER_GROUPBY_TRIM_THRESHOLD = "pinot.broker.groupby.trim.threshold";
    public static final int DEFAULT_BROKER_GROUPBY_TRIM_THRESHOLD = 1_000_000;
    public static final String CONFIG_OF_BROKER_MIN_GROUP_TRIM_SIZE = "pinot.broker.min.group.trim.size";
    public static final int DEFAULT_BROKER_MIN_GROUP_TRIM_SIZE = 5000;
    public static final String CONFIG_OF_BROKER_MIN_INITIAL_INDEXED_TABLE_CAPACITY =
        "pinot.broker.min.init.indexed.table.capacity";
    public static final int DEFAULT_BROKER_MIN_INITIAL_INDEXED_TABLE_CAPACITY = 128;

    // Config for enabling group trim for MSE group-by queries. When group trim is enabled, there are 3 levels of
    // trimming: segment level (shared with SSE, disabled by default), leaf stage level (shared with SSE, enabled by
    // default), intermediate stage level (enabled by default). The group trim behavior for each level is configured on
    // the server side.
    public static final String CONFIG_OF_MSE_ENABLE_GROUP_TRIM = "pinot.broker.mse.enable.group.trim";
    public static final boolean DEFAULT_MSE_ENABLE_GROUP_TRIM = false;

    // Configure the request handler type used by broker to handler inbound query request.
    // NOTE: the request handler type refers to the communication between Broker and Server.
    public static final String BROKER_REQUEST_HANDLER_TYPE = "pinot.broker.request.handler.type";
    public static final String NETTY_BROKER_REQUEST_HANDLER_TYPE = "netty";
    public static final String GRPC_BROKER_REQUEST_HANDLER_TYPE = "grpc";
    public static final String MULTI_STAGE_BROKER_REQUEST_HANDLER_TYPE = "multistage";
    public static final String DEFAULT_BROKER_REQUEST_HANDLER_TYPE = NETTY_BROKER_REQUEST_HANDLER_TYPE;

    public static final String BROKER_TLS_PREFIX = "pinot.broker.tls";
    public static final String BROKER_NETTY_PREFIX = "pinot.broker.netty";
    public static final String BROKER_NETTYTLS_ENABLED = "pinot.broker.nettytls.enabled";
    //Set to true to load all services tagged and compiled with hk2-metadata-generator. Default to False
    public static final String BROKER_SERVICE_AUTO_DISCOVERY = "pinot.broker.service.auto.discovery";

    public static final String DISABLE_GROOVY = "pinot.broker.disable.query.groovy";
    public static final boolean DEFAULT_DISABLE_GROOVY = true;
    // Rewrite potential expensive functions to their approximation counterparts
    // - DISTINCT_COUNT -> DISTINCT_COUNT_SMART_HLL
    // - PERCENTILE -> PERCENTILE_SMART_TDIGEST
    public static final String USE_APPROXIMATE_FUNCTION = "pinot.broker.use.approximate.function";

    public static final String CONTROLLER_URL = "pinot.broker.controller.url";

    public static final String CONFIG_OF_BROKER_REQUEST_CLIENT_IP_LOGGING = "pinot.broker.request.client.ip.logging";

    // TODO: Support populating clientIp for GrpcRequestIdentity.
    public static final boolean DEFAULT_BROKER_REQUEST_CLIENT_IP_LOGGING = false;

    public static final String CONFIG_OF_LOGGER_ROOT_DIR = "pinot.broker.logger.root.dir";
    public static final String CONFIG_OF_SWAGGER_BROKER_ENABLED = "pinot.broker.swagger.enabled";
    public static final boolean DEFAULT_SWAGGER_BROKER_ENABLED = true;
    public static final String CONFIG_OF_ENABLE_THREAD_CPU_TIME_MEASUREMENT =
        "pinot.broker.instance.enableThreadCpuTimeMeasurement";
    public static final String CONFIG_OF_ENABLE_THREAD_ALLOCATED_BYTES_MEASUREMENT =
        "pinot.broker.instance.enableThreadAllocatedBytesMeasurement";
    public static final boolean DEFAULT_ENABLE_THREAD_CPU_TIME_MEASUREMENT = false;
    public static final boolean DEFAULT_THREAD_ALLOCATED_BYTES_MEASUREMENT = false;
    public static final String CONFIG_OF_BROKER_RESULT_REWRITER_CLASS_NAMES =
        "pinot.broker.result.rewriter.class.names";

    public static final String CONFIG_OF_ENABLE_PARTITION_METADATA_MANAGER =
        "pinot.broker.enable.partition.metadata.manager";
    public static final boolean DEFAULT_ENABLE_PARTITION_METADATA_MANAGER = true;
    // Whether to infer partition hint by default or not.
    // This value can always be overridden by INFER_PARTITION_HINT query option
    public static final String CONFIG_OF_INFER_PARTITION_HINT = "pinot.broker.multistage.infer.partition.hint";
    public static final boolean DEFAULT_INFER_PARTITION_HINT = false;

    /**
     * Whether to use spools in multistage query engine by default.
     * This value can always be overridden by {@link Request.QueryOptionKey#USE_SPOOLS} query option
     */
    public static final String CONFIG_OF_SPOOLS = "pinot.broker.multistage.spools";
    public static final boolean DEFAULT_OF_SPOOLS = false;

    public static final String CONFIG_OF_USE_FIXED_REPLICA = "pinot.broker.use.fixed.replica";
    public static final boolean DEFAULT_USE_FIXED_REPLICA = false;

    // Broker config indicating the maximum serialized response size across all servers for a query. This value is
    // equally divided across all servers processing the query.
    // The value can be in human readable format (e.g. '200K', '200KB', '0.2MB') or in raw bytes (e.g. '200000').
    public static final String CONFIG_OF_MAX_QUERY_RESPONSE_SIZE_BYTES = "pinot.broker.max.query.response.size.bytes";

    // Broker config indicating the maximum length of the serialized response per server for a query.
    // If both "server.response.size" and "query.response.size" are set, then the "server.response.size" takes
    // precedence over "query.response.size" (i.e., "query.response.size" will be ignored).
    public static final String CONFIG_OF_MAX_SERVER_RESPONSE_SIZE_BYTES = "pinot.broker.max.server.response.size.bytes";

    public static final String CONFIG_OF_NEW_SEGMENT_EXPIRATION_SECONDS = "pinot.broker.new.segment.expiration.seconds";
    public static final long DEFAULT_VALUE_OF_NEW_SEGMENT_EXPIRATION_SECONDS = TimeUnit.MINUTES.toSeconds(5);

    // If this config is set to true, the broker will check every query executed using the v1 query engine and attempt
    // to determine whether the query could have successfully been run on the v2 / multi-stage query engine. If not,
    // a counter metric will be incremented - if this counter remains 0 during regular query workload execution, it
    // signals that users can potentially migrate their query workload to the multistage query engine.
    public static final String CONFIG_OF_BROKER_ENABLE_MULTISTAGE_MIGRATION_METRIC =
        "pinot.broker.enable.multistage.migration.metric";
    public static final boolean DEFAULT_ENABLE_MULTISTAGE_MIGRATION_METRIC = false;
    public static final String CONFIG_OF_BROKER_ENABLE_DYNAMIC_FILTERING_SEMI_JOIN =
        "pinot.broker.enable.dynamic.filtering.semijoin";
    public static final boolean DEFAULT_ENABLE_DYNAMIC_FILTERING_SEMI_JOIN = true;

    // When the server instance's pool field is null or the pool contains multi distinguished group value, the broker
    // would set the group to -1 in the routing table for that server.
    public static final int FALLBACK_REPLICA_GROUP_ID = -1;

    public static class Request {
      public static final String SQL = "sql";
      public static final String SQL_V1 = "sqlV1";
      public static final String SQL_V2 = "sqlV2";
      public static final String TRACE = "trace";
      public static final String QUERY_OPTIONS = "queryOptions";

      public static class QueryOptionKey {
        public static final String TIMEOUT_MS = "timeoutMs";
        public static final String SKIP_UPSERT = "skipUpsert";
        public static final String SKIP_UPSERT_VIEW = "skipUpsertView";
        public static final String UPSERT_VIEW_FRESHNESS_MS = "upsertViewFreshnessMs";
        public static final String USE_STAR_TREE = "useStarTree";
        public static final String SCAN_STAR_TREE_NODES = "scanStarTreeNodes";
        public static final String ROUTING_OPTIONS = "routingOptions";
        public static final String USE_SCAN_REORDER_OPTIMIZATION = "useScanReorderOpt";
        public static final String MAX_EXECUTION_THREADS = "maxExecutionThreads";

        // For group-by queries with order-by clause, the tail groups are trimmed off to reduce the memory footprint. To
        // ensure the accuracy of the result, {@code max(limit * 5, minTrimSize)} groups are retained. When
        // {@code minTrimSize} is non-positive, trim is disabled.
        //
        // Caution:
        // Setting trim size to non-positive value (disable trim) or large value gives more accurate result, but can
        // potentially cause higher memory pressure.
        //
        // Trim can be applied in the following stages:
        // - Segment level: after getting the segment level results, before merging them into server level results.
        // - Server level: while merging the segment level results into server level results.
        // - Broker level: while merging the server level results into broker level results. (SSE only)
        // - MSE intermediate stage (MSE only)

        public static final String MIN_SEGMENT_GROUP_TRIM_SIZE = "minSegmentGroupTrimSize";
        public static final String MIN_SERVER_GROUP_TRIM_SIZE = "minServerGroupTrimSize";
        public static final String MIN_BROKER_GROUP_TRIM_SIZE = "minBrokerGroupTrimSize";
        public static final String MSE_MIN_GROUP_TRIM_SIZE = "mseMinGroupTrimSize";

        /**
         * This will help in getting accurate and correct result for queries
         * with group by and limit but  without order by
         */
        public static final String ACCURATE_GROUP_BY_WITHOUT_ORDER_BY = "accurateGroupByWithoutOrderBy";

        /** Number of threads used in the final reduce.
         * This is useful for expensive aggregation functions. E.g. Funnel queries are considered as expensive
         * aggregation functions. */
        public static final String NUM_THREADS_EXTRACT_FINAL_RESULT = "numThreadsExtractFinalResult";

        /** Number of threads used in the final reduce at broker level. */
        public static final String CHUNK_SIZE_EXTRACT_FINAL_RESULT = "chunkSizeExtractFinalResult";

        public static final String NUM_REPLICA_GROUPS_TO_QUERY = "numReplicaGroupsToQuery";

        public static final String ORDERED_PREFERRED_REPLICAS = "orderedPreferredReplicas";
        public static final String USE_FIXED_REPLICA = "useFixedReplica";
        public static final String EXPLAIN_PLAN_VERBOSE = "explainPlanVerbose";
        public static final String USE_MULTISTAGE_ENGINE = "useMultistageEngine";
        public static final String INFER_PARTITION_HINT = "inferPartitionHint";
        public static final String ENABLE_NULL_HANDLING = "enableNullHandling";
        public static final String APPLICATION_NAME = "applicationName";
        public static final String USE_SPOOLS = "useSpools";
        public static final String USE_PHYSICAL_OPTIMIZER = "usePhysicalOptimizer";
        /**
         * If set, changes the explain behavior in multi-stage engine.
         *
         * {@code true} means to ask servers for the physical plan while false means to just use logical plan.
         *
         * Use false in order to mimic behavior of Pinot 1.2.0 and previous.
         */
        public static final String EXPLAIN_ASKING_SERVERS = "explainAskingServers";

        // Can be applied to aggregation and group-by queries to ask servers to directly return final results instead of
        // intermediate results for aggregations.
        public static final String SERVER_RETURN_FINAL_RESULT = "serverReturnFinalResult";
        // Can be applied to group-by queries to ask servers to directly return final results instead of intermediate
        // results for aggregations. Different from SERVER_RETURN_FINAL_RESULT, this option should be used when the
        // group key is not server partitioned, but the aggregated values are server partitioned. When this option is
        // used, server will return final results, but won't directly trim the result to the query limit.
        public static final String SERVER_RETURN_FINAL_RESULT_KEY_UNPARTITIONED =
            "serverReturnFinalResultKeyUnpartitioned";

        // Reorder scan based predicates based on cardinality and number of selected values
        public static final String AND_SCAN_REORDERING = "AndScanReordering";
        public static final String SKIP_INDEXES = "skipIndexes";

        public static final String ORDER_BY_ALGORITHM = "orderByAlgorithm";

        public static final String MULTI_STAGE_LEAF_LIMIT = "multiStageLeafLimit";

        // TODO: Apply this to SSE as well
        /** Throw an exception on reaching num_groups_limit instead of just setting a flag. */
        public static final String ERROR_ON_NUM_GROUPS_LIMIT = "errorOnNumGroupsLimit";

        public static final String NUM_GROUPS_LIMIT = "numGroupsLimit";
        // Not actually accepted as Query Option but faked as one during MSE
        public static final String NUM_GROUPS_WARNING_LIMIT = "numGroupsWarningLimit";
        public static final String MAX_INITIAL_RESULT_HOLDER_CAPACITY = "maxInitialResultHolderCapacity";
        public static final String MIN_INITIAL_INDEXED_TABLE_CAPACITY = "minInitialIndexedTableCapacity";
        public static final String MSE_MAX_INITIAL_RESULT_HOLDER_CAPACITY = "mseMaxInitialResultHolderCapacity";
        public static final String GROUP_TRIM_THRESHOLD = "groupTrimThreshold";
        public static final String STAGE_PARALLELISM = "stageParallelism";

        public static final String IN_PREDICATE_PRE_SORTED = "inPredicatePreSorted";
        public static final String IN_PREDICATE_LOOKUP_ALGORITHM = "inPredicateLookupAlgorithm";

        public static final String DROP_RESULTS = "dropResults";

        // Maximum number of pending results blocks allowed in the streaming operator
        public static final String MAX_STREAMING_PENDING_BLOCKS = "maxStreamingPendingBlocks";

        // Handle JOIN Overflow
        public static final String MAX_ROWS_IN_JOIN = "maxRowsInJoin";
        public static final String JOIN_OVERFLOW_MODE = "joinOverflowMode";

        // Handle WINDOW Overflow
        public static final String MAX_ROWS_IN_WINDOW = "maxRowsInWindow";
        public static final String WINDOW_OVERFLOW_MODE = "windowOverflowMode";

        // Indicates the maximum length of the serialized response per server for a query.
        public static final String MAX_SERVER_RESPONSE_SIZE_BYTES = "maxServerResponseSizeBytes";

        // Indicates the maximum length of serialized response across all servers for a query. This value is equally
        // divided across all servers processing the query.
        public static final String MAX_QUERY_RESPONSE_SIZE_BYTES = "maxQueryResponseSizeBytes";

        // If query submission causes an exception, still continue to submit the query to other servers
        public static final String SKIP_UNAVAILABLE_SERVERS = "skipUnavailableServers";

        // Indicates that a query belongs to a secondary workload when using the BinaryWorkloadScheduler. The
        // BinaryWorkloadScheduler divides queries into two workloads, primary and secondary. Primary workloads are
        // executed in an  Unbounded FCFS fashion. However, secondary workloads are executed in a constrainted FCFS
        // fashion with limited compute.des queries into two workloads, primary and secondary. Primary workloads are
        // executed in an  Unbounded FCFS fashion. However, secondary workloads are executed in a constrainted FCFS
        // fashion with limited compute.
        public static final String IS_SECONDARY_WORKLOAD = "isSecondaryWorkload";

        // For group by queries with only filtered aggregations (and no non-filtered aggregations), the default behavior
        // is to compute all groups over the rows matching the main query filter. This ensures SQL compliant results,
        // since empty groups are also expected to be returned in such queries. However, this could be quite inefficient
        // if the main query does not have a filter (since a scan would be required to compute all groups). In case
        // users are okay with skipping empty groups - i.e., only the groups matching at least one aggregation filter
        // will be returned - this query option can be set. This is useful for performance, since indexes can be used
        // for the aggregation filters and a full scan can be avoided.
        public static final String FILTERED_AGGREGATIONS_SKIP_EMPTY_GROUPS = "filteredAggregationsSkipEmptyGroups";

        // When set to true, the max initial result holder capacity will be optimized based on the query. Rather than
        // using the default value. This is best-effort for now and returns the default value if the optimization is not
        // possible.
        public static final String OPTIMIZE_MAX_INITIAL_RESULT_HOLDER_CAPACITY =
            "optimizeMaxInitialResultHolderCapacity";

        // Set to true if a cursor should be returned instead of the complete result set
        public static final String GET_CURSOR = "getCursor";
        // Number of rows that the cursor should contain
        public static final String CURSOR_NUM_ROWS = "cursorNumRows";

        // Custom Query ID provided by the client
        public static final String CLIENT_QUERY_ID = "clientQueryId";

        // Use MSE compiler when trying to fill a response with no schema metadata
        // (overrides the "pinot.broker.use.mse.to.fill.empty.response.schema" broker conf)
        public static final String USE_MSE_TO_FILL_EMPTY_RESPONSE_SCHEMA = "useMSEToFillEmptyResponseSchema";

        // Used by the MSE Engine when auto-inferring data partitioning. Realtime streams can often incorrectly assign
        // records to stream partitions, which can make a segment have multiple partitions. The scale of this is
        // usually low, and this query option allows the MSE Optimizer to infer the partition of a segment based on its
        // name, when that segment has multiple partitions in its columnPartitionMap.
        @Deprecated
        public static final String INFER_INVALID_SEGMENT_PARTITION = "inferInvalidSegmentPartition";
        // For realtime tables, this infers the segment partition for all segments. The partition column, function,
        // and number of partitions still rely on the Table's segmentPartitionConfig. This is useful if you have
        // scenarios where the stream doesn't guarantee 100% accuracy for stream partition assignment. In such
        // scenarios, if you don't have upsert compaction enabled, inferInvalidSegmentPartition will suffice. But when
        // you have compaction enabled, it's possible that after compaction you are only left with invalid partition
        // records, which can change the partition of a segment from something like [1, 3, 5] to [5], for a segment
        // that was supposed to be in partition-1.
        public static final String INFER_REALTIME_SEGMENT_PARTITION = "inferRealtimeSegmentPartition";
        public static final String USE_LITE_MODE = "useLiteMode";
        // Used by the MSE Engine to determine whether to use the broker pruning logic. Only supported by the
        // new MSE query optimizer.
        // TODO(mse-physical): Consider removing this query option and making this the default, since there's already
        //   a table config to enable broker pruning (it is disabled by default).
        public static final String USE_BROKER_PRUNING = "useBrokerPruning";
        // When lite mode is enabled, if this flag is set, we will run all the non-leaf stage operators within the
        // broker itself. That way, the MSE queries will model the scatter gather pattern used by the V1 Engine.
        public static final String RUN_IN_BROKER = "runInBroker";
      }

      public static class QueryOptionValue {
        public static final int DEFAULT_MAX_STREAMING_PENDING_BLOCKS = 100;
      }
    }

    public static class FailureDetector {
      public enum Type {
        // Do not detect any failure
        NO_OP,

        // Detect connection failures
        CONNECTION,

        // Use the custom failure detector of the configured class name
        CUSTOM
      }

      public static final String CONFIG_OF_TYPE = "pinot.broker.failure.detector.type";
      public static final String DEFAULT_TYPE = Type.NO_OP.name();
      public static final String CONFIG_OF_CLASS_NAME = "pinot.broker.failure.detector.class";

      // Exponential backoff delay of retrying an unhealthy server when a failure is detected
      public static final String CONFIG_OF_RETRY_INITIAL_DELAY_MS =
          "pinot.broker.failure.detector.retry.initial.delay.ms";
      public static final long DEFAULT_RETRY_INITIAL_DELAY_MS = 5_000L;
      public static final String CONFIG_OF_RETRY_DELAY_FACTOR = "pinot.broker.failure.detector.retry.delay.factor";
      public static final double DEFAULT_RETRY_DELAY_FACTOR = 2.0;
      public static final String CONFIG_OF_MAX_RETRIES = "pinot.broker.failure.detector.max.retries";
      public static final int DEFAULT_MAX_RETRIES = 10;
    }

    // Configs related to AdaptiveServerSelection.
    public static class AdaptiveServerSelector {
      /**
       * Adaptive Server Selection feature has 2 parts:
       * 1. Stats Collection
       * 2. Routing Strategy
       *
       * Stats Collection is controlled by the config CONFIG_OF_ENABLE_STATS_COLLECTION.
       * Routing Strategy is controlled by the config CONFIG_OF_TYPE.
       *
       *
       *
       * Stats Collection: Enabling/Disabling stats collection will dictate whether stats (like latency, # of inflight
       *                   requests) will be collected when queries are routed to/received from servers. It does not
       *                   have any impact on the Server Selection Strategy used.
       *
       * Routing Strategy: Decides what strategy should be used to pick a server. Note that this
       *                   routing strategy complements the existing Balanced/ReplicaGroup/StrictReplicaGroup
       *                   strategies and is not a replacement.The available strategies are as follows:
       *                   1. NO_OP: Uses the default behavior offered by Balanced/ReplicaGroup/StrictReplicaGroup
       *                   instance selectors. Does NOT require Stats Collection to be enabled.
       *                   2. NUM_INFLIGHT_REQ: Picks the best server based on the number of inflight requests for
       *                   each server. Requires Stats Collection to be enabled.
       *                   3. LATENCY: Picks the best server based on the Exponential Weighted Moving Averge of Latency
       *                   for each server. Requires Stats Collection to be enabled.
       *                   4. HYBRID: Picks the best server by computing a custom hybrid score based on both latency
       *                   and # inflight requests. This is based on the approach described in the paper
       *                   https://www.usenix.org/system/files/conference/nsdi15/nsdi15-paper-suresh.pdf. Requires Stats
       *                   Collection to be enabled.
       */

      public enum Type {
        NO_OP,

        NUM_INFLIGHT_REQ,

        LATENCY,

        HYBRID
      }

      private static final String CONFIG_PREFIX = "pinot.broker.adaptive.server.selector";

      // Determines the type of AdaptiveServerSelector to use.
      public static final String CONFIG_OF_TYPE = CONFIG_PREFIX + ".type";
      public static final String DEFAULT_TYPE = Type.NO_OP.name();

      // Determines whether stats collection is enabled. This can be enabled independent of CONFIG_OF_TYPE. This is
      // so that users have an option to just enable stats collection and analyze them before deciding and enabling
      // adaptive server selection.
      public static final String CONFIG_OF_ENABLE_STATS_COLLECTION = CONFIG_PREFIX + ".enable.stats.collection";
      public static final boolean DEFAULT_ENABLE_STATS_COLLECTION = false;

      // Parameters to tune exponential moving average.

      // The weightage to be given for a new incoming value. For example, alpha=0.30 will give 30% weightage to the
      // new value and 70% weightage to the existing value in the Exponential Weighted Moving Average calculation.
      public static final String CONFIG_OF_EWMA_ALPHA = CONFIG_PREFIX + ".ewma.alpha";
      public static final double DEFAULT_EWMA_ALPHA = 0.666;

      // If the EMA average has not been updated during a specified time window (defined by this property), the
      // EMA average value is automatically decayed by an incoming value of zero. This is required to bring a server
      // back to healthy state gracefully after it has experienced some form of slowness.
      public static final String CONFIG_OF_AUTODECAY_WINDOW_MS = CONFIG_PREFIX + ".autodecay.window.ms";
      public static final long DEFAULT_AUTODECAY_WINDOW_MS = 10 * 1000;

      // Determines the initial duration during which incoming values are skipped in the Exponential Moving Average
      // calculation. Until this duration has elapsed, average returned will be equal to AVG_INITIALIZATION_VAL.
      public static final String CONFIG_OF_WARMUP_DURATION_MS = CONFIG_PREFIX + ".warmup.duration";
      public static final long DEFAULT_WARMUP_DURATION_MS = 0;

      // Determines the initialization value for Exponential Moving Average.
      public static final String CONFIG_OF_AVG_INITIALIZATION_VAL = CONFIG_PREFIX + ".avg.initialization.val";
      public static final double DEFAULT_AVG_INITIALIZATION_VAL = 1.0;

      // Parameters related to Hybrid score.
      public static final String CONFIG_OF_HYBRID_SCORE_EXPONENT = CONFIG_PREFIX + ".hybrid.score.exponent";
      public static final int DEFAULT_HYBRID_SCORE_EXPONENT = 3;

      // Threadpool size of ServerRoutingStatsManager. This controls the number of threads available to update routing
      // stats for servers upon query submission and response arrival.
      public static final String CONFIG_OF_STATS_MANAGER_THREADPOOL_SIZE =
          CONFIG_PREFIX + ".stats.manager.threadpool.size";
      public static final int DEFAULT_STATS_MANAGER_THREADPOOL_SIZE = 2;
    }

    public static class Grpc {
      public static final String KEY_OF_GRPC_PORT = "pinot.broker.grpc.port";
      public static final String KEY_OF_GRPC_TLS_ENABLED = "pinot.broker.grpc.tls.enabled";
      public static final String KEY_OF_GRPC_TLS_PORT = "pinot.broker.grpc.tls.port";
      public static final String KEY_OF_GRPC_TLS_PREFIX = "pinot.broker.grpctls";

      public static final String BLOCK_ROW_SIZE = "blockRowSize";
      public static final int DEFAULT_BLOCK_ROW_SIZE = 10_000;
      public static final String COMPRESSION = "compression";
      public static final String DEFAULT_COMPRESSION = "ZSTD";
      public static final String ENCODING = "encoding";
      public static final String DEFAULT_ENCODING = "JSON";
    }

    public static final String PREFIX_OF_CONFIG_OF_PINOT_FS_FACTORY = "pinot.broker.storage.factory";

    public static final String USE_MSE_TO_FILL_EMPTY_RESPONSE_SCHEMA =
        "pinot.broker.use.mse.to.fill.empty.response.schema";
    public static final boolean DEFAULT_USE_MSE_TO_FILL_EMPTY_RESPONSE_SCHEMA = false;
  }

  public static class Server {
    public static final String INSTANCE_DATA_MANAGER_CONFIG_PREFIX = "pinot.server.instance";
    public static final String QUERY_EXECUTOR_CONFIG_PREFIX = "pinot.server.query.executor";
    public static final String METRICS_CONFIG_PREFIX = "pinot.server.metrics";

    public static final String CONFIG_OF_INSTANCE_DATA_MANAGER_CLASS = "pinot.server.instance.data.manager.class";
    public static final String DEFAULT_INSTANCE_DATA_MANAGER_CLASS =
        "org.apache.pinot.server.starter.helix.HelixInstanceDataManager";
    // Following configs are used in HelixInstanceDataManagerConfig, where the config prefix is trimmed. We keep the
    // full config for reference purpose.
    public static final String INSTANCE_ID = "id";
    public static final String CONFIG_OF_INSTANCE_ID = INSTANCE_DATA_MANAGER_CONFIG_PREFIX + "." + INSTANCE_ID;
    public static final String INSTANCE_DATA_DIR = "dataDir";
    public static final String CONFIG_OF_INSTANCE_DATA_DIR =
        INSTANCE_DATA_MANAGER_CONFIG_PREFIX + "." + INSTANCE_DATA_DIR;
    public static final String DEFAULT_INSTANCE_BASE_DIR =
        FileUtils.getTempDirectoryPath() + File.separator + "PinotServer";
    public static final String DEFAULT_INSTANCE_DATA_DIR = DEFAULT_INSTANCE_BASE_DIR + File.separator + "index";
    public static final String CONSUMER_DIR = "consumerDir";
    public static final String CONFIG_OF_CONSUMER_DIR = INSTANCE_DATA_MANAGER_CONFIG_PREFIX + "." + CONSUMER_DIR;
    public static final String INSTANCE_SEGMENT_TAR_DIR = "segmentTarDir";
    public static final String CONFIG_OF_INSTANCE_SEGMENT_TAR_DIR =
        INSTANCE_DATA_MANAGER_CONFIG_PREFIX + "." + INSTANCE_SEGMENT_TAR_DIR;
    public static final String DEFAULT_INSTANCE_SEGMENT_TAR_DIR =
        DEFAULT_INSTANCE_BASE_DIR + File.separator + "segmentTar";
    public static final String CONSUMER_CLIENT_ID_SUFFIX = "consumer.client.id.suffix";
    public static final String CONFIG_OF_CONSUMER_CLIENT_ID_SUFFIX =
        INSTANCE_DATA_MANAGER_CONFIG_PREFIX + "." + CONSUMER_CLIENT_ID_SUFFIX;
    public static final String SEGMENT_STORE_URI = "segment.store.uri";
    public static final String CONFIG_OF_SEGMENT_STORE_URI =
        INSTANCE_DATA_MANAGER_CONFIG_PREFIX + "." + SEGMENT_STORE_URI;
    public static final String TABLE_DATA_MANAGER_PROVIDER_CLASS = "table.data.manager.provider.class";
    public static final String CONFIG_OF_TABLE_DATA_MANAGER_PROVIDER_CLASS =
        INSTANCE_DATA_MANAGER_CONFIG_PREFIX + "." + TABLE_DATA_MANAGER_PROVIDER_CLASS;
    public static final String DEFAULT_TABLE_DATA_MANAGER_PROVIDER_CLASS =
        "org.apache.pinot.core.data.manager.provider.DefaultTableDataManagerProvider";
    public static final String READ_MODE = "readMode";
    public static final String CONFIG_OF_READ_MODE = INSTANCE_DATA_MANAGER_CONFIG_PREFIX + "." + READ_MODE;
    public static final String DEFAULT_READ_MODE = "mmap";
    public static final String SEGMENT_FORMAT_VERSION = "segment.format.version";
    public static final String CONFIG_OF_SEGMENT_FORMAT_VERSION =
        INSTANCE_DATA_MANAGER_CONFIG_PREFIX + "." + SEGMENT_FORMAT_VERSION;
    public static final String REALTIME_OFFHEAP_ALLOCATION = "realtime.alloc.offheap";
    public static final String CONFIG_OF_REALTIME_OFFHEAP_ALLOCATION =
        INSTANCE_DATA_MANAGER_CONFIG_PREFIX + "." + REALTIME_OFFHEAP_ALLOCATION;
    public static final boolean DEFAULT_REALTIME_OFFHEAP_ALLOCATION = true;
    public static final String REALTIME_OFFHEAP_DIRECT_ALLOCATION = "realtime.alloc.offheap.direct";
    public static final String CONFIG_OF_REALTIME_OFFHEAP_DIRECT_ALLOCATION =
        INSTANCE_DATA_MANAGER_CONFIG_PREFIX + "." + REALTIME_OFFHEAP_DIRECT_ALLOCATION;
    public static final boolean DEFAULT_REALTIME_OFFHEAP_DIRECT_ALLOCATION = false;
    public static final String RELOAD_CONSUMING_SEGMENT = "reload.consumingSegment";
    public static final String CONFIG_OF_RELOAD_CONSUMING_SEGMENT =
        INSTANCE_DATA_MANAGER_CONFIG_PREFIX + "." + RELOAD_CONSUMING_SEGMENT;
    public static final boolean DEFAULT_RELOAD_CONSUMING_SEGMENT = true;

    // Query logger related configs
    public static final String CONFIG_OF_QUERY_LOG_MAX_RATE = "pinot.server.query.log.maxRatePerSecond";
    @Deprecated
    public static final String DEPRECATED_CONFIG_OF_QUERY_LOG_MAX_RATE =
        "pinot.query.scheduler.query.log.maxRatePerSecond";
    public static final double DEFAULT_QUERY_LOG_MAX_RATE = 10_000;
    public static final String CONFIG_OF_QUERY_LOG_DROPPED_REPORT_MAX_RATE =
        "pinot.server.query.log.droppedReportMaxRatePerSecond";
    public static final double DEFAULT_QUERY_LOG_DROPPED_REPORT_MAX_RATE = 1;

    /* Start of query executor related configs */

    public static final String CLASS = "class";
    public static final String CONFIG_OF_QUERY_EXECUTOR_CLASS = QUERY_EXECUTOR_CONFIG_PREFIX + "." + CLASS;
    public static final String DEFAULT_QUERY_EXECUTOR_CLASS =
        "org.apache.pinot.core.query.executor.ServerQueryExecutorV1Impl";
    public static final String PRUNER = "pruner";
    public static final String QUERY_EXECUTOR_PRUNER_CONFIG_PREFIX = QUERY_EXECUTOR_CONFIG_PREFIX + "." + PRUNER;
    public static final String CONFIG_OF_QUERY_EXECUTOR_PRUNER_CLASS =
        QUERY_EXECUTOR_PRUNER_CONFIG_PREFIX + "." + CLASS;
    // The order of the pruners matters. Pruning with segment metadata ahead of those using segment data like bloom
    // filters to reduce the required data access.
    public static final List<String> DEFAULT_QUERY_EXECUTOR_PRUNER_CLASS =
        List.of("ColumnValueSegmentPruner", "BloomFilterSegmentPruner", "SelectionQuerySegmentPruner");
    public static final String PLAN_MAKER_CLASS = "plan.maker.class";
    public static final String CONFIG_OF_QUERY_EXECUTOR_PLAN_MAKER_CLASS =
        QUERY_EXECUTOR_CONFIG_PREFIX + "." + PLAN_MAKER_CLASS;
    public static final String DEFAULT_QUERY_EXECUTOR_PLAN_MAKER_CLASS =
        "org.apache.pinot.core.plan.maker.InstancePlanMakerImplV2";
    public static final String TIMEOUT = "timeout";
    public static final String CONFIG_OF_QUERY_EXECUTOR_TIMEOUT = QUERY_EXECUTOR_CONFIG_PREFIX + "." + TIMEOUT;
    public static final long DEFAULT_QUERY_EXECUTOR_TIMEOUT_MS = 15_000L;
    public static final String MAX_EXECUTION_THREADS = "max.execution.threads";
    public static final String CONFIG_OF_QUERY_EXECUTOR_MAX_EXECUTION_THREADS =
        QUERY_EXECUTOR_CONFIG_PREFIX + "." + MAX_EXECUTION_THREADS;
    public static final int DEFAULT_QUERY_EXECUTOR_MAX_EXECUTION_THREADS = -1;  // Use number of CPU cores

    // Group-by query related configs
    public static final String NUM_GROUPS_LIMIT = "num.groups.limit";
    public static final String CONFIG_OF_QUERY_EXECUTOR_NUM_GROUPS_LIMIT =
        QUERY_EXECUTOR_CONFIG_PREFIX + "." + NUM_GROUPS_LIMIT;
    public static final int DEFAULT_QUERY_EXECUTOR_NUM_GROUPS_LIMIT = 100_000;
    public static final String NUM_GROUPS_WARN_LIMIT = "num.groups.warn.limit";
    public static final String CONFIG_OF_QUERY_EXECUTOR_NUM_GROUPS_WARN_LIMIT =
        QUERY_EXECUTOR_CONFIG_PREFIX + "." + NUM_GROUPS_WARN_LIMIT;
    public static final int DEFAULT_QUERY_EXECUTOR_NUM_GROUPS_WARN_LIMIT = 150_000;
    public static final String MAX_INITIAL_RESULT_HOLDER_CAPACITY = "max.init.group.holder.capacity";
    public static final String CONFIG_OF_QUERY_EXECUTOR_MAX_INITIAL_RESULT_HOLDER_CAPACITY =
        QUERY_EXECUTOR_CONFIG_PREFIX + "." + MAX_INITIAL_RESULT_HOLDER_CAPACITY;
    public static final int DEFAULT_QUERY_EXECUTOR_MAX_INITIAL_RESULT_HOLDER_CAPACITY = 10_000;
    public static final String MIN_INITIAL_INDEXED_TABLE_CAPACITY = "min.init.indexed.table.capacity";
    public static final String CONFIG_OF_QUERY_EXECUTOR_MIN_INITIAL_INDEXED_TABLE_CAPACITY =
        QUERY_EXECUTOR_CONFIG_PREFIX + "." + MIN_INITIAL_INDEXED_TABLE_CAPACITY;
    public static final int DEFAULT_QUERY_EXECUTOR_MIN_INITIAL_INDEXED_TABLE_CAPACITY = 128;
    public static final String MSE = "mse";
    public static final String MSE_CONFIG_PREFIX = QUERY_EXECUTOR_CONFIG_PREFIX + "." + MSE;
    public static final String CONFIG_OF_MSE_MAX_INITIAL_RESULT_HOLDER_CAPACITY =
        MSE_CONFIG_PREFIX + "." + MAX_INITIAL_RESULT_HOLDER_CAPACITY;

    // For group-by queries with order-by clause, the tail groups are trimmed off to reduce the memory footprint. To
    // ensure the accuracy of the result, {@code max(limit * 5, minTrimSize)} groups are retained. When
    // {@code minTrimSize} is non-positive, trim is disabled.
    //
    // Caution:
    // Setting trim size to non-positive value (disable trim) or large value gives more accurate result, but can
    // potentially cause higher memory pressure.
    //
    // Trim can be applied in the following stages:
    // - Segment level: after getting the segment level results, before merging them into server level results.
    // - Server level: while merging the segment level results into server level results.
    // - Broker level: while merging the server level results into broker level results. (SSE only)
    // - MSE intermediate stage (MSE only)
    public static final String MIN_SEGMENT_GROUP_TRIM_SIZE = "min.segment.group.trim.size";
    public static final String CONFIG_OF_QUERY_EXECUTOR_MIN_SEGMENT_GROUP_TRIM_SIZE =
        QUERY_EXECUTOR_CONFIG_PREFIX + "." + MIN_SEGMENT_GROUP_TRIM_SIZE;
    public static final int DEFAULT_QUERY_EXECUTOR_MIN_SEGMENT_GROUP_TRIM_SIZE = -1;
    public static final String MIN_SERVER_GROUP_TRIM_SIZE = "min.server.group.trim.size";
    public static final String CONFIG_OF_QUERY_EXECUTOR_MIN_SERVER_GROUP_TRIM_SIZE =
        QUERY_EXECUTOR_CONFIG_PREFIX + "." + MIN_SERVER_GROUP_TRIM_SIZE;
    // Match the value of GroupByUtils.DEFAULT_MIN_NUM_GROUPS
    public static final int DEFAULT_QUERY_EXECUTOR_MIN_SERVER_GROUP_TRIM_SIZE = 5000;
    public static final String GROUPBY_TRIM_THRESHOLD = "groupby.trim.threshold";
    public static final String CONFIG_OF_QUERY_EXECUTOR_GROUPBY_TRIM_THRESHOLD =
        QUERY_EXECUTOR_CONFIG_PREFIX + "." + GROUPBY_TRIM_THRESHOLD;
    public static final int DEFAULT_QUERY_EXECUTOR_GROUPBY_TRIM_THRESHOLD = 1_000_000;
    public static final String CONFIG_OF_MSE_MIN_GROUP_TRIM_SIZE = MSE_CONFIG_PREFIX + ".min.group.trim.size";
    // Match the value of GroupByUtils.DEFAULT_MIN_NUM_GROUPS
    public static final int DEFAULT_MSE_MIN_GROUP_TRIM_SIZE = 5000;

    // TODO: Merge this with "mse"
    /**
     * The ExecutorServiceProvider to use for execution threads, which are the ones that execute
     * MultiStageOperators (and SSE operators in the leaf stages).
     *
     * It is recommended to use cached. In case fixed is used, it should use a large enough number of threads or
     * parent operators may consume all threads.
     * In Java 21 or newer, virtual threads are a good solution. Although Apache Pinot doesn't include this option yet,
     * it is trivial to implement that plugin.
     *
     * See QueryRunner
     */
    public static final String MULTISTAGE_EXECUTOR = "multistage.executor";
    public static final String MULTISTAGE_EXECUTOR_CONFIG_PREFIX =
        QUERY_EXECUTOR_CONFIG_PREFIX + "." + MULTISTAGE_EXECUTOR;
    public static final String DEFAULT_MULTISTAGE_EXECUTOR_TYPE = "cached";
    /**
     * The ExecutorServiceProvider to be used for submission threads, which are the ones
     * that receive requests in protobuf and transform them into MultiStageOperators.
     *
     * It is recommended to use a fixed thread pool, given submission code should not block.
     *
     * See QueryServer
     */
    public static final String MULTISTAGE_SUBMISSION_EXEC_CONFIG_PREFIX =
        QUERY_EXECUTOR_CONFIG_PREFIX + "." + "multistage.submission";
    public static final String DEFAULT_MULTISTAGE_SUBMISSION_EXEC_TYPE = "fixed";
    @Deprecated
    public static final String CONFIG_OF_QUERY_EXECUTOR_OPCHAIN_EXECUTOR = MULTISTAGE_EXECUTOR_CONFIG_PREFIX;
    @Deprecated
    public static final String DEFAULT_QUERY_EXECUTOR_OPCHAIN_EXECUTOR = DEFAULT_MULTISTAGE_EXECUTOR_TYPE;

    /**
     * The ExecutorServiceProvider to be used for timeseries threads.
     *
     * It is recommended to use a cached thread pool, given timeseries endpoints are blocking.
     *
     * See QueryServer
     */
    public static final String MULTISTAGE_TIMESERIES_EXEC_CONFIG_PREFIX =
        QUERY_EXECUTOR_CONFIG_PREFIX + "." + "timeseries";
    public static final String DEFAULT_TIMESERIES_EXEC_CONFIG_PREFIX = "cached";
    /* End of query executor related configs */

    public static final String CONFIG_OF_TRANSFORM_FUNCTIONS = "pinot.server.transforms";
    public static final String CONFIG_OF_SERVER_QUERY_REWRITER_CLASS_NAMES = "pinot.server.query.rewriter.class.names";
    public static final String CONFIG_OF_SERVER_QUERY_REGEX_CLASS = "pinot.server.query.regex.class";
    public static final String DEFAULT_SERVER_QUERY_REGEX_CLASS = "JAVA_UTIL";
    public static final String CONFIG_OF_ENABLE_QUERY_CANCELLATION = "pinot.server.enable.query.cancellation";
    public static final String CONFIG_OF_NETTY_SERVER_ENABLED = "pinot.server.netty.enabled";
    public static final boolean DEFAULT_NETTY_SERVER_ENABLED = true;
    public static final String CONFIG_OF_ENABLE_GRPC_SERVER = "pinot.server.grpc.enable";
    public static final boolean DEFAULT_ENABLE_GRPC_SERVER = true;
    public static final String CONFIG_OF_GRPC_PORT = "pinot.server.grpc.port";
    public static final int DEFAULT_GRPC_PORT = 8090;
    public static final String CONFIG_OF_GRPCTLS_SERVER_ENABLED = "pinot.server.grpctls.enabled";
    public static final boolean DEFAULT_GRPCTLS_SERVER_ENABLED = false;
    public static final String CONFIG_OF_NETTYTLS_SERVER_ENABLED = "pinot.server.nettytls.enabled";
    public static final boolean DEFAULT_NETTYTLS_SERVER_ENABLED = false;
    public static final String CONFIG_OF_SWAGGER_SERVER_ENABLED = "pinot.server.swagger.enabled";
    public static final boolean DEFAULT_SWAGGER_SERVER_ENABLED = true;
    public static final String CONFIG_OF_SWAGGER_USE_HTTPS = "pinot.server.swagger.use.https";
    public static final String CONFIG_OF_ADMIN_API_PORT = "pinot.server.adminapi.port";
    public static final int DEFAULT_ADMIN_API_PORT = 8097;
    public static final String CONFIG_OF_SERVER_RESOURCE_PACKAGES = "server.restlet.api.resource.packages";
    public static final String DEFAULT_SERVER_RESOURCE_PACKAGES = "org.apache.pinot.server.api.resources";

    public static final String PREFIX_OF_CONFIG_OF_PINOT_FS_FACTORY = "pinot.server.storage.factory";
    public static final String PREFIX_OF_CONFIG_OF_PINOT_CRYPTER = "pinot.server.crypter";
    public static final String CONFIG_OF_VALUE_PRUNER_IN_PREDICATE_THRESHOLD =
        "pinot.server.query.executor.pruner.columnvaluesegmentpruner.inpredicate.threshold";
    public static final int DEFAULT_VALUE_PRUNER_IN_PREDICATE_THRESHOLD = 10;

    /**
     * Service token for accessing protected controller APIs.
     * E.g. null (auth disabled), "Basic abcdef..." (basic auth), "Bearer 123def..." (oauth2)
     */
    public static final String CONFIG_OF_AUTH = KEY_OF_AUTH;

    // Configuration to consider the server ServiceStatus as being STARTED if the percent of resources (tables) that
    // are ONLINE for this this server has crossed the threshold percentage of the total number of tables
    // that it is expected to serve.
    public static final String CONFIG_OF_SERVER_MIN_RESOURCE_PERCENT_FOR_START =
        "pinot.server.startup.minResourcePercent";
    public static final double DEFAULT_SERVER_MIN_RESOURCE_PERCENT_FOR_START = 100.0;
    public static final String CONFIG_OF_STARTUP_REALTIME_CONSUMPTION_CATCHUP_WAIT_MS =
        "pinot.server.starter.realtimeConsumptionCatchupWaitMs";
    public static final int DEFAULT_STARTUP_REALTIME_CONSUMPTION_CATCHUP_WAIT_MS = 0;
    public static final String CONFIG_OF_ENABLE_REALTIME_OFFSET_BASED_CONSUMPTION_STATUS_CHECKER =
        "pinot.server.starter.enableRealtimeOffsetBasedConsumptionStatusChecker";
    public static final boolean DEFAULT_ENABLE_REALTIME_OFFSET_BASED_CONSUMPTION_STATUS_CHECKER = false;

    public static final String CONFIG_OF_ENABLE_REALTIME_FRESHNESS_BASED_CONSUMPTION_STATUS_CHECKER =
        "pinot.server.starter.enableRealtimeFreshnessBasedConsumptionStatusChecker";
    public static final boolean DEFAULT_ENABLE_REALTIME_FRESHNESS_BASED_CONSUMPTION_STATUS_CHECKER = false;
    // This configuration is in place to avoid servers getting stuck checking for freshness in
    // cases where they will never be able to reach the freshness threshold or the latest offset.
    // The only current case where we have seen this is low volume streams using read_committed
    // because of transactional publishes where the last message in the stream is an
    // un-consumable kafka control message, and it is impossible to tell if the consumer is stuck
    // or some offsets will never be consumable.
    //
    // When in doubt, do not enable this configuration as it can cause a lagged server to start
    // serving queries.
    public static final String CONFIG_OF_REALTIME_FRESHNESS_IDLE_TIMEOUT_MS =
        "pinot.server.starter.realtimeFreshnessIdleTimeoutMs";
    public static final int DEFAULT_REALTIME_FRESHNESS_IDLE_TIMEOUT_MS = 0;
    public static final String CONFIG_OF_STARTUP_REALTIME_MIN_FRESHNESS_MS =
        "pinot.server.starter.realtimeMinFreshnessMs";
    // Use 10 seconds by default so high volume stream are able to catch up.
    // This is also the default in the case a user misconfigures this by setting to <= 0.
    public static final int DEFAULT_STARTUP_REALTIME_MIN_FRESHNESS_MS = 10000;

    // Config for realtime consumption message rate limit
    public static final String CONFIG_OF_SERVER_CONSUMPTION_RATE_LIMIT = "pinot.server.consumption.rate.limit";
    // Default to 0.0 (no limit)
    public static final double DEFAULT_SERVER_CONSUMPTION_RATE_LIMIT = 0.0;

    public static final String CONFIG_OF_MMAP_DEFAULT_ADVICE = "pinot.server.mmap.advice.default";
    public static final String PREFIX_OF_CONFIG_OF_SEGMENT_FETCHER_FACTORY = "pinot.server.segment.fetcher";

    // Configs for server starter startup/shutdown checks
    // Startup: timeout for the startup checks
    public static final String CONFIG_OF_STARTUP_TIMEOUT_MS = "pinot.server.startup.timeoutMs";
    public static final long DEFAULT_STARTUP_TIMEOUT_MS = 600_000L;
    // Startup: enable service status check before claiming server up
    public static final String CONFIG_OF_STARTUP_ENABLE_SERVICE_STATUS_CHECK =
        "pinot.server.startup.enableServiceStatusCheck";
    public static final boolean DEFAULT_STARTUP_ENABLE_SERVICE_STATUS_CHECK = true;
    // The timeouts above determine how long servers will poll their status before giving up.
    // This configuration determines what we do when we give up. By default, we will mark the
    // server as healthy and start the query server. If this is set to true, we instead throw
    // an exception and exit the server. This is useful if you want to ensure that the server
    // is always fully ready before accepting queries. But note that this can cause the server
    // to never be healthy if there is some reason that it can never reach a GOOD status.
    public static final String CONFIG_OF_EXIT_ON_SERVICE_STATUS_CHECK_FAILURE =
        "pinot.server.startup.exitOnServiceStatusCheckFailure";
    public static final boolean DEFAULT_EXIT_ON_SERVICE_STATUS_CHECK_FAILURE = false;
    public static final String CONFIG_OF_STARTUP_SERVICE_STATUS_CHECK_INTERVAL_MS =
        "pinot.server.startup.serviceStatusCheckIntervalMs";
    public static final long DEFAULT_STARTUP_SERVICE_STATUS_CHECK_INTERVAL_MS = 10_000L;
    // Shutdown: timeout for the shutdown checks
    public static final String CONFIG_OF_SHUTDOWN_TIMEOUT_MS = "pinot.server.shutdown.timeoutMs";
    public static final long DEFAULT_SHUTDOWN_TIMEOUT_MS = 600_000L;
    // Shutdown: enable query check before shutting down the server
    //           Will drain queries (no incoming queries and all existing queries finished)
    public static final String CONFIG_OF_SHUTDOWN_ENABLE_QUERY_CHECK = "pinot.server.shutdown.enableQueryCheck";
    public static final boolean DEFAULT_SHUTDOWN_ENABLE_QUERY_CHECK = true;
    // Shutdown: threshold to mark that there is no incoming queries, use max query time as the default threshold
    public static final String CONFIG_OF_SHUTDOWN_NO_QUERY_THRESHOLD_MS = "pinot.server.shutdown.noQueryThresholdMs";
    // Shutdown: enable resource check before shutting down the server
    //           Will wait until all the resources in the external view are neither ONLINE nor CONSUMING
    //           No need to enable this check if startup service status check is enabled
    public static final String CONFIG_OF_SHUTDOWN_ENABLE_RESOURCE_CHECK = "pinot.server.shutdown.enableResourceCheck";
    public static final boolean DEFAULT_SHUTDOWN_ENABLE_RESOURCE_CHECK = false;
    public static final String CONFIG_OF_SHUTDOWN_RESOURCE_CHECK_INTERVAL_MS =
        "pinot.server.shutdown.resourceCheckIntervalMs";
    public static final long DEFAULT_SHUTDOWN_RESOURCE_CHECK_INTERVAL_MS = 10_000L;

    public static final String DEFAULT_COLUMN_MIN_MAX_VALUE_GENERATOR_MODE = "ALL";

    public static final String PINOT_SERVER_METRICS_PREFIX = "pinot.server.metrics.prefix";

    public static final String SERVER_TLS_PREFIX = "pinot.server.tls";
    public static final String SERVER_NETTYTLS_PREFIX = "pinot.server.nettytls";
    public static final String SERVER_GRPCTLS_PREFIX = "pinot.server.grpctls";
    public static final String SERVER_NETTY_PREFIX = "pinot.server.netty";

    public static final String CONFIG_OF_LOGGER_ROOT_DIR = "pinot.server.logger.root.dir";

    public static final String LUCENE_MAX_REFRESH_THREADS = "pinot.server.lucene.max.refresh.threads";
    public static final int DEFAULT_LUCENE_MAX_REFRESH_THREADS = 1;
    public static final String LUCENE_MIN_REFRESH_INTERVAL_MS = "pinot.server.lucene.min.refresh.interval.ms";
    public static final int DEFAULT_LUCENE_MIN_REFRESH_INTERVAL_MS = 10;

    public static final String CONFIG_OF_MESSAGES_COUNT_REFRESH_INTERVAL_SECONDS =
        "pinot.server.messagesCount.refreshIntervalSeconds";
    public static final int DEFAULT_MESSAGES_COUNT_REFRESH_INTERVAL_SECONDS = 30;

    public static class SegmentCompletionProtocol {
      public static final String PREFIX_OF_CONFIG_OF_SEGMENT_UPLOADER = "pinot.server.segment.uploader";

      /**
       * Deprecated. Enable legacy https configs for segment upload.
       * Use server-wide TLS configs instead.
       */
      @Deprecated
      public static final String CONFIG_OF_CONTROLLER_HTTPS_ENABLED = "enabled";

      /**
       * Deprecated. Set the legacy https port for segment upload.
       * Use server-wide TLS configs instead.
       */
      @Deprecated
      public static final String CONFIG_OF_CONTROLLER_HTTPS_PORT = "controller.port";

      public static final String CONFIG_OF_SEGMENT_UPLOAD_REQUEST_TIMEOUT_MS = "upload.request.timeout.ms";

      /**
       * Specify connection scheme to use for controller upload connections. Defaults to "http"
       */
      public static final String CONFIG_OF_PROTOCOL = "protocol";

      /**
       * Service token for accessing protected controller APIs.
       * E.g. null (auth disabled), "Basic abcdef..." (basic auth), "Bearer 123def..." (oauth2)
       */
      public static final String CONFIG_OF_SEGMENT_UPLOADER_AUTH = KEY_OF_AUTH;

      public static final int DEFAULT_SEGMENT_UPLOAD_REQUEST_TIMEOUT_MS = 300_000;
      public static final int DEFAULT_OTHER_REQUESTS_TIMEOUT = 10_000;
    }

    public static final String DEFAULT_METRICS_PREFIX = "pinot.server.";
    public static final String CONFIG_OF_ENABLE_TABLE_LEVEL_METRICS = "pinot.server.enableTableLevelMetrics";
    public static final boolean DEFAULT_ENABLE_TABLE_LEVEL_METRICS = true;
    public static final String CONFIG_OF_ALLOWED_TABLES_FOR_EMITTING_METRICS =
        "pinot.server.allowedTablesForEmittingMetrics";
    public static final String ACCESS_CONTROL_FACTORY_CLASS = "pinot.server.admin.access.control.factory.class";
    public static final String DEFAULT_ACCESS_CONTROL_FACTORY_CLASS =
        "org.apache.pinot.server.access.AllowAllAccessFactory";
    public static final String PREFIX_OF_CONFIG_OF_ACCESS_CONTROL = "pinot.server.admin.access.control";

    public static final String CONFIG_OF_ENABLE_THREAD_CPU_TIME_MEASUREMENT =
        "pinot.server.instance.enableThreadCpuTimeMeasurement";
    public static final String CONFIG_OF_ENABLE_THREAD_ALLOCATED_BYTES_MEASUREMENT =
        "pinot.server.instance.enableThreadAllocatedBytesMeasurement";
    public static final boolean DEFAULT_ENABLE_THREAD_CPU_TIME_MEASUREMENT = false;
    public static final boolean DEFAULT_THREAD_ALLOCATED_BYTES_MEASUREMENT = false;

    public static final String CONFIG_OF_CURRENT_DATA_TABLE_VERSION = "pinot.server.instance.currentDataTableVersion";

    // Environment Provider Configs
    public static final String PREFIX_OF_CONFIG_OF_ENVIRONMENT_PROVIDER_FACTORY =
        "pinot.server.environmentProvider.factory";
    public static final String ENVIRONMENT_PROVIDER_CLASS_NAME = "pinot.server.environmentProvider.className";

    /// All the keys should be prefixed with {@link #INSTANCE_DATA_MANAGER_CONFIG_PREFIX}
    public static class Upsert {
      public static final String CONFIG_PREFIX = "upsert";
      public static final String DEFAULT_METADATA_MANAGER_CLASS = "default.metadata.manager.class";
      public static final String DEFAULT_ENABLE_SNAPSHOT = "default.enable.snapshot";
      public static final String DEFAULT_ENABLE_PRELOAD = "default.enable.preload";

      /// @deprecated use {@link org.apache.pinot.spi.config.table.ingestion.ParallelSegmentConsumptionPolicy)} instead.
      @Deprecated
      public static final String DEFAULT_ALLOW_PARTIAL_UPSERT_CONSUMPTION_DURING_COMMIT =
          "default.allow.partial.upsert.consumption.during.commit";
    }

    /// All the keys should be prefixed with {@link #INSTANCE_DATA_MANAGER_CONFIG_PREFIX}
    public static class Dedup {
      public static final String CONFIG_PREFIX = "dedup";
      public static final String DEFAULT_METADATA_MANAGER_CLASS = "default.metadata.manager.class";
      public static final String DEFAULT_ENABLE_PRELOAD = "default.enable.preload";
      public static final String DEFAULT_IGNORE_NON_DEFAULT_TIERS = "default.ignore.non.default.tiers";

      /// @deprecated use {@link org.apache.pinot.spi.config.table.ingestion.ParallelSegmentConsumptionPolicy)} instead.
      @Deprecated
      public static final String DEFAULT_ALLOW_DEDUP_CONSUMPTION_DURING_COMMIT =
          "default.allow.dedup.consumption.during.commit";
    }
  }

  public static class Controller {
    public static final String PREFIX_OF_CONFIG_OF_SEGMENT_FETCHER_FACTORY = "pinot.controller.segment.fetcher";
    public static final String PREFIX_OF_CONFIG_OF_PINOT_FS_FACTORY = "pinot.controller.storage.factory";
    public static final String HOST_HTTP_HEADER = "Pinot-Controller-Host";
    public static final String VERSION_HTTP_HEADER = "Pinot-Controller-Version";
    public static final String SEGMENT_NAME_HTTP_HEADER = "Pinot-Segment-Name";
    public static final String TABLE_NAME_HTTP_HEADER = "Pinot-Table-Name";
    public static final String PINOT_QUERY_ERROR_CODE_HEADER = "X-Pinot-Error-Code";
    public static final String INGESTION_DESCRIPTOR = "Pinot-Ingestion-Descriptor";
    public static final String PREFIX_OF_CONFIG_OF_PINOT_CRYPTER = "pinot.controller.crypter";

    public static final String CONFIG_OF_CONTROLLER_METRICS_PREFIX = "controller.metrics.prefix";
    // FYI this is incorrect as it generate metrics named without a dot after pinot.controller part,
    // but we keep this default for backward compatibility in case someone relies on this format
    // see Server or Broker class for correct prefix format you should use
    public static final String DEFAULT_METRICS_PREFIX = "pinot.controller.";

    public static final String CONFIG_OF_INSTANCE_ID = "pinot.controller.instance.id";
    public static final String CONFIG_OF_CONTROLLER_QUERY_REWRITER_CLASS_NAMES =
        "pinot.controller.query.rewriter.class.names";

    // Task Manager configuration
    public static final String CONFIG_OF_TASK_MANAGER_CLASS = "pinot.controller.task.manager.class";
    public static final String DEFAULT_TASK_MANAGER_CLASS =
        "org.apache.pinot.controller.helix.core.minion.PinotTaskManager";

    //Set to true to load all services tagged and compiled with hk2-metadata-generator. Default to False
    public static final String CONTROLLER_SERVICE_AUTO_DISCOVERY = "pinot.controller.service.auto.discovery";
    public static final String CONFIG_OF_LOGGER_ROOT_DIR = "pinot.controller.logger.root.dir";
    public static final String PREFIX_OF_PINOT_CONTROLLER_SEGMENT_COMPLETION = "pinot.controller.segment.completion";
  }

  public static class Minion {
    public static final String CONFIG_OF_METRICS_PREFIX = "pinot.minion.";
    public static final String CONFIG_OF_MINION_ID = "pinot.minion.instance.id";
    public static final String METADATA_EVENT_OBSERVER_PREFIX = "metadata.event.notifier";

    // Config keys
    public static final String CONFIG_OF_SWAGGER_USE_HTTPS = "pinot.minion.swagger.use.https";
    public static final String CONFIG_OF_METRICS_PREFIX_KEY = "pinot.minion.metrics.prefix";
    @Deprecated
    public static final String DEPRECATED_CONFIG_OF_METRICS_PREFIX_KEY = "metricsPrefix";
    public static final String METRICS_REGISTRY_REGISTRATION_LISTENERS_KEY = "metricsRegistryRegistrationListeners";
    public static final String METRICS_CONFIG_PREFIX = "pinot.minion.metrics";

    // Default settings
    public static final int DEFAULT_HELIX_PORT = 9514;
    public static final String DEFAULT_INSTANCE_BASE_DIR =
        System.getProperty("java.io.tmpdir") + File.separator + "PinotMinion";
    public static final String DEFAULT_INSTANCE_DATA_DIR = DEFAULT_INSTANCE_BASE_DIR + File.separator + "data";

    // Add pinot.minion prefix on those configs to be consistent with configs of controller and server.
    public static final String PREFIX_OF_CONFIG_OF_PINOT_FS_FACTORY = "pinot.minion.storage.factory";
    public static final String PREFIX_OF_CONFIG_OF_SEGMENT_FETCHER_FACTORY = "pinot.minion.segment.fetcher";
    public static final String PREFIX_OF_CONFIG_OF_SEGMENT_UPLOADER = "pinot.minion.segment.uploader";
    public static final String PREFIX_OF_CONFIG_OF_PINOT_CRYPTER = "pinot.minion.crypter";
    @Deprecated
    public static final String DEPRECATED_PREFIX_OF_CONFIG_OF_PINOT_FS_FACTORY = "storage.factory";
    @Deprecated
    public static final String DEPRECATED_PREFIX_OF_CONFIG_OF_SEGMENT_FETCHER_FACTORY = "segment.fetcher";
    @Deprecated
    public static final String DEPRECATED_PREFIX_OF_CONFIG_OF_SEGMENT_UPLOADER = "segment.uploader";
    @Deprecated
    public static final String DEPRECATED_PREFIX_OF_CONFIG_OF_PINOT_CRYPTER = "crypter";

    /**
     * Service token for accessing protected controller APIs.
     * E.g. null (auth disabled), "Basic abcdef..." (basic auth), "Bearer 123def..." (oauth2)
     */
    public static final String CONFIG_TASK_AUTH_NAMESPACE = "task.auth";
    public static final String MINION_TLS_PREFIX = "pinot.minion.tls";
    public static final String CONFIG_OF_MINION_QUERY_REWRITER_CLASS_NAMES = "pinot.minion.query.rewriter.class.names";
    public static final String CONFIG_OF_LOGGER_ROOT_DIR = "pinot.minion.logger.root.dir";
    public static final String CONFIG_OF_EVENT_OBSERVER_CLEANUP_DELAY_IN_SEC =
        "pinot.minion.event.observer.cleanupDelayInSec";
    public static final char TASK_LIST_SEPARATOR = ',';
    public static final String CONFIG_OF_ALLOW_DOWNLOAD_FROM_SERVER = "pinot.minion.task.allow.download.from.server";
    public static final String DEFAULT_ALLOW_DOWNLOAD_FROM_SERVER = "false";
  }

  public static class ControllerJob {
    /**
     * Controller job ZK props
     */
    public static final String JOB_TYPE = "jobType";
    public static final String TABLE_NAME_WITH_TYPE = "tableName";
    public static final String TENANT_NAME = "tenantName";
    public static final String JOB_ID = "jobId";
    public static final String SUBMISSION_TIME_MS = "submissionTimeMs";
    public static final String MESSAGE_COUNT = "messageCount";

    public static final Integer MAXIMUM_CONTROLLER_JOBS_IN_ZK = 100;
    /**
     * Segment reload job ZK props
     */
    public static final String SEGMENT_RELOAD_JOB_SEGMENT_NAME = "segmentName";
    public static final String SEGMENT_RELOAD_JOB_INSTANCE_NAME = "instanceName";
    // Force commit job ZK props
    public static final String CONSUMING_SEGMENTS_FORCE_COMMITTED_LIST = "segmentsForceCommitted";
    public static final String CONSUMING_SEGMENTS_YET_TO_BE_COMMITTED_LIST = "segmentsYetToBeCommitted";
    public static final String NUM_CONSUMING_SEGMENTS_YET_TO_BE_COMMITTED = "numberOfSegmentsYetToBeCommitted";
  }

  // prefix for scheduler related features, e.g. query accountant
  public static final String PINOT_QUERY_SCHEDULER_PREFIX = "pinot.query.scheduler";

  public static class Accounting {
    public static final int ANCHOR_TASK_ID = -1;
    public static final String CONFIG_OF_FACTORY_NAME = "accounting.factory.name";

    public static final String CONFIG_OF_ENABLE_THREAD_CPU_SAMPLING = "accounting.enable.thread.cpu.sampling";
    public static final Boolean DEFAULT_ENABLE_THREAD_CPU_SAMPLING = false;

    public static final String CONFIG_OF_ENABLE_THREAD_MEMORY_SAMPLING = "accounting.enable.thread.memory.sampling";
    public static final Boolean DEFAULT_ENABLE_THREAD_MEMORY_SAMPLING = false;

    public static final String CONFIG_OF_OOM_PROTECTION_KILLING_QUERY = "accounting.oom.enable.killing.query";
    public static final boolean DEFAULT_ENABLE_OOM_PROTECTION_KILLING_QUERY = false;

    public static final String CONFIG_OF_PUBLISHING_JVM_USAGE = "accounting.publishing.jvm.heap.usage";
    public static final boolean DEFAULT_PUBLISHING_JVM_USAGE = false;

    public static final String CONFIG_OF_CPU_TIME_BASED_KILLING_ENABLED = "accounting.cpu.time.based.killing.enabled";
    public static final boolean DEFAULT_CPU_TIME_BASED_KILLING_ENABLED = false;

    public static final String CONFIG_OF_CPU_TIME_BASED_KILLING_THRESHOLD_MS =
        "accounting.cpu.time.based.killing.threshold.ms";
    public static final int DEFAULT_CPU_TIME_BASED_KILLING_THRESHOLD_MS = 30_000;

    public static final String CONFIG_OF_PANIC_LEVEL_HEAP_USAGE_RATIO = "accounting.oom.panic.heap.usage.ratio";
    public static final float DFAULT_PANIC_LEVEL_HEAP_USAGE_RATIO = 0.99f;

    public static final String CONFIG_OF_CRITICAL_LEVEL_HEAP_USAGE_RATIO = "accounting.oom.critical.heap.usage.ratio";
    public static final float DEFAULT_CRITICAL_LEVEL_HEAP_USAGE_RATIO = 0.96f;

    public static final String CONFIG_OF_CRITICAL_LEVEL_HEAP_USAGE_RATIO_DELTA_AFTER_GC =
        "accounting.oom.critical.heap.usage.ratio.delta.after.gc";
    public static final float DEFAULT_CONFIG_OF_CRITICAL_LEVEL_HEAP_USAGE_RATIO_DELTA_AFTER_GC = 0.15f;

    public static final String CONFIG_OF_ALARMING_LEVEL_HEAP_USAGE_RATIO = "accounting.oom.alarming.usage.ratio";
    public static final float DEFAULT_ALARMING_LEVEL_HEAP_USAGE_RATIO = 0.75f;

    public static final String CONFIG_OF_HEAP_USAGE_PUBLISHING_PERIOD_MS = "accounting.heap.usage.publishing.period.ms";
    public static final int DEFAULT_HEAP_USAGE_PUBLISH_PERIOD = 5000;

    public static final String CONFIG_OF_SLEEP_TIME_MS = "accounting.sleep.ms";
    public static final int DEFAULT_SLEEP_TIME_MS = 30;

    public static final String CONFIG_OF_SLEEP_TIME_DENOMINATOR = "accounting.sleep.time.denominator";
    public static final int DEFAULT_SLEEP_TIME_DENOMINATOR = 3;

    public static final String CONFIG_OF_MIN_MEMORY_FOOTPRINT_TO_KILL_RATIO =
        "accounting.min.memory.footprint.to.kill.ratio";
    public static final double DEFAULT_MEMORY_FOOTPRINT_TO_KILL_RATIO = 0.025;

    public static final String CONFIG_OF_GC_BACKOFF_COUNT = "accounting.gc.backoff.count";
    public static final int DEFAULT_GC_BACKOFF_COUNT = 5;

    public static final String CONFIG_OF_GC_WAIT_TIME_MS = "accounting.gc.wait.time.ms";
    public static final int DEFAULT_CONFIG_OF_GC_WAIT_TIME_MS = 0;

    public static final String CONFIG_OF_QUERY_KILLED_METRIC_ENABLED = "accounting.query.killed.metric.enabled";
    public static final boolean DEFAULT_QUERY_KILLED_METRIC_ENABLED = false;

    public static final String CONFIG_OF_ENABLE_THREAD_SAMPLING_MSE = "accounting.enable.thread.sampling.mse.debug";
    public static final Boolean DEFAULT_ENABLE_THREAD_SAMPLING_MSE = true;
  }

  public static class ExecutorService {
    public static final String PINOT_QUERY_RUNNER_NAME_PREFIX = "pqr-";
    public static final String PINOT_QUERY_RUNNER_NAME_FORMAT = PINOT_QUERY_RUNNER_NAME_PREFIX + "%d";
    public static final String PINOT_QUERY_WORKER_NAME_PREFIX = "pqw-";
    public static final String PINOT_QUERY_WORKER_NAME_FORMAT = PINOT_QUERY_WORKER_NAME_PREFIX + "%d";
  }

  public static class Segment {
    public static class Realtime {
      public enum Status {
        IN_PROGRESS, // The segment is still consuming data
        COMMITTING, // This state will only be utilised by pauseless ingestion when the segment has been consumed but
                    // is yet to be build and uploaded by the server.
        DONE, // The segment has finished consumption and has been committed to the segment store
        UPLOADED; // The segment is uploaded by an external party

        /**
         * Returns {@code true} if the segment is completed (DONE/UPLOADED), {@code false} otherwise.
         *
         * The segment is
         * 1. still Consuming if the status is IN_PROGRESS
         * 2. just done consuming but not yet committed if the status is COMMITTING (for pauseless tables)
         */
        public boolean isCompleted() {
          return (this == DONE) || (this == UPLOADED);
        }
      }

      /**
       * During realtime segment completion, the value of this enum decides how  non-winner servers should replace
       * the completed segment.
       */
      public enum CompletionMode {
        // default behavior - if the in memory segment in the non-winner server is equivalent to the committed
        // segment, then build and replace, else download
        DEFAULT, // non-winner servers always download the segment, never build it
        DOWNLOAD
      }

      public static final String STATUS = "segment.realtime.status";
      public static final String START_OFFSET = "segment.realtime.startOffset";
      public static final String END_OFFSET = "segment.realtime.endOffset";
      public static final String NUM_REPLICAS = "segment.realtime.numReplicas";
      public static final String FLUSH_THRESHOLD_SIZE = "segment.flush.threshold.size";
      @Deprecated
      public static final String FLUSH_THRESHOLD_TIME = "segment.flush.threshold.time";

      // Deprecated, but kept for backward-compatibility of reading old segments' ZK metadata
      @Deprecated
      public static final String DOWNLOAD_URL = "segment.realtime.download.url";
    }

    // Deprecated, but kept for backward-compatibility of reading old segments' ZK metadata
    @Deprecated
    public static class Offline {
      public static final String DOWNLOAD_URL = "segment.offline.download.url";
      public static final String PUSH_TIME = "segment.offline.push.time";
      public static final String REFRESH_TIME = "segment.offline.refresh.time";
    }

    public static final String START_TIME = "segment.start.time";
    public static final String END_TIME = "segment.end.time";
    public static final String RAW_START_TIME = "segment.start.time.raw";
    public static final String RAW_END_TIME = "segment.end.time.raw";
    public static final String TIME_UNIT = "segment.time.unit";
    public static final String INDEX_VERSION = "segment.index.version";
    public static final String TOTAL_DOCS = "segment.total.docs";
    public static final String CRC = "segment.crc";
    public static final String TIER = "segment.tier";
    public static final String CREATION_TIME = "segment.creation.time";
    public static final String PUSH_TIME = "segment.push.time";
    public static final String REFRESH_TIME = "segment.refresh.time";
    public static final String DOWNLOAD_URL = "segment.download.url";
    public static final String CRYPTER_NAME = "segment.crypter";
    public static final String PARTITION_METADATA = "segment.partition.metadata";
    public static final String CUSTOM_MAP = "custom.map";
    public static final String SIZE_IN_BYTES = "segment.size.in.bytes";

    /**
     * This field is used for parallel push protection to lock the segment globally.
     * We put the segment upload start timestamp so that if the previous push failed without unlock the segment, the
     * next upload won't be blocked forever.
     */
    public static final String SEGMENT_UPLOAD_START_TIME = "segment.upload.start.time";

    public static final String SEGMENT_BACKUP_DIR_SUFFIX = ".segment.bak";
    public static final String SEGMENT_TEMP_DIR_SUFFIX = ".segment.tmp";

    public static final String LOCAL_SEGMENT_SCHEME = "file";
    public static final String PEER_SEGMENT_DOWNLOAD_SCHEME = "peer://";
    public static final String METADATA_URI_FOR_PEER_DOWNLOAD = "";

    public static class AssignmentStrategy {
      public static final String BALANCE_NUM_SEGMENT_ASSIGNMENT_STRATEGY = "balanced";
      public static final String REPLICA_GROUP_SEGMENT_ASSIGNMENT_STRATEGY = "replicagroup";
      public static final String DIM_TABLE_SEGMENT_ASSIGNMENT_STRATEGY = "allservers";
    }

    public static class BuiltInVirtualColumn {
      public static final String DOCID = "$docId";
      public static final String HOSTNAME = "$hostName";
      public static final String SEGMENTNAME = "$segmentName";
      public static final Set<String> BUILT_IN_VIRTUAL_COLUMNS = Set.of(DOCID, HOSTNAME, SEGMENTNAME);
    }
  }

  public static class Tier {
    public static final String BACKEND_PROP_DATA_DIR = "dataDir";
  }

  public static class Explain {
    public static class Response {
      public static class ServerResponseStatus {
        public static final String STATUS_ERROR = "ERROR";
        public static final String STATUS_OK = "OK";
      }
    }
  }

  public static class Query {

    /**
     * Configuration keys for query context mode.
     *
     * Valid values are 'strict' (ignoring case) or empty.
     *
     * In strict mode, if the {@link QueryThreadContext} is not initialized, an {@link IllegalStateException} will be
     * thrown when setter and getter methods are used. Otherwise a warning will be logged and the fake instance will be
     * returned.
     */
    public static final String CONFIG_OF_QUERY_CONTEXT_MODE = "pinot.query.context.mode";

    public static class Request {
      public static class MetadataKeys {
        /// This is the request id, which may change during the execution.
        ///
        /// See [QueryThreadContext#getRequestId()] for more details.
        public static final String REQUEST_ID = "requestId";
        /// Ths is the correlation id, which is set when the query starts and will not change during the execution.
        /// This value is either set by the client or generated by the broker, in which case it will be equal to the
        /// original request id.
        ///
        /// See [QueryThreadContext#getCid()] for more details.
        public static final String CORRELATION_ID = "correlationId";
        public static final String BROKER_ID = "brokerId";
        public static final String ENABLE_TRACE = "enableTrace";
        public static final String ENABLE_STREAMING = "enableStreaming";
        public static final String PAYLOAD_TYPE = "payloadType";
      }

      public static class PayloadType {
        public static final String SQL = "sql";
        public static final String BROKER_REQUEST = "brokerRequest";
      }
    }

    public static class Response {
      public static class MetadataKeys {
        public static final String RESPONSE_TYPE = "responseType";
      }

      public static class ResponseType {
        // For streaming response, multiple (could be 0 if no data should be returned, or query encounters exception)
        // data responses will be returned, followed by one single metadata response
        public static final String DATA = "data";
        public static final String METADATA = "metadata";
        // For non-streaming response
        public static final String NON_STREAMING = "nonStreaming";
      }

      /**
       * Configuration keys for {@link org.apache.pinot.common.proto.Worker.QueryResponse} extra metadata.
       */
      public static class ServerResponseStatus {
        public static final String STATUS_ERROR = "ERROR";
        public static final String STATUS_OK = "OK";
      }
    }

    public static class OptimizationConstants {
      public static final int DEFAULT_AVG_MV_ENTRIES_DENOMINATOR = 2;
    }

    public static class Range {
      public static final char DELIMITER = '\0';
      public static final char LOWER_EXCLUSIVE = '(';
      public static final char LOWER_INCLUSIVE = '[';
      public static final char UPPER_EXCLUSIVE = ')';
      public static final char UPPER_INCLUSIVE = ']';
      public static final String UNBOUNDED = "*";
      public static final String LOWER_UNBOUNDED = LOWER_EXCLUSIVE + UNBOUNDED + DELIMITER;
      public static final String UPPER_UNBOUNDED = DELIMITER + UNBOUNDED + UPPER_EXCLUSIVE;
    }
  }

  public static class IdealState {
    public static final String HYBRID_TABLE_TIME_BOUNDARY = "HYBRID_TABLE_TIME_BOUNDARY";
  }

  public static class RewriterConstants {
    public static final String PARENT_AGGREGATION_NAME_PREFIX = "pinotparentagg";
    public static final String CHILD_AGGREGATION_NAME_PREFIX = "pinotchildagg";
    public static final String CHILD_AGGREGATION_SEPERATOR = "@";
    public static final String CHILD_KEY_SEPERATOR = "_";
  }

  /**
   * Configuration for setting up multi-stage query runner, this service could be running on either broker or server.
   */
  public static class MultiStageQueryRunner {
    /**
     * Configuration for mailbox data block size
     */
    public static final String KEY_OF_MAX_INBOUND_QUERY_DATA_BLOCK_SIZE_BYTES = "pinot.query.runner.max.msg.size.bytes";
    public static final int DEFAULT_MAX_INBOUND_QUERY_DATA_BLOCK_SIZE_BYTES = 16 * 1024 * 1024;

    /**
     * Enable splitting of data block payload during mailbox transfer.
     */
    public static final String KEY_OF_ENABLE_DATA_BLOCK_PAYLOAD_SPLIT =
        "pinot.query.runner.enable.data.block.payload.split";
    public static final boolean DEFAULT_ENABLE_DATA_BLOCK_PAYLOAD_SPLIT = false;

    /**
     * Configuration for server port, port that opens and accepts
     * {@link org.apache.pinot.query.runtime.plan.DistributedStagePlan} and start executing query stages.
     */
    public static final String KEY_OF_QUERY_SERVER_PORT = "pinot.query.server.port";
    public static final int DEFAULT_QUERY_SERVER_PORT = 0;

    /**
     * Configuration for mailbox hostname and port, this hostname and port opens streaming channel to receive
     * {@link org.apache.pinot.common.datablock.DataBlock}.
     */
    public static final String KEY_OF_QUERY_RUNNER_HOSTNAME = "pinot.query.runner.hostname";
    public static final String KEY_OF_QUERY_RUNNER_PORT = "pinot.query.runner.port";
    public static final int DEFAULT_QUERY_RUNNER_PORT = 0;

    /**
     * Configuration for join overflow.
     */
    public static final String KEY_OF_MAX_ROWS_IN_JOIN = "pinot.query.join.max.rows";
    public static final String KEY_OF_JOIN_OVERFLOW_MODE = "pinot.query.join.overflow.mode";

    /// Specifies the send stats mode used in MSE.
    ///
    /// Valid values are (in lower or upper case):
    /// - "SAFE": MSE will only send stats if all instances in the cluster are running 1.4.0 or later.
    /// - "ALWAYS": MSE will always send stats, regardless of the version of the instances in the cluster.
    /// - "NEVER": MSE will never send stats.
    ///
    /// The reason for this flag that versions 1.3.0 and lower have two undesired behaviors:
    /// 1. Some queries using intersection generate incorrect stats
    /// 2. When stats from other nodes are sent but are different from expected, the query fails.
    ///
    /// In 1.4.0 the first issue is solved and instead of failing when unexpected stats are received, the query
    /// continues without children stats. But if a query involves servers in versions 1.3.0 and 1.4.0, the one
    /// running 1.3.0 may fail, which breaks backward compatibility.
    public static final String KEY_OF_SEND_STATS_MODE = "pinot.query.mse.stats.mode";
    public static final String DEFAULT_SEND_STATS_MODE = "SAFE";

    public enum JoinOverFlowMode {
      THROW, BREAK
    }

    /**
     * Configuration for window overflow.
     */
    public static final String KEY_OF_MAX_ROWS_IN_WINDOW = "pinot.query.window.max.rows";
    public static final String KEY_OF_WINDOW_OVERFLOW_MODE = "pinot.query.window.overflow.mode";

    public enum WindowOverFlowMode {
      THROW, BREAK
    }

    /**
     * Constants related to plan versions.
     */
    public static class PlanVersions {
      public static final int V1 = 1;
    }

    public static final String KEY_OF_MULTISTAGE_EXPLAIN_INCLUDE_SEGMENT_PLAN =
        "pinot.query.multistage.explain.include.segment.plan";
    public static final boolean DEFAULT_OF_MULTISTAGE_EXPLAIN_INCLUDE_SEGMENT_PLAN = false;

    /// Max number of rows operators stored in the op stats cache.
    /// Although the cache stores stages, each entry has a weight equal to the number of operators in the stage.
    public static final String KEY_OF_OP_STATS_CACHE_SIZE = "pinot.server.query.op.stats.cache.size";
    public static final int DEFAULT_OF_OP_STATS_CACHE_SIZE = 1000;

    /// Max time to keep the op stats in the cache.
    public static final String KEY_OF_OP_STATS_CACHE_EXPIRE_MS = "pinot.server.query.op.stats.cache.ms";
    public static final int DEFAULT_OF_OP_STATS_CACHE_EXPIRE_MS = 60 * 1000;
    /// Timeout of the cancel request, in milliseconds.
    public static final String KEY_OF_CANCEL_TIMEOUT_MS = "pinot.server.query.cancel.timeout.ms";
    public static final long DEFAULT_OF_CANCEL_TIMEOUT_MS = 1000;
  }

  public static class NullValuePlaceHolder {
    public static final int INT = 0;
    public static final long LONG = 0L;
    public static final float FLOAT = 0f;
    public static final double DOUBLE = 0d;
    public static final BigDecimal BIG_DECIMAL = BigDecimal.ZERO;
    public static final String STRING = "";
    public static final byte[] BYTES = new byte[0];
    public static final ByteArray INTERNAL_BYTES = new ByteArray(BYTES);
    public static final int[] INT_ARRAY = new int[0];
    public static final long[] LONG_ARRAY = new long[0];
    public static final float[] FLOAT_ARRAY = new float[0];
    public static final double[] DOUBLE_ARRAY = new double[0];
    public static final String[] STRING_ARRAY = new String[0];
    public static final byte[][] BYTES_ARRAY = new byte[0][];
    public static final Object MAP = Collections.emptyMap();
  }

  public static class CursorConfigs {
    public static final String PREFIX_OF_CONFIG_OF_CURSOR = "pinot.broker.cursor";
    public static final String PREFIX_OF_CONFIG_OF_RESPONSE_STORE = "pinot.broker.cursor.response.store";
    public static final String DEFAULT_RESPONSE_STORE_TYPE = "file";
    public static final String RESPONSE_STORE_TYPE = "type";
    public static final int DEFAULT_CURSOR_FETCH_ROWS = 10000;
    public static final String CURSOR_FETCH_ROWS = PREFIX_OF_CONFIG_OF_CURSOR + ".fetch.rows";
    public static final String DEFAULT_RESULTS_EXPIRATION_INTERVAL = "1h"; // 1 hour.
    public static final String RESULTS_EXPIRATION_INTERVAL = PREFIX_OF_CONFIG_OF_RESPONSE_STORE + ".expiration";

    public static final String RESPONSE_STORE_CLEANER_FREQUENCY_PERIOD =
        "controller.cluster.response.store.cleaner.frequencyPeriod";
    public static final String DEFAULT_RESPONSE_STORE_CLEANER_FREQUENCY_PERIOD = "1h";
    public static final String RESPONSE_STORE_CLEANER_INITIAL_DELAY =
        "controller.cluster.response.store.cleaner.initialDelay";
  }

  public static class ForwardIndexConfigs {
    public static final String CONFIG_OF_DEFAULT_RAW_INDEX_WRITER_VERSION =
        "pinot.forward.index.default.raw.index.writer.version";
    public static final String CONFIG_OF_DEFAULT_TARGET_MAX_CHUNK_SIZE =
        "pinot.forward.index.default.target.max.chunk.size";
    public static final String CONFIG_OF_DEFAULT_TARGET_DOCS_PER_CHUNK =
        "pinot.forward.index.default.target.docs.per.chunk";
  }

  /**
   * Configuration for setting up groovy static analyzer.
   * User can config different configuration for query and ingestion (table creation and update) static analyzer.
   * The all configuration is the default configuration for both query and ingestion static analyzer.
   */
  public static class Groovy {
    public static final String GROOVY_ALL_STATIC_ANALYZER_CONFIG = "pinot.groovy.all.static.analyzer";
    public static final String GROOVY_QUERY_STATIC_ANALYZER_CONFIG = "pinot.groovy.query.static.analyzer";
    public static final String GROOVY_INGESTION_STATIC_ANALYZER_CONFIG = "pinot.groovy.ingestion.static.analyzer";
  }

  /**
   * ZK paths used by Pinot.
   */
  public static class ZkPaths {
    public static final String LOGICAL_TABLE_PARENT_PATH = "/LOGICAL/TABLE";
    public static final String LOGICAL_TABLE_PATH_PREFIX = "/LOGICAL/TABLE/";
    public static final String TABLE_CONFIG_PATH_PREFIX = "/CONFIGS/TABLE/";
    public static final String SCHEMA_PATH_PREFIX = "/SCHEMAS/";
  }
}<|MERGE_RESOLUTION|>--- conflicted
+++ resolved
@@ -280,7 +280,6 @@
     public static final String DEFAULT_MAX_SEGMENT_STARTREE_PREPROCESS_PARALLELISM_BEFORE_SERVING_QUERIES =
         String.valueOf(Integer.MAX_VALUE);
 
-<<<<<<< HEAD
     // Preprocess throttle config specifically for StarTree index rebuild
     public static final String CONFIG_OF_MAX_SEGMENT_MULTICOL_TEXT_INDEX_PREPROCESS_PARALLELISM =
         "pinot.server.max.segment.multicol.text.index.preprocess.parallelism";
@@ -292,9 +291,8 @@
     // Setting the before serving queries to Integer.MAX_VALUE to effectively disable throttling by default
     public static final String DEFAULT_MAX_SEGMENT_MULTICOL_TEXT_INDEX_PREPROCESS_PARALLELISM_BEFORE_SERVING_QUERIES =
         String.valueOf(Integer.MAX_VALUE);
-=======
+
     // Download throttle config
->>>>>>> a24090dd
     public static final String CONFIG_OF_MAX_SEGMENT_DOWNLOAD_PARALLELISM =
         "pinot.server.max.segment.download.parallelism";
     // Setting to Integer.MAX_VALUE to effectively disable throttling by default
