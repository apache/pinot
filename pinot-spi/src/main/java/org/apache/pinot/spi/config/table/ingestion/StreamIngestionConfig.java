/**
 * Licensed to the Apache Software Foundation (ASF) under one
 * or more contributor license agreements.  See the NOTICE file
 * distributed with this work for additional information
 * regarding copyright ownership.  The ASF licenses this file
 * to you under the Apache License, Version 2.0 (the
 * "License"); you may not use this file except in compliance
 * with the License.  You may obtain a copy of the License at
 *
 *   http://www.apache.org/licenses/LICENSE-2.0
 *
 * Unless required by applicable law or agreed to in writing,
 * software distributed under the License is distributed on an
 * "AS IS" BASIS, WITHOUT WARRANTIES OR CONDITIONS OF ANY
 * KIND, either express or implied.  See the License for the
 * specific language governing permissions and limitations
 * under the License.
 */
package org.apache.pinot.spi.config.table.ingestion;

import com.fasterxml.jackson.annotation.JsonCreator;
import com.fasterxml.jackson.annotation.JsonProperty;
import com.fasterxml.jackson.annotation.JsonPropertyDescription;
import java.util.List;
import java.util.Map;
import javax.annotation.Nullable;
import org.apache.pinot.spi.config.BaseJsonConfig;


/**
 * Contains all the configs related to the streams for ingestion
 */
public class StreamIngestionConfig extends BaseJsonConfig {

  @JsonPropertyDescription("All configs for the streams from which to ingest")
  private final List<Map<String, String>> _streamConfigMaps;

  @JsonPropertyDescription("Whether to use column major mode when creating the segment.")
  private boolean _columnMajorSegmentBuilderEnabled = true;

  @JsonPropertyDescription("Whether to track offsets of the filtered stream messages during consumption.")
  private boolean _trackFilteredMessageOffsets = false;

  @JsonPropertyDescription("Whether pauseless consumption is enabled for the table")
  private boolean _pauselessConsumptionEnabled = false;

<<<<<<< HEAD
  @JsonPropertyDescription("Enforce consumption of segments in order of segment creation by the controller")
  private boolean _enforceConsumptionInOrder = false;

  @JsonPropertyDescription("If enabled, Server always relies on ideal state to get previous segment. If disabled, "
      + "server uses sequence id - 1 for previous segment")
  private boolean _useIdealStateToCalculatePreviousSegment = false;
=======
  @JsonPropertyDescription("Policy to determine the behaviour of parallel consumption.")
  private ParallelSegmentConsumptionPolicy _parallelSegmentConsumptionPolicy;
>>>>>>> 4f1b39c3

  @JsonCreator
  public StreamIngestionConfig(@JsonProperty("streamConfigMaps") List<Map<String, String>> streamConfigMaps) {
    _streamConfigMaps = streamConfigMaps;
  }

  public List<Map<String, String>> getStreamConfigMaps() {
    return _streamConfigMaps;
  }

  public void setColumnMajorSegmentBuilderEnabled(boolean enableColumnMajorSegmentCreation) {
    _columnMajorSegmentBuilderEnabled = enableColumnMajorSegmentCreation;
  }

  public boolean getColumnMajorSegmentBuilderEnabled() {
    return _columnMajorSegmentBuilderEnabled;
  }

  public void setTrackFilteredMessageOffsets(boolean trackFilteredMessageOffsets) {
    _trackFilteredMessageOffsets = trackFilteredMessageOffsets;
  }

  public boolean isTrackFilteredMessageOffsets() {
    return _trackFilteredMessageOffsets;
  }

  public boolean isPauselessConsumptionEnabled() {
    return _pauselessConsumptionEnabled;
  }

  public void setPauselessConsumptionEnabled(boolean pauselessConsumptionEnabled) {
    _pauselessConsumptionEnabled = pauselessConsumptionEnabled;
  }

<<<<<<< HEAD
  public boolean isEnforceConsumptionInOrder() {
    return _enforceConsumptionInOrder;
  }

  public void setEnforceConsumptionInOrder(boolean enforceConsumptionInOrder) {
    _enforceConsumptionInOrder = enforceConsumptionInOrder;
  }

  public boolean isUseIdealStateToCalculatePreviousSegment() {
    return _useIdealStateToCalculatePreviousSegment;
  }

  public void setUseIdealStateToCalculatePreviousSegment(boolean useIdealStateToCalculatePreviousSegment) {
    _useIdealStateToCalculatePreviousSegment = useIdealStateToCalculatePreviousSegment;
=======
  @Nullable
  public ParallelSegmentConsumptionPolicy getParallelSegmentConsumptionPolicy() {
    return _parallelSegmentConsumptionPolicy;
  }

  public void setParallelSegmentConsumptionPolicy(ParallelSegmentConsumptionPolicy parallelSegmentConsumptionPolicy) {
    _parallelSegmentConsumptionPolicy = parallelSegmentConsumptionPolicy;
>>>>>>> 4f1b39c3
  }
}<|MERGE_RESOLUTION|>--- conflicted
+++ resolved
@@ -39,22 +39,20 @@
   private boolean _columnMajorSegmentBuilderEnabled = true;
 
   @JsonPropertyDescription("Whether to track offsets of the filtered stream messages during consumption.")
-  private boolean _trackFilteredMessageOffsets = false;
+  private boolean _trackFilteredMessageOffsets;
 
   @JsonPropertyDescription("Whether pauseless consumption is enabled for the table")
-  private boolean _pauselessConsumptionEnabled = false;
+  private boolean _pauselessConsumptionEnabled;
 
-<<<<<<< HEAD
   @JsonPropertyDescription("Enforce consumption of segments in order of segment creation by the controller")
-  private boolean _enforceConsumptionInOrder = false;
+  private boolean _enforceConsumptionInOrder;
 
   @JsonPropertyDescription("If enabled, Server always relies on ideal state to get previous segment. If disabled, "
       + "server uses sequence id - 1 for previous segment")
-  private boolean _useIdealStateToCalculatePreviousSegment = false;
-=======
+  private boolean _useIdealStateToCalculatePreviousSegment;
+
   @JsonPropertyDescription("Policy to determine the behaviour of parallel consumption.")
   private ParallelSegmentConsumptionPolicy _parallelSegmentConsumptionPolicy;
->>>>>>> 4f1b39c3
 
   @JsonCreator
   public StreamIngestionConfig(@JsonProperty("streamConfigMaps") List<Map<String, String>> streamConfigMaps) {
@@ -89,7 +87,6 @@
     _pauselessConsumptionEnabled = pauselessConsumptionEnabled;
   }
 
-<<<<<<< HEAD
   public boolean isEnforceConsumptionInOrder() {
     return _enforceConsumptionInOrder;
   }
@@ -104,7 +101,7 @@
 
   public void setUseIdealStateToCalculatePreviousSegment(boolean useIdealStateToCalculatePreviousSegment) {
     _useIdealStateToCalculatePreviousSegment = useIdealStateToCalculatePreviousSegment;
-=======
+
   @Nullable
   public ParallelSegmentConsumptionPolicy getParallelSegmentConsumptionPolicy() {
     return _parallelSegmentConsumptionPolicy;
@@ -112,6 +109,5 @@
 
   public void setParallelSegmentConsumptionPolicy(ParallelSegmentConsumptionPolicy parallelSegmentConsumptionPolicy) {
     _parallelSegmentConsumptionPolicy = parallelSegmentConsumptionPolicy;
->>>>>>> 4f1b39c3
   }
 }