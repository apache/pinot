/**
 * Licensed to the Apache Software Foundation (ASF) under one
 * or more contributor license agreements.  See the NOTICE file
 * distributed with this work for additional information
 * regarding copyright ownership.  The ASF licenses this file
 * to you under the Apache License, Version 2.0 (the
 * "License"); you may not use this file except in compliance
 * with the License.  You may obtain a copy of the License at
 *
 *   http://www.apache.org/licenses/LICENSE-2.0
 *
 * Unless required by applicable law or agreed to in writing,
 * software distributed under the License is distributed on an
 * "AS IS" BASIS, WITHOUT WARRANTIES OR CONDITIONS OF ANY
 * KIND, either express or implied.  See the License for the
 * specific language governing permissions and limitations
 * under the License.
 */
package org.apache.pinot.plugin.stream.kafka20;

import com.google.common.base.Preconditions;
import java.io.IOException;
import java.time.Duration;
import java.util.Collections;
<<<<<<< HEAD
import java.util.HashMap;
import java.util.Map;
import org.apache.kafka.common.TopicPartition;
=======
import org.apache.kafka.common.errors.TimeoutException;
>>>>>>> e23d5e7b
import org.apache.pinot.spi.stream.LongMsgOffset;
import org.apache.pinot.spi.stream.OffsetCriteria;
import org.apache.pinot.spi.stream.StreamConfig;
import org.apache.pinot.spi.stream.StreamMetadataProvider;
import org.apache.pinot.spi.stream.StreamPartitionMsgOffset;
<<<<<<< HEAD
import org.apache.pinot.spi.utils.TimeUtils;
=======
import org.apache.pinot.spi.stream.TransientConsumerException;
>>>>>>> e23d5e7b


public class KafkaStreamMetadataProvider extends KafkaPartitionLevelConnectionHandler
    implements StreamMetadataProvider {

  private static Map<TopicPartition, Long> _offsetsForTimes = new HashMap<>();

  public KafkaStreamMetadataProvider(String clientId, StreamConfig streamConfig) {
    this(clientId, streamConfig, Integer.MIN_VALUE);
  }

  public KafkaStreamMetadataProvider(String clientId, StreamConfig streamConfig, int partition) {
    super(clientId, streamConfig, partition);
  }

  @Override
  public int fetchPartitionCount(long timeoutMillis) {
    try {
      return _consumer.partitionsFor(_topic, Duration.ofMillis(timeoutMillis)).size();
    } catch (TimeoutException e) {
      throw new TransientConsumerException(e);
    }
  }

  @Override
  public StreamPartitionMsgOffset fetchStreamPartitionOffset(OffsetCriteria offsetCriteria, long timeoutMillis) {
    Preconditions.checkNotNull(offsetCriteria);
    long offset;
<<<<<<< HEAD
    if (offsetCriteria.isLargest()) {
      offset = _consumer.endOffsets(Collections.singletonList(_topicPartition), Duration.ofMillis(timeoutMillis))
          .get(_topicPartition);
    } else if (offsetCriteria.isSmallest()) {
      offset = _consumer.beginningOffsets(Collections.singletonList(_topicPartition), Duration.ofMillis(timeoutMillis))
          .get(_topicPartition);
    } else if (offsetCriteria.isPeriod()) {
      String offsetString = offsetCriteria.getOffsetString();
      Long periodToMillis = TimeUtils.convertPeriodToMillis(offsetString);
      TopicPartition tp = new TopicPartition(_topic, _partition);
      _offsetsForTimes.put(tp, System.currentTimeMillis() - periodToMillis);
      if (_consumer.offsetsForTimes(_offsetsForTimes).get(tp) == null) {
        offset = _consumer.endOffsets(Collections.singletonList(_topicPartition), Duration.ofMillis(timeoutMillis))
            .get(_topicPartition);
      } else {
        offset = _consumer.offsetsForTimes(_offsetsForTimes).get(tp).offset();
      }
    } else if (offsetCriteria.isTimestamp()) {
      String offsetString = offsetCriteria.getOffsetString();
      Long timestampToMillis = TimeUtils.convertDateTimeStringToMillis(offsetString);
      TopicPartition tp = new TopicPartition(_topic, _partition);
      _offsetsForTimes.put(tp, timestampToMillis);
      if (_consumer.offsetsForTimes(_offsetsForTimes).get(tp) == null) {
        offset = _consumer.endOffsets(Collections.singletonList(_topicPartition), Duration.ofMillis(timeoutMillis))
            .get(_topicPartition);
      } else {
        offset = _consumer.offsetsForTimes(_offsetsForTimes).get(tp).offset();
      }
    } else {
      throw new IllegalArgumentException("Unknown initial offset value " + offsetCriteria);
=======
    try {
      if (offsetCriteria.isLargest()) {
        offset = _consumer.endOffsets(Collections.singletonList(_topicPartition), Duration.ofMillis(timeoutMillis))
            .get(_topicPartition);
      } else if (offsetCriteria.isSmallest()) {
        offset =
            _consumer.beginningOffsets(Collections.singletonList(_topicPartition), Duration.ofMillis(timeoutMillis))
                .get(_topicPartition);
      } else {
        throw new IllegalArgumentException("Unknown initial offset value " + offsetCriteria);
      }
      return new LongMsgOffset(offset);
    } catch (TimeoutException e) {
      throw new TransientConsumerException(e);
>>>>>>> e23d5e7b
    }
  }

  @Override
  public void close()
      throws IOException {
    super.close();
  }
}<|MERGE_RESOLUTION|>--- conflicted
+++ resolved
@@ -22,23 +22,17 @@
 import java.io.IOException;
 import java.time.Duration;
 import java.util.Collections;
-<<<<<<< HEAD
 import java.util.HashMap;
 import java.util.Map;
 import org.apache.kafka.common.TopicPartition;
-=======
 import org.apache.kafka.common.errors.TimeoutException;
->>>>>>> e23d5e7b
 import org.apache.pinot.spi.stream.LongMsgOffset;
 import org.apache.pinot.spi.stream.OffsetCriteria;
 import org.apache.pinot.spi.stream.StreamConfig;
 import org.apache.pinot.spi.stream.StreamMetadataProvider;
 import org.apache.pinot.spi.stream.StreamPartitionMsgOffset;
-<<<<<<< HEAD
 import org.apache.pinot.spi.utils.TimeUtils;
-=======
 import org.apache.pinot.spi.stream.TransientConsumerException;
->>>>>>> e23d5e7b
 
 
 public class KafkaStreamMetadataProvider extends KafkaPartitionLevelConnectionHandler
@@ -67,7 +61,6 @@
   public StreamPartitionMsgOffset fetchStreamPartitionOffset(OffsetCriteria offsetCriteria, long timeoutMillis) {
     Preconditions.checkNotNull(offsetCriteria);
     long offset;
-<<<<<<< HEAD
     if (offsetCriteria.isLargest()) {
       offset = _consumer.endOffsets(Collections.singletonList(_topicPartition), Duration.ofMillis(timeoutMillis))
           .get(_topicPartition);
@@ -98,23 +91,8 @@
       }
     } else {
       throw new IllegalArgumentException("Unknown initial offset value " + offsetCriteria);
-=======
-    try {
-      if (offsetCriteria.isLargest()) {
-        offset = _consumer.endOffsets(Collections.singletonList(_topicPartition), Duration.ofMillis(timeoutMillis))
-            .get(_topicPartition);
-      } else if (offsetCriteria.isSmallest()) {
-        offset =
-            _consumer.beginningOffsets(Collections.singletonList(_topicPartition), Duration.ofMillis(timeoutMillis))
-                .get(_topicPartition);
-      } else {
-        throw new IllegalArgumentException("Unknown initial offset value " + offsetCriteria);
-      }
-      return new LongMsgOffset(offset);
-    } catch (TimeoutException e) {
-      throw new TransientConsumerException(e);
->>>>>>> e23d5e7b
     }
+    return new LongMsgOffset(offset);
   }
 
   @Override
