/**
 * Licensed to the Apache Software Foundation (ASF) under one
 * or more contributor license agreements.  See the NOTICE file
 * distributed with this work for additional information
 * regarding copyright ownership.  The ASF licenses this file
 * to you under the Apache License, Version 2.0 (the
 * "License"); you may not use this file except in compliance
 * with the License.  You may obtain a copy of the License at
 *
 *   http://www.apache.org/licenses/LICENSE-2.0
 *
 * Unless required by applicable law or agreed to in writing,
 * software distributed under the License is distributed on an
 * "AS IS" BASIS, WITHOUT WARRANTIES OR CONDITIONS OF ANY
 * KIND, either express or implied.  See the License for the
 * specific language governing permissions and limitations
 * under the License.
 */
package org.apache.pinot.plugin.ingestion.batch.hadoop;

import static org.apache.pinot.spi.plugin.PluginManager.PLUGINS_INCLUDE_PROPERTY_NAME;

import java.io.DataOutputStream;
import java.io.File;
import java.io.FileOutputStream;
import java.io.IOException;
import java.io.Serializable;
import java.net.URI;
import java.net.URISyntaxException;
import java.nio.file.FileSystems;
import java.nio.file.PathMatcher;
import java.nio.file.Paths;
import java.util.ArrayList;
import java.util.HashMap;
import java.util.List;

<<<<<<< HEAD
import org.apache.commons.io.FilenameUtils;
=======
import org.apache.commons.io.FileUtils;
>>>>>>> 19e96b59
import org.apache.hadoop.conf.Configured;
import org.apache.hadoop.fs.Path;
import org.apache.hadoop.io.LongWritable;
import org.apache.hadoop.io.Text;
import org.apache.hadoop.mapreduce.Job;
import org.apache.hadoop.mapreduce.JobContext;
import org.apache.hadoop.mapreduce.MRJobConfig;
import org.apache.hadoop.mapreduce.Mapper;
import org.apache.hadoop.mapreduce.lib.input.FileInputFormat;
import org.apache.hadoop.mapreduce.lib.input.TextInputFormat;
import org.apache.hadoop.mapreduce.lib.output.FileOutputFormat;
import org.apache.hadoop.mapreduce.lib.output.TextOutputFormat;
import org.apache.pinot.common.utils.StringUtil;
import org.apache.pinot.common.utils.TarGzCompressionUtils;
import org.apache.pinot.common.segment.generation.SegmentGenerationUtils;
import org.apache.pinot.spi.env.PinotConfiguration;
import org.apache.pinot.spi.filesystem.PinotFS;
import org.apache.pinot.spi.filesystem.PinotFSFactory;
import org.apache.pinot.spi.ingestion.batch.runner.IngestionJobRunner;
import org.apache.pinot.spi.ingestion.batch.spec.PinotClusterSpec;
import org.apache.pinot.spi.ingestion.batch.spec.PinotFSSpec;
import org.apache.pinot.spi.ingestion.batch.spec.SegmentGenerationJobSpec;
import org.apache.pinot.spi.plugin.PluginManager;
import org.slf4j.Logger;
import org.slf4j.LoggerFactory;
import org.yaml.snakeyaml.Yaml;

import com.google.common.base.Preconditions;


@SuppressWarnings("serial")
public class HadoopSegmentGenerationJobRunner extends Configured implements IngestionJobRunner, Serializable {
  private static final Logger LOGGER = LoggerFactory.getLogger(HadoopSegmentGenerationJobRunner.class);

  public static final String SEGMENT_GENERATION_JOB_SPEC = "segmentGenerationJobSpec";
  
  // Field names in job spec's executionFrameworkSpec/extraConfigs section
  private static final String DEPS_JAR_DIR_FIELD = "dependencyJarDir";
  private static final String STAGING_DIR_FIELD = "stagingDir";
  
  // Sub-dirs under directory specified by STAGING_DIR_FIELD
  private static final String SEGMENT_TAR_SUBDIR_NAME = "segmentTar";
  private static final String DEPS_JAR_SUBDIR_NAME = "dependencyJars";
  
  private SegmentGenerationJobSpec _spec;

  public HadoopSegmentGenerationJobRunner() {
    setConf(new org.apache.hadoop.conf.Configuration());
    getConf().set("mapreduce.job.user.classpath.first", "true");
  }

  public HadoopSegmentGenerationJobRunner(SegmentGenerationJobSpec spec) {
    this();
    init(spec);
  }

  @Override
  public void init(SegmentGenerationJobSpec spec) {
    _spec = spec;
    if (_spec.getInputDirURI() == null) {
      throw new RuntimeException("Missing property 'inputDirURI' in 'jobSpec' file");
    }
    if (_spec.getOutputDirURI() == null) {
      throw new RuntimeException("Missing property 'outputDirURI' in 'jobSpec' file");
    }
    if (_spec.getRecordReaderSpec() == null) {
      throw new RuntimeException("Missing property 'recordReaderSpec' in 'jobSpec' file");
    }
    if (_spec.getTableSpec() == null) {
      throw new RuntimeException("Missing property 'tableSpec' in 'jobSpec' file");
    }
    if (_spec.getTableSpec().getTableName() == null) {
      throw new RuntimeException("Missing property 'tableName' in 'tableSpec'");
    }
    if (_spec.getTableSpec().getSchemaURI() == null) {
      if (_spec.getPinotClusterSpecs() == null || _spec.getPinotClusterSpecs().length == 0) {
        throw new RuntimeException("Missing property 'schemaURI' in 'tableSpec'");
      }
      PinotClusterSpec pinotClusterSpec = _spec.getPinotClusterSpecs()[0];
      String schemaURI = SegmentGenerationUtils
          .generateSchemaURI(pinotClusterSpec.getControllerURI(), _spec.getTableSpec().getTableName());
      _spec.getTableSpec().setSchemaURI(schemaURI);
    }
    if (_spec.getTableSpec().getTableConfigURI() == null) {
      if (_spec.getPinotClusterSpecs() == null || _spec.getPinotClusterSpecs().length == 0) {
        throw new RuntimeException("Missing property 'tableConfigURI' in 'tableSpec'");
      }
      PinotClusterSpec pinotClusterSpec = _spec.getPinotClusterSpecs()[0];
      String tableConfigURI = SegmentGenerationUtils
          .generateTableConfigURI(pinotClusterSpec.getControllerURI(), _spec.getTableSpec().getTableName());
      _spec.getTableSpec().setTableConfigURI(tableConfigURI);
    }
    if (_spec.getExecutionFrameworkSpec().getExtraConfigs() == null) {
      _spec.getExecutionFrameworkSpec().setExtraConfigs(new HashMap<>());
    }
  }

  @Override
  public void run()
      throws Exception {
    //init all file systems
    List<PinotFSSpec> pinotFSSpecs = _spec.getPinotFSSpecs();
    for (PinotFSSpec pinotFSSpec : pinotFSSpecs) {
      PinotFSFactory.register(pinotFSSpec.getScheme(), pinotFSSpec.getClassName(), new PinotConfiguration(pinotFSSpec));
    }

    //Get pinotFS for input
    URI inputDirURI = new URI(_spec.getInputDirURI());
    if (inputDirURI.getScheme() == null) {
      inputDirURI = new File(_spec.getInputDirURI()).toURI();
    }
    PinotFS inputDirFS = PinotFSFactory.create(inputDirURI.getScheme());

    //Get outputFS for writing output pinot segments
    URI outputDirURI = new URI(_spec.getOutputDirURI());
    if (outputDirURI.getScheme() == null) {
      outputDirURI = new File(_spec.getOutputDirURI()).toURI();
    }
    PinotFS outputDirFS = PinotFSFactory.create(outputDirURI.getScheme());
    outputDirFS.mkdir(outputDirURI);

    //Get staging directory for temporary output pinot segments
    String stagingDir = _spec.getExecutionFrameworkSpec().getExtraConfigs().get(STAGING_DIR_FIELD);
    Preconditions.checkNotNull(stagingDir, "Please set config: stagingDir under 'executionFrameworkSpec.extraConfigs'");
    URI stagingDirURI = URI.create(stagingDir);
    if (stagingDirURI.getScheme() == null) {
      stagingDirURI = new File(stagingDir).toURI();
    }
    if (!outputDirURI.getScheme().equals(stagingDirURI.getScheme())) {
      throw new RuntimeException(String
          .format("The scheme of staging directory URI [%s] and output directory URI [%s] has to be same.",
              stagingDirURI, outputDirURI));
    }
    if (outputDirFS.exists(stagingDirURI)) {
      LOGGER.info("Clearing out existing staging directory: [{}]", stagingDirURI);
      outputDirFS.delete(stagingDirURI, true);
    }
    
    outputDirFS.mkdir(stagingDirURI);
    Path stagingInputDir = new Path(stagingDirURI.toString(), "input");
    outputDirFS.mkdir(stagingInputDir.toUri());
    Path stagingSegmentTarUri = new Path(stagingDirURI.toString(), SEGMENT_TAR_SUBDIR_NAME);
    outputDirFS.mkdir(stagingSegmentTarUri.toUri());

    //Get list of files to process
    String[] files = inputDirFS.listFiles(inputDirURI, true);

    //TODO: sort input files based on creation time
    List<String> filteredFiles = new ArrayList<>();
    PathMatcher includeFilePathMatcher = null;
    if (_spec.getIncludeFileNamePattern() != null) {
      includeFilePathMatcher = FileSystems.getDefault().getPathMatcher(_spec.getIncludeFileNamePattern());
    }
    PathMatcher excludeFilePathMatcher = null;
    if (_spec.getExcludeFileNamePattern() != null) {
      excludeFilePathMatcher = FileSystems.getDefault().getPathMatcher(_spec.getExcludeFileNamePattern());
    }

    for (String file : files) {
      if (includeFilePathMatcher != null) {
        if (!includeFilePathMatcher.matches(Paths.get(file))) {
          continue;
        }
      }
      if (excludeFilePathMatcher != null) {
        if (excludeFilePathMatcher.matches(Paths.get(file))) {
          continue;
        }
      }
      if (!inputDirFS.isDirectory(new URI(file))) {
        filteredFiles.add(file);
      }
    }

    int numDataFiles = filteredFiles.size();
    if (numDataFiles == 0) {
      String errorMessage = String
          .format("No data file founded in [%s], with include file pattern: [%s] and exclude file  pattern [%s]",
              _spec.getInputDirURI(), _spec.getIncludeFileNamePattern(), _spec.getExcludeFileNamePattern());
      LOGGER.error(errorMessage);
      throw new RuntimeException(errorMessage);
    } else {
      LOGGER.info("Creating segments with data files: {}", filteredFiles);
      for (int i = 0; i < numDataFiles; i++) {
<<<<<<< HEAD
        String dataFilePath = filteredFiles.get(i);

=======
        // Typically PinotFS implementations list files without a protocol, so we lose (for example) the
        // hdfs:// portion of the path. Call getFileURI() to fix this up.
        URI inputFileURI = SegmentGenerationUtils.getFileURI(filteredFiles.get(i), inputDirURI);
>>>>>>> 19e96b59
        File localFile = File.createTempFile("pinot-filepath-", ".txt");
        try (DataOutputStream dataOutputStream = new DataOutputStream(new FileOutputStream(localFile))) {
          dataOutputStream.write(StringUtil.encodeUtf8(inputFileURI + " " + i));
          dataOutputStream.flush();
          outputDirFS.copyFromLocalFile(localFile, new Path(stagingInputDir, Integer.toString(i)).toUri());
        }
      }
    }

    try {
      // Set up the job
      Job job = Job.getInstance(getConf());
<<<<<<< HEAD
      job.setJobName(getClass().getName());
=======
      job.setJobName(getClass().getSimpleName());

      // Our class is in the batch-ingestion-hadoop plugin, so we want to pick a class
      // that's in the main jar (the pinot-all-${PINOT_VERSION}-jar-with-dependencies.jar)
      job.setJarByClass(SegmentGenerationJobSpec.class);

      // Disable speculative execution, as otherwise two map tasks can wind up writing to the same staging file.
      job.getConfiguration().setBoolean(MRJobConfig.MAP_SPECULATIVE, false);

      // But we have to copy ourselves to HDFS, and add us to the distributed cache, so
      // that the mapper code is available. 
      addMapperJarToDistributedCache(job, outputDirFS, stagingDirURI);
>>>>>>> 19e96b59

      // Our class is in the batch-ingestion-hadoop plugin, so we want to pick a class
      // that's in the main jar (the pinot-all-${PINOT_VERSION}-jar-with-dependencies.jar)
      job.setJarByClass(SegmentGenerationJobSpec.class);

      // But we have to copy ourselves to HDFS, and add us to the distributed cache, so
      // that the mapper code is available.
      addMapperJarToDistributedCache(job, outputDirFS, stagingDirURI);

      org.apache.hadoop.conf.Configuration jobConf = job.getConfiguration();
      String hadoopTokenFileLocation = System.getenv("HADOOP_TOKEN_FILE_LOCATION");
      if (hadoopTokenFileLocation != null) {
        jobConf.set("mapreduce.job.credentials.binary", hadoopTokenFileLocation);
      }
      int jobParallelism = _spec.getSegmentCreationJobParallelism();
      if (jobParallelism <= 0 || jobParallelism > numDataFiles) {
        jobParallelism = numDataFiles;
      }
      jobConf.setInt(JobContext.NUM_MAPS, jobParallelism);

      // Pinot plugins are necessary to launch Pinot ingestion job from every mapper.
      // In order to ensure pinot plugins would be loaded to each worker, this method
      // tars entire plugins directory and set this file into Distributed cache.
      // Then each mapper job will untar the plugin tarball, and set system properties accordingly.
<<<<<<< HEAD
      packPluginsToDistributedCache(job, outputDirFS, stagingDirURI);

      // Add dependency jars, if we're provided with a directory containing these.
      String dependencyJarsDir = _spec.getExecutionFrameworkSpec().getExtraConfigs().get(DEPS_JAR_DIR_FIELD);
      if (dependencyJarsDir != null) {
        Path dependencyJarsPath = new Path(stagingDirURI.toString(), DEPS_JAR_SUBDIR_NAME);
        addDepsJarToDistributedCache(job, dependencyJarsDir, outputDirFS, dependencyJarsPath.toUri());
=======
      // Note that normally we'd just use Hadoop's support for putting jars on the 
      // classpath via the distributed cache, but some of the plugins (e.g. the pinot-parquet
      // input format) include Hadoop classes, which can be incompatibile with the Hadoop
      // installation/jars being used to run the mapper, leading to errors such as:
      // java.lang.NoSuchMethodError: org.apache.hadoop.ipc.RPC.getServer(...
      //
      packPluginsToDistributedCache(job, outputDirFS, stagingDirURI);

      // Add dependency jars, if we're provided with a directory containing these.
      String dependencyJarsSrcDir = _spec.getExecutionFrameworkSpec().getExtraConfigs().get(DEPS_JAR_DIR_FIELD);
      if (dependencyJarsSrcDir != null) {
        Path dependencyJarsDestPath = new Path(stagingDirURI.toString(), DEPS_JAR_SUBDIR_NAME);
        addJarsToDistributedCache(job, new File(dependencyJarsSrcDir), outputDirFS, dependencyJarsDestPath.toUri(), false);
>>>>>>> 19e96b59
      }

      _spec.setOutputDirURI(stagingSegmentTarUri.toUri().toString());
      jobConf.set(SEGMENT_GENERATION_JOB_SPEC, new Yaml().dump(_spec));
      _spec.setOutputDirURI(outputDirURI.toString());

      job.setMapperClass(getMapperClass());
      job.setNumReduceTasks(0);

      job.setInputFormatClass(TextInputFormat.class);
      job.setOutputFormatClass(TextOutputFormat.class);

      job.setMapOutputKeyClass(LongWritable.class);
      job.setMapOutputValueClass(Text.class);

      FileInputFormat.addInputPath(job, stagingInputDir);
      FileOutputFormat.setOutputPath(job, new Path(stagingDir, "output"));

      // Submit the job
      job.waitForCompletion(true);
      if (!job.isSuccessful()) {
        throw new RuntimeException("Job failed: " + job);
      }

      LOGGER.info("Moving segment tars from staging directory [{}] to output directory [{}]", stagingDirURI,
          outputDirURI);
<<<<<<< HEAD
      outputDirFS.copy(new Path(stagingDir, SEGMENT_TAR_SUBDIR_NAME).toUri(), outputDirURI);
=======
      moveFiles(outputDirFS, new Path(stagingDir, SEGMENT_TAR_SUBDIR_NAME).toUri(), outputDirURI, _spec.isOverwriteOutput());
>>>>>>> 19e96b59
    } finally {
      LOGGER.info("Trying to clean up staging directory: [{}]", stagingDirURI);
      outputDirFS.delete(stagingDirURI, true);
    }
  }

  /**
   * Move all files from the <sourceDir> to the <destDir>, but don't delete existing contents of destDir.
   * If <overwrite> is true, and the source file exists in the destination directory, then replace it, otherwise
   * log a warning and continue. We assume that source and destination directories are on the same filesystem,
   * so that move() can be used.
   * 
   * @param fs 
   * @param sourceDir
   * @param destDir
   * @param overwrite
   * @throws IOException 
   * @throws URISyntaxException 
   */
  private void moveFiles(PinotFS fs, URI sourceDir, URI destDir, boolean overwrite) throws IOException, URISyntaxException {
    for (String sourcePath : fs.listFiles(sourceDir, true)) {
      URI sourceFileUri = SegmentGenerationUtils.getFileURI(sourcePath, sourceDir);
      String sourceFilename = SegmentGenerationUtils.getFileName(sourceFileUri);
      URI destFileUri = SegmentGenerationUtils.getRelativeOutputPath(sourceDir, sourceFileUri, destDir).resolve(sourceFilename);
      
      if (!overwrite && fs.exists(destFileUri)) {
        LOGGER.warn("Can't overwrite existing output segment tar file: {}", destFileUri);
      } else {
        fs.move(sourceFileUri, destFileUri, true);
      }
    }
  }

  /**
   * Can be overridden to plug in custom mapper.
   */
  protected Class<? extends Mapper<LongWritable, Text, LongWritable, Text>> getMapperClass() {
    return HadoopSegmentCreationMapper.class;
  }

  /**
   * We have to put our jar (which contains the mapper) in the distributed cache and add it to the classpath,
   * as otherwise it's not available (since the pinot-all jar - which is bigger - is what we've set as our job jar).
   * 
   * @param job
   * @param outputDirFS
   * @param stagingDirURI
   * @throws Exception
   */
  protected void addMapperJarToDistributedCache(Job job, PinotFS outputDirFS, URI stagingDirURI) throws Exception {
    File ourJar = new File(getClass().getProtectionDomain().getCodeSource().getLocation().toURI());
    Path distributedCacheJar = new Path(stagingDirURI.toString(), ourJar.getName());
    outputDirFS.copyFromLocalFile(ourJar, distributedCacheJar.toUri());
    job.addFileToClassPath(distributedCacheJar);
  }
  
  protected void packPluginsToDistributedCache(Job job, PinotFS outputDirFS, URI stagingDirURI) {
    File pluginsRootDir = new File(PluginManager.get().getPluginsRootDir());
    if (pluginsRootDir.exists()) {
      try {
        File pluginsTarGzFile = File.createTempFile("pinot-plugins-", ".tar.gz");
        TarGzCompressionUtils.createTarGzFile(pluginsRootDir, pluginsTarGzFile);
        
        // Copy to staging directory
        Path cachedPluginsTarball = new Path(stagingDirURI.toString(), SegmentGenerationUtils.PINOT_PLUGINS_TAR_GZ);
        outputDirFS.copyFromLocalFile(pluginsTarGzFile, cachedPluginsTarball.toUri());
        job.addCacheFile(cachedPluginsTarball.toUri());
      } catch (Exception e) {
<<<<<<< HEAD
        LOGGER.error("Failed to tar plugins directory", e);
=======
        LOGGER.error("Failed to tar plugins directory and upload to staging dir", e);
>>>>>>> 19e96b59
        throw new RuntimeException(e);
      }

      String pluginsIncludes = System.getProperty(PLUGINS_INCLUDE_PROPERTY_NAME);
      if (pluginsIncludes != null) {
        job.getConfiguration().set(PLUGINS_INCLUDE_PROPERTY_NAME, pluginsIncludes);
      }
    } else {
      LOGGER.warn("Cannot find local Pinot plugins directory at [{}]", pluginsRootDir);
    }
  }

<<<<<<< HEAD
  protected void addDepsJarToDistributedCache(Job job, String srcDirName, PinotFS dstFS, URI dstDirUri)
      throws IOException {
    if (srcDirName != null) {
      URI srcDirUri = URI.create(srcDirName);
      if (srcDirUri.getScheme() == null) {
        srcDirUri = new File(srcDirName).toURI();
      }
      
      Path dstDirPath = new Path(dstDirUri);
      PinotFS srcFS = PinotFSFactory.create(srcDirUri.getScheme());
      String[] files = srcFS.listFiles(srcDirUri, true);
      for (String srcFilename : files) {
        URI srcFileUri = URI.create(srcFilename);
        if (!srcFS.isDirectory(srcFileUri) && srcFilename.endsWith(".jar")) {
          LOGGER.info("Adding deps jar: {} to distributed cache", srcFilename);
          
          // Copy the local file to our destination directory, and then add it.
          String jarName = FilenameUtils.getName(srcFileUri.getPath());
          Path dstFilePath = new Path(dstDirPath, jarName);
          URI dstFileUri = dstFilePath.toUri();
          dstFS.copy(srcFileUri, dstFileUri);
          
          job.addFileToClassPath(dstFilePath);
        }
      }
=======
  protected void addJarsToDistributedCache(Job job, File srcDir, PinotFS dstFS, URI dstDirUri, boolean recursive)
      throws Exception {
    if (!srcDir.exists()) {
      LOGGER.warn("No jars directory at [{}]", srcDir);
      return;
    }

    Path dstDirPath = new Path(dstDirUri);
    for (File jarFile : FileUtils.listFiles(srcDir, new String[] {"jar"}, recursive)) {
      LOGGER.info("Adding jar {} to distributed cache", jarFile);

      String jarName = jarFile.getName();
      Path dstFilePath = new Path(dstDirPath, jarName);
      URI dstFileUri = dstFilePath.toUri();

      dstFS.copyFromLocalFile(jarFile, dstFileUri);

      job.addFileToClassPath(dstFilePath);
>>>>>>> 19e96b59
    }
  }

}<|MERGE_RESOLUTION|>--- conflicted
+++ resolved
@@ -34,11 +34,7 @@
 import java.util.HashMap;
 import java.util.List;
 
-<<<<<<< HEAD
-import org.apache.commons.io.FilenameUtils;
-=======
 import org.apache.commons.io.FileUtils;
->>>>>>> 19e96b59
 import org.apache.hadoop.conf.Configured;
 import org.apache.hadoop.fs.Path;
 import org.apache.hadoop.io.LongWritable;
@@ -223,14 +219,9 @@
     } else {
       LOGGER.info("Creating segments with data files: {}", filteredFiles);
       for (int i = 0; i < numDataFiles; i++) {
-<<<<<<< HEAD
-        String dataFilePath = filteredFiles.get(i);
-
-=======
         // Typically PinotFS implementations list files without a protocol, so we lose (for example) the
         // hdfs:// portion of the path. Call getFileURI() to fix this up.
         URI inputFileURI = SegmentGenerationUtils.getFileURI(filteredFiles.get(i), inputDirURI);
->>>>>>> 19e96b59
         File localFile = File.createTempFile("pinot-filepath-", ".txt");
         try (DataOutputStream dataOutputStream = new DataOutputStream(new FileOutputStream(localFile))) {
           dataOutputStream.write(StringUtil.encodeUtf8(inputFileURI + " " + i));
@@ -243,9 +234,6 @@
     try {
       // Set up the job
       Job job = Job.getInstance(getConf());
-<<<<<<< HEAD
-      job.setJobName(getClass().getName());
-=======
       job.setJobName(getClass().getSimpleName());
 
       // Our class is in the batch-ingestion-hadoop plugin, so we want to pick a class
@@ -258,7 +246,6 @@
       // But we have to copy ourselves to HDFS, and add us to the distributed cache, so
       // that the mapper code is available. 
       addMapperJarToDistributedCache(job, outputDirFS, stagingDirURI);
->>>>>>> 19e96b59
 
       // Our class is in the batch-ingestion-hadoop plugin, so we want to pick a class
       // that's in the main jar (the pinot-all-${PINOT_VERSION}-jar-with-dependencies.jar)
@@ -283,15 +270,6 @@
       // In order to ensure pinot plugins would be loaded to each worker, this method
       // tars entire plugins directory and set this file into Distributed cache.
       // Then each mapper job will untar the plugin tarball, and set system properties accordingly.
-<<<<<<< HEAD
-      packPluginsToDistributedCache(job, outputDirFS, stagingDirURI);
-
-      // Add dependency jars, if we're provided with a directory containing these.
-      String dependencyJarsDir = _spec.getExecutionFrameworkSpec().getExtraConfigs().get(DEPS_JAR_DIR_FIELD);
-      if (dependencyJarsDir != null) {
-        Path dependencyJarsPath = new Path(stagingDirURI.toString(), DEPS_JAR_SUBDIR_NAME);
-        addDepsJarToDistributedCache(job, dependencyJarsDir, outputDirFS, dependencyJarsPath.toUri());
-=======
       // Note that normally we'd just use Hadoop's support for putting jars on the 
       // classpath via the distributed cache, but some of the plugins (e.g. the pinot-parquet
       // input format) include Hadoop classes, which can be incompatibile with the Hadoop
@@ -305,7 +283,6 @@
       if (dependencyJarsSrcDir != null) {
         Path dependencyJarsDestPath = new Path(stagingDirURI.toString(), DEPS_JAR_SUBDIR_NAME);
         addJarsToDistributedCache(job, new File(dependencyJarsSrcDir), outputDirFS, dependencyJarsDestPath.toUri(), false);
->>>>>>> 19e96b59
       }
 
       _spec.setOutputDirURI(stagingSegmentTarUri.toUri().toString());
@@ -332,11 +309,7 @@
 
       LOGGER.info("Moving segment tars from staging directory [{}] to output directory [{}]", stagingDirURI,
           outputDirURI);
-<<<<<<< HEAD
-      outputDirFS.copy(new Path(stagingDir, SEGMENT_TAR_SUBDIR_NAME).toUri(), outputDirURI);
-=======
       moveFiles(outputDirFS, new Path(stagingDir, SEGMENT_TAR_SUBDIR_NAME).toUri(), outputDirURI, _spec.isOverwriteOutput());
->>>>>>> 19e96b59
     } finally {
       LOGGER.info("Trying to clean up staging directory: [{}]", stagingDirURI);
       outputDirFS.delete(stagingDirURI, true);
@@ -405,11 +378,7 @@
         outputDirFS.copyFromLocalFile(pluginsTarGzFile, cachedPluginsTarball.toUri());
         job.addCacheFile(cachedPluginsTarball.toUri());
       } catch (Exception e) {
-<<<<<<< HEAD
-        LOGGER.error("Failed to tar plugins directory", e);
-=======
         LOGGER.error("Failed to tar plugins directory and upload to staging dir", e);
->>>>>>> 19e96b59
         throw new RuntimeException(e);
       }
 
@@ -422,33 +391,6 @@
     }
   }
 
-<<<<<<< HEAD
-  protected void addDepsJarToDistributedCache(Job job, String srcDirName, PinotFS dstFS, URI dstDirUri)
-      throws IOException {
-    if (srcDirName != null) {
-      URI srcDirUri = URI.create(srcDirName);
-      if (srcDirUri.getScheme() == null) {
-        srcDirUri = new File(srcDirName).toURI();
-      }
-      
-      Path dstDirPath = new Path(dstDirUri);
-      PinotFS srcFS = PinotFSFactory.create(srcDirUri.getScheme());
-      String[] files = srcFS.listFiles(srcDirUri, true);
-      for (String srcFilename : files) {
-        URI srcFileUri = URI.create(srcFilename);
-        if (!srcFS.isDirectory(srcFileUri) && srcFilename.endsWith(".jar")) {
-          LOGGER.info("Adding deps jar: {} to distributed cache", srcFilename);
-          
-          // Copy the local file to our destination directory, and then add it.
-          String jarName = FilenameUtils.getName(srcFileUri.getPath());
-          Path dstFilePath = new Path(dstDirPath, jarName);
-          URI dstFileUri = dstFilePath.toUri();
-          dstFS.copy(srcFileUri, dstFileUri);
-          
-          job.addFileToClassPath(dstFilePath);
-        }
-      }
-=======
   protected void addJarsToDistributedCache(Job job, File srcDir, PinotFS dstFS, URI dstDirUri, boolean recursive)
       throws Exception {
     if (!srcDir.exists()) {
@@ -467,7 +409,6 @@
       dstFS.copyFromLocalFile(jarFile, dstFileUri);
 
       job.addFileToClassPath(dstFilePath);
->>>>>>> 19e96b59
     }
   }
 
