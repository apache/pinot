--- conflicted
+++ resolved
@@ -45,12 +45,9 @@
 import org.testng.annotations.Test;
 import org.yaml.snakeyaml.Yaml;
 import java.io.IOException;
-<<<<<<< HEAD
-import java.util.UUID;
-=======
 import java.util.Map;
 import java.util.concurrent.TimeUnit;
->>>>>>> a9818f55
+
 
 public class AnomalyDetectionResourceTest {
   private static final String DEFAULT_DETECTION_NAME = "online_detection";
@@ -76,12 +73,6 @@
     this.detectionDAO = this.daoRegistry.getDetectionConfigManager();
     this.datasetDAO = this.daoRegistry.getDatasetConfigDAO();
     this.metricDAO = this.daoRegistry.getMetricConfigDAO();
-<<<<<<< HEAD
-    this.taskDAO = this.daoRegistry.getTaskDAO();
-    anomalyDAO = this.daoRegistry.getMergedAnomalyResultDAO();
-    this.suffix = "_" + this.user.getName() + "_" + UUID.randomUUID().toString();
-=======
->>>>>>> a9818f55
     this.objectMapper = new ObjectMapper();
     UserDashboardResource userDashboardResource = new UserDashboardResource(
         this.daoRegistry.getMergedAnomalyResultDAO(), metricDAO, datasetDAO,
@@ -117,9 +108,6 @@
 
 
   @Test
-<<<<<<< HEAD
-  public void testSaveOnlineDetectionData() throws Exception {
-=======
   public void testValidateOnlineDetectionData() throws Exception {
     String payload = IOUtils.toString(this.getClass().getResourceAsStream("payload-good.json"));
     JsonNode node = this.objectMapper.readTree(payload);
@@ -140,20 +128,16 @@
   public void testSaveOnlineDetectionData() throws Exception {
     String suffix = this.anomalyDetectionResource.generateSuffix(this.user);
 
->>>>>>> a9818f55
     // Test customized metric and time column names - good
     String payload = IOUtils.toString(this.getClass().getResourceAsStream("payload-good-custom.json"));
     JsonNode node = this.objectMapper.readTree(payload);
     DatasetConfigDTO datasetConfigDTO = this.anomalyDetectionResource
-<<<<<<< HEAD
         .generateDatasetConfig(this.objectMapper.readTree(payload), this.suffix);
     MetricConfigDTO metricConfigDTO = this.anomalyDetectionResource
         .generateMetricConfig(this.objectMapper.readTree(payload), this.suffix);
-=======
         .generateDatasetConfig(node, suffix);
     MetricConfigDTO metricConfigDTO = this.anomalyDetectionResource
         .generateMetricConfig(node, suffix);
->>>>>>> a9818f55
 
     try {
       // pass
@@ -167,15 +151,9 @@
     payload = IOUtils.toString(this.getClass().getResourceAsStream("payload-bad-custom.json"));
     node = this.objectMapper.readTree(payload);
     datasetConfigDTO = this.anomalyDetectionResource
-<<<<<<< HEAD
-        .generateDatasetConfig(this.objectMapper.readTree(payload), this.suffix);
-    metricConfigDTO = this.anomalyDetectionResource
-        .generateMetricConfig(this.objectMapper.readTree(payload), this.suffix);
-=======
         .generateDatasetConfig(node, suffix);
     metricConfigDTO = this.anomalyDetectionResource
         .generateMetricConfig(node, suffix);
->>>>>>> a9818f55
     try {
       this.anomalyDetectionResource.saveOnlineDetectionData(node, datasetConfigDTO, metricConfigDTO);
       Assert.fail("Inconsistent metric name should throw illegal arg exception");
