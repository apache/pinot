--- conflicted
+++ resolved
@@ -12,13 +12,7 @@
 
   var currentStartISO = moment(parseInt(hash.currentStart)).toISOString();
   var currentEndISO = moment(parseInt(hash.currentEnd)).toISOString();
-  var anomaliesUrl = "/dashboard/anomalies/view?dataset=" + hash.dataset + "&startTimeIso=" + currentStartISO + "&endTimeIso=" + currentEndISO
-<<<<<<< HEAD
-  + "&metric=" + hash.metrics
-=======
-  + "&metrics=" + hash.metrics
->>>>>>> 3ac93b0c
-  + "&filters=" + hash.filters;
+  var anomaliesUrl = "/dashboard/anomalies/view?dataset=" + hash.dataset + "&startTimeIso=" + currentStartISO + "&endTimeIso=" + currentEndISO + "&metric=" + hash.metrics + "&filters=" + hash.filters;
 
   getData(anomaliesUrl).done(function(anomalyData) {
 
