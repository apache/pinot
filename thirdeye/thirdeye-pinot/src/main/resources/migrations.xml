<?xml version="1.0" encoding="UTF-8"?>

<databaseChangeLog
    xmlns="http://www.liquibase.org/xml/ns/dbchangelog"
    xmlns:xsi="http://www.w3.org/2001/XMLSchema-instance"
    xsi:schemaLocation="http://www.liquibase.org/xml/ns/dbchangelog
                        http://www.liquibase.org/xml/ns/dbchangelog/dbchangelog-3.1.xsd">

  <changeSet id="1" author="gbrandt">
    <!-- AnomalyFunctionSpec -->
    <createTable tableName="anomaly_functions">
      <column name="id" type="bigint" autoIncrement="true">
        <constraints primaryKey="true" nullable="false"/>
      </column>
      <column name="collection" type="varchar(127)">
        <constraints nullable="false"/>
      </column>
      <column name="metric" type="varchar(255)">
        <constraints nullable="false"/>
      </column>
      <column name="type" type="varchar(127)">
        <constraints nullable="false"/>
      </column>
      <column name="is_active" type="boolean">
        <constraints nullable="false"/>
      </column>
      <column name="cron" type="varchar(127)">
        <constraints nullable="false"/>
      </column>
      <column name="bucket_size" type="int">
        <constraints nullable="false"/>
      </column>
      <column name="bucket_unit" type="varchar(63)">
        <constraints nullable="false"/>
      </column>
      <column name="window_size" type="int">
        <constraints nullable="false"/>
      </column>
      <column name="window_unit" type="varchar(63)">
        <constraints nullable="false"/>
      </column>
      <column name="window_delay" type="int">
        <constraints nullable="true"/>
      </column>
      <column name="properties" type="blob">
        <constraints nullable="true"/>
      </column>
      <column name="explore_dimensions" type="varchar(255)">
        <constraints nullable="true"/>
      </column>
    </createTable>

    <!-- AnomalyResult -->
    <createTable tableName="anomaly_results">
      <column name="id" type="bigint" autoIncrement="true">
        <constraints primaryKey="true" nullable="false"/>
      </column>
      <column name="function_id" type="bigint">
        <constraints foreignKeyName="fk_result_function" references="anomaly_functions(id)"/>
      </column>
      <column name="function_type" type="varchar(127)">
        <constraints nullable="false"/>
      </column>
      <column name="function_properties" type="blob">
        <constraints nullable="true"/>
      </column>
      <column name="collection" type="varchar(127)">
        <constraints nullable="false"/>
      </column>
      <column name="start_time_utc" type="bigint">
        <constraints nullable="false"/>
      </column>
      <column name="end_time_utc" type="bigint">
        <!-- If null, then the anomaly is point-in-time -->
        <constraints nullable="true"/>
      </column>
      <!-- CSV of URL-encoded dimension combination for this anomaly -->
      <column name="dimensions" type="varchar(1023)">
        <constraints nullable="false"/>
      </column>
      <column name="metric" type="varchar(127)">
        <constraints nullable="false"/>
      </column>
      <!-- The p-value, etc. appropriate for the anomaly detection function type -->
      <column name="score" type="double">
        <constraints nullable="false"/>
      </column>
      <!-- A metric to be used in ordering / prioritizing like-anomalies -->
      <column name="weight" type="double">
        <constraints nullable="false"/>
      </column>
      <column name="properties" type="blob">
        <constraints nullable="true"/>
      </column>
    </createTable>

    <!-- ContextualEvent -->
    <createTable tableName="contextual_events">
      <column name="id" type="bigint" autoIncrement="true">
        <constraints primaryKey="true" nullable="false"/>
      </column>
      <column name="time_utc" type="bigint">
        <constraints nullable="false"/>
      </column>
      <column name="title" type="varchar(127)">
        <constraints nullable="false"/>
      </column>
      <column name="description" type="text">
        <constraints nullable="true"/>
      </column>
      <column name="reference" type="varchar(255)">
        <constraints nullable="true"/>
      </column>
    </createTable>

    <!-- EmailConfiguration -->
    <createTable tableName="email_configurations">
      <column name="id" type="bigint" autoIncrement="true">
        <constraints primaryKey="true" nullable="false"/>
      </column>
      <column name="collection" type="varchar(127)">
        <constraints nullable="false"/>
      </column>
      <column name="metric" type="varchar(127)">
        <constraints nullable="false"/>
      </column>
      <column name="from_address" type="varchar(255)">
        <constraints nullable="false"/>
      </column>
      <column name="to_addresses" type="varchar(255)">
        <constraints nullable="false"/>
      </column>
      <column name="cron" type="varchar(127)">
        <constraints nullable="false"/>
      </column>
      <column name="smtp_host" type="varchar(127)">
        <constraints nullable="false"/>
      </column>
      <column name="smtp_port" type="int">
        <constraints nullable="false"/>
      </column>
      <column name="smtp_user" type="varchar(127)">
        <constraints nullable="true"/>
      </column>
      <column name="smtp_password" type="varchar(127)">
        <constraints nullable="true"/>
      </column>
      <column name="window_size" type="int">
        <constraints nullable="false"/>
      </column>
      <column name="window_unit" type="int">
        <constraints nullable="false"/>
      </column>
      <column name="is_active" type="boolean">
        <constraints nullable="false"/>
      </column>
    </createTable>
  </changeSet>

  <!-- Allows relations among anomaly function (parent considers results of all children) -->
  <changeSet id="2" author="gbrandt">
    <createTable tableName="anomaly_function_relations">
      <column name="parent_id" type="bigint">
        <constraints nullable="false" foreignKeyName="fk_anomaly_function_parent" references="anomaly_functions(id)"/>
      </column>
      <column name="child_id" type="bigint">
        <constraints nullable="false"/>
      </column>
    </createTable>
    <addPrimaryKey tableName="anomaly_function_relations" columnNames="parent_id, child_id" constraintName="pk_anomaly_function_relations"/>
  </changeSet>

  <changeSet id="3" author="npawar">
    <addColumn tableName="email_configurations">
      <column name="send_zero_anomaly_email" type="boolean" defaultValueBoolean="true">
        <constraints nullable="false"/>
      </column>
    </addColumn>
  </changeSet>

  <changeSet id="4" author="thirdeye">
    <!-- Config -->
    <createTable tableName="configs">
      <column name="id" type="bigint" autoIncrement="true">
        <constraints primaryKey="true" nullable="false"/>
      </column>
      <column name="name" type="varchar(255)">
        <constraints primaryKey="true" nullable="false"/>
      </column>
      <column name="collection" type="varchar(127)">
        <constraints nullable="false"/>
      </column>
      <column name="configType" type="varchar(255)">
        <constraints nullable="false"/>
      </column>
      <column name="configBlob" type="blob">
        <constraints nullable="false"/>
      </column>
      <column name="tags" type="blob">
        <constraints nullable="true"/>
      </column>
    </createTable>
  </changeSet>

  <changeSet id="5" author="jteoh">
    <addColumn tableName="anomaly_results">
      <column name="creation_time_utc" type="bigint">
        <constraints nullable="false"/>
      </column>
      <column name="message" type="varchar(1023)">
        <constraints nullable="true"/>
      </column>
    </addColumn>
  </changeSet>

  <changeSet id="6" author="nprabhak">
    <addColumn tableName="anomaly_functions">
      <column name="filters" type="varchar(1023)">
        <constraints nullable="true"/>
      </column>
    </addColumn>
    <addColumn tableName="anomaly_results">
      <column name="filters" type="varchar(1023)">
        <constraints nullable="true"/>
      </column>
    </addColumn>
    <addColumn tableName="email_configurations">
      <column name="filters" type="varchar(1023)">
        <constraints nullable="true"/>
      </column>
    </addColumn>
  </changeSet>

  <changeSet id="7" author="nprabhak">
    <!-- After running this changeset you might have to update rows with proper values  -->
    <addColumn tableName="anomaly_functions">
      <!-- Default value is DAYS -->
      <column name="window_delay_unit" type="varchar(63)" defaultValue="6">
        <constraints nullable="false"/>
      </column>
    </addColumn>
    <addColumn tableName="email_configurations">
      <!-- Default value is DAYS -->
      <column name="window_delay_unit" type="varchar(63)" defaultValue="6">
        <constraints nullable="false"/>
      </column>
      <column name="window_delay" type="int" defaultValueNumeric="1">
        <constraints nullable="false"/>
      </column>
    </addColumn>
  </changeSet>

  <changeSet id="8" author="nprabhak">
    <addNotNullConstraint columnDataType="varchar(63)"
                          columnName="window_delay_unit"
                          tableName="anomaly_functions"/>
    <addNotNullConstraint columnDataType="varchar(63)"
                          columnName="window_delay_unit"
                          tableName="email_configurations"/>
    <addNotNullConstraint columnDataType="int"
                          columnName="window_delay"
                          tableName="email_configurations"/>
  </changeSet>

  <changeSet id="9" author="jteoh">
    <!-- Function dependencies for each email report -->
    <createTable tableName="email_function_dependencies">
      <column name="email_id" type="bigint">
      </column>
      <column name="function_id" type="bigint">
      </column>
    </createTable>
    <sql dbms="mysql">
      ALTER TABLE email_configurations ENGINE = InnoDb;
      ALTER TABLE anomaly_functions ENGINE = InnoDb;
      ALTER TABLE email_function_dependencies ENGINE = InnoDb;
      <comment>Required for multiple foreign keys</comment>
    </sql>
    <addPrimaryKey
      tableName="email_function_dependencies"
      columnNames="email_id, function_id"
    />
    <addForeignKeyConstraint
      constraintName="fk_email_id"
      baseTableName="email_function_dependencies"
      baseColumnNames="email_id"
      referencedTableName="email_configurations"
      referencedColumnNames="id"
      onDelete="CASCADE"
    />
    <addForeignKeyConstraint
      constraintName="fk_function_id"
      baseTableName="email_function_dependencies"
      baseColumnNames="function_id"
      referencedTableName="anomaly_functions"
      referencedColumnNames="id"
      onDelete="CASCADE"
    />
    <sql>
      INSERT INTO email_function_dependencies
        (SELECT ec.id email_id, af.id function_id
         FROM email_configurations ec
         JOIN anomaly_functions af ON (ec.collection = af.collection
                                       AND ec.metric = af.metric
                                       AND ((ec.filters = af.filters)
                                            OR (ec.filters IS NULL
                                                AND af.filters IS NULL))));
    </sql>
    <rollback>
      <!-- Required because we used a sql changetag to run custom sql -->
      <dropTable tableName="email_function_dependencies"/>
    </rollback>

  </changeSet>

  <changeSet id="10" author="npawar">
    <addColumn tableName="anomaly_functions">
      <column name="function_name" type="varchar(1023)" defaultValue="default_function_name">
        <constraints nullable="false"/>
      </column>
    </addColumn>
  </changeSet>

  <changeSet id="11" author="pjaiswal">
    <addColumn tableName="anomaly_functions">
      <column name="metric_function" type="varchar(100)" defaultValue="SUM">
        <constraints nullable="false"/>
      </column>
    </addColumn>
    <addColumn tableName="anomaly_results">
      <column name="feedback" type="varchar(100)">
        <constraints nullable="true"/>
      </column>
    </addColumn>
  </changeSet>

  <changeSet id="12" author="pjaiswal">
    <addColumn tableName="anomaly_results">
      <column name="anomaly_feedback_id" type="bigint" defaultValue="null">
        <constraints nullable="true"/>
      </column>
    </addColumn>

    <dropColumn tableName="anomaly_results" columnName="feedback"/>

    <createTable tableName="anomaly_feedback">
      <column name="id" type="bigint" autoIncrement="true">
        <constraints primaryKey="true" nullable="false"/>
      </column>
      <column name="feedback_type" type="varchar(100)"/>
      <column name="comment" type="varchar(500)"/>
      <column name="status" type="varchar(100)"/>
    </createTable>
    <sql dbms="mysql">
      ALTER TABLE anomaly_feedback ENGINE = InnoDb;
    </sql>
    <addForeignKeyConstraint
        constraintName="fk_anomaly_results_feedback_fk"
        baseTableName="anomaly_results"
        baseColumnNames="anomaly_feedback_id"
        referencedTableName="anomaly_feedback"
        referencedColumnNames="id"
        onDelete="CASCADE"
    />
  </changeSet>

  <changeSet id="13" author="npawar">
    <!-- AnomalyJobSpec -->
    <createTable tableName="anomaly_jobs">
      <column name="id" type="bigint" autoIncrement="true">
        <constraints primaryKey="true" nullable="false"/>
      </column>
      <column name="job_name" type="varchar(127)">
        <constraints nullable="false"/>
      </column>
      <column name="status" type="varchar(31)">
        <constraints nullable="false"/>
      </column>
      <column name="schedule_start_time" type="bigint">
        <constraints nullable="true"/>
      </column>
      <column name="schedule_end_time" type="bigint">
        <constraints nullable="true"/>
      </column>
      <column name="window_start_time" type="bigint">
        <constraints nullable="true"/>
      </column>
      <column name="window_end_time" type="bigint">
        <constraints nullable="true"/>
      </column>
    </createTable>

    <!-- AnomalyTaskSpec -->
    <createTable tableName="anomaly_tasks">
      <column name="id" type="bigint" autoIncrement="true">
        <constraints primaryKey="true" nullable="false"/>
      </column>
      <column name="job_id" type="bigint">
        <constraints nullable="false" foreignKeyName="fk_task_job" references="anomaly_jobs(id)"/>
      </column>
      <column name="job_name" type="varchar(127)">
        <constraints nullable="false"/>
      </column>
      <column name="worker_id" type="bigint">
        <constraints nullable="true"/>
      </column>
      <column name="status" type="varchar(31)">
        <constraints nullable="false"/>
      </column>
      <column name="task_type" type="varchar(63)">
        <constraints nullable="false"/>
      </column>
      <column name="task_start_time" type="bigint">
        <constraints nullable="true"/>
      </column>
      <column name="task_end_time" type="bigint">
        <constraints nullable="true"/>
      </column>
      <column name="task_info" type="text">
        <constraints nullable="false"/>
      </column>
    </createTable>
  </changeSet>

  <changeSet id="14" author="npawar">
    <addColumn tableName="anomaly_jobs">
      <column name="last_modified" type="timestamp">
        <constraints nullable="false"/>
      </column>
    </addColumn>
    <sql dbms="mysql">
      ALTER TABLE anomaly_jobs MODIFY COLUMN last_modified TIMESTAMP DEFAULT CURRENT_TIMESTAMP ON UPDATE CURRENT_TIMESTAMP;
    </sql>

    <addColumn tableName="anomaly_tasks">
      <column name="last_modified" type="timestamp">
        <constraints nullable="false"/>
      </column>
    </addColumn>
    <sql dbms="mysql">
      ALTER TABLE anomaly_tasks MODIFY COLUMN last_modified TIMESTAMP DEFAULT CURRENT_TIMESTAMP ON UPDATE CURRENT_TIMESTAMP;
    </sql>
  </changeSet>

  <changeSet id="15" author="pjaiswal">
    <dropTable tableName="contextual_events"></dropTable>
    <dropColumn tableName="anomaly_results" columnName="function_type" />
    <dropColumn tableName="anomaly_results" columnName="function_properties" />
    <dropColumn tableName="anomaly_results" columnName="collection" />
    <dropColumn tableName="anomaly_results" columnName="metric" />
    <dropColumn tableName="anomaly_results" columnName="filters" />
  </changeSet>

  <changeSet id="16" author="npawar">
    <addColumn tableName="anomaly_tasks">
      <column name="version" type="bigint" defaultValue="0">
        <constraints nullable="false"/>
      </column>
    </addColumn>
   </changeSet>

  <changeSet id="17" author="pjaiswal">
    <dropTable tableName="anomaly_function_relations" />
    <createTable tableName="anomaly_function_relations">
      <column name="id" autoIncrement="true" type="bigint">
        <constraints primaryKey="true" nullable="false"/>
      </column>
      <column name="parent_id" type="bigint" >
        <constraints foreignKeyName="fk_anomaly_function_parent" references="anomaly_functions(id)" />
      </column>
      <column name="child_id" type="bigint">
        <constraints foreignKeyName="fk_anomaly_function_child" references="anomaly_functions(id)" />
      </column>
    </createTable>
  </changeSet>

  <changeSet id="18" author="pjaiswal">
    <addColumn tableName="anomaly_results">
      <column name="data_missing" type="boolean" defaultValueBoolean="false">
        <constraints nullable="false"/>
      </column>
    </addColumn>
  </changeSet>
  <changeSet id="19" author="pjaiswal">
    <createTable tableName="anomaly_merged_results">
      <column name="id" type="bigint" autoIncrement="true">
        <constraints primaryKey="true" nullable="false"/>
      </column>
      <column name="collection" type="varchar(127)">
        <constraints nullable="false"/>
      </column>
      <column name="metric" type="varchar(255)">
        <constraints nullable="false"/>
      </column>
      <column name="dimensions" type="varchar(1023)" >
        <constraints nullable="false"/>
      </column>
      <column name="start_time" type="bigint">
        <constraints nullable="false"/>
      </column>
      <column name="end_time" type="bigint">
        <constraints nullable="false"/>
      </column>
      <column name="created_time" type="bigint">
        <constraints nullable="false"/>
      </column>
      <column name="anomaly_feedback_id" type="bigint" defaultValue="null">
        <constraints nullable="true" foreignKeyName="fk_merged_results_feedback_idx" referencedTableName="anomaly_feedback"
          referencedColumnNames="id"/>
      </column>
    </createTable>

    <addColumn tableName="anomaly_results">
      <column name="merged_result_id" type="bigint" defaultValue="null">
        <constraints nullable="true" foreignKeyName="fk_anomaly_merged_results_idx" referencedTableName="anomaly_merged_results"
          referencedColumnNames="id"/>
      </column>
    </addColumn>
  </changeSet>

<<<<<<< HEAD
  <changeSet id="20" author="npawar">
  <!-- WebappConfigs -->
    <createTable tableName="webapp_configs">
      <column name="id" type="bigint" autoIncrement="true">
        <constraints primaryKey="true" nullable="false"/>
      </column>
      <column name="collection" type="varchar(127)">
        <constraints nullable="false"/>
      </column>
      <column name="config_type" type="varchar(127)">
        <constraints nullable="false"/>
      </column>
      <column name="config" type="text">
        <constraints nullable="false"/>
=======
  <changeSet id="20" author="pjaiswal">
    <addColumn tableName="anomaly_results">
      <column name="merged" type="boolean" defaultValueBoolean="false">
        <constraints nullable="false"/>
      </column>
    </addColumn>

    <addColumn tableName="anomaly_merged_results">
      <column name="score" type="double" defaultValue="0.0">
        <constraints nullable="false"/>
      </column>
    </addColumn>
    <addColumn tableName="anomaly_merged_results">
      <column name="function_id" type="bigint">
        <constraints foreignKeyName="fk_anomaly_merged_result_function_idx" references="anomaly_functions(id)"/>
      </column>
    </addColumn>
    <sql dbms="mysql">
      ALTER TABLE anomaly_merged_results MODIFY COLUMN dimensions varchar(1023);
    </sql>

    <dropForeignKeyConstraint baseTableName="anomaly_results" constraintName="fk_anomaly_merged_results_idx" />
    <dropColumn tableName="anomaly_results" columnName="merged_result_id" />

    <createTable tableName="anomaly_merged_results_mapping">
      <column name="anomaly_merged_result_id" type="bigint">
        <constraints nullable="false" foreignKeyName="fk_anomaly_merged_results_idx" referencedTableName="anomaly_merged_results" />
      </column>
      <column name="anomaly_result_id" type="bigint">
        <constraints nullable="false" foreignKeyName="fk_anomaly_results_idx" referencedTableName="anomaly_results" />
>>>>>>> e0824ebf
      </column>
    </createTable>
  </changeSet>

</databaseChangeLog><|MERGE_RESOLUTION|>--- conflicted
+++ resolved
@@ -518,22 +518,6 @@
     </addColumn>
   </changeSet>
 
-<<<<<<< HEAD
-  <changeSet id="20" author="npawar">
-  <!-- WebappConfigs -->
-    <createTable tableName="webapp_configs">
-      <column name="id" type="bigint" autoIncrement="true">
-        <constraints primaryKey="true" nullable="false"/>
-      </column>
-      <column name="collection" type="varchar(127)">
-        <constraints nullable="false"/>
-      </column>
-      <column name="config_type" type="varchar(127)">
-        <constraints nullable="false"/>
-      </column>
-      <column name="config" type="text">
-        <constraints nullable="false"/>
-=======
   <changeSet id="20" author="pjaiswal">
     <addColumn tableName="anomaly_results">
       <column name="merged" type="boolean" defaultValueBoolean="false">
@@ -564,9 +548,31 @@
       </column>
       <column name="anomaly_result_id" type="bigint">
         <constraints nullable="false" foreignKeyName="fk_anomaly_results_idx" referencedTableName="anomaly_results" />
->>>>>>> e0824ebf
-      </column>
-    </createTable>
+      </column>
+    </createTable>
+  </changeSet>
+
+   <changeSet id="21" author="npawar">
+  <!-- WebappConfigs -->
+    <createTable tableName="webapp_configs">
+      <column name="id" type="bigint" autoIncrement="true">
+        <constraints primaryKey="true" nullable="false"/>
+      </column>
+      <column name="config_id" type="bigint">
+        <constraints nullable="false"/>
+      </column>
+      <column name="collection" type="varchar(127)">
+        <constraints nullable="false"/>
+      </column>
+      <column name="config_type" type="varchar(127)">
+        <constraints nullable="false"/>
+      </column>
+      <column name="config" type="text">
+        <constraints nullable="false"/>
+      </column>
+    </createTable>
+    <addUniqueConstraint constraintName="unique_configs_constraint"
+    columnNames="config_id,collection,config_type" tableName="webapp_configs"/>
   </changeSet>
 
 </databaseChangeLog>