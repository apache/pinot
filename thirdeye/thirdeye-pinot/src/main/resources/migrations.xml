<?xml version="1.0" encoding="UTF-8"?>

<databaseChangeLog
    xmlns="http://www.liquibase.org/xml/ns/dbchangelog"
    xmlns:xsi="http://www.w3.org/2001/XMLSchema-instance"
    xsi:schemaLocation="http://www.liquibase.org/xml/ns/dbchangelog
                        http://www.liquibase.org/xml/ns/dbchangelog/dbchangelog-3.1.xsd">

  <changeSet id="1" author="gbrandt">
    <!-- AnomalyFunctionSpec -->
    <createTable tableName="anomaly_functions">
      <column name="id" type="bigint" autoIncrement="true">
        <constraints primaryKey="true" nullable="false"/>
      </column>
      <column name="collection" type="varchar(127)">
        <constraints nullable="false"/>
      </column>
      <column name="metric" type="varchar(255)">
        <constraints nullable="false"/>
      </column>
      <column name="type" type="varchar(127)">
        <constraints nullable="false"/>
      </column>
      <column name="is_active" type="boolean">
        <constraints nullable="false"/>
      </column>
      <column name="cron" type="varchar(127)">
        <constraints nullable="false"/>
      </column>
      <column name="bucket_size" type="int">
        <constraints nullable="false"/>
      </column>
      <column name="bucket_unit" type="varchar(63)">
        <constraints nullable="false"/>
      </column>
      <column name="window_size" type="int">
        <constraints nullable="false"/>
      </column>
      <column name="window_unit" type="varchar(63)">
        <constraints nullable="false"/>
      </column>
      <column name="window_delay" type="int">
        <constraints nullable="true"/>
      </column>
      <column name="properties" type="blob">
        <constraints nullable="true"/>
      </column>
      <column name="explore_dimensions" type="varchar(255)">
        <constraints nullable="true"/>
      </column>
    </createTable>

    <!-- AnomalyResult -->
    <createTable tableName="anomaly_results">
      <column name="id" type="bigint" autoIncrement="true">
        <constraints primaryKey="true" nullable="false"/>
      </column>
      <column name="function_id" type="bigint">
        <constraints foreignKeyName="fk_result_function" references="anomaly_functions(id)"/>
      </column>
      <column name="function_type" type="varchar(127)">
        <constraints nullable="false"/>
      </column>
      <column name="function_properties" type="blob">
        <constraints nullable="true"/>
      </column>
      <column name="collection" type="varchar(127)">
        <constraints nullable="false"/>
      </column>
      <column name="start_time_utc" type="bigint">
        <constraints nullable="false"/>
      </column>
      <column name="end_time_utc" type="bigint">
        <!-- If null, then the anomaly is point-in-time -->
        <constraints nullable="true"/>
      </column>
      <!-- CSV of URL-encoded dimension combination for this anomaly -->
      <column name="dimensions" type="varchar(1023)">
        <constraints nullable="false"/>
      </column>
      <column name="metric" type="varchar(127)">
        <constraints nullable="false"/>
      </column>
      <!-- The p-value, etc. appropriate for the anomaly detection function type -->
      <column name="score" type="double">
        <constraints nullable="false"/>
      </column>
      <!-- A metric to be used in ordering / prioritizing like-anomalies -->
      <column name="weight" type="double">
        <constraints nullable="false"/>
      </column>
      <column name="properties" type="blob">
        <constraints nullable="true"/>
      </column>
    </createTable>

    <!-- ContextualEvent -->
    <createTable tableName="contextual_events">
      <column name="id" type="bigint" autoIncrement="true">
        <constraints primaryKey="true" nullable="false"/>
      </column>
      <column name="time_utc" type="bigint">
        <constraints nullable="false"/>
      </column>
      <column name="title" type="varchar(127)">
        <constraints nullable="false"/>
      </column>
      <column name="description" type="text">
        <constraints nullable="true"/>
      </column>
      <column name="reference" type="varchar(255)">
        <constraints nullable="true"/>
      </column>
    </createTable>

    <!-- EmailConfiguration -->
    <createTable tableName="email_configurations">
      <column name="id" type="bigint" autoIncrement="true">
        <constraints primaryKey="true" nullable="false"/>
      </column>
      <column name="collection" type="varchar(127)">
        <constraints nullable="false"/>
      </column>
      <column name="metric" type="varchar(127)">
        <constraints nullable="false"/>
      </column>
      <column name="from_address" type="varchar(255)">
        <constraints nullable="false"/>
      </column>
      <column name="to_addresses" type="varchar(255)">
        <constraints nullable="false"/>
      </column>
      <column name="cron" type="varchar(127)">
        <constraints nullable="false"/>
      </column>
      <column name="smtp_host" type="varchar(127)">
        <constraints nullable="false"/>
      </column>
      <column name="smtp_port" type="int">
        <constraints nullable="false"/>
      </column>
      <column name="smtp_user" type="varchar(127)">
        <constraints nullable="true"/>
      </column>
      <column name="smtp_password" type="varchar(127)">
        <constraints nullable="true"/>
      </column>
      <column name="window_size" type="int">
        <constraints nullable="false"/>
      </column>
      <column name="window_unit" type="int">
        <constraints nullable="false"/>
      </column>
      <column name="is_active" type="boolean">
        <constraints nullable="false"/>
      </column>
    </createTable>
  </changeSet>

  <!-- Allows relations among anomaly function (parent considers results of all children) -->
  <changeSet id="2" author="gbrandt">
    <createTable tableName="anomaly_function_relations">
      <column name="parent_id" type="bigint">
        <constraints nullable="false" foreignKeyName="fk_anomaly_function_parent" references="anomaly_functions(id)"/>
      </column>
      <column name="child_id" type="bigint">
        <constraints nullable="false"/>
      </column>
    </createTable>
    <addPrimaryKey tableName="anomaly_function_relations" columnNames="parent_id, child_id" constraintName="pk_anomaly_function_relations"/>
  </changeSet>

  <changeSet id="3" author="npawar">
    <addColumn tableName="email_configurations">
      <column name="send_zero_anomaly_email" type="boolean" defaultValueBoolean="true">
        <constraints nullable="false"/>
      </column>
    </addColumn>
  </changeSet>

  <changeSet id="4" author="thirdeye">
    <!-- Config -->
    <createTable tableName="configs">
      <column name="id" type="bigint" autoIncrement="true">
        <constraints primaryKey="true" nullable="false"/>
      </column>
      <column name="name" type="varchar(255)">
        <constraints primaryKey="true" nullable="false"/>
      </column>
      <column name="collection" type="varchar(127)">
        <constraints nullable="false"/>
      </column>
      <column name="configType" type="varchar(255)">
        <constraints nullable="false"/>
      </column>
      <column name="configBlob" type="blob">
        <constraints nullable="false"/>
      </column>
      <column name="tags" type="blob">
        <constraints nullable="true"/>
      </column>
    </createTable>
  </changeSet>

  <changeSet id="5" author="jteoh">
    <addColumn tableName="anomaly_results">
      <column name="creation_time_utc" type="bigint">
        <constraints nullable="false"/>
      </column>
      <column name="message" type="varchar(1023)">
        <constraints nullable="true"/>
      </column>
    </addColumn>
  </changeSet>

  <changeSet id="6" author="nprabhak">
    <addColumn tableName="anomaly_functions">
      <column name="filters" type="varchar(1023)">
        <constraints nullable="true"/>
      </column>
    </addColumn>
    <addColumn tableName="anomaly_results">
      <column name="filters" type="varchar(1023)">
        <constraints nullable="true"/>
      </column>
    </addColumn>
    <addColumn tableName="email_configurations">
      <column name="filters" type="varchar(1023)">
        <constraints nullable="true"/>
      </column>
    </addColumn>
  </changeSet>

  <changeSet id="7" author="nprabhak">
    <!-- After running this changeset you might have to update rows with proper values  -->
    <addColumn tableName="anomaly_functions">
      <!-- Default value is DAYS -->
      <column name="window_delay_unit" type="varchar(63)" defaultValue="6">
        <constraints nullable="false"/>
      </column>
    </addColumn>
    <addColumn tableName="email_configurations">
      <!-- Default value is DAYS -->
      <column name="window_delay_unit" type="varchar(63)" defaultValue="6">
        <constraints nullable="false"/>
      </column>
      <column name="window_delay" type="int" defaultValueNumeric="1">
        <constraints nullable="false"/>
      </column>
    </addColumn>
  </changeSet>

  <changeSet id="8" author="nprabhak">
    <addNotNullConstraint columnDataType="varchar(63)"
                          columnName="window_delay_unit"
                          tableName="anomaly_functions"/>
    <addNotNullConstraint columnDataType="varchar(63)"
                          columnName="window_delay_unit"
                          tableName="email_configurations"/>
    <addNotNullConstraint columnDataType="int"
                          columnName="window_delay"
                          tableName="email_configurations"/>
  </changeSet>

  <changeSet id="9" author="jteoh">
    <!-- Function dependencies for each email report -->
    <createTable tableName="email_function_dependencies">
      <column name="email_id" type="bigint">
      </column>
      <column name="function_id" type="bigint">
      </column>
    </createTable>
    <sql dbms="mysql">
      ALTER TABLE email_configurations ENGINE = InnoDb;
      ALTER TABLE anomaly_functions ENGINE = InnoDb;
      ALTER TABLE email_function_dependencies ENGINE = InnoDb;
      <comment>Required for multiple foreign keys</comment>
    </sql>
    <addPrimaryKey
      tableName="email_function_dependencies"
      columnNames="email_id, function_id"
    />
    <addForeignKeyConstraint
      constraintName="fk_email_id"
      baseTableName="email_function_dependencies"
      baseColumnNames="email_id"
      referencedTableName="email_configurations"
      referencedColumnNames="id"
      onDelete="CASCADE"
    />
    <addForeignKeyConstraint
      constraintName="fk_function_id"
      baseTableName="email_function_dependencies"
      baseColumnNames="function_id"
      referencedTableName="anomaly_functions"
      referencedColumnNames="id"
      onDelete="CASCADE"
    />
    <sql>
      INSERT INTO email_function_dependencies
        (SELECT ec.id email_id, af.id function_id
         FROM email_configurations ec
         JOIN anomaly_functions af ON (ec.collection = af.collection
                                       AND ec.metric = af.metric
                                       AND ((ec.filters = af.filters)
                                            OR (ec.filters IS NULL
                                                AND af.filters IS NULL))));
    </sql>
    <rollback>
      <!-- Required because we used a sql changetag to run custom sql -->
      <dropTable tableName="email_function_dependencies"/>
    </rollback>

  </changeSet>

  <changeSet id="10" author="npawar">
    <addColumn tableName="anomaly_functions">
      <column name="function_name" type="varchar(1023)" defaultValue="default_function_name">
        <constraints nullable="false"/>
      </column>
    </addColumn>
  </changeSet>

  <changeSet id="11" author="pjaiswal">
    <addColumn tableName="anomaly_functions">
      <column name="metric_function" type="varchar(100)" defaultValue="SUM">
        <constraints nullable="false"/>
      </column>
    </addColumn>
    <addColumn tableName="anomaly_results">
      <column name="feedback" type="varchar(100)">
        <constraints nullable="true"/>
      </column>
    </addColumn>
  </changeSet>

  <changeSet id="12" author="pjaiswal">
    <addColumn tableName="anomaly_results">
      <column name="anomaly_feedback_id" type="bigint" defaultValue="null">
        <constraints nullable="true"/>
      </column>
    </addColumn>

    <dropColumn tableName="anomaly_results" columnName="feedback"/>

    <createTable tableName="anomaly_feedback">
      <column name="id" type="bigint" autoIncrement="true">
        <constraints primaryKey="true" nullable="false"/>
      </column>
      <column name="feedback_type" type="varchar(100)"/>
      <column name="comment" type="varchar(500)"/>
      <column name="status" type="varchar(100)"/>
    </createTable>
    <sql dbms="mysql">
      ALTER TABLE anomaly_feedback ENGINE = InnoDb;
    </sql>
    <addForeignKeyConstraint
        constraintName="fk_anomaly_results_feedback_fk"
        baseTableName="anomaly_results"
        baseColumnNames="anomaly_feedback_id"
        referencedTableName="anomaly_feedback"
        referencedColumnNames="id"
        onDelete="CASCADE"
    />
  </changeSet>

  <changeSet id="13" author="npawar">
    <!-- AnomalyJobSpec -->
    <createTable tableName="anomaly_jobs">
      <column name="id" type="bigint" autoIncrement="true">
        <constraints primaryKey="true" nullable="false"/>
      </column>
      <column name="job_name" type="varchar(127)">
        <constraints nullable="false"/>
      </column>
      <column name="status" type="varchar(31)">
        <constraints nullable="false"/>
      </column>
      <column name="schedule_start_time" type="bigint">
        <constraints nullable="true"/>
      </column>
      <column name="schedule_end_time" type="bigint">
        <constraints nullable="true"/>
      </column>
      <column name="window_start_time" type="bigint">
        <constraints nullable="true"/>
      </column>
      <column name="window_end_time" type="bigint">
        <constraints nullable="true"/>
      </column>
    </createTable>

    <!-- AnomalyTaskSpec -->
    <createTable tableName="anomaly_tasks">
      <column name="id" type="bigint" autoIncrement="true">
        <constraints primaryKey="true" nullable="false"/>
      </column>
      <column name="job_id" type="bigint">
        <constraints nullable="false" foreignKeyName="fk_task_job" references="anomaly_jobs(id)"/>
      </column>
      <column name="job_name" type="varchar(127)">
        <constraints nullable="false"/>
      </column>
      <column name="worker_id" type="bigint">
        <constraints nullable="true"/>
      </column>
      <column name="status" type="varchar(31)">
        <constraints nullable="false"/>
      </column>
      <column name="task_type" type="varchar(63)">
        <constraints nullable="false"/>
      </column>
      <column name="task_start_time" type="bigint">
        <constraints nullable="true"/>
      </column>
      <column name="task_end_time" type="bigint">
        <constraints nullable="true"/>
      </column>
      <column name="task_info" type="text">
        <constraints nullable="false"/>
      </column>
    </createTable>
  </changeSet>

  <changeSet id="14" author="npawar">
    <addColumn tableName="anomaly_jobs">
      <column name="last_modified" type="timestamp">
        <constraints nullable="false"/>
      </column>
    </addColumn>
    <sql dbms="mysql">
      ALTER TABLE anomaly_jobs MODIFY COLUMN last_modified TIMESTAMP DEFAULT CURRENT_TIMESTAMP ON UPDATE CURRENT_TIMESTAMP;
    </sql>

    <addColumn tableName="anomaly_tasks">
      <column name="last_modified" type="timestamp">
        <constraints nullable="false"/>
      </column>
    </addColumn>
    <sql dbms="mysql">
      ALTER TABLE anomaly_tasks MODIFY COLUMN last_modified TIMESTAMP DEFAULT CURRENT_TIMESTAMP ON UPDATE CURRENT_TIMESTAMP;
    </sql>
  </changeSet>

  <changeSet id="15" author="pjaiswal">
    <dropTable tableName="contextual_events"></dropTable>
    <dropColumn tableName="anomaly_results" columnName="function_type" />
    <dropColumn tableName="anomaly_results" columnName="function_properties" />
    <dropColumn tableName="anomaly_results" columnName="collection" />
    <dropColumn tableName="anomaly_results" columnName="metric" />
    <dropColumn tableName="anomaly_results" columnName="filters" />
  </changeSet>

  <changeSet id="16" author="npawar">
    <addColumn tableName="anomaly_tasks">
      <column name="version" type="bigint" defaultValue="0">
        <constraints nullable="false"/>
      </column>
    </addColumn>
   </changeSet>

  <changeSet id="17" author="pjaiswal">
    <dropTable tableName="anomaly_function_relations" />
    <createTable tableName="anomaly_function_relations">
      <column name="id" autoIncrement="true" type="bigint">
        <constraints primaryKey="true" nullable="false"/>
      </column>
      <column name="parent_id" type="bigint" >
        <constraints foreignKeyName="fk_anomaly_function_parent" references="anomaly_functions(id)" />
      </column>
      <column name="child_id" type="bigint">
        <constraints foreignKeyName="fk_anomaly_function_child" references="anomaly_functions(id)" />
      </column>
    </createTable>
  </changeSet>

  <changeSet id="18" author="pjaiswal">
    <addColumn tableName="anomaly_results">
      <column name="data_missing" type="boolean" defaultValueBoolean="false">
        <constraints nullable="false"/>
      </column>
    </addColumn>
  </changeSet>

<<<<<<< HEAD
  <changeSet id="19" author="npawar">
  <!-- WebappConfigs -->
  <createTable tableName="webapp_configs">
=======
  <changeSet id="19" author="pjaiswal">
    <createTable tableName="anomaly_merged_results">
>>>>>>> af6742c3
      <column name="id" type="bigint" autoIncrement="true">
        <constraints primaryKey="true" nullable="false"/>
      </column>
      <column name="collection" type="varchar(127)">
        <constraints nullable="false"/>
      </column>
<<<<<<< HEAD
      <column name="config_type" type="varchar(127)">
        <constraints nullable="false"/>
      </column>
      <column name="config" type="text">
        <constraints nullable="false"/>
      </column>
    </createTable>
=======
      <column name="metric" type="varchar(255)">
        <constraints nullable="false"/>
      </column>
      <column name="dimensions" type="varchar(1023)">
        <constraints nullable="false"/>
      </column>
      <column name="start_time" type="bigint">
        <constraints nullable="false"/>
      </column>
      <column name="end_time" type="bigint">
        <constraints nullable="false"/>
      </column>
      <column name="created_time" type="bigint">
        <constraints nullable="false"/>
      </column>
      <column name="anomaly_feedback_id" type="bigint" defaultValue="null">
        <constraints nullable="true" foreignKeyName="fk_merged_results_feedback_idx"
                     referencedTableName="anomaly_feedback" referencedColumnNames="id"/>
      </column>
    </createTable>
    <addColumn tableName="anomaly_results">
      <column name="merged_result_id" type="bigint" defaultValue="null">
        <constraints nullable="true" foreignKeyName="fk_anomaly_merged_results_idx"
                     referencedTableName="anomaly_merged_results" referencedColumnNames="id"/>
      </column>
    </addColumn>
>>>>>>> af6742c3
  </changeSet>

</databaseChangeLog><|MERGE_RESOLUTION|>--- conflicted
+++ resolved
@@ -481,30 +481,14 @@
       </column>
     </addColumn>
   </changeSet>
-
-<<<<<<< HEAD
-  <changeSet id="19" author="npawar">
-  <!-- WebappConfigs -->
-  <createTable tableName="webapp_configs">
-=======
   <changeSet id="19" author="pjaiswal">
     <createTable tableName="anomaly_merged_results">
->>>>>>> af6742c3
       <column name="id" type="bigint" autoIncrement="true">
         <constraints primaryKey="true" nullable="false"/>
       </column>
       <column name="collection" type="varchar(127)">
         <constraints nullable="false"/>
       </column>
-<<<<<<< HEAD
-      <column name="config_type" type="varchar(127)">
-        <constraints nullable="false"/>
-      </column>
-      <column name="config" type="text">
-        <constraints nullable="false"/>
-      </column>
-    </createTable>
-=======
       <column name="metric" type="varchar(255)">
         <constraints nullable="false"/>
       </column>
@@ -521,17 +505,34 @@
         <constraints nullable="false"/>
       </column>
       <column name="anomaly_feedback_id" type="bigint" defaultValue="null">
-        <constraints nullable="true" foreignKeyName="fk_merged_results_feedback_idx"
-                     referencedTableName="anomaly_feedback" referencedColumnNames="id"/>
+        <constraints nullable="true" foreignKeyName="fk_merged_results_feedback_idx" referencedTableName="anomaly_feedback"
+          referencedColumnNames="id"/>
       </column>
     </createTable>
     <addColumn tableName="anomaly_results">
       <column name="merged_result_id" type="bigint" defaultValue="null">
-        <constraints nullable="true" foreignKeyName="fk_anomaly_merged_results_idx"
-                     referencedTableName="anomaly_merged_results" referencedColumnNames="id"/>
-      </column>
-    </addColumn>
->>>>>>> af6742c3
+        <constraints nullable="true" foreignKeyName="fk_anomaly_merged_results_idx" referencedTableName="anomaly_merged_results"
+          referencedColumnNames="id"/>
+      </column>
+    </addColumn>
+  </changeSet>
+
+  <changeSet id="20" author="npawar">
+  <!-- WebappConfigs -->
+    <createTable tableName="webapp_configs">
+      <column name="id" type="bigint" autoIncrement="true">
+        <constraints primaryKey="true" nullable="false"/>
+      </column>
+      <column name="collection" type="varchar(127)">
+        <constraints nullable="false"/>
+      </column>
+      <column name="config_type" type="varchar(127)">
+        <constraints nullable="false"/>
+      </column>
+      <column name="config" type="text">
+        <constraints nullable="false"/>
+      </column>
+    </createTable>
   </changeSet>
 
 </databaseChangeLog>