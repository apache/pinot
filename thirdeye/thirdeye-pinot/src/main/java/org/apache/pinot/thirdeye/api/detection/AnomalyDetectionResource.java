/*
 * Licensed to the Apache Software Foundation (ASF) under one
 * or more contributor license agreements.  See the NOTICE file
 * distributed with this work for additional information
 * regarding copyright ownership.  The ASF licenses this file
 * to you under the Apache License, Version 2.0 (the
 * "License"); you may not use this file except in compliance
 * with the License.  You may obtain a copy of the License at
 *
 *   http://www.apache.org/licenses/LICENSE-2.0
 *
 * Unless required by applicable law or agreed to in writing,
 * software distributed under the License is distributed on an
 * "AS IS" BASIS, WITHOUT WARRANTIES OR CONDITIONS OF ANY
 * KIND, either express or implied.  See the License for the
 * specific language governing permissions and limitations
 * under the License.
 */

package org.apache.pinot.thirdeye.api.detection;

import com.fasterxml.jackson.core.JsonProcessingException;
import com.fasterxml.jackson.databind.JsonNode;
import com.fasterxml.jackson.databind.ObjectMapper;
import com.fasterxml.jackson.databind.node.ArrayNode;
import com.fasterxml.jackson.databind.node.ObjectNode;
import com.google.common.base.Preconditions;
import com.google.inject.Inject;
import io.dropwizard.auth.Auth;
import io.swagger.annotations.Api;
import io.swagger.annotations.ApiOperation;
import io.swagger.annotations.ApiParam;
import org.apache.pinot.thirdeye.anomaly.task.TaskConstants;
import org.apache.pinot.thirdeye.api.Constants;
import org.apache.pinot.thirdeye.api.user.dashboard.UserDashboardResource;
import org.apache.pinot.thirdeye.auth.ThirdEyePrincipal;
import org.apache.pinot.thirdeye.common.metric.MetricType;
import org.apache.pinot.thirdeye.constant.MetricAggFunction;
import org.apache.pinot.thirdeye.dashboard.resources.v2.anomalies.AnomalySearchFilter;
import org.apache.pinot.thirdeye.dashboard.resources.v2.anomalies.AnomalySearcher;
import org.apache.pinot.thirdeye.datalayer.bao.*;
import org.apache.pinot.thirdeye.datalayer.dto.DatasetConfigDTO;
import org.apache.pinot.thirdeye.datalayer.dto.DetectionConfigDTO;
import org.apache.pinot.thirdeye.datalayer.dto.MetricConfigDTO;
import org.apache.pinot.thirdeye.datalayer.dto.OnlineDetectionDataDTO;
import org.apache.pinot.thirdeye.datalayer.dto.TaskDTO;
import org.apache.pinot.thirdeye.datalayer.util.Predicate;
import org.apache.pinot.thirdeye.datasource.DAORegistry;
import org.apache.pinot.thirdeye.datasource.ThirdEyeCacheRegistry;
import org.apache.pinot.thirdeye.datasource.loader.AggregationLoader;
import org.apache.pinot.thirdeye.datasource.loader.DefaultAggregationLoader;
import org.apache.pinot.thirdeye.datasource.loader.DefaultTimeSeriesLoader;
import org.apache.pinot.thirdeye.datasource.loader.TimeSeriesLoader;
import org.apache.pinot.thirdeye.detection.*;
import org.apache.pinot.thirdeye.detection.cache.builder.AnomaliesCacheBuilder;
import org.apache.pinot.thirdeye.detection.cache.builder.TimeSeriesCacheBuilder;
import org.apache.pinot.thirdeye.detection.validators.DetectionConfigValidator;
import org.apache.pinot.thirdeye.detection.yaml.DetectionConfigTuner;
import org.apache.pinot.thirdeye.detection.yaml.translator.DetectionConfigTranslator;
import org.apache.pinot.thirdeye.util.ThirdEyeUtils;
import org.slf4j.Logger;
import org.slf4j.LoggerFactory;
import org.yaml.snakeyaml.DumperOptions;
import org.yaml.snakeyaml.Yaml;
import javax.ws.rs.*;
import javax.ws.rs.core.MediaType;
import javax.ws.rs.core.Response;
import javax.ws.rs.core.UriBuilder;
import java.util.*;
import java.util.concurrent.TimeUnit;

@Api(tags = { Constants.DETECTION_TAG })
public class AnomalyDetectionResource {
  protected static final Logger LOG = LoggerFactory.getLogger(AnomalyDetectionResource.class);

  /* -------- Request/Response field -------- */
  private static final String DATA_FIELD = "data";
  private static final String COLUMNS_FIELD = "columns";
  private static final String ROWS_FIELD = "rows";
  private static final String DEFAULT_TIME_COLUMN = "date";
  private static final String DATASET_FIELD = "dataset-configuration";
  private static final String METRIC_FIELD = "metric-configuration";
  private static final String DETECTION_FIELD = "detection-configuration";
  private static final String ANOMALIES_FIELD = "anomalies";
  private static final String DATASET_CONFIG_TIME_COLUMN = "timeColumn";
  private static final String DATASET_CONFIG_TIME_UNIT = "timeUnit";
  private static final String DATASET_CONFIG_TIME_DURATION = "timeDuration";
  private static final String DATASET_CONFIG_TIME_FORMAT = "timeFormat";
  private static final String DATASET_CONFIG_TIME_ZONE = "timezone";
  private static final String METRIC_CONFIG_DATA_TYPE = "datatype";
  private static final String METRIC_CONFIG_METRIC_COLUMN = "metricColumn";

  /* -------- Others -------- */
  private static final String ONLINE_DATASOURCE = "OnlineThirdEyeDataSource";
  private static final String DEFAULT_DETECTION_NAME = "online_detection";
  private static final String DEFAULT_DATASET_NAME = "online_dataset";
  private static final String DEFAULT_METRIC_NAME = "online_metric";
  private static final String TEMPLATE_DETECTION_PATH = "detection-config-template.yml";
  private static final long POLLING_SLEEP_TIME = 5L;
  private static final long POLLING_TIMEOUT = 60 * 10L;
  private static final long MAX_ONLINE_PAYLOAD_SIZE = 10 * 1024 * 1024L;
  private static final int ANOMALIES_LIMIT = 500;

  private final DetectionConfigManager detectionConfigDAO;
  private final DataProvider provider;
  private final MetricConfigManager metricConfigDAO;
  private final DatasetConfigManager datasetConfigDAO;
  private final EventManager eventDAO;
  private final MergedAnomalyResultManager anomalyDAO;
  private final EvaluationManager evaluationDAO;
  private final TaskManager taskDAO;
  private final OnlineDetectionDataManager onlineDetectionDataDAO;
  private final DetectionPipelineLoader loader;
  private final DetectionConfigValidator detectionValidator;
  private final AnomalySearcher anomalySearcher;
  private final ObjectMapper objectMapper;
  private final Yaml yaml;

  @Inject
  public AnomalyDetectionResource(UserDashboardResource userDashboardResource) {
    this.detectionConfigDAO = DAORegistry.getInstance().getDetectionConfigManager();
    this.metricConfigDAO = DAORegistry.getInstance().getMetricConfigDAO();
    this.datasetConfigDAO = DAORegistry.getInstance().getDatasetConfigDAO();
    this.eventDAO = DAORegistry.getInstance().getEventDAO();
    this.anomalyDAO = DAORegistry.getInstance().getMergedAnomalyResultDAO();
    this.taskDAO = DAORegistry.getInstance().getTaskDAO();
    this.evaluationDAO = DAORegistry.getInstance().getEvaluationManager();
    this.onlineDetectionDataDAO = DAORegistry.getInstance().getOnlineDetectionDataManager();
    this.objectMapper = new ObjectMapper();

    TimeSeriesLoader timeseriesLoader =
        new DefaultTimeSeriesLoader(metricConfigDAO, datasetConfigDAO,
            ThirdEyeCacheRegistry.getInstance().getQueryCache(),
            ThirdEyeCacheRegistry.getInstance().getTimeSeriesCache());

    AggregationLoader aggregationLoader =
        new DefaultAggregationLoader(metricConfigDAO, datasetConfigDAO,
            ThirdEyeCacheRegistry.getInstance().getQueryCache(),
            ThirdEyeCacheRegistry.getInstance().getDatasetMaxDataTimeCache());

    this.loader = new DetectionPipelineLoader();

    this.provider = new DefaultDataProvider(metricConfigDAO, datasetConfigDAO, eventDAO, anomalyDAO,
        evaluationDAO, timeseriesLoader, aggregationLoader, loader,
        TimeSeriesCacheBuilder.getInstance(), AnomaliesCacheBuilder.getInstance());
    this.detectionValidator = new DetectionConfigValidator(this.provider);
    this.anomalySearcher = new AnomalySearcher();

    DumperOptions options = new DumperOptions();
    options.setDefaultFlowStyle(DumperOptions.FlowStyle.BLOCK);
    options.setPrettyFlow(true);
    this.yaml = new Yaml(options);
  }

  /**
   * Run an online anomaly detection service synchronously. It will run anomaly detection using
   * default configs for detection, metric, dataset
   *
   * @param start     detection window start time
   * @param end       detection window end time
   * @param payload   payload in request including online data
   * @param principal user who sent this request. It's used to separate different config names
   * @return a message containing the detected anomalies and the detection config used
   */
  @POST
  @Produces(MediaType.APPLICATION_JSON)
  @Consumes(MediaType.APPLICATION_JSON)
  @ApiOperation("Request an anomaly detection online task")
  public Response onlineApi(
          @QueryParam("start") Long start,
          @QueryParam("end") Long end,
          @QueryParam("data-id") Long dataId,
          @ApiParam("jsonPayload") String payload,
          @Auth ThirdEyePrincipal principal) {
    DatasetConfigDTO datasetConfigDTO = null;
    MetricConfigDTO metricConfigDTO = null;
    DetectionConfigDTO detectionConfigDTO;
    TaskDTO taskDTO;
    Map<String, Object> anomalies;
    Response.Status responseStatus;
    Map<String, String> responseMessage = new HashMap<>();
    String nameSuffix = generateSuffix(principal);
    boolean dataRegistered = dataId != null;

    // TODO: refactor code to resolve request configurations in one place (e.g. default/customized config names)

    // TODO: refactor code to resolve request configurations in one place (e.g. default/customized config names)

    try {
      Preconditions.checkNotNull(start, "Detection start time is not provided");
      Preconditions.checkNotNull(end, "Detection end time is not provided");

      if (payload.getBytes().length > MAX_ONLINE_PAYLOAD_SIZE) {
        responseStatus = Response.Status.BAD_REQUEST;
        responseMessage.put("message", "Payload too large");
        return Response.status(responseStatus).entity(responseMessage).build();
      }

      JsonNode payloadNode = objectMapper.readTree(payload);

      Preconditions.checkArgument(validateOnlineRequestPayload(payloadNode, dataRegistered),
          "Invalid request payload");

<<<<<<< HEAD
      // Create & save dataset
      datasetConfigDTO = generateDatasetConfig(payloadNode, nameSuffix);

      // Create & save metric
      metricConfigDTO = generateMetricConfig(payloadNode, nameSuffix);

      // Save online data
      saveOnlineDetectionData(payloadNode, datasetConfigDTO, metricConfigDTO);
=======
      if (!dataRegistered) {
        // Create & save dataset
        datasetConfigDTO = generateDatasetConfig(payloadNode, nameSuffix);

        // Create & save metric
        metricConfigDTO = generateMetricConfig(payloadNode, nameSuffix);

        // Save online data
        saveOnlineDetectionData(payloadNode, datasetConfigDTO, metricConfigDTO);
      } else {
        // Data is already registered and dataset/metric config should also have been created
        OnlineDetectionDataDTO onlineDetectionDataDTO = onlineDetectionDataDAO.findById(dataId);
        Preconditions.checkNotNull(onlineDetectionDataDTO, "Data not found: " + dataId);

        String datasetName = onlineDetectionDataDTO.getDataset();
        String metricName = onlineDetectionDataDTO.getMetric();

        datasetConfigDTO = datasetConfigDAO.findByDataset(datasetName);
        metricConfigDTO = metricConfigDAO.findByMetricAndDataset(metricName, datasetName);

        Preconditions.checkNotNull(datasetConfigDTO,
            "Dataset not found for data id: " + dataId);

        Preconditions.checkNotNull(metricConfigDTO,
            "Metric not found for data id: " + dataId);
      }
>>>>>>> a9818f55

      // Create & save detection
      detectionConfigDTO =
          generateDetectionConfig(payloadNode, nameSuffix, datasetConfigDTO, metricConfigDTO, start,
              end);

      // Create & save task
      taskDTO = generateTaskConfig(detectionConfigDTO, start, end, nameSuffix);

      // Polling task status
      TaskDTO polledTaskDTO = pollingTask(taskDTO.getId());

      // Task failure
      if (polledTaskDTO.getStatus() != TaskConstants.TaskStatus.COMPLETED) {
        LOG.warn("Task is not completed after polling: " + polledTaskDTO);

        responseStatus = Response.Status.INTERNAL_SERVER_ERROR;

        switch (polledTaskDTO.getStatus()) {
        case FAILED:
          responseStatus = Response.Status.INTERNAL_SERVER_ERROR;
          responseMessage.put("message", "Failed to execute anomaly detection task.");
          break;
        case TIMEOUT:
          responseStatus = Response.Status.REQUEST_TIMEOUT;
          responseMessage.put("message", "Anomaly detection task timeout.");
        default:
          LOG.error("Error task status after polling: " + polledTaskDTO.getStatus());
          responseMessage.put("message", "unknown task status.");
          break;
        }

        responseMessage.put("more-info", "Error = " + polledTaskDTO.getMessage());

        // Send response
        return Response.status(responseStatus).entity(responseMessage).build();
      }

      // Task success
      // Retrieve task result
      anomalies = getAnomalies(start, end, metricConfigDTO.getName(), datasetConfigDTO.getName());

      // Build success response
      JsonNode anomalyNode = objectMapper.convertValue(anomalies, JsonNode.class);
      ObjectNode responseNode = objectMapper.createObjectNode();
      responseNode.set(ANOMALIES_FIELD, anomalyNode);
      responseNode.set(DETECTION_FIELD, objectMapper.convertValue(detectionConfigDTO.getYaml(), JsonNode.class));
      responseNode.set(DATASET_FIELD, objectMapper.convertValue(translateDatasetToYaml(datasetConfigDTO), JsonNode.class));
      responseNode.set(METRIC_FIELD, objectMapper.convertValue(translateMetricToYaml(metricConfigDTO), JsonNode.class));

      responseStatus = Response.Status.OK;
      return Response.status(responseStatus).entity(objectMapper.writeValueAsString(responseNode))
          .build();
    } catch (JsonProcessingException e) {
      LOG.error("Error: {}", e.getMessage());
      responseStatus = Response.Status.BAD_REQUEST;
      responseMessage.put("message", "Invalid request payload");
      processException(e, responseMessage);
      return Response.status(responseStatus).entity(responseMessage).build();
    } catch (Exception e) {
      LOG.error("Error: {}", e.getMessage());
      responseStatus = Response.Status.INTERNAL_SERVER_ERROR;
      responseMessage.put("message", "Failed executing anomaly detection service.");
      processException(e, responseMessage);
      return Response.status(responseStatus).entity(responseMessage).build();
    } finally {
      cleanStates(metricConfigDTO, datasetConfigDTO, dataRegistered);
    }
  }

<<<<<<< HEAD
  boolean validateOnlineRequestPayload(JsonNode payloadNode) {
=======
  boolean validateOnlineRequestPayload(JsonNode payloadNode, boolean dataRegistered) {
>>>>>>> a9818f55
    if (!payloadNode.has(DATA_FIELD))
      return dataRegistered;

    JsonNode dataNode = payloadNode.get(DATA_FIELD);
    if (!dataNode.has(COLUMNS_FIELD) || !dataNode.has(ROWS_FIELD))
      return false;

    JsonNode columnsNode = dataNode.get(COLUMNS_FIELD);
    if (!columnsNode.isArray()) return false;

    return true;
  }

  boolean validateOnlineDetectionData(JsonNode dataNode, String timeColumnName, String metricColumnName) {
    // Check if time & metric columns exist in adhoc data
    ArrayNode columnsNode = dataNode.withArray(COLUMNS_FIELD);
    int[] colIndices = findTimeAndMetricColumns(columnsNode,
        timeColumnName, metricColumnName);
    int timeColIdx = colIndices[0];
    int metricColIdx = colIndices[1];
    return metricColIdx>=0 && timeColIdx>=0;
  }

  DatasetConfigDTO generateDatasetConfig(JsonNode payloadNode, String suffix) {
    DatasetConfigDTO datasetConfigDTO = new DatasetConfigDTO();

    // Default configuration
    datasetConfigDTO.setDataset(DEFAULT_DATASET_NAME + suffix);
    datasetConfigDTO.setDimensions(Collections.unmodifiableList(new ArrayList<>()));
    datasetConfigDTO.setTimeColumn(DEFAULT_TIME_COLUMN);
    datasetConfigDTO.setTimeDuration(1);
    datasetConfigDTO.setTimeUnit(TimeUnit.DAYS);
    datasetConfigDTO.setTimeFormat("SIMPLE_DATE_FORMAT:yyyyMMdd");
    datasetConfigDTO.setDataSource(ONLINE_DATASOURCE);

    // Customized configuration
    if (payloadNode.has(DATASET_FIELD)) {
      updateDatasetCustomFields(payloadNode, datasetConfigDTO);
    }

    datasetConfigDAO.save(datasetConfigDTO);
    LOG.info("Created dataset with config {}", datasetConfigDTO);

    return datasetConfigDTO;
  }

  MetricConfigDTO generateMetricConfig(JsonNode payloadNode, String suffix) {
    MetricConfigDTO metricConfigDTO = new MetricConfigDTO();

    // Default configuration
    metricConfigDTO.setName(DEFAULT_METRIC_NAME);
    metricConfigDTO.setDataset(DEFAULT_DATASET_NAME + suffix);
    metricConfigDTO.setAlias(ThirdEyeUtils
        .constructMetricAlias(DEFAULT_DATASET_NAME + suffix,
            DEFAULT_METRIC_NAME));
    metricConfigDTO.setDatatype(MetricType.DOUBLE);
    metricConfigDTO.setDefaultAggFunction(MetricAggFunction.SUM);
    metricConfigDTO.setActive(true);

    // Customized configuration
    if (payloadNode.has(METRIC_FIELD)) {
<<<<<<< HEAD
      Map<String, Object> metricYaml =
          ConfigUtils.getMap(yaml.load(payloadNode.get(METRIC_FIELD).textValue()));

      // Customized metric name
      if (metricYaml.containsKey("metricColumn")) {
        metricConfigDTO.setName((String) metricYaml.get("metricColumn"));
      }

      if (metricYaml.containsKey("datatype")) {
        metricConfigDTO
            .setDatatype(MetricType.valueOf((String) metricYaml.get("datatype")));
      }
=======
      updateMetricCustomFields(payloadNode, metricConfigDTO);
>>>>>>> a9818f55
    }

    metricConfigDAO.save(metricConfigDTO);
    LOG.info("Created metric with config {}", metricConfigDTO);

    return metricConfigDTO;
  }

  DetectionConfigDTO generateDetectionConfig(JsonNode payloadNode, String suffix,
      DatasetConfigDTO datasetConfigDTO, MetricConfigDTO metricConfigDTO, long start, long end) {
    DetectionConfigDTO detectionConfigDTO;
    Map<String, Object> detectionYaml;
    ClassLoader classLoader = Thread.currentThread().getContextClassLoader();

    if (payloadNode.has(DETECTION_FIELD)) {
      // Customized configuration: retrieve config from user request
      detectionYaml = ConfigUtils.getMap(yaml.load(payloadNode.get(DETECTION_FIELD).textValue()));
    } else {
      // Default configuration: retrieve the template from disk
      detectionYaml =
          ConfigUtils.getMap(yaml.load(classLoader.getResourceAsStream(TEMPLATE_DETECTION_PATH)));
    }

    // Do not support customized detection name as it is not a common use case
    detectionYaml.put("detectionName", DEFAULT_DETECTION_NAME + suffix);
    detectionYaml.put("dataset", datasetConfigDTO.getName());
    detectionYaml.put("metric", metricConfigDTO.getName());

    detectionConfigDTO =
        new DetectionConfigTranslator(this.yaml.dump(detectionYaml), this.provider).translate();
    detectionConfigDTO.setCron("0 0 0 1 1 ? 2200"); // Never scheduled

    // Tune the detection config - Passes the raw yaml params & injects tuned params
    DetectionConfigTuner detectionTuner = new DetectionConfigTuner(detectionConfigDTO, provider);
    detectionConfigDTO = detectionTuner.tune(start, end);

    // Validate the detection config
    detectionValidator.validateConfig(detectionConfigDTO);

    // Online detection will not save detect config into DB

    LOG.info("Created detection with config {}", detectionConfigDTO);

    return detectionConfigDTO;
  }

  TaskDTO generateTaskConfig(DetectionConfigDTO detectionConfigDTO,
        long start, long end, String nameSuffix)
      throws JsonProcessingException {
    TaskDTO taskDTO = new TaskDTO();
    taskDTO.setJobName(
        TaskConstants.TaskType.DETECTION_ONLINE.toString() + nameSuffix);
    taskDTO.setStatus(TaskConstants.TaskStatus.WAITING);
    taskDTO.setTaskType(TaskConstants.TaskType.DETECTION_ONLINE);
    DetectionPipelineTaskInfo taskInfo =
        new DetectionPipelineTaskInfo(-1L, start, end);
    taskInfo.setOnline(true);

    // Store the detection config into online task info
    taskDAO.populateDetectionConfig(detectionConfigDTO, taskInfo);

    String taskInfoJson = objectMapper.writeValueAsString(taskInfo);
    taskDTO.setTaskInfo(taskInfoJson);

    taskDAO.save(taskDTO);
    LOG.info("Created task: {}", taskDTO);

    return taskDTO;
  }

<<<<<<< HEAD
  long saveOnlineDetectionData(JsonNode payloadNode,
=======
  OnlineDetectionDataDTO saveOnlineDetectionData(JsonNode payloadNode,
>>>>>>> a9818f55
      DatasetConfigDTO datasetConfigDTO, MetricConfigDTO metricConfigDTO)
        throws JsonProcessingException {
    JsonNode dataNode = payloadNode.get(DATA_FIELD);
    String timeColumnName = datasetConfigDTO.getTimeColumn();
    String datasetName = datasetConfigDTO.getDataset();
    String metricName = metricConfigDTO.getName();

    // Check if time & metric columns exist in adhoc data
<<<<<<< HEAD
    ArrayNode columnsNode = dataNode.withArray(COLUMNS_FIELD);
    int[] colIndices = findTimeAndMetricColumns(columnsNode,
        timeColumnName, metricName);
    int timeColIdx = colIndices[0];
    int metricColIdx = colIndices[1];
    Preconditions.checkArgument(metricColIdx>=0 && timeColIdx>=0,
=======
    Preconditions.checkArgument(validateOnlineDetectionData(dataNode, timeColumnName, metricName),
>>>>>>> a9818f55
        String.format("metric: %s or time: %s not found in adhoc data.",
            metricName, timeColumnName));

    // Save online data
    OnlineDetectionDataDTO onlineDetectionDataDTO = new OnlineDetectionDataDTO();
    onlineDetectionDataDTO.setDataset(datasetName);
    onlineDetectionDataDTO.setMetric(metricName);
    onlineDetectionDataDTO.setOnlineDetectionData(this.objectMapper.writeValueAsString(dataNode));

<<<<<<< HEAD
    long id = onlineDetectionDataDAO.save(onlineDetectionDataDTO);
=======
    onlineDetectionDataDAO.save(onlineDetectionDataDTO);
>>>>>>> a9818f55

    LOG.info("Saved online data with dataset: {} and metric: {}",
        onlineDetectionDataDTO.getDataset(), onlineDetectionDataDTO.getMetric());

<<<<<<< HEAD
    return id;
=======
    return onlineDetectionDataDTO;
>>>>>>> a9818f55
  }

  private TaskDTO pollingTask(long taskId) {
    long startTime = System.currentTimeMillis();
    TaskDTO taskDTO;

    // Add timeout mechanism in case anything external goes wrong
    while (true) {
      taskDTO = taskDAO.findById(taskId);

      LOG.info("Polling task : " + taskDTO);

      TaskConstants.TaskStatus taskStatus = taskDTO.getStatus();
      if (!taskStatus.equals(TaskConstants.TaskStatus.WAITING) &&
              !taskStatus.equals(TaskConstants.TaskStatus.RUNNING)) {
        LOG.info("Polling finished ({}ms). Task status: {}",
            System.currentTimeMillis() - startTime, taskStatus);
        break;
      }

      try {
        TimeUnit.SECONDS.sleep(POLLING_SLEEP_TIME);
      } catch (InterruptedException e) {
        LOG.warn("Interrupted during polling sleep");
        break;
      }

      if ( (System.currentTimeMillis() - startTime) > TimeUnit.SECONDS.toMillis(POLLING_TIMEOUT)) {
        LOG.warn("Polling timeout. Mark task as FAILED");
        taskDTO.setStatus(TaskConstants.TaskStatus.FAILED);
        break;
      }
    }

    return taskDTO;
  }

  private Map<String, Object> getAnomalies(long start, long end, String metric, String dataset) {
    AnomalySearchFilter searchFilter =
        new AnomalySearchFilter(start, end, Collections.emptyList(), Collections.emptyList(), Collections.emptyList(),
            Collections.singletonList(metric), Collections.singletonList(dataset), Collections.emptyList());

    Map<String, Object> anomalies = this.anomalySearcher.search(searchFilter, ANOMALIES_LIMIT, 0);

    LOG.info("Successfully returned " + anomalies.get("count") + " anomalies.");
    return anomalies;
  }

<<<<<<< HEAD
  private void cleanStates(MetricConfigDTO metricConfigDTO, DatasetConfigDTO datasetConfigDTO) {
    // Clean up ad hoc data
=======
  private void cleanStates(MetricConfigDTO metricConfigDTO, DatasetConfigDTO datasetConfigDTO,
      boolean dataRegistered) {
    // Registered online data should not be cleaned
    if (dataRegistered) return;

>>>>>>> a9818f55
    if (datasetConfigDTO != null) {
      int onlineDetectionDataCnt = onlineDetectionDataDAO
          .deleteByPredicate(Predicate.EQ("dataset", datasetConfigDTO.getName()));
      LOG.info("Deleted {} online data with dataset {}",
          onlineDetectionDataCnt, datasetConfigDTO.getName());
    }

    if (metricConfigDTO != null) {
      int onlineDetectionDataCnt = onlineDetectionDataDAO
          .deleteByPredicate(Predicate.EQ("metric", metricConfigDTO.getName()));
      LOG.info("Deleted {} online data with metric {}",
          onlineDetectionDataCnt, metricConfigDTO.getName());
    }
  }

  private int[] findTimeAndMetricColumns(JsonNode node, String timeColName, String metricColName) {
    int metricColIdx = -1, timeColIdx = -1;
    if (node.isArray()) {
      for (int colIdx = 0; colIdx < node.size(); colIdx++) {
        if (node.get(colIdx).textValue().equals(timeColName)) {
          timeColIdx = colIdx;
        }

        if (node.get(colIdx).textValue().equals(metricColName)) {
          metricColIdx = colIdx;
        }
      }
    }
    return new int[]{timeColIdx, metricColIdx};
  }

  String generateSuffix(ThirdEyePrincipal principal) {
    // Suffix format: _<user_name>_<uuid>
    return "_" + principal.getName() + "_" + UUID.randomUUID().toString();
  }

  private void updateDatasetCustomFields(JsonNode payloadNode, DatasetConfigDTO datasetConfigDTO) {
    Map<String, Object> datasetYaml =
        ConfigUtils.getMap(yaml.load(payloadNode.get(DATASET_FIELD).textValue()));

    if (datasetYaml.containsKey(DATASET_CONFIG_TIME_COLUMN)) {
      datasetConfigDTO.setTimeColumn((String) datasetYaml.get(DATASET_CONFIG_TIME_COLUMN));
    }
    if (datasetYaml.containsKey(DATASET_CONFIG_TIME_UNIT)) {
      datasetConfigDTO
          .setTimeUnit(TimeUnit.valueOf((String) datasetYaml.get(DATASET_CONFIG_TIME_UNIT)));
    }
    if (datasetYaml.containsKey(DATASET_CONFIG_TIME_DURATION)) {
      datasetConfigDTO.setTimeDuration((Integer) datasetYaml.get(DATASET_CONFIG_TIME_DURATION));
    }
    if (datasetYaml.containsKey(DATASET_CONFIG_TIME_FORMAT)) {
      datasetConfigDTO.setTimeFormat((String) datasetYaml.get(DATASET_CONFIG_TIME_FORMAT));
    }
    if (datasetYaml.containsKey(DATASET_CONFIG_TIME_ZONE)) {
      datasetConfigDTO.setTimezone((String) datasetYaml.get(DATASET_CONFIG_TIME_ZONE));
    }
  }

  private void updateMetricCustomFields(JsonNode payloadNode, MetricConfigDTO metricConfigDTO) {
    Map<String, Object> metricYaml =
        ConfigUtils.getMap(yaml.load(payloadNode.get(METRIC_FIELD).textValue()));

    // Customized metric name
    if (metricYaml.containsKey(METRIC_CONFIG_METRIC_COLUMN)) {
      metricConfigDTO.setName((String) metricYaml.get(METRIC_CONFIG_METRIC_COLUMN));
    }

    if (metricYaml.containsKey(METRIC_CONFIG_DATA_TYPE)) {
      metricConfigDTO
          .setDatatype(MetricType.valueOf((String) metricYaml.get(METRIC_CONFIG_DATA_TYPE)));
    }
  }

  /**
   * Register the online detection ad-hoc data with optional customized dataset and metric configurations.
   *
   * @param payload     payload in request including online data
   * @param principal user who sent this request. It's used to separate different config names
   * @return a message containing an ID referring to the ad-hoc data. This ID can be used to perform
   * CRUD operations on the registered data.
   */
  @POST
  @Path("/data")
  @Produces(MediaType.APPLICATION_JSON)
  @Consumes(MediaType.APPLICATION_JSON)
  @ApiOperation("Register ad hoc data used in online service and created dataset/metric configs")
  public Response createOnlineData(@ApiParam("jsonPayload") String payload,
      @Auth ThirdEyePrincipal principal) {
    Response.Status responseStatus;
    Map<String, String> responseMessage = new HashMap<>();
    ObjectMapper objectMapper = new ObjectMapper();
    DatasetConfigDTO datasetConfigDTO;
    MetricConfigDTO metricConfigDTO;
    String suffix = generateSuffix(principal);

    try {
      JsonNode payloadNode = objectMapper.readTree(payload);

      if (!validateOnlineRequestPayload(payloadNode, false)) {
        responseStatus = Response.Status.BAD_REQUEST;
        responseMessage.put("message", "Invalid request payload");
        return Response.status(responseStatus).entity(responseMessage).build();
      }

      // Create & save dataset
      datasetConfigDTO = generateDatasetConfig(payloadNode, suffix);

      // Create & save metric
      metricConfigDTO = generateMetricConfig(payloadNode, suffix);

      // Save online data
      OnlineDetectionDataDTO onlineDetectionDataDTO =
          saveOnlineDetectionData(payloadNode, datasetConfigDTO, metricConfigDTO);

      responseMessage.put("data-id", "" + onlineDetectionDataDTO.getId());

      return Response.ok().entity(responseMessage).build();
    } catch (JsonProcessingException e) {
      LOG.error("Error: {}", e.getMessage());
      responseStatus = Response.Status.BAD_REQUEST;
      responseMessage.put("message", "Invalid request payload");
      processException(e, responseMessage);
      return Response.status(responseStatus).entity(responseMessage).build();
    } catch (Exception e) {
      LOG.error("Error: {}", e.getMessage());
      responseStatus = Response.Status.INTERNAL_SERVER_ERROR;
      responseMessage.put("message", "Failed to register data.");
      processException(e, responseMessage);
      return Response.status(responseStatus).entity(responseMessage).build();
    }
  }

  /**
   * Update the online detection ad-hoc data with optional customized dataset and metric configurations.
   *
   * @param payload payload in request including online data
   * @param dataId the ID referring to the online detection ad-hoc data
   * @param principal user who sent this request. It's used to separate different config names
   * @return a message containing an ID referring to the ad-hoc data. This ID can be used to perform
   * CRUD operations on the registered data.
   */
  @PUT
  @Path("/data/{data-id}")
  @Produces(MediaType.APPLICATION_JSON)
  @Consumes(MediaType.APPLICATION_JSON)
  @ApiOperation("Update ad hoc data used in online service and corresponding dataset/metric configs")
  public Response updateOnlineData(
      @ApiParam("jsonPayload") String payload,
      @PathParam("data-id") Long dataId,
      @Auth ThirdEyePrincipal principal) {
    Preconditions.checkNotNull(dataId, "online detection data id is null");

    Response.Status responseStatus;
    Map<String, String> responseMessage = new HashMap<>();
    DatasetConfigDTO datasetConfigDTO;
    MetricConfigDTO metricConfigDTO;

    try {
      JsonNode payloadNode = objectMapper.readTree(payload);

      Preconditions.checkArgument(payloadNode.has(DATA_FIELD), "Update should have new data");

      OnlineDetectionDataDTO onlineDetectionDataDTO = onlineDetectionDataDAO.findById(dataId);
      Preconditions.checkNotNull(onlineDetectionDataDTO,
          "Online detection data not found " + dataId);

      LOG.info("Find online detection data with dataset {} and metric {}",
          onlineDetectionDataDTO.getDataset(), onlineDetectionDataDTO.getMetric());

      // Find existing dataset config
      datasetConfigDTO = datasetConfigDAO.findByDataset(onlineDetectionDataDTO.getDataset());
      Preconditions.checkNotNull(datasetConfigDTO,
          "No corresponding dataset found for online data " + dataId);

      // Find existing metric config
      metricConfigDTO = metricConfigDAO.findByMetricAndDataset(
          onlineDetectionDataDTO.getMetric(), onlineDetectionDataDTO.getDataset());
      Preconditions.checkNotNull(metricConfigDTO,
          "No corresponding metric found for online data " + dataId);

      // Update dataset config
      onlineDetectionDataDTO = doUpdateOnlineData(payloadNode, datasetConfigDTO,
          metricConfigDTO, onlineDetectionDataDTO);

      responseMessage.put("data-id", "" + onlineDetectionDataDTO.getId());
      responseStatus = Response.Status.OK;

      return Response.status(responseStatus).entity(responseMessage).build();
    } catch (JsonProcessingException e) {
      LOG.error("Error: {}", e.getMessage());
      responseStatus = Response.Status.BAD_REQUEST;
      responseMessage.put("message", "Invalid request payload");
      processException(e, responseMessage);
      return Response.status(responseStatus).entity(responseMessage).build();
    } catch (Exception e) {
      LOG.error("Error: {}", e.getMessage());
      responseStatus = Response.Status.INTERNAL_SERVER_ERROR;
      responseMessage.put("message", "Failed executing anomaly detection service.");
      processException(e, responseMessage);
      return Response.status(responseStatus).entity(responseMessage).build();
    }
  }

  OnlineDetectionDataDTO doUpdateOnlineData(JsonNode payloadNode,
      DatasetConfigDTO datasetConfigDTO, MetricConfigDTO metricConfigDTO,
      OnlineDetectionDataDTO onlineDetectionDataDTO) throws JsonProcessingException {
    if (payloadNode.has(DATASET_FIELD)) {
      updateDatasetCustomFields(payloadNode, datasetConfigDTO);
      LOG.info("Update dataset config to {}", datasetConfigDTO);
    }

    // Update metric config
    if (payloadNode.has(METRIC_FIELD)) {
      updateMetricCustomFields(payloadNode, metricConfigDTO);
      onlineDetectionDataDTO.setMetric(metricConfigDTO.getName());
      LOG.info("Update metric config to {}", metricConfigDTO);
    }

    JsonNode dataNode = payloadNode.get(DATA_FIELD);

    Preconditions.checkArgument(
        validateOnlineDetectionData(dataNode, datasetConfigDTO.getTimeColumn(), metricConfigDTO.getName()),
        String.format("metric: %s or time: %s not found in adhoc data.",
            metricConfigDTO.getName(), datasetConfigDTO.getTimeColumn()));

    onlineDetectionDataDTO.setOnlineDetectionData(this.objectMapper.writeValueAsString(dataNode));

    datasetConfigDAO.update(datasetConfigDTO);
    metricConfigDAO.update(metricConfigDTO);
    onlineDetectionDataDAO.update(onlineDetectionDataDTO);
    LOG.info("Save updated online detection data for {}", onlineDetectionDataDTO.getId());

    return onlineDetectionDataDTO;
  }

  /**
   * Delete the online detection ad-hoc data with optional customized dataset and metric configurations.
   *
   * @param dataId the ID referring to the online detection ad-hoc data
   * @return a message containing an ID referring to the ad-hoc data. This ID can be used to perform
   * CRUD operations on the registered data.
   */
  @DELETE
  @Path("/data/{data-id}")
  @Produces(MediaType.APPLICATION_JSON)
  @Consumes(MediaType.APPLICATION_JSON)
  @ApiOperation("Delete ad hoc data used in online service and corresponding dataset/metric configs")
  public Response deleteOnlineData(@PathParam("data-id") Long dataId) {
    Preconditions.checkNotNull(dataId, "online detection data id is null");

    Response.Status responseStatus;
    Map<String, String> responseMessage = new HashMap<>();

    try {
      long cnt = onlineDetectionDataDAO.deleteById(dataId);
      responseStatus = Response.Status.OK;
      LOG.info("Deleted {} online detection data by id {}", cnt, dataId);
      responseMessage.put("data-id", ""+dataId);
      return Response.status(responseStatus).entity(responseMessage).build();
    } catch (Exception e) {
      LOG.error("Error: {}", e.getMessage());
      responseStatus = Response.Status.INTERNAL_SERVER_ERROR;
      responseMessage.put("message", "Failed executing anomaly detection service.");
      processException(e, responseMessage);
      return Response.status(responseStatus).entity(responseMessage).build();
    }
  }

  /**
   * Query the online detection ad-hoc data with optional customized dataset and metric configurations.
   *
   * @param dataId the ID referring to the online detection ad-hoc data
   * @return a message containing the online ad-hoc data and corresponding dataset and metric configurations.
   */
  @GET
  @Path("/data/{data-id}")
  @Produces(MediaType.APPLICATION_JSON)
  @Consumes(MediaType.APPLICATION_JSON)
  @ApiOperation("Get ad hoc data used in online service and corresponding dataset/metric configs")
  public Response getOnlineData(@PathParam("data-id") Long dataId) {
    Preconditions.checkNotNull(dataId, "online detection data id is null");

    Response.Status responseStatus;
    Map<String, String> responseMessage = new HashMap<>();

    try {
      OnlineDetectionDataDTO onlineDetectionDataDTO = onlineDetectionDataDAO.findById(dataId);
      Preconditions.checkNotNull(onlineDetectionDataDTO,
          "Online detection data not found " + dataId);

      LOG.info("Find online detection data with dataset {} and metric {}",
          onlineDetectionDataDTO.getDataset(), onlineDetectionDataDTO.getMetric());

      DatasetConfigDTO datasetConfigDTO = datasetConfigDAO.findByDataset(onlineDetectionDataDTO.getDataset());
      Preconditions.checkNotNull(datasetConfigDTO,
          "No corresponding dataset found for online data " + dataId);

      MetricConfigDTO metricConfigDTO = metricConfigDAO.findByMetricAndDataset(
          onlineDetectionDataDTO.getMetric(), onlineDetectionDataDTO.getDataset());
      Preconditions.checkNotNull(metricConfigDTO,
          "No corresponding metric found for online data " + dataId);

      ObjectNode responseNode = objectMapper.createObjectNode();
      responseNode.set(DATA_FIELD, objectMapper.readTree(onlineDetectionDataDTO.getOnlineDetectionData()));
      responseNode.set(DATASET_FIELD, objectMapper.convertValue(translateDatasetToYaml(datasetConfigDTO), JsonNode.class));
      responseNode.set(METRIC_FIELD, objectMapper.convertValue(translateMetricToYaml(metricConfigDTO), JsonNode.class));

      responseStatus = Response.Status.OK;

      return Response.status(responseStatus).entity(responseNode).build();
    } catch (Exception e) {
      LOG.error("Error: {}", e.getMessage());
      responseStatus = Response.Status.INTERNAL_SERVER_ERROR;
      responseMessage.put("message", "Failed executing anomaly detection service.");
      processException(e, responseMessage);
      return Response.status(responseStatus).entity(responseMessage).build();
    }
  }

  String translateMetricToYaml(MetricConfigDTO metricConfigDTO) {
    Map<String, String> configurations = new HashMap<>();
    configurations.put(METRIC_CONFIG_DATA_TYPE, metricConfigDTO.getDatatype().toString());
    configurations.put(METRIC_CONFIG_METRIC_COLUMN, metricConfigDTO.getName());

    return yaml.dump(configurations);
  }

  String translateDatasetToYaml(DatasetConfigDTO datasetConfigDTO) {
    Map<String, String> configurations = new HashMap<>();
    configurations.put(DATASET_CONFIG_TIME_COLUMN, datasetConfigDTO.getTimeColumn());
    configurations.put(DATASET_CONFIG_TIME_UNIT, datasetConfigDTO.getTimeUnit().toString());
    configurations.put(DATASET_CONFIG_TIME_DURATION, datasetConfigDTO.getTimeDuration().toString());
    configurations.put(DATASET_CONFIG_TIME_FORMAT, datasetConfigDTO.getTimeFormat());
    configurations.put(DATASET_CONFIG_TIME_ZONE, datasetConfigDTO.getTimezone());

    return yaml.dump(configurations);
  }

  /**
   * Given a detection config name, run a anomaly detection task using this detection config
   * asynchronously. It will return a task ID for query the task status later.
   *
   * @param start         detection window start time
   * @param end           detection window end time
   * @param detectionName the name of the detection config already existing in TE database
   * @return a message containing the ID of the anomaly detection task and HATEOAS links
   */
  @POST
  @Path("/tasks")
  @Produces(MediaType.APPLICATION_JSON)
  @Consumes(MediaType.TEXT_PLAIN)
  @ApiOperation("Submit an anomaly detection task")
  public Response taskSubmitApi(
      @QueryParam("start") long start,
      @QueryParam("end") long end,
      @QueryParam("detection-name") String detectionName) {
    long ts = System.currentTimeMillis();
    Map<String, String> responseMessage = new HashMap<>();
    try {
      // Find detection by name
      List<DetectionConfigDTO> detectionConfigDTOS =
          detectionConfigDAO.findByPredicate(Predicate.EQ("name", detectionName));

      // Precondition check
      if (detectionConfigDTOS.isEmpty()) {
        LOG.warn("Detection config not found: {}", detectionName);
        responseMessage.put("message", "Detection config not found: " + detectionName);
        return Response.status(Response.Status.NOT_FOUND).entity(responseMessage).build();
      } else if (detectionConfigDTOS.size() > 1) {
        LOG.error("Duplicate detection configs: {}", detectionConfigDTOS);
        responseMessage.put("message", "Duplicate detection configs");
        return Response.status(Response.Status.INTERNAL_SERVER_ERROR).entity(responseMessage)
            .build();
      }

      DetectionConfigDTO detectionConfigDTO = detectionConfigDTOS.get(0);

      LOG.info("Find detection config: {}", detectionConfigDTO);

      // Create task
      DetectionPipelineTaskInfo taskInfo =
          new DetectionPipelineTaskInfo(detectionConfigDTO.getId(), start, end);
      String taskInfoJson;
      TaskDTO taskDTO;
      long taskId;
      try {
        taskInfoJson = objectMapper.writeValueAsString(taskInfo);
        taskDTO = TaskUtils
            .buildTask(taskInfo.getConfigId(), taskInfoJson, TaskConstants.TaskType.DETECTION);
        taskId = taskDAO.save(taskDTO);
        LOG.info("Saved task: " + taskDTO + " into DB");
        LOG.info("Create task successful, used {} milliseconds", System.currentTimeMillis() - ts);
      } catch (JsonProcessingException e) {
        LOG.error("Exception when converting DetectionPipelineTaskInfo {} to jsonString", taskInfo,
            e);
        responseMessage.put("message", "Error while creating detection task");
        return Response.status(Response.Status.INTERNAL_SERVER_ERROR).entity(responseMessage)
            .build();
      }

      // Build HATEOAS response
      ObjectNode responseJson = buildResponseJson(
          UriBuilder.fromPath("/anomaly-detection/tasks")
              .build().toString(), "POST");

      Response.Status responseStatus = Response.Status.CREATED;

      if (taskId < 0) {
        responseStatus = Response.Status.BAD_REQUEST;
        return Response.status(responseStatus).entity(responseJson).build();
      }

      responseJson.put("task-id", taskId);
      addLink(responseJson, "task-status",
          UriBuilder.fromPath("/anomaly-detection/task/{task-id}")
                .resolveTemplate("task-id", taskId)
                .build().toString(), "GET");

      return Response.status(responseStatus).entity(responseJson).build();
    } catch (IllegalArgumentException e) {
      LOG.error("Error: {}", e.getMessage());
      responseMessage.put("message", "Failed submitting anomaly detection task.");
      processException(e, responseMessage);
      return Response.status(Response.Status.BAD_REQUEST).entity(responseMessage).build();
    } catch (Exception e) {
      LOG.error("Error: {}", e.getMessage());
      responseMessage.put("message", "Failed submitting anomaly detection task.");
      processException(e, responseMessage);
      return Response.serverError().entity(responseMessage).build();
    }
  }

  private void processException(Throwable e, Map<String, String> responseMessage) {
    StringBuilder sb = new StringBuilder();
    // show more stack message to frontend for debugging
    getErrorMessage(0, 5, e, sb);
    responseMessage.put("more-info", "Error stack: " + sb.toString());
  }

  private void getErrorMessage(int curLevel, int totalLevel, Throwable e, StringBuilder sb) {
    if (curLevel <= totalLevel && e != null) {
      sb.append("==");
      if (e.getMessage() != null) {
        sb.append(e.getMessage());
      }
      getErrorMessage(curLevel + 1, totalLevel, e.getCause(), sb);
    }
  }

  /**
   * Given a anomaly detection task ID, return its current status.
   *
   * @param taskId the ID of the anomaly detection task to be queried
   * @return a message containing the status of the task and HATEOAS links
   */
  @GET
<<<<<<< HEAD
  @Path("/task/{taskId}")
=======
  @Path("/task/{task-id}")
>>>>>>> a9818f55
  @Produces(MediaType.APPLICATION_JSON)
  @Consumes(MediaType.TEXT_PLAIN)
  @ApiOperation("Query a task status")
  public Response taskStatusApi(@PathParam("task-id") long taskId) {
    Map<String, String> responseMessage = new HashMap<>();

    try {
      // Find task
      TaskDTO taskDTO = taskDAO.findById(taskId);

      // Precondition check
      LOG.info("Try to find task by ID: " + taskId);
      if (taskDTO == null) {
        LOG.warn("Task not found {}", taskId);
        responseMessage.put("message", "Task not found: " + taskId);
        return Response.status(Response.Status.NOT_FOUND).entity(responseMessage).build();
      }

      LOG.info("Found task" + taskDTO);

      // Check task status
      TaskConstants.TaskStatus taskStatus = taskDTO.getStatus();
      Response.Status responseStatus;
      if (taskStatus.equals(TaskConstants.TaskStatus.COMPLETED)) {
        responseStatus = Response.Status.SEE_OTHER;
      } else {
        responseStatus = Response.Status.ACCEPTED;
      }

      // Build HATEOAS response
      ObjectNode responseJson = buildResponseJson(
          UriBuilder.fromPath("/anomaly-detection/task/{task-id}")
              .resolveTemplate("task-id", taskId).build().toString(), "GET");

      responseJson.put("task-status", taskStatus.name());

      if (responseStatus.equals(Response.Status.SEE_OTHER)) {
        addLink(responseJson, "anomalies", "/userdashboard/anomalies", "GET");
      }

      return Response.status(responseStatus).entity(responseJson).build();
    } catch (Exception e) {
      LOG.error("Error: {}", e.getMessage());
      responseMessage.put("message", "Failed querying anomaly detection task.");
      processException(e, responseMessage);
      return Response.serverError().entity(responseMessage).build();
    }
  }

  /* ----------- HATEOAS Utilities --------------- */
  private ObjectNode buildResponseJson(String selfUri, String selfMethod) {
    ObjectMapper mapper = new ObjectMapper();
    ObjectNode rootNode = mapper.createObjectNode();

    ObjectNode linksNode = mapper.createObjectNode();
    ObjectNode selfNode = mapper.createObjectNode();

    rootNode.set("_links", linksNode);
    linksNode.set("self", selfNode);

    selfNode.put("href", selfUri);
    selfNode.put("method", selfMethod);

    return rootNode;
  }

  private void addLink(ObjectNode rootNode, String rel, String href, String method) {
    ObjectMapper mapper = new ObjectMapper();
    ObjectNode linkNode = mapper.createObjectNode();
    linkNode.put("href", href);
    linkNode.put("method", method);
    ((ObjectNode) rootNode.get("_links")).set(rel, linkNode);
  }
}<|MERGE_RESOLUTION|>--- conflicted
+++ resolved
@@ -201,16 +201,6 @@
       Preconditions.checkArgument(validateOnlineRequestPayload(payloadNode, dataRegistered),
           "Invalid request payload");
 
-<<<<<<< HEAD
-      // Create & save dataset
-      datasetConfigDTO = generateDatasetConfig(payloadNode, nameSuffix);
-
-      // Create & save metric
-      metricConfigDTO = generateMetricConfig(payloadNode, nameSuffix);
-
-      // Save online data
-      saveOnlineDetectionData(payloadNode, datasetConfigDTO, metricConfigDTO);
-=======
       if (!dataRegistered) {
         // Create & save dataset
         datasetConfigDTO = generateDatasetConfig(payloadNode, nameSuffix);
@@ -237,7 +227,6 @@
         Preconditions.checkNotNull(metricConfigDTO,
             "Metric not found for data id: " + dataId);
       }
->>>>>>> a9818f55
 
       // Create & save detection
       detectionConfigDTO =
@@ -308,11 +297,7 @@
     }
   }
 
-<<<<<<< HEAD
-  boolean validateOnlineRequestPayload(JsonNode payloadNode) {
-=======
   boolean validateOnlineRequestPayload(JsonNode payloadNode, boolean dataRegistered) {
->>>>>>> a9818f55
     if (!payloadNode.has(DATA_FIELD))
       return dataRegistered;
 
@@ -374,22 +359,7 @@
 
     // Customized configuration
     if (payloadNode.has(METRIC_FIELD)) {
-<<<<<<< HEAD
-      Map<String, Object> metricYaml =
-          ConfigUtils.getMap(yaml.load(payloadNode.get(METRIC_FIELD).textValue()));
-
-      // Customized metric name
-      if (metricYaml.containsKey("metricColumn")) {
-        metricConfigDTO.setName((String) metricYaml.get("metricColumn"));
-      }
-
-      if (metricYaml.containsKey("datatype")) {
-        metricConfigDTO
-            .setDatatype(MetricType.valueOf((String) metricYaml.get("datatype")));
-      }
-=======
       updateMetricCustomFields(payloadNode, metricConfigDTO);
->>>>>>> a9818f55
     }
 
     metricConfigDAO.save(metricConfigDTO);
@@ -460,11 +430,7 @@
     return taskDTO;
   }
 
-<<<<<<< HEAD
-  long saveOnlineDetectionData(JsonNode payloadNode,
-=======
   OnlineDetectionDataDTO saveOnlineDetectionData(JsonNode payloadNode,
->>>>>>> a9818f55
       DatasetConfigDTO datasetConfigDTO, MetricConfigDTO metricConfigDTO)
         throws JsonProcessingException {
     JsonNode dataNode = payloadNode.get(DATA_FIELD);
@@ -473,16 +439,7 @@
     String metricName = metricConfigDTO.getName();
 
     // Check if time & metric columns exist in adhoc data
-<<<<<<< HEAD
-    ArrayNode columnsNode = dataNode.withArray(COLUMNS_FIELD);
-    int[] colIndices = findTimeAndMetricColumns(columnsNode,
-        timeColumnName, metricName);
-    int timeColIdx = colIndices[0];
-    int metricColIdx = colIndices[1];
-    Preconditions.checkArgument(metricColIdx>=0 && timeColIdx>=0,
-=======
     Preconditions.checkArgument(validateOnlineDetectionData(dataNode, timeColumnName, metricName),
->>>>>>> a9818f55
         String.format("metric: %s or time: %s not found in adhoc data.",
             metricName, timeColumnName));
 
@@ -492,20 +449,12 @@
     onlineDetectionDataDTO.setMetric(metricName);
     onlineDetectionDataDTO.setOnlineDetectionData(this.objectMapper.writeValueAsString(dataNode));
 
-<<<<<<< HEAD
-    long id = onlineDetectionDataDAO.save(onlineDetectionDataDTO);
-=======
     onlineDetectionDataDAO.save(onlineDetectionDataDTO);
->>>>>>> a9818f55
 
     LOG.info("Saved online data with dataset: {} and metric: {}",
         onlineDetectionDataDTO.getDataset(), onlineDetectionDataDTO.getMetric());
 
-<<<<<<< HEAD
-    return id;
-=======
     return onlineDetectionDataDTO;
->>>>>>> a9818f55
   }
 
   private TaskDTO pollingTask(long taskId) {
@@ -554,16 +503,11 @@
     return anomalies;
   }
 
-<<<<<<< HEAD
-  private void cleanStates(MetricConfigDTO metricConfigDTO, DatasetConfigDTO datasetConfigDTO) {
-    // Clean up ad hoc data
-=======
   private void cleanStates(MetricConfigDTO metricConfigDTO, DatasetConfigDTO datasetConfigDTO,
       boolean dataRegistered) {
     // Registered online data should not be cleaned
     if (dataRegistered) return;
 
->>>>>>> a9818f55
     if (datasetConfigDTO != null) {
       int onlineDetectionDataCnt = onlineDetectionDataDAO
           .deleteByPredicate(Predicate.EQ("dataset", datasetConfigDTO.getName()));
@@ -1020,11 +964,7 @@
    * @return a message containing the status of the task and HATEOAS links
    */
   @GET
-<<<<<<< HEAD
-  @Path("/task/{taskId}")
-=======
   @Path("/task/{task-id}")
->>>>>>> a9818f55
   @Produces(MediaType.APPLICATION_JSON)
   @Consumes(MediaType.TEXT_PLAIN)
   @ApiOperation("Query a task status")
