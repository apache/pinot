--- conflicted
+++ resolved
@@ -121,116 +121,6 @@
   }
 
   public static <T extends AbstractManagerImpl<? extends AbstractDTO>> T getInstance(Class<T> c) {
-<<<<<<< HEAD
     return injector.getInstance(c);
-=======
-    T instance = provider.getInstance(c);
-    return instance;
-  }
-
-  public static boolean isDataSourceHealthy() {
-    try {
-      return dataSource.getConnection().createStatement().execute("SELECT 1");
-    } catch (SQLException throwables) {
-      LOG.error(throwables.toString());
-      return false;
-    }
-  }
-
-  static class DataSourceModule extends AbstractModule {
-    SqlQueryBuilder builder;
-    DataSource dataSource;
-    private GenericResultSetMapper genericResultSetMapper;
-    EntityMappingHolder entityMappingHolder;
-
-    DataSourceModule(DataSource dataSource) {
-      this.dataSource = dataSource;
-      entityMappingHolder = new EntityMappingHolder();
-      try (Connection conn = dataSource.getConnection()) {
-        entityMappingHolder.register(conn, GenericJsonEntity.class,
-            convertCamelCaseToUnderscore(GenericJsonEntity.class.getSimpleName()));
-        entityMappingHolder.register(conn, AnomalyFeedbackIndex.class,
-            convertCamelCaseToUnderscore(AnomalyFeedbackIndex.class.getSimpleName()));
-        entityMappingHolder.register(conn, AnomalyFunctionIndex.class,
-            convertCamelCaseToUnderscore(AnomalyFunctionIndex.class.getSimpleName()));
-        entityMappingHolder.register(conn, JobIndex.class,
-            convertCamelCaseToUnderscore(JobIndex.class.getSimpleName()));
-        entityMappingHolder.register(conn, MergedAnomalyResultIndex.class,
-            convertCamelCaseToUnderscore(MergedAnomalyResultIndex.class.getSimpleName()));
-        entityMappingHolder.register(conn, RawAnomalyResultIndex.class,
-            convertCamelCaseToUnderscore(RawAnomalyResultIndex.class.getSimpleName()));
-        entityMappingHolder.register(conn, TaskIndex.class,
-            convertCamelCaseToUnderscore(TaskIndex.class.getSimpleName()));
-        entityMappingHolder.register(conn, DatasetConfigIndex.class,
-            convertCamelCaseToUnderscore(DatasetConfigIndex.class.getSimpleName()));
-        entityMappingHolder.register(conn, MetricConfigIndex.class,
-            convertCamelCaseToUnderscore(MetricConfigIndex.class.getSimpleName()));
-        entityMappingHolder.register(conn, OverrideConfigIndex.class,
-            convertCamelCaseToUnderscore(OverrideConfigIndex.class.getSimpleName()));
-        entityMappingHolder.register(conn, AlertConfigIndex.class,
-            convertCamelCaseToUnderscore(AlertConfigIndex.class.getSimpleName()));
-        entityMappingHolder.register(conn, DataCompletenessConfigIndex.class,
-            convertCamelCaseToUnderscore(DataCompletenessConfigIndex.class.getSimpleName()));
-        entityMappingHolder.register(conn, EventIndex.class,
-            convertCamelCaseToUnderscore(EventIndex.class.getSimpleName()));
-        entityMappingHolder.register(conn, DetectionStatusIndex.class,
-            convertCamelCaseToUnderscore(DetectionStatusIndex.class.getSimpleName()));
-        entityMappingHolder.register(conn, ClassificationConfigIndex.class,
-            convertCamelCaseToUnderscore(ClassificationConfigIndex.class.getSimpleName()));
-        entityMappingHolder.register(conn, EntityToEntityMappingIndex.class,
-            convertCamelCaseToUnderscore(EntityToEntityMappingIndex.class.getSimpleName()));
-        entityMappingHolder.register(conn, GroupedAnomalyResultsIndex.class,
-            convertCamelCaseToUnderscore(GroupedAnomalyResultsIndex.class.getSimpleName()));
-        entityMappingHolder.register(conn, OnboardDatasetMetricIndex.class,
-            convertCamelCaseToUnderscore(OnboardDatasetMetricIndex.class.getSimpleName()));
-        entityMappingHolder.register(conn, ConfigIndex.class,
-            convertCamelCaseToUnderscore(ConfigIndex.class.getSimpleName()));
-        entityMappingHolder.register(conn, ApplicationIndex.class,
-            convertCamelCaseToUnderscore(ApplicationIndex.class.getSimpleName()));
-        entityMappingHolder.register(conn, AlertSnapshotIndex.class,
-            convertCamelCaseToUnderscore(AlertSnapshotIndex.class.getSimpleName()));
-        entityMappingHolder.register(conn, RootcauseSessionIndex.class,
-            convertCamelCaseToUnderscore(RootcauseSessionIndex.class.getSimpleName()));
-        entityMappingHolder.register(conn, SessionIndex.class,
-            convertCamelCaseToUnderscore(SessionIndex.class.getSimpleName()));
-        entityMappingHolder.register(conn, DetectionConfigIndex.class,
-            convertCamelCaseToUnderscore(DetectionConfigIndex.class.getSimpleName()));
-        entityMappingHolder.register(conn, DetectionAlertConfigIndex.class,
-            convertCamelCaseToUnderscore(DetectionAlertConfigIndex.class.getSimpleName()));
-        entityMappingHolder.register(conn, EvaluationIndex.class,
-            convertCamelCaseToUnderscore(EvaluationIndex.class.getSimpleName()));
-        entityMappingHolder.register(conn, RootcauseTemplateIndex.class,
-            convertCamelCaseToUnderscore(RootcauseTemplateIndex.class.getSimpleName()));
-      } catch (Exception e) {
-        throw new RuntimeException(e);
-      }
-      builder = new SqlQueryBuilder(entityMappingHolder);
-
-      genericResultSetMapper = new GenericResultSetMapper(entityMappingHolder);
-    }
-
-    public static String convertCamelCaseToUnderscore(String str) {
-      return CaseFormat.UPPER_CAMEL.to(CaseFormat.LOWER_UNDERSCORE, str);
-    }
-
-    @Override
-    protected void configure() {
-    }
-
-    @Provides
-    javax.sql.DataSource getDataSource() {
-      return dataSource;
-    }
-
-    @Provides
-    SqlQueryBuilder getBuilder() {
-      return builder;
-    }
-
-    @Provides
-    GenericResultSetMapper getResultSetMapper() {
-      return genericResultSetMapper;
-    }
->>>>>>> 95dd7bb4
   }
 }