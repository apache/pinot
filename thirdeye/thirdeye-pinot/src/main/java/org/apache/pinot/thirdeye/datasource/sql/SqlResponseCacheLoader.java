--- conflicted
+++ resolved
@@ -59,12 +59,7 @@
   private static final String PRESTO = "Presto";
   private static final String MYSQL = "MySQL";
   private static final String VERTICA = "Vertica";
-<<<<<<< HEAD
-  private static final String DRUID = "Druid";
-  private static final String POSTGRESQL = "PostgreSQL";
-=======
   private static final String BIGQUERY = "BigQuery";
->>>>>>> 81028cee
 
   public static final int INIT_CONNECTIONS = 20;
   public static int MAX_CONNECTIONS = 50;
@@ -79,22 +74,12 @@
   private Map<String, DataSource> prestoDBNameToDataSourceMap = new HashMap<>();
   private Map<String, DataSource> mysqlDBNameToDataSourceMap = new HashMap<>();
   private Map<String, DataSource> verticaDBNameToDataSourceMap = new HashMap<>();
-<<<<<<< HEAD
-  private Map<String, DataSource> druidDBNameToDataSourceMap = new HashMap<>();
-  private Map<String, DataSource> postgresqlDBNameToDataSourceMap = new HashMap<>();
-=======
   private Map<String, DataSource> BigQueryDBNameToDataSourceMap = new HashMap<>();
->>>>>>> 81028cee
 
   private static Map<String, String> prestoDBNameToURLMap = new HashMap<>();
   private static Map<String, String> mysqlDBNameToURLMap = new HashMap<>();
   private static Map<String, String> verticaDBNameToURLMap = new HashMap<>();
-<<<<<<< HEAD
-  private static Map<String, String> druidDBNameToURLMap = new HashMap<>();
-  private static Map<String, String> postgresqlDBNameToURLMap = new HashMap<>();
-=======
   private static Map<String, String> BigQueryDBNameToURLMap = new HashMap<>();
->>>>>>> 81028cee
 
   private static String h2Url;
   DataSource h2DataSource;
@@ -149,58 +134,6 @@
 
           mysqlDBNameToDataSourceMap.put(entry.getKey(), dataSource);
           mysqlDBNameToURLMap.putAll(dbNameToURLMap);
-        }
-      }
-    }
-
-    // Init PostgreSQL datasources
-    if (properties.containsKey(POSTGRESQL)) {
-      List<Map<String, Object>> mysqlMapList = ConfigUtils.getList(properties.get(POSTGRESQL));
-      for (Map<String, Object> objMap: mysqlMapList) {
-        Map<String, String> dbNameToURLMap = (Map)objMap.get(DB);
-        String postgresqlUser = (String)objMap.get(USER);
-        String postgresqlPassword = getPassword(objMap);
-
-        for (Map.Entry<String, String> entry: dbNameToURLMap.entrySet()) {
-          DataSource dataSource = new DataSource();
-          dataSource.setInitialSize(INIT_CONNECTIONS);
-          dataSource.setMaxActive(MAX_CONNECTIONS);
-          dataSource.setUsername(postgresqlUser);
-          dataSource.setPassword(postgresqlPassword);
-          dataSource.setUrl(entry.getValue());
-
-          // Timeout before an abandoned(in use) connection can be removed.
-          dataSource.setRemoveAbandonedTimeout(ABANDONED_TIMEOUT);
-          dataSource.setRemoveAbandoned(true);
-
-          postgresqlDBNameToDataSourceMap.put(entry.getKey(), dataSource);
-          postgresqlDBNameToURLMap.putAll(dbNameToURLMap);
-        }
-      }
-    }
-
-    // Init Druid datasources
-    if (properties.containsKey(POSTGRESQL)) {
-      List<Map<String, Object>> mysqlMapList = ConfigUtils.getList(properties.get(DRUID));
-      for (Map<String, Object> objMap: mysqlMapList) {
-        Map<String, String> dbNameToURLMap = (Map)objMap.get(DB);
-        String druidUser = (String)objMap.get(USER);
-        String druidPassword = getPassword(objMap);
-
-        for (Map.Entry<String, String> entry: dbNameToURLMap.entrySet()) {
-          DataSource dataSource = new DataSource();
-          dataSource.setInitialSize(INIT_CONNECTIONS);
-          dataSource.setMaxActive(MAX_CONNECTIONS);
-          dataSource.setUsername(druidUser);
-          dataSource.setPassword(druidPassword);
-          dataSource.setUrl(entry.getValue());
-
-          // Timeout before an abandoned(in use) connection can be removed.
-          dataSource.setRemoveAbandonedTimeout(ABANDONED_TIMEOUT);
-          dataSource.setRemoveAbandoned(true);
-
-          druidDBNameToDataSourceMap.put(entry.getKey(), dataSource);
-          druidDBNameToURLMap.putAll(dbNameToURLMap);
         }
       }
     }
@@ -405,10 +338,6 @@
       dataSource = prestoDBNameToDataSourceMap.get(SQLQuery.getDbName());
     } else if (sourceName.equals(MYSQL)) {
       dataSource = mysqlDBNameToDataSourceMap.get(SQLQuery.getDbName());
-    } else if (sourceName.equals(POSTGRESQL)) {
-      dataSource = postgresqlDBNameToDataSourceMap.get(SQLQuery.getDbName());
-    } else if (sourceName.equals(DRUID)) {
-      dataSource = druidDBNameToDataSourceMap.get(SQLQuery.getDbName());
     } else if (sourceName.equals(VERTICA)) {
       dataSource = verticaDBNameToDataSourceMap.get(SQLQuery.getDbName());
     } else if (sourceName.equals(BIGQUERY)) {
@@ -444,12 +373,7 @@
     dbNameToURLMap.put(PRESTO, prestoDBNameToURLMap);
     dbNameToURLMap.put(MYSQL, mysqlDBNameToURLMap);
     dbNameToURLMap.put(VERTICA, verticaDBNameToURLMap);
-<<<<<<< HEAD
-    dbNameToURLMap.put(POSTGRESQL, postgresqlDBNameToURLMap);
-    dbNameToURLMap.put(DRUID, druidDBNameToURLMap);
-=======
     dbNameToURLMap.put(BIGQUERY, BigQueryDBNameToURLMap);
->>>>>>> 81028cee
 
     Map<String, String> h2ToURLMap = new HashMap<>();
     h2ToURLMap.put(H2, h2Url);
@@ -475,10 +399,6 @@
       return prestoDBNameToDataSourceMap.get(dbName);
     } else if (sourceName.equals(MYSQL)) {
       return mysqlDBNameToDataSourceMap.get(dbName);
-    } else if (sourceName.equals(POSTGRESQL)) {
-      return postgresqlDBNameToDataSourceMap.get(dbName);
-    } else if (sourceName.equals(DRUID)) {
-      return druidDBNameToDataSourceMap.get(dbName);
     } else if (sourceName.equals(VERTICA)) {
       return verticaDBNameToDataSourceMap.get(dbName);
     } else if (sourceName.equals(BIGQUERY)) {
