--- conflicted
+++ resolved
@@ -163,13 +163,9 @@
             config.getId(), metricUrn, i, monitoringWindows.size(), window.getStart(), window.getEnd());
         long ts = System.currentTimeMillis();
         anomaliesForOneWindow = anomalyDetector.runDetection(window, this.metricUrn);
-<<<<<<< HEAD
-        LOG.info("[New Pipeline] run anomaly detection for window {} - {} used {} milliseconds, detected {} anomalies", window.getStart(), window.getEnd(), System.currentTimeMillis() - ts, anomaliesForOneWindow.size());
-=======
         LOG.info("[Pipeline] run anomaly detection for window ({}/{}) - start {} end {}  used {} milliseconds, detected {} anomalies",
             i, monitoringWindows.size(), window.getStart(), window.getEnd(), System.currentTimeMillis() - ts, anomaliesForOneWindow.size());
         successWindows++;
->>>>>>> 334b918c
       }
       catch (DetectorDataInsufficientException e) {
         LOG.warn("[DetectionConfigID{}] Insufficient data ro run detection for window {} to {}.", this.config.getId(), window.getStart(), window.getEnd());
