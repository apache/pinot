--- conflicted
+++ resolved
@@ -52,7 +52,6 @@
 import org.apache.pinot.thirdeye.dashboard.resources.v2.RootCauseSessionResource;
 import org.apache.pinot.thirdeye.dashboard.resources.v2.RootCauseTemplateResource;
 import org.apache.pinot.thirdeye.datasource.ThirdEyeCacheRegistry;
-<<<<<<< HEAD
 import org.apache.pinot.thirdeye.datasource.loader.AggregationLoader;
 import org.apache.pinot.thirdeye.datasource.loader.DefaultAggregationLoader;
 import org.apache.pinot.thirdeye.datasource.loader.DefaultTimeSeriesLoader;
@@ -64,8 +63,7 @@
 import org.apache.pinot.thirdeye.detector.email.filter.AlertFilterFactory;
 import org.apache.pinot.thirdeye.detector.function.AnomalyFunctionFactory;
 import org.apache.pinot.thirdeye.misc.HealthCheckResource;
-=======
->>>>>>> 8c779aa4
+
 import org.apache.pinot.thirdeye.model.download.ModelDownloaderManager;
 import org.apache.pinot.thirdeye.tracking.RequestStatisticsLogger;
 import org.eclipse.jetty.servlets.CrossOriginFilter;
@@ -125,55 +123,6 @@
       LOG.error("Exception while loading caches", e);
     }
 
-
-<<<<<<< HEAD
-    env.jersey().register(new DetectionConfigurationResource());
-    env.jersey().register(new DatasetAutoOnboardResource());
-    env.jersey().register(new DashboardResource());
-    env.jersey().register(new CacheResource());
-    env.jersey().register(new AnomalyResource(alertFilterFactory));
-    env.jersey().register(new EntityManagerResource(config));
-    env.jersey().register(new MetricConfigResource());
-    env.jersey().register(new DatasetConfigResource());
-    env.jersey().register(new AdminResource());
-    env.jersey().register(new SummaryResource());
-    env.jersey().register(new ThirdEyeResource());
-    env.jersey().register(new DataResource());
-    env.jersey().register(new AnomaliesResource(anomalyFunctionFactory));
-    env.jersey().register(new EntityMappingResource());
-    env.jersey().register(new OnboardDatasetMetricResource());
-    env.jersey().register(new AutoOnboardResource(config));
-    env.jersey().register(new ConfigResource(DAO_REGISTRY.getConfigDAO()));
-    env.jersey().register(new CustomizedEventResource(DAO_REGISTRY.getEventDAO()));
-    env.jersey().register(new AnomalyFlattenResource(DAO_REGISTRY.getMergedAnomalyResultDAO(),
-        DAO_REGISTRY.getDatasetConfigDAO(), DAO_REGISTRY.getMetricConfigDAO()));
-    env.jersey().register(new UserDashboardResource(
-        DAO_REGISTRY.getMergedAnomalyResultDAO(), DAO_REGISTRY.getMetricConfigDAO(), DAO_REGISTRY.getDatasetConfigDAO(),
-        DAO_REGISTRY.getDetectionConfigManager(), DAO_REGISTRY.getDetectionAlertConfigManager()));
-    env.jersey().register(new ApplicationResource(
-        DAO_REGISTRY.getApplicationDAO(), DAO_REGISTRY.getMergedAnomalyResultDAO(),
-        DAO_REGISTRY.getDetectionConfigManager(), DAO_REGISTRY.getDetectionAlertConfigManager()));
-    env.jersey().register(new DetectionResource());
-    env.jersey().register(new DetectionAlertResource(DAO_REGISTRY.getDetectionAlertConfigManager()));
-    env.jersey().register(new YamlResource(config.getAlerterConfiguration(), config.getDetectionPreviewConfig(),
-        config.getAlertOnboardingPermitPerSecond()));
-    env.jersey().register(new SqlDataSourceResource());
-    env.jersey().register(new AlertResource());
-    env.jersey().register(new HealthCheckResource());
-
-    TimeSeriesLoader timeSeriesLoader = new DefaultTimeSeriesLoader(
-        DAO_REGISTRY.getMetricConfigDAO(), DAO_REGISTRY.getDatasetConfigDAO(),
-        ThirdEyeCacheRegistry.getInstance().getQueryCache(), ThirdEyeCacheRegistry.getInstance().getTimeSeriesCache());
-    AggregationLoader aggregationLoader = new DefaultAggregationLoader(
-        DAO_REGISTRY.getMetricConfigDAO(), DAO_REGISTRY.getDatasetConfigDAO(),
-        ThirdEyeCacheRegistry.getInstance().getQueryCache(), ThirdEyeCacheRegistry.getInstance().getDatasetMaxDataTimeCache());
-
-    env.jersey().register(new RootCauseSessionResource(
-        DAO_REGISTRY.getRootcauseSessionDAO(), new ObjectMapper()));
-    env.jersey().register(new RootCauseMetricResource(
-        Executors.newCachedThreadPool(), aggregationLoader, timeSeriesLoader,
-        DAO_REGISTRY.getMetricConfigDAO(), DAO_REGISTRY.getDatasetConfigDAO()));
-=======
     final JerseyEnvironment jersey = env.jersey();
     injector = Guice.createInjector(new ThirdEyeDashboardModule(config, env, DAO_REGISTRY));
     Stream.of(
@@ -182,11 +131,11 @@
         RootCauseMetricResource.class,
         RootCauseSessionResource.class,
         RootCauseTemplateResource.class,
+        HealthCheckResource.class,
         RootResource.class
     )
         .map(c -> injector.getInstance(c))
         .forEach(jersey::register);
->>>>>>> 8c779aa4
 
     env.getObjectMapper().enable(SerializationFeature.INDENT_OUTPUT);
     env.getObjectMapper().registerModule(makeMapperModule());
