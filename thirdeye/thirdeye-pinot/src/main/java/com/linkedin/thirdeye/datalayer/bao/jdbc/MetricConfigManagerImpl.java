package com.linkedin.thirdeye.datalayer.bao.jdbc;

import java.util.ArrayList;
import java.util.HashMap;
import java.util.List;
import java.util.Map;

import org.apache.commons.collections.CollectionUtils;

import com.linkedin.thirdeye.datalayer.bao.MetricConfigManager;
import com.linkedin.thirdeye.datalayer.dto.MetricConfigDTO;
import com.linkedin.thirdeye.datalayer.pojo.MetricConfigBean;
import com.linkedin.thirdeye.datalayer.util.Predicate;

public class MetricConfigManagerImpl extends AbstractManagerImpl<MetricConfigDTO>
    implements MetricConfigManager {

  private static final String FIND_BY_NAME_LIKE = " WHERE name like :name";

  public MetricConfigManagerImpl() {
    super(MetricConfigDTO.class, MetricConfigBean.class);
  }

  @Override
  public List<MetricConfigDTO> findByDataset(String dataset) {
    Predicate predicate = Predicate.EQ("dataset", dataset);
    List<MetricConfigBean> list = genericPojoDao.get(predicate, MetricConfigBean.class);
    List<MetricConfigDTO> result = new ArrayList<>();
    for (MetricConfigBean abstractBean : list) {
      MetricConfigDTO dto = MODEL_MAPPER.map(abstractBean, MetricConfigDTO.class);
      result.add(dto);
    }
    return result;
  }

  @Override
  public List<MetricConfigDTO> findActiveByDataset(String dataset) {
    Predicate datasetPredicate = Predicate.EQ("dataset", dataset);
    Predicate activePredicate = Predicate.EQ("active", true);
    List<MetricConfigBean> list = genericPojoDao.get(Predicate.AND(datasetPredicate, activePredicate),
        MetricConfigBean.class);
    List<MetricConfigDTO> result = new ArrayList<>();
    for (MetricConfigBean abstractBean : list) {
      MetricConfigDTO dto = MODEL_MAPPER.map(abstractBean, MetricConfigDTO.class);
      result.add(dto);
    }
    return result;
  }

  @Override
  public MetricConfigDTO findByMetricAndDataset(String metricName, String dataset) {
    Predicate datasetPredicate = Predicate.EQ("dataset", dataset);
    Predicate metricNamePredicate = Predicate.EQ("name", metricName);
    List<MetricConfigBean> list = genericPojoDao.get(Predicate.AND(datasetPredicate, metricNamePredicate),
        MetricConfigBean.class);
    MetricConfigDTO result = null;
    if (CollectionUtils.isNotEmpty(list)) {
      result = MODEL_MAPPER.map(list.get(0), MetricConfigDTO.class);
    }
    return result;
  }

<<<<<<< HEAD
=======
  public List<MetricConfigDTO> findByMetricName(String metricName) {
    Predicate metricNamePredicate = Predicate.EQ("name", metricName);
    List<MetricConfigBean> list = genericPojoDao.get(metricNamePredicate, MetricConfigBean.class);
    List<MetricConfigDTO> result = new ArrayList<>();
    for (MetricConfigBean abstractBean : list) {
      MetricConfigDTO dto = MODEL_MAPPER.map(abstractBean, MetricConfigDTO.class);
      result.add(dto);
    }
    return result;
  }

>>>>>>> 392d8d54
  @Override
  public MetricConfigDTO findByAliasAndDataset(String alias, String dataset) {
    Predicate datasetPredicate = Predicate.EQ("dataset", dataset);
    Predicate aliasPredicate = Predicate.EQ("alias", alias);
    List<MetricConfigBean> list = genericPojoDao.get(Predicate.AND(datasetPredicate, aliasPredicate),
        MetricConfigBean.class);
    MetricConfigDTO result = null;
    if (CollectionUtils.isNotEmpty(list)) {
      result = MODEL_MAPPER.map(list.get(0), MetricConfigDTO.class);
    }
    return result;
  }

  @Override
  public List<MetricConfigDTO> findWhereNameLike(String name) {
    Map<String, Object> parameterMap = new HashMap<>();
    parameterMap.put("name", name);
    List<MetricConfigBean> list =
        genericPojoDao.executeParameterizedSQL(FIND_BY_NAME_LIKE, parameterMap, MetricConfigBean.class);
    List<MetricConfigDTO> result = new ArrayList<>();
    for (MetricConfigBean bean : list) {
      result.add(MODEL_MAPPER.map(bean, MetricConfigDTO.class));
    }
    return result;
  }
}<|MERGE_RESOLUTION|>--- conflicted
+++ resolved
@@ -60,8 +60,6 @@
     return result;
   }
 
-<<<<<<< HEAD
-=======
   public List<MetricConfigDTO> findByMetricName(String metricName) {
     Predicate metricNamePredicate = Predicate.EQ("name", metricName);
     List<MetricConfigBean> list = genericPojoDao.get(metricNamePredicate, MetricConfigBean.class);
@@ -73,7 +71,6 @@
     return result;
   }
 
->>>>>>> 392d8d54
   @Override
   public MetricConfigDTO findByAliasAndDataset(String alias, String dataset) {
     Predicate datasetPredicate = Predicate.EQ("dataset", dataset);
