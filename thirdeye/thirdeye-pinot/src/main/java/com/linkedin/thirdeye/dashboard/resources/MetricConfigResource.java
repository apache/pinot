package com.linkedin.thirdeye.dashboard.resources;

import java.text.SimpleDateFormat;
import java.util.ArrayList;
import java.util.HashMap;
import java.util.List;
import java.util.Map;

import javax.validation.constraints.NotNull;
import javax.ws.rs.DefaultValue;
import javax.ws.rs.GET;
import javax.ws.rs.Path;
import javax.ws.rs.Produces;
import javax.ws.rs.QueryParam;
import javax.ws.rs.core.MediaType;

import org.codehaus.jackson.node.ObjectNode;

import com.linkedin.thirdeye.api.MetricType;
import com.linkedin.thirdeye.client.DAORegistry;
import com.linkedin.thirdeye.datalayer.bao.MetricConfigManager;
import com.linkedin.thirdeye.datalayer.dto.MetricConfigDTO;
import com.linkedin.thirdeye.util.JsonResponseUtil;
import com.linkedin.thirdeye.util.ThirdEyeUtils;

@Path(value = "/thirdeye-admin/metric-config")
@Produces(MediaType.APPLICATION_JSON)
public class MetricConfigResource {

  private static final DAORegistry DAO_REGISTRY = DAORegistry.getInstance();

  private MetricConfigManager metricConfigDao;

  public MetricConfigResource() {
    this.metricConfigDao = DAO_REGISTRY.getMetricConfigDAO();
  }

  @GET
  @Path("/create")
  public String createMetricConfig(@QueryParam("dataset") String dataset, @QueryParam("name") String name,
      @QueryParam("metricType") String metricType, @QueryParam("active") boolean active, @QueryParam("derived") boolean derived,
      @QueryParam("functionType") String derivedFunctionType, @QueryParam("numerator") String numerator, @QueryParam("denominator") String denominator,
      @QueryParam("derivedMetricExpression") String derivedMetricExpression, @QueryParam("inverseMetric") boolean inverseMetric,
      @QueryParam("cellSizeExpression") String cellSizeExpression, @QueryParam("rollupThreshold") Double rollupThreshold) {
    try {
      MetricConfigDTO metricConfigDTO = new MetricConfigDTO();
      metricConfigDTO.setDataset(dataset);
      metricConfigDTO.setName(name);
      metricConfigDTO.setAlias(ThirdEyeUtils.constructMetricAlias(dataset, name));
      metricConfigDTO.setDatatype(MetricType.valueOf(metricType));
      metricConfigDTO.setActive(active);

      // optional ones
      metricConfigDTO.setCellSizeExpression(cellSizeExpression);
      metricConfigDTO.setInverseMetric(inverseMetric);
      metricConfigDTO.setRollupThreshold(rollupThreshold);

      // handle derived
      if (derived) {
        if (derivedMetricExpression == null && numerator != null && denominator != null) {
          if ("RATIO".equals(derivedFunctionType)) {
            MetricConfigDTO numMetricConfigDTO = metricConfigDao.findByAliasAndDataset(numerator, dataset);
            MetricConfigDTO denMetricConfigDTO = metricConfigDao.findByAliasAndDataset(denominator, dataset);
            derivedMetricExpression = String.format("id%s/id%s", numMetricConfigDTO.getId(), denMetricConfigDTO.getId());
          }
          if ("PERCENT".equals(derivedFunctionType)) {
            MetricConfigDTO numMetricConfigDTO = metricConfigDao.findByAliasAndDataset(numerator, dataset);
            MetricConfigDTO denMetricConfigDTO = metricConfigDao.findByAliasAndDataset(denominator, dataset);
            derivedMetricExpression = String.format("id%s*100/id%s", numMetricConfigDTO.getId(), denMetricConfigDTO.getId());
          }
        }
        metricConfigDTO.setDerived(derived);
        metricConfigDTO.setDerivedMetricExpression(derivedMetricExpression);
      }
      Long id = metricConfigDao.save(metricConfigDTO);
      metricConfigDTO.setId(id);
      return JsonResponseUtil.buildResponseJSON(metricConfigDTO).toString();
    } catch (Exception e) {
      return JsonResponseUtil.buildErrorResponseJSON("Failed to create metric:" + name).toString();
    }
  }

  @GET
  @Path("/metrics")
  public String createMetricConfig(@NotNull @QueryParam("dataset") String dataset) {
    Map<String, Object> filters = new HashMap<>();
    filters.put("dataset", dataset);
    List<MetricConfigDTO> metricConfigDTOs = metricConfigDao.findByParams(filters);
    List<String> metrics = new ArrayList<>();
    for (MetricConfigDTO metricConfigDTO : metricConfigDTOs) {
      metrics.add(metricConfigDTO.getAlias());
    }
    return JsonResponseUtil.buildResponseJSON(metrics).toString();
  }

  @GET
  @Path("/update")
  public String updateMetricConfig(@NotNull @QueryParam("id") long metricConfigId, @QueryParam("dataset") String dataset, @QueryParam("name") String name,
      @QueryParam("metricType") String metricType, @QueryParam("active") boolean active,
      @QueryParam("derived") boolean derived, @QueryParam("derivedMetricExpression") String derivedMetricExpression,
      @QueryParam("inverseMetric") boolean inverseMetric, @QueryParam("cellSizeExpression") String cellSizeExpression,
      @QueryParam("rollupThreshold") Double rollupThreshold) {
    try {

      MetricConfigDTO metricConfigDTO = metricConfigDao.findById(metricConfigId);
      metricConfigDTO.setDataset(dataset);
      metricConfigDTO.setName(name);
      metricConfigDTO.setAlias(ThirdEyeUtils.constructMetricAlias(dataset, name));
      metricConfigDTO.setDatatype(MetricType.valueOf(metricType));
      metricConfigDTO.setActive(active);
      metricConfigDTO.setDerived(derived);
      metricConfigDTO.setDerivedMetricExpression(derivedMetricExpression);
      // optional ones
      metricConfigDTO.setCellSizeExpression(cellSizeExpression);
      metricConfigDTO.setInverseMetric(inverseMetric);
      metricConfigDTO.setRollupThreshold(rollupThreshold);
      int numRowsUpdated = metricConfigDao.update(metricConfigDTO);
      if (numRowsUpdated == 1) {
        return JsonResponseUtil.buildResponseJSON(metricConfigDTO).toString();
      } else {
        return JsonResponseUtil.buildErrorResponseJSON("Failed to update metric id:" + metricConfigId).toString();
      }
    } catch (Exception e) {
      return JsonResponseUtil.buildErrorResponseJSON("Failed to update metric id:" + metricConfigId + ". Exception:" + e.getMessage()).toString();
    }
  }

  @GET
  @Path("/delete")
  public String deleteMetricConfig(@NotNull @QueryParam("dataset") String dataset, @NotNull @QueryParam("id") Long metricConfigId) {
    metricConfigDao.deleteById(metricConfigId);
    return JsonResponseUtil.buildSuccessResponseJSON("Successully deleted " + metricConfigId).toString();
  }

  @GET
  @Path("/list")
  @Produces(MediaType.APPLICATION_JSON)
  public String viewMetricConfig(@NotNull @QueryParam("dataset") String dataset) {
    Map<String, Object> filters = new HashMap<>();
    filters.put("dataset", dataset);
    List<MetricConfigDTO> metricConfigDTOs = metricConfigDao.findByParams(filters);
    ObjectNode rootNode = JsonResponseUtil.buildResponseJSON(metricConfigDTOs);
    return rootNode.toString();
  }

<<<<<<< HEAD

=======
>>>>>>> ab7d0ee0
}<|MERGE_RESOLUTION|>--- conflicted
+++ resolved
@@ -1,13 +1,11 @@
 package com.linkedin.thirdeye.dashboard.resources;
 
-import java.text.SimpleDateFormat;
 import java.util.ArrayList;
 import java.util.HashMap;
 import java.util.List;
 import java.util.Map;
 
 import javax.validation.constraints.NotNull;
-import javax.ws.rs.DefaultValue;
 import javax.ws.rs.GET;
 import javax.ws.rs.Path;
 import javax.ws.rs.Produces;
@@ -58,14 +56,11 @@
       // handle derived
       if (derived) {
         if (derivedMetricExpression == null && numerator != null && denominator != null) {
+          MetricConfigDTO numMetricConfigDTO = metricConfigDao.findByAliasAndDataset(numerator, dataset);
+          MetricConfigDTO denMetricConfigDTO = metricConfigDao.findByAliasAndDataset(denominator, dataset);
           if ("RATIO".equals(derivedFunctionType)) {
-            MetricConfigDTO numMetricConfigDTO = metricConfigDao.findByAliasAndDataset(numerator, dataset);
-            MetricConfigDTO denMetricConfigDTO = metricConfigDao.findByAliasAndDataset(denominator, dataset);
             derivedMetricExpression = String.format("id%s/id%s", numMetricConfigDTO.getId(), denMetricConfigDTO.getId());
-          }
-          if ("PERCENT".equals(derivedFunctionType)) {
-            MetricConfigDTO numMetricConfigDTO = metricConfigDao.findByAliasAndDataset(numerator, dataset);
-            MetricConfigDTO denMetricConfigDTO = metricConfigDao.findByAliasAndDataset(denominator, dataset);
+          } else if ("PERCENT".equals(derivedFunctionType)) {
             derivedMetricExpression = String.format("id%s*100/id%s", numMetricConfigDTO.getId(), denMetricConfigDTO.getId());
           }
         }
@@ -143,8 +138,4 @@
     return rootNode.toString();
   }
 
-<<<<<<< HEAD
-
-=======
->>>>>>> ab7d0ee0
 }