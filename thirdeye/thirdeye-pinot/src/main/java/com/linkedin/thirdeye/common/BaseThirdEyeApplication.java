--- conflicted
+++ resolved
@@ -33,12 +33,9 @@
   protected AnomalyJobDAO anomalyJobDAO;
   protected AnomalyTaskDAO anomalyTaskDAO;
   protected AnomalyFunctionRelationDAO anomalyFunctionRelationDAO;
-<<<<<<< HEAD
   protected WebappConfigDAO webappConfigDAO;
+  protected AnomalyMergedResultDAO anomalyMergedResultDAO;
 
-=======
-  protected AnomalyMergedResultDAO anomalyMergedResultDAO;
->>>>>>> 2aa0408c
   public void initDAOs() {
     String persistenceConfig = System.getProperty("dw.rootDir") + "/persistence.yml";
     LOG.info("Loading persistence config from [{}]", persistenceConfig);
@@ -49,11 +46,8 @@
     anomalyFunctionRelationDAO = PersistenceUtil.getInstance(AnomalyFunctionRelationDAO.class);
     anomalyJobDAO = PersistenceUtil.getInstance(AnomalyJobDAO.class);
     anomalyTaskDAO = PersistenceUtil.getInstance(AnomalyTaskDAO.class);
-<<<<<<< HEAD
     webappConfigDAO = PersistenceUtil.getInstance(WebappConfigDAO.class);
-=======
     anomalyMergedResultDAO = PersistenceUtil.getInstance(AnomalyMergedResultDAO.class);
->>>>>>> 2aa0408c
   }
 
   // TODO below two methods depend on webapp configs
