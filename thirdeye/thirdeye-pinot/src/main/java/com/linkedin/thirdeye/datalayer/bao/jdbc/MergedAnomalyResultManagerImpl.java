--- conflicted
+++ resolved
@@ -37,7 +37,7 @@
       "where collection=:collection and metric=:metric "
           + "and (startTime < :endTime and endTime > :startTime) order by endTime desc";
 
-<<<<<<< HEAD
+
   // find a conflicting window
   private static final String FIND_BY_COLLECTION_TIME = "where collection=:collection "
       + "and (startTime < :endTime and endTime > :startTime) order by endTime desc";
@@ -45,8 +45,6 @@
   private static final String FIND_BY_TIME = "where (startTime < :endTime and endTime > :startTime) "
       + "order by endTime desc";
 
-=======
->>>>>>> 392d8d54
   private static final String FIND_BY_FUNCTION_ID = "where functionId=:functionId";
 
   private static final String FIND_LATEST_CONFLICT_BY_FUNCTION_AND_DIMENSIONS =
