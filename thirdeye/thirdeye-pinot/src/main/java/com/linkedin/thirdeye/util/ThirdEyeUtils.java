package com.linkedin.thirdeye.util;

import java.io.IOException;
import java.util.ArrayList;
import java.util.Collection;
import java.util.Collections;
import java.util.Map;
import java.util.Set;
<<<<<<< HEAD
import java.util.concurrent.TimeUnit;
=======
import java.util.concurrent.ExecutionException;
>>>>>>> c1d3c4a2

import org.apache.commons.lang.StringUtils;
import org.slf4j.Logger;
import org.slf4j.LoggerFactory;

import com.fasterxml.jackson.core.JsonProcessingException;
import com.fasterxml.jackson.core.type.TypeReference;
import com.fasterxml.jackson.databind.ObjectMapper;
import com.google.common.cache.CacheLoader.InvalidCacheLoadException;
import com.google.common.collect.ArrayListMultimap;
import com.google.common.collect.Multimap;
<<<<<<< HEAD
import com.linkedin.thirdeye.dashboard.resources.AnomalyResource;
=======
import com.linkedin.thirdeye.client.ThirdEyeCacheRegistry;
import com.linkedin.thirdeye.dashboard.configs.CollectionConfig;
>>>>>>> c1d3c4a2

public class ThirdEyeUtils {
  private static final Logger LOG = LoggerFactory.getLogger(ThirdEyeUtils.class);

  private static final String FILTER_VALUE_ASSIGNMENT_SEPARATOR = "=";
  private static final String FILTER_CLAUSE_SEPARATOR = ";";
  private static final ObjectMapper OBJECT_MAPPER = new ObjectMapper();

  private static ThirdEyeCacheRegistry CACHE_REGISTRY_INSTANCE = ThirdEyeCacheRegistry
      .getInstance();

  public static Multimap<String, String> getFilterSet(String filters) {
    Multimap<String, String> filterSet = ArrayListMultimap.create();
    if (StringUtils.isNotBlank(filters)) {
      String[] filterClauses = filters.split(FILTER_CLAUSE_SEPARATOR);
      for (String filterClause : filterClauses) {
        String[] values = filterClause.split(FILTER_VALUE_ASSIGNMENT_SEPARATOR, 2);
        if (values.length != 2) {
          throw new IllegalArgumentException("Filter values assigments should in pairs: " + filters);
        }
        filterSet.put(values[0], values[1]);
      }
    }
    return filterSet;
  }

  public static String convertMultiMapToJson(Multimap<String, String> multimap)
      throws JsonProcessingException {
    Map<String, Collection<String>> map = multimap.asMap();
    return OBJECT_MAPPER.writeValueAsString(map);
  }

  public static Multimap<String, String> convertToMultiMap(String json) {
    ArrayListMultimap<String, String> multimap = ArrayListMultimap.create();
    if (json == null) {
      return multimap;
    }
    try {
      TypeReference<Map<String, ArrayList<String>>> valueTypeRef =
          new TypeReference<Map<String, ArrayList<String>>>() {
          };
      Map<String, ArrayList<String>> map;

      map = OBJECT_MAPPER.readValue(json, valueTypeRef);
      for (Map.Entry<String, ArrayList<String>> entry : map.entrySet()) {
        ArrayList<String> valueList = entry.getValue();
        ArrayList<String> trimmedList = new ArrayList<>();
        for (String value : valueList) {
          trimmedList.add(value.trim());
        }
        multimap.putAll(entry.getKey(), trimmedList);
      }
      return multimap;
    } catch (IOException e) {
      LOG.error("Error parsing json:{} message:{}", json, e.getMessage());
    }
    return multimap;
  }

  public static String getSortedFiltersFromMultiMap(Multimap<String, String> filterMultiMap) {
    Set<String> filterKeySet = filterMultiMap.keySet();
    ArrayList<String> filterKeyList = new ArrayList<String>(filterKeySet);
    Collections.sort(filterKeyList);

    StringBuilder sb = new StringBuilder();
    for (String filterKey : filterKeyList) {
      ArrayList<String> values = new ArrayList<String>(filterMultiMap.get(filterKey));
      Collections.sort(values);
      for (String value : values) {
        sb.append(filterKey);
        sb.append(FILTER_VALUE_ASSIGNMENT_SEPARATOR);
        sb.append(value);
        sb.append(FILTER_CLAUSE_SEPARATOR);
      }
    }

    return StringUtils.chop(sb.toString());
  }

  public static String getSortedFilters(String filters) {
    Multimap<String, String> filterMultiMap = getFilterSet(filters);
    String sortedFilters = getSortedFiltersFromMultiMap(filterMultiMap);

    if (StringUtils.isBlank(sortedFilters)) {
      return null;
    }

    return sortedFilters;
  }

  public static String getSortedFiltersFromJson(String filterJson) {
    Multimap<String, String> filterMultiMap = convertToMultiMap(filterJson);
    String sortedFilters = getSortedFiltersFromMultiMap(filterMultiMap);

    if (StringUtils.isBlank(sortedFilters)) {
      return null;
    }

    return sortedFilters;
  }

<<<<<<< HEAD

  public static String constructCron(String scheduleMinute, String scheduleHour, String repeatEvery) {

    String minute = "0";
    String hour = "0";
    String cron = AnomalyResource.DEFAULT_CRON;
    if (repeatEvery.equals(TimeUnit.DAYS.toString())) {
      minute = StringUtils.isEmpty(scheduleMinute) ? minute : scheduleMinute;
      hour = StringUtils.isEmpty(scheduleHour) ? hour : scheduleHour;
    } else if (repeatEvery.equals(TimeUnit.HOURS.toString())) {
      minute = StringUtils.isEmpty(scheduleMinute) ? minute : scheduleMinute;
      hour = "*";
    }
    cron = String.format("0 %s %s * * ?", minute, hour);
    return cron;
  }

  public static void main(String[] args) {
    String filters = "a=z;z=d;a=f;a=e;k=m;k=f;z=c;f=g;";
    System.out.println(getSortedFilters(filters));
=======
  /** Returns the collection name for the provided alias, or the input string if it is not an alias. */
  public static String getCollectionFromAlias(String alias) throws ExecutionException {
    String collectionName = alias;
    try {
      collectionName = CACHE_REGISTRY_INSTANCE.getCollectionAliasCache().get(alias);
    } catch (InvalidCacheLoadException e) {
      LOG.debug("No collection name for alias {}", alias);
    }
    return collectionName;
  }

  /** Returns the alias for the provided collection, or the input string if no alias exists. */
  public static String getAliasFromCollection(String collection) throws ExecutionException {
    String result = collection;
    try {
      CollectionConfig collectionConfig =
          CACHE_REGISTRY_INSTANCE.getCollectionConfigCache().get(collection);
      String configAlias = collectionConfig.getCollectionAlias();
      if (StringUtils.isNotBlank(configAlias)) {
        result = configAlias;
      }
    } catch (InvalidCacheLoadException e) {
      LOG.debug("No alias for collection {}", collection);
    }
    return result;
>>>>>>> c1d3c4a2
  }

}<|MERGE_RESOLUTION|>--- conflicted
+++ resolved
@@ -6,11 +6,8 @@
 import java.util.Collections;
 import java.util.Map;
 import java.util.Set;
-<<<<<<< HEAD
 import java.util.concurrent.TimeUnit;
-=======
 import java.util.concurrent.ExecutionException;
->>>>>>> c1d3c4a2
 
 import org.apache.commons.lang.StringUtils;
 import org.slf4j.Logger;
@@ -22,12 +19,11 @@
 import com.google.common.cache.CacheLoader.InvalidCacheLoadException;
 import com.google.common.collect.ArrayListMultimap;
 import com.google.common.collect.Multimap;
-<<<<<<< HEAD
+
 import com.linkedin.thirdeye.dashboard.resources.AnomalyResource;
-=======
 import com.linkedin.thirdeye.client.ThirdEyeCacheRegistry;
 import com.linkedin.thirdeye.dashboard.configs.CollectionConfig;
->>>>>>> c1d3c4a2
+
 
 public class ThirdEyeUtils {
   private static final Logger LOG = LoggerFactory.getLogger(ThirdEyeUtils.class);
@@ -129,28 +125,6 @@
     return sortedFilters;
   }
 
-<<<<<<< HEAD
-
-  public static String constructCron(String scheduleMinute, String scheduleHour, String repeatEvery) {
-
-    String minute = "0";
-    String hour = "0";
-    String cron = AnomalyResource.DEFAULT_CRON;
-    if (repeatEvery.equals(TimeUnit.DAYS.toString())) {
-      minute = StringUtils.isEmpty(scheduleMinute) ? minute : scheduleMinute;
-      hour = StringUtils.isEmpty(scheduleHour) ? hour : scheduleHour;
-    } else if (repeatEvery.equals(TimeUnit.HOURS.toString())) {
-      minute = StringUtils.isEmpty(scheduleMinute) ? minute : scheduleMinute;
-      hour = "*";
-    }
-    cron = String.format("0 %s %s * * ?", minute, hour);
-    return cron;
-  }
-
-  public static void main(String[] args) {
-    String filters = "a=z;z=d;a=f;a=e;k=m;k=f;z=c;f=g;";
-    System.out.println(getSortedFilters(filters));
-=======
   /** Returns the collection name for the provided alias, or the input string if it is not an alias. */
   public static String getCollectionFromAlias(String alias) throws ExecutionException {
     String collectionName = alias;
@@ -176,7 +150,22 @@
       LOG.debug("No alias for collection {}", collection);
     }
     return result;
->>>>>>> c1d3c4a2
+  }
+
+  public static String constructCron(String scheduleMinute, String scheduleHour, String repeatEvery) {
+
+    String minute = "0";
+    String hour = "0";
+    String cron = AnomalyResource.DEFAULT_CRON;
+    if (repeatEvery.equals(TimeUnit.DAYS.toString())) {
+      minute = StringUtils.isEmpty(scheduleMinute) ? minute : scheduleMinute;
+      hour = StringUtils.isEmpty(scheduleHour) ? hour : scheduleHour;
+    } else if (repeatEvery.equals(TimeUnit.HOURS.toString())) {
+      minute = StringUtils.isEmpty(scheduleMinute) ? minute : scheduleMinute;
+      hour = "*";
+    }
+    cron = String.format("0 %s %s * * ?", minute, hour);
+    return cron;
   }
 
 }