--- conflicted
+++ resolved
@@ -38,11 +38,7 @@
   private String collection;
 
   @Column(name = "function_name", nullable = false)
-<<<<<<< HEAD
-  private String function_name;
-=======
   private String functionName;
->>>>>>> ef78c3f0
 
   @Column(name = "metric", nullable = false)
   private String metric;
@@ -110,19 +106,11 @@
   }
 
   public String getFunctionName() {
-<<<<<<< HEAD
-    return function_name;
-  }
-
-  public void setFunctionName(String functionName) {
-    this.function_name = functionName;
-=======
     return functionName;
   }
 
   public void setFunctionName(String functionName) {
     this.functionName = functionName;
->>>>>>> ef78c3f0
   }
 
   public String getMetric() {
