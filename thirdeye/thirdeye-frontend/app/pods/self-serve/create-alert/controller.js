/**
 * Handles alert form creation settings
 * @module self-serve/create/controller
 * @exports create
 */
import fetch from 'fetch';
import moment from 'moment';
import _ from 'lodash';
import Controller from '@ember/controller';
import { computed } from '@ember/object';
import { task, timeout } from 'ember-concurrency';
<<<<<<< HEAD
import { checkStatus, buildDateEod, postProps } from 'thirdeye-frontend/helpers/utils';
=======
import { checkStatus, buildDateEod } from 'thirdeye-frontend/utils/utils';
>>>>>>> 8b755b9a

export default Controller.extend({

  /**
   * Initialized alert creation page settings
   */
  isValidated: false,
  isMetricSelected: false,
  isFormDisabled: false,
  isMetricDataInvalid: false,
  isCreateAlertSuccess: false,
  isCreateGroupSuccess: false,
  isCreateAlertError: false,
  isSelectMetricError: false,
  isReplayStatusError: false,
  isMetricDataLoading: false,
  isReplayStatusPending: true,
  isReplayStatusSuccess: false,
  isReplayStarted: false,
  isGroupNameDuplicate: false,
  isAlertNameDuplicate: false,
  isFetchingDimensions: false,
  isDimensionFetchDone: false,
  isProcessingForm: false,
  isEmailError: false,
  isDuplicateEmail: false,
  showGraphLegend: false,
  redirectToAlertPage: true,
  metricGranularityOptions: [],
  topDimensions: [],
  originalDimensions: [],
  bsAlertBannerType: 'success',
  graphEmailLinkProps: '',
  replayStatusClass: 'te-form__banner--pending',
  legendText: {
    dotted: {
      text: 'WoW'
    },
    solid: {
      text: 'Observed'
    }
  },

  /**
   * Component property initial settings
   */
  filters: {},
  graphConfig: {},
  selectedFilters: JSON.stringify({}),
  selectedWeeklyEffect: true,

  /**
   * Object to cover basic ield 'presence' validation
   */
  requiredFields: [
    'selectedMetricOption',
    'selectedPattern',
    'alertFunctionName',
    'selectedAppName'
  ],

  /**
   * Array to define alerts table columns for selected config group
   */
  alertsTableColumns: [
    {
      propertyName: 'id',
      title: 'Id',
      className: 'te-form__table-index'
    },
    {
      propertyName: 'name',
      title: 'Alert Name'
    },
    {
      propertyName: 'metric',
      title: 'Alert Metric'
    },
    {
      propertyName: 'type',
      title: 'Alert Type'
    }
  ],

  /**
   * Options for patterns of interest field. These may eventually load from the backend.
   */
  patternsOfInterest: ['Up and Down', 'Up only', 'Down only'],

  /**
   * Mapping user readable pattern and sensitivity to DB values
   */
  optionMap: {
    pattern: {
      'Up and Down': 'UP,DOWN',
      'Up only': 'UP',
      'Down only': 'DOWN'
    },
    sensitivity: {
      'Robust (Low)': 'LOW',
      'Medium': 'MEDIUM',
      'Sensitive (High)': 'HIGH'
    },
    severity: {
      'Percentage of Change': 'weight',
      'Absolute Value of Change': 'deviation'
    }
  },

  /**
   * Severity display options (power-select) and values
   * @type {Object}
   */
  tuneSeverityOptions: computed(
    'optionMap.severity',
    function() {
      const severityOptions = Object.keys(this.get('optionMap.severity'));
      return severityOptions;
    }
  ),

  /**
   * Conditionally display '%' based on selected severity option
   * @type {String}
   */
  sensitivityUnits: computed('selectedSeverityOption', function() {
    const chosenSeverity = this.get('selectedSeverityOption');
    const isNotPercent = chosenSeverity && chosenSeverity.includes('Absolute');
    return isNotPercent ? '' : '%';
  }),

  /**
   * Builds the new autotune filter from custom tuning options
   * @type {String}
   */
  alertFilterObj: computed(
    'selectedSeverityOption',
    'customPercentChange',
    'customMttdChange',
    'selectedPattern',
    function() {
      const {
        severity: severityMap,
        pattern: patternMap
      } = this.getProperties('optionMap').optionMap;

      const {
        selectedPattern,
        customMttdChange,
        customPercentChange,
        selectedSeverityOption: selectedSeverity
      } = this.getProperties('selectedPattern', 'customMttdChange', 'customPercentChange', 'selectedSeverityOption');

      const requiredProps = ['customMttdChange', 'customPercentChange', 'selectedSeverityOption'];
      const isCustomFilterPossible = requiredProps.every(val => Ember.isPresent(this.get(val)));
      const filterObj = {
        pattern: patternMap[selectedPattern],
        isCustom: isCustomFilterPossible
      };

      if (isCustomFilterPossible) {
        const mttdVal = Number(customMttdChange).toFixed(2);
        const severityThresholdVal = (Number(customPercentChange)/100).toFixed(2);
        Object.assign(filterObj, {
          features: `window_size_in_hour,${severityMap[selectedSeverity]}`,
          mttd: `window_size_in_hour=${mttdVal};${severityMap[selectedSeverity]}=${severityThresholdVal}`
        });
      }

      return filterObj;
    }
  ),

  /**
   * All selected dimensions to be loaded into graph
   * @returns {Array}
   */
  selectedDimensions: computed(
    'topDimensions',
    'topDimensions.@each.isSelected',
    function() {
      return this.get('topDimensions').filterBy('isSelected');
    }
  ),

  /**
   * Application name field options loaded from our model.
   */
  allApplicationNames: Ember.computed.reads('model.allAppNames'),

  /**
   * The list of all existing alert configuration groups.
   */
  allAlertsConfigGroups: Ember.computed.reads('model.allConfigGroups'),

  /**
   * Handler for search by function name - using ember concurrency (task)
   * @method searchMetricsList
   * @param {metric} String - portion of metric name used in typeahead
   * @return {Promise}
   */
  searchMetricsList: task(function* (metric) {
    yield timeout(600);
    const url = `/data/autocomplete/metric?name=${metric}`;
    return fetch(url).then(checkStatus);
  }),

  /**
   * Determines if a metric should be filtered out
   * @method isMetricGraphable
   * @param {Object} metric
   * @returns {Boolean}
   */
  isMetricGraphable(metric) {
    return metric
    && metric.subDimensionContributionMap['All'].currentValues
    && metric.subDimensionContributionMap['All'].currentValues.reduce((total, val) => {
      return total + val;
    }, 0);
  },

  /**
   * Fetches an alert function record by Id.
   * Use case: show me the names of all functions monitored by a given alert group.
   * @method fetchFunctionById
   * @param {Number} functionId - Id for the selected alert function
   * @return {Promise}
   */
  fetchFunctionById(functionId) {
    const url = `/onboard/function/${functionId}`;
    return fetch(url).then(checkStatus);
  },

  /**
   * Fetches an alert function record by name.
   * Use case: when user names an alert, make sure no duplicate already exists.
   * @method fetchAnomalyByName
   * @param {String} functionName - name of alert or function
   * @return {Promise}
   */
  fetchAnomalyByName(functionName) {
    const url = `/data/autocomplete/functionByName?name=${functionName}`;
    return fetch(url).then(checkStatus);
  },

  /**
   * Fetches all essential metric properties by metric Id.
   * This is the data we will feed to the graph generating component.
   * Note: these requests can fail silently and any empty response will fall back on defaults.
   * @method fetchMetricData
   * @param {Number} metricId - Id for the selected metric
   * @return {Ember.RSVP.promise}
   */
  fetchMetricData(metricId) {
    const promiseHash = {
      maxTime: fetch(`/data/maxDataTime/metricId/${metricId}`).then(res => checkStatus(res, 'get', true)),
      granularities: fetch(`/data/agg/granularity/metric/${metricId}`).then(res => checkStatus(res, 'get', true)),
      filters: fetch(`/data/autocomplete/filters/metric/${metricId}`).then(res => checkStatus(res, 'get', true)),
      dimensions: fetch(`/data/autocomplete/dimensions/metric/${metricId}`).then(res => checkStatus(res, 'get', true))
    };
    return Ember.RSVP.hash(promiseHash);
  },

  /**
   * Fetches the time series data required to display the anomaly detection graph for the current metric.
   * @method fetchAnomalyGraphData
   * @param {Object} config - key metric properties to graph
   * @return {Promise} Returns time-series data for the metric
   */
  fetchAnomalyGraphData(config) {
    const {
      id,
      dimension,
      currentStart,
      currentEnd,
      baselineStart,
      baselineEnd,
      granularity,
      filters
    } = config;

    const url = `/timeseries/compare/${id}/${currentStart}/${currentEnd}/${baselineStart}/${baselineEnd}?dimension=${dimension}&granularity=${granularity}&filters=${encodeURIComponent(filters)}`;
    return fetch(url).then(checkStatus);
  },

  /**
   * Loads time-series data into the anomaly-graph component.
   * Note: 'MINUTE' granularity loads 1 week of data. Otherwise, it loads 1 month.
   * @method triggerGraphFromMetric
   * @param {Number} metricId - Id of selected metric to graph
   * @return {undefined}
   */
  triggerGraphFromMetric(metricId) {
    const id = metricId.id;
    const maxDimensionSize = 5;
    const maxTime = this.get('maxTime');
    const selectedDimension = this.get('selectedDimension');
    const filters = this.get('selectedFilters') || '';
    const dimension = selectedDimension || 'All';
    const currentEnd = moment(maxTime).isValid()
      ? moment(maxTime).valueOf()
      : buildDateEod(1, 'day').valueOf();
    const currentStart = moment(currentEnd).subtract(1, 'months').valueOf();
    const baselineStart = moment(currentStart).subtract(1, 'week').valueOf();
    const baselineEnd = moment(currentEnd).subtract(1, 'week');
    const granularity = this.get('selectedGranularity') || this.get('granularities.firstObject') || '';
    const isMinutely = granularity.toLowerCase().includes('minute');
    const graphConfig = {
      id,
      dimension,
      currentStart,
      currentEnd,
      baselineStart,
      baselineEnd,
      granularity,
      filters
    };

    // Reduce data volume by narrowing graph window to 2 weeks for minute granularity
    if (isMinutely) {
      graphConfig.currentStart = moment(currentEnd).subtract(2, 'week').valueOf();
    }

    // Update graph, and related fields
    this.setProperties({
      graphConfig: graphConfig,
      selectedGranularity: granularity,
      isFilterSelectDisabled: Ember.isEmpty(filters)
    });

    // Fetch new graph metric data
    this.fetchAnomalyGraphData(graphConfig).then(metricData => {
      if (!this.isMetricGraphable(metricData)) {
        // Metric has no data. not graphing
        this.setProperties({
          isMetricDataInvalid: true,
          isMetricDataLoading: false
        });
      } else {
        // Dimensions are selected. Compile, rank, and send them to the graph.
        if(selectedDimension) {
          this.getTopDimensions(metricData, graphConfig, maxDimensionSize, selectedDimension)
            .then(orderedDimensions => {
              this.setProperties({
                isMetricSelected: true,
                isFetchingDimensions: false,
                isDimensionFetchDone: true,
                isMetricDataLoading: false,
                topDimensions: orderedDimensions
              });
            })
            .catch(() => {
              this.set('isMetricDataLoading', false);
            });
        }
        // Metric has data. now sending new data to graph.
        this.setProperties({
          isMetricSelected: true,
          isMetricDataLoading: false,
          showGraphLegend: Ember.isPresent(selectedDimension),
          selectedMetric: Object.assign(metricData, { color: 'blue' })
        });
      }
    }).catch((error) => {
      // The request failed. No graph to render.
      this.clearAll();
      this.setProperties({
        isMetricDataLoading: false,
        selectMetricErrMsg: error
      });
    });
  },

  /**
   * If a dimension has been selected, the metric data object will contain subdimensions.
   * This method calls for dimension ranking by metric, filters for the selected dimension,
   * and returns a sorted list of graph-ready dimension objects.
   * @method getTopDimensions
   * @param {Object} data - the graphable metric data returned from fetchAnomalyGraphData()
   * @param {Object} config - the graph configuration object
   * @param {Number} maxSize - number of sub-dimensions to display on graph
   * @param {String} selectedDimension - the user-selected dimension to graph
   * @return {undefined}
   */
  getTopDimensions(data, config, maxSize, selectedDimension) {
    const url = `/rootcause/query?framework=relatedDimensions&anomalyStart=${config.currentStart}&anomalyEnd=${config.currentEnd}&baselineStart=${config.baselineStart}&baselineEnd=${config.baselineEnd}&analysisStart=${config.currentStart}&analysisEnd=${config.currentEnd}&urns=thirdeye:metric:${config.id}&filters=${encodeURIComponent(config.filters)}`;
    const colors = ['orange', 'teal', 'purple', 'red', 'green', 'pink'];
    const dimensionObj = data.subDimensionContributionMap || {};
    let dimensionList = [];
    let topDimensions = [];
    let topDimensionLabels = [];
    let filteredDimensions = [];
    let colorIndex = 0;

    return new Ember.RSVP.Promise((resolve) => {
      fetch(url).then(checkStatus)
        .then((scoredDimensions) => {
          // Select scored dimensions belonging the selected one
          filteredDimensions =  _.filter(scoredDimensions, function(dimension) {
            return dimension.label.split('=')[0] === selectedDimension;
          });
          // Prep a sorted list of labels for our dimension's top contributing sub-dimensions
          topDimensions = filteredDimensions.sortBy('score').reverse().slice(0, maxSize);
          topDimensionLabels = [...new Set(topDimensions.map(key => key.label.split('=')[1]))];
          // Build the array of subdimension objects for the selected dimension
          for (let subDimension of topDimensionLabels) {
            if (subDimension && dimensionObj[subDimension]) {
              dimensionList.push({
                name: subDimension,
                color: colors[colorIndex],
                baselineValues: dimensionObj[subDimension].baselineValues,
                currentValues: dimensionObj[subDimension].currentValues,
                isSelected: true
              });
              colorIndex++;
            }
          }
          // Return sorted list of dimension objects
          resolve(dimensionList);
        });
    });
  },

  /**
   * Enriches the list of functions by Id, adding the properties we may want to display.
   * We are preparing to display the alerts that belong to the currently selected config group.
   * @method prepareFunctions
   * @param {Object} configGroup - the currently selected alert config group
   * @param {Object} newId - conditional param to help us tag any function that was "just added"
   * @return {Ember.RSVP.Promise} A new list of functions (alerts)
   */
  prepareFunctions(configGroup, newId = 0) {
    const newFunctionList = [];
    const existingFunctionList = configGroup.emailConfig ? configGroup.emailConfig.functionIds : [];
    let cnt = 0;

    // Build object for each function(alert) to display in results table
    return new Ember.RSVP.Promise((resolve) => {
      for (var functionId of existingFunctionList) {
        this.fetchFunctionById(functionId).then(functionData => {
          newFunctionList.push({
            number: cnt + 1,
            id: functionData.id,
            name: functionData.functionName,
            metric: functionData.metric + '::' + functionData.collection,
            type: functionData.type,
            active: functionData.isActive,
            isNewId: functionData.id === newId
          });
          cnt ++;
          if (existingFunctionList.length === cnt) {
            if (newId) {
              newFunctionList.reverse();
            }
            resolve(newFunctionList);
          }
        });
      }
    });
  },

  /**
   * If these two conditions are true, we assume the user wants to edit an existing alert group
   * @method isAlertGroupEditModeActive
   * @return {Boolean}
   */
  isAlertGroupEditModeActive: computed(
    'selectedConfigGroup',
    'newConfigGroupName',
    function() {
      return this.get('selectedConfigGroup') && Ember.isNone(this.get('newConfigGroupName'));
    }
  ),

  /**
   * Determines cases in which the filter field should be disabled
   * @method isFilterSelectDisabled
   * @return {Boolean}
   */
  isFilterSelectDisabled: computed(
    'filters',
    'isMetricSelected',
    function() {
      return (!this.get('isMetricSelected') || Ember.isEmpty(this.get('filters')));
    }
  ),

  /**
   * Determines cases in which the granularity field should be disabled
   * @method isGranularitySelectDisabled
   * @return {Boolean}
   */
  isGranularitySelectDisabled: computed(
    'granularities',
    'isMetricSelected',
    function() {
      return (!this.get('isMetricSelected') || Ember.isEmpty(this.get('granularities')));
    }
  ),

  /**
   * Enables the submit button when all required fields are filled
   * @method isSubmitDisabled
   * @param {Number} metricId - Id of selected metric to graph
   * @return {Boolean} PreventSubmit
   */
  isSubmitDisabled: computed(
    'selectedMetricOption',
    'selectedPattern',
    'selectedWeeklyEffect',
    'alertFunctionName',
    'selectedAppName',
    'selectedConfigGroup',
    'newConfigGroupName',
    'alertGroupNewRecipient',
    'isAlertNameDuplicate',
    'isGroupNameDuplicate',
    'isProcessingForm',
    function() {
      let isDisabled = false;
      const {
        requiredFields,
        isProcessingForm,
        newConfigGroupName,
        isAlertNameDuplicate,
        isGroupNameDuplicate,
        alertGroupNewRecipient,
        selectedConfigGroup: groupRecipients,
      } = this.getProperties(
        'requiredFields',
        'isProcessingForm',
        'newConfigGroupName',
        'isAlertNameDuplicate',
        'isGroupNameDuplicate',
        'alertGroupNewRecipient',
        'selectedConfigGroup'
      );
      const hasRecipients = _.has(groupRecipients, 'recipients');
      // Any missing required field values?
      for (var field of requiredFields) {
        if (Ember.isBlank(this.get(field))) {
          isDisabled = true;
        }
      }
      // Enable submit if either of these field values are present
      if (Ember.isBlank(groupRecipients) && Ember.isBlank(newConfigGroupName)) {
        isDisabled = true;
      }
      // Duplicate alert Name or group name
      if (isAlertNameDuplicate || isGroupNameDuplicate) {
        isDisabled = true;
      }
      // For alert group email recipients, require presence only if group recipients is empty
      if (Ember.isBlank(alertGroupNewRecipient) && !hasRecipients) {
        isDisabled = true;
      }
      // Disable after submit clicked
      if (isProcessingForm) {
        isDisabled = true;
      }
      return isDisabled;
    }
  ),

  /**
   * Double-check new email array for errors.
   * @method isEmailValid
   * @param {Array} emailArr - array of new emails entered by user
   * @return {Boolean} whether errors were found
   */
  isEmailValid(emailArr) {
    const emailRegex = /^.{3,}@linkedin.com$/;
    let isValid = true;

    for (var email of emailArr) {
      if (!emailRegex.test(email)) {
        isValid = false;
      }
    }

    return isValid;
  },

  /**
   * Check for missing email address
   * @method isEmailPresent
   * @param {Array} emailArr - array of new emails entered by user
   * @return {Boolean}
   */
  isEmailPresent(emailArr) {
    let isPresent = true;

    if (this.get('selectedConfigGroup') || this.get('newConfigGroupName')) {
      isPresent = Ember.isPresent(this.get('selectedGroupRecipients')) || Ember.isPresent(emailArr);
    }

    return isPresent;
  },

  /**
   * Filter all existing alert groups down to only those that are active and belong to the
   * currently selected application team.
   * @method filteredConfigGroups
   * @param {Object} selectedApplication - user-selected application object
   * @return {Array} activeGroups - filtered list of groups that are active
   */
  filteredConfigGroups: computed(
    'selectedApplication',
    function() {
      const appName = this.get('selectedApplication');
      const activeGroups = this.get('allAlertsConfigGroups').filterBy('active');
      const groupsWithAppName = activeGroups.filter(group => Ember.isPresent(group.application));

      if (Ember.isPresent(appName)) {
        return groupsWithAppName.filter(group => group.application.toLowerCase().includes(appName));
      } else {
        return activeGroups;
      }
    }
  ),

  /**
   * Sets the message text over the graph placeholder before data is loaded
   * @method graphMessageText
   * @return {String} the appropriate graph placeholder text
   */
  graphMessageText: computed(
    'isMetricDataInvalid',
    function() {
      const defaultMsg = 'Once a metric is selected, the metric replay graph will show here';
      const invalidMsg = 'Sorry, metric has no current data';
      return this.get('isMetricDataInvalid') ? invalidMsg : defaultMsg;
    }
  ),

  /**
   * Preps a mailto link containing the currently selected metric name
   * @method graphMailtoLink
   * @return {String} the URI-encoded mailto link
   */
  graphMailtoLink: computed(
    'selectedMetricOption',
    function() {
      const selectedMetric = this.get('selectedMetricOption');
      const fullMetricName = `${selectedMetric.dataset}::${selectedMetric.name}`;
      const recipient = 'ask_thirdeye@linkedin.com';
      const subject = 'TE Self-Serve Create Alert Metric Issue';
      const body = `TE Team, please look into a possible inconsistency issue with [ ${fullMetricName} ]`;
      const mailtoString = `mailto:${recipient}?subject=${encodeURIComponent(subject)}&body=${encodeURIComponent(body)}`;
      return mailtoString;
    }
  ),

  /**
   * Returns the appropriate subtitle for selected config group monitored alerts
   * @method selectedConfigGroupSubtitle
   * @return {String} title of expandable section for selected config group
   */
  selectedConfigGroupSubtitle: computed(
    'selectedConfigGroup',
    function () {
      return `Alerts Monitored by: ${this.get('selectedConfigGroup.name')}`;
    }
  ),

  /**
   * Builds the new alert settings to be sent to the alert creation task manager
   * @type {Object}
   */
  onboardFunctionPayload: computed(
    'alertFunctionName',
    'selectedMetricOption',
    'selectedDimension',
    'selectedFilters',
    'selectedPattern',
    'selectedGranularity',
    'selectedWeeklyEffect',
    'selectedConfigGroup',
    'newConfigGroupName',
    'alertGroupNewRecipient',
    'selectedApplication',
    'alertFilterObj',
    function() {
      const {
        alertFunctionName: functionName,
        selectedMetricOption,
        selectedDimension,
        selectedFilters,
        selectedPattern,
        selectedGranularity,
        selectedWeeklyEffect,
        selectedConfigGroup,
        newConfigGroupName,
        alertGroupNewRecipient,
        selectedApplication,
        alertFilterObj
      } = this.getProperties(
        'alertFunctionName',
        'selectedMetricOption',
        'selectedDimension',
        'selectedFilters',
        'selectedPattern',
        'selectedGranularity',
        'selectedWeeklyEffect',
        'selectedConfigGroup',
        'newConfigGroupName',
        'alertGroupNewRecipient',
        'selectedApplication',
        'alertFilterObj'
      );

      const jobName = `${functionName}:${selectedMetricOption.id}`;
      const newAlertObj = {
        functionName,
        collection: selectedMetricOption.dataset,
        metric: selectedMetricOption.name,
        alertRecipients: alertGroupNewRecipient,
        dataGranularity: selectedGranularity,
        pattern: alertFilterObj.pattern,
        application: selectedApplication
      };

      // Prepare config group property for new alert object and add it
      const isGroupExisting = selectedConfigGroup && Ember.isNone(newConfigGroupName);
      const subscriptionGroupKey = isGroupExisting ? 'alertId' : 'alertName';
      const subscriptionGroupValue = isGroupExisting ? selectedConfigGroup.id.toString() : newConfigGroupName;
      newAlertObj[subscriptionGroupKey] = subscriptionGroupValue;

      // Do we have custom sensitivity settings to add?
      if (alertFilterObj.isCustom) {
        Object.assign(newAlertObj, { features: alertFilterObj.features, mttd: alertFilterObj.mttd });
      }

      // Add filters property if present
      if (selectedFilters.length > 2) {
        Object.assign(newAlertObj, { filters: encodeURIComponent(selectedFilters) });
      }

      // Add dimensions if present
      if (selectedDimension) {
        Object.assign(newAlertObj, { exploreDimensions: selectedDimension });
      }

      return {
        jobName,
        payload: JSON.stringify(newAlertObj)
      };

    }
  ),

  /**
   * Reset the form... clear all important fields
   * @method clearAll
   * @return {undefined}
   */
  clearAll() {
    this.setProperties({
      isFetchingDimensions: false,
      isDimensionFetchDone: false,
      isEmailError: false,
      isEmptyEmail: false,
      isFormDisabled: false,
      isMetricSelected: false,
      isMetricDataInvalid: false,
      isSelectMetricError: false,
      selectedMetricOption: null,
      selectedPattern: null,
      selectedGranularity: null,
      selectedWeeklyEffect: true,
      selectedDimension: null,
      alertFunctionName: null,
      selectedAppName: null,
      selectedConfigGroup: null,
      newConfigGroupName: null,
      alertGroupNewRecipient: null,
      selectedGroupRecipients: null,
      isCreateAlertSuccess: null,
      isCreateAlertError: false,
      isProcessingForm: false,
      isCreateGroupSuccess: false,
      isReplayStatusSuccess: false,
      isReplayStarted: false,
      isReplayStatusError: false,
      isGroupNameDuplicate: false,
      isAlertNameDuplicate: false,
      graphEmailLinkProps: '',
      bsAlertBannerType: 'success',
      selectedFilters: JSON.stringify({}),
      replayStatusClass: 'te-form__banner--pending'
    });
    this.send('refreshModel');
  },

  /**
   * Actions for create alert form view
   */
  actions: {


    /**
     * Handles the primary metric selection in the alert creation
     */
    onPrimaryMetricToggle() {
      return;
    },

    /**
     * When a metric is selected, fetch its props, and send them to the graph builder
     * @method onSelectMetric
     * @param {Object} selectedObj - The selected metric
     * @return {undefined}
     */
    onSelectMetric(selectedObj) {
      this.clearAll();
      this.setProperties({
        isMetricDataLoading: true,
        topDimensions: [],
        selectedMetricOption: selectedObj
      });
      this.fetchMetricData(selectedObj.id)
        .then((hash) => {
          this.setProperties(hash);
          this.setProperties({
            metricGranularityOptions: hash.granularities,
            originalDimensions: hash.dimensions
          });
          this.triggerGraphFromMetric(selectedObj);
        })
        .catch((err) => {
          this.setProperties({
            isSelectMetricError: true,
            selectMetricErrMsg: err
          });
        });
    },

    /**
     * When a filter is selected, fetch new anomaly graph data based on that filter
     * and trigger a new graph load. Also filter dimension names already selected as filters.
     * @method onSelectFilter
     * @param {Object} selectedFilters - The selected filters to apply
     * @return {undefined}
     */
    onSelectFilter(selectedFilters) {
      const selectedFilterObj = JSON.parse(selectedFilters);
      const dimensionNameSet = new Set(this.get('originalDimensions'));
      const filterNames = Object.keys(JSON.parse(selectedFilters));
      let isSelectedDimensionEqualToSelectedFilter = false;

      this.set('graphConfig.filters', selectedFilters);
      // Remove selected filters from dimension options only if filter has single entity
      for (var key of filterNames) {
        if (selectedFilterObj[key].length === 1) {
          dimensionNameSet.delete(key);
          if (key === this.get('selectedDimension')) {
            isSelectedDimensionEqualToSelectedFilter = true;
          }
        }
      }
      // Update dimension options and loader
      this.setProperties({
        dimensions: [...dimensionNameSet],
        isMetricDataLoading: true
      });
      // Do not allow selected dimension to match selected filter
      if (isSelectedDimensionEqualToSelectedFilter) {
        this.set('selectedDimension', 'All');
      }
      // Fetch new graph data with selected filters
      this.triggerGraphFromMetric(this.get('selectedMetricOption'));
    },

    /**
     * When a dimension is selected, fetch new anomaly graph data based on that dimension
     * and trigger a new graph load, showing the top contributing subdimensions.
     * @method onSelectFilter
     * @param {Object} selectedDimension - The selected dimension to apply
     * @return {undefined}
     */
    onSelectDimension(selectedDimension) {
      this.setProperties({
        selectedDimension,
        isMetricDataLoading: true,
        isFetchingDimensions: true,
        isDimensionFetchDone: false
      });
      this.triggerGraphFromMetric(this.get('selectedMetricOption'));
    },

    /**
     * Set our selected granularity. Trigger graph reload.
     * @method onSelectGranularity
     * @param {Object} selectedObj - The selected granularity option
     * @return {undefined}
     */
    onSelectGranularity(selectedObj) {
      this.setProperties({
        selectedGranularity: selectedObj,
        isMetricDataLoading: true
      });
      this.triggerGraphFromMetric(this.get('selectedMetricOption'));
    },

    /**
     * Set our selected application name
     * @method onSelectAppName
     * @param {Object} selectedObj - The selected app name option
     * @return {undefined}
     */
    onSelectAppName(selectedObj) {
      this.setProperties({
        selectedAppName: selectedObj,
        selectedApplication: selectedObj.application
      });
    },

    /**
     * Set our selected alert configuration group. If one is selected, display editable fields
     * for that group and display the list of functions that belong to that group.
     * @method onSelectConfigGroup
     * @param {Object} selectedObj - The selected config group option
     * @return {undefined}
     */
    onSelectConfigGroup(selectedObj) {
      const emails = selectedObj.recipients || '';
      this.setProperties({
        selectedConfigGroup: selectedObj,
        newConfigGroupName: null,
        isEmptyEmail: Ember.isEmpty(emails),
        selectedGroupRecipients: emails.split(',').filter(e => String(e).trim()).join(', ')
      });
      this.prepareFunctions(selectedObj).then(functionData => {
        this.set('selectedGroupFunctions', functionData);
      });
    },

    /**
     * Make sure alert name does not already exist in the system
     * @method validateAlertName
     * @param {String} name - The new alert name
     * @return {undefined}
     */
    validateAlertName(name) {
      let isDuplicateName = false;
      this.fetchAnomalyByName(name).then(anomaly => {
        for (var resultObj of anomaly) {
          if (resultObj.functionName === name) {
            isDuplicateName = true;
          }
        }
        this.set('isAlertNameDuplicate', isDuplicateName);
      });
    },

    /**
     * Reset selected group list if user chooses to create a new group
     * @method validateNewGroupName
     * @param {String} name - User-provided alert group name
     * @return {undefined}
     */
    validateNewGroupName(name) {
      this.set('isGroupNameDuplicate', false);
      // return early if name is empty
      if (!name || !name.trim().length) { return; }
      const nameExists = this.get('allAlertsConfigGroups')
        .map(group => group.name)
        .includes(name);

      // set error message and return early if group name exists
      if (nameExists) {
        this.set('isGroupNameDuplicate', true);
        return;
      }

      this.setProperties({
        newConfigGroupName: name,
        selectedConfigGroup: null,
        selectedGroupRecipients: null,
        isEmptyEmail: Ember.isEmpty(this.get('alertGroupNewRecipient'))
      });
    },

    /**
     * Verify that email address does not already exist in alert group. If it does, remove it and alert user.
     * @method validateAlertEmail
     * @param {String} emailInput - Comma-separated list of new emails to add to the config group.
     * @return {undefined}
     */
    validateAlertEmail(emailInput) {
      const newEmailArr = emailInput.replace(/\s+/g, '').split(',');
      let existingEmailArr = this.get('selectedGroupRecipients');
      let cleanEmailArr = [];
      let badEmailArr = [];
      let isDuplicateEmail = false;

      // Release submit button error state
      this.setProperties({
        isEmailError: false,
        isProcessingForm: false,
        isEditedConfigGroup: true,
        isEmptyEmail: Ember.isPresent(this.get('newConfigGroupName')) && !emailInput.length
      });

      // Check for duplicates
      if (emailInput.trim() && existingEmailArr) {
        existingEmailArr = existingEmailArr.replace(/\s+/g, '').split(',');
        for (var email of newEmailArr) {
          if (email.length && existingEmailArr.includes(email)) {
            isDuplicateEmail = true;
            badEmailArr.push(email);
          } else {
            cleanEmailArr.push(email);
          }
        }
        this.setProperties({
          isDuplicateEmail,
          duplicateEmails: badEmailArr.join()
        });
      }
    },

    /**
     * Reset the form... clear all important fields
     * @method clearAll
     * @return {undefined}
     */
    onResetForm() {
      this.clearAll();
    },

    /**
     * Enable reaction to dimension toggling in graph legend component
     * @method onSelection
     * @return {undefined}
     */
    onSelection(selectedDimension) {
      const { isSelected } = selectedDimension;
      Ember.set(selectedDimension, 'isSelected', !isSelected);
    },

    /**
     * Check for email errors before triggering onboarding job
     * @method onSubmit
     * @return {undefined}
     */
    onSubmit() {
      const {
        isDuplicateEmail,
        onboardFunctionPayload,
        alertGroupNewRecipient: newEmails,
      } = this.getProperties('isDuplicateEmail', 'onboardFunctionPayload', 'alertGroupNewRecipient');
      const newEmailsArr = newEmails ? newEmails.replace(/ /g, '').split(',') : [];
      const isEmailError = !this.isEmailValid(newEmailsArr);

      this.setProperties({
        isEmailError,
        isProcessingForm: true,
        isEmptyEmail: !this.isEmailPresent(newEmailsArr)
      });

      // Exit quietly (showing warning) in the event of error
      if (isEmailError || isDuplicateEmail) { return; }

      // Begin onboarding tasks
      this.send('triggerOnboardingJob', onboardFunctionPayload);
    }
  }
});<|MERGE_RESOLUTION|>--- conflicted
+++ resolved
@@ -9,11 +9,7 @@
 import Controller from '@ember/controller';
 import { computed } from '@ember/object';
 import { task, timeout } from 'ember-concurrency';
-<<<<<<< HEAD
-import { checkStatus, buildDateEod, postProps } from 'thirdeye-frontend/helpers/utils';
-=======
 import { checkStatus, buildDateEod } from 'thirdeye-frontend/utils/utils';
->>>>>>> 8b755b9a
 
 export default Controller.extend({
 
