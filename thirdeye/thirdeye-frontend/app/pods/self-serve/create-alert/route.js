/**
 * Handles the 'create alert' route nested in the 'manage' route.
 * @module self-serve/create/route
 * @exports alert create model
 */
import Ember from 'ember';
import fetch from 'fetch';
import RSVP from 'rsvp';
<<<<<<< HEAD
import Route from '@ember/routing/route';
import { task, timeout } from 'ember-concurrency';
import { postProps, checkStatus } from 'thirdeye-frontend/helpers/utils';
=======
import { postProps, checkStatus } from 'thirdeye-frontend/utils/utils';
>>>>>>> 8b755b9a

let onboardStartTime = {};

export default Route.extend({

  /**
   * Model hook for the create alert route.
   * @method model
   * @return {Object}
   */
  model(params, transition) {
    return RSVP.hash({
      // Fetch all alert group configurations
      allConfigGroups: fetch('/thirdeye/entity/ALERT_CONFIG').then(res => res.json()),
      allAppNames: fetch('/thirdeye/entity/APPLICATION').then(res => res.json())
    });
  },

  /**
   * Model hook for the create alert route.
   * @method resetController
   * @param {Object} controller - active controller
   * @param {Boolean} isExiting - exit status
   * @param {Object} transition - transition obj
   * @return {undefined}
   */
  resetController(controller, isExiting) {
    this._super(...arguments);
    if (isExiting) {
      controller.clearAll();
      this.get('checkJobCreateStatus').cancelAll();
    }
  },

  /**
   * Transition to Alert Page with query params related to alert creation job
   * @method jumpToAlertPage
   * @param {Number} alertId - Id of alert just created
   * @param {Number} jobId - Id of alert creation job
   * @param {String} functionName - name of new alert function
   * @return {undefined}
   */
  jumpToAlertPage(alertId, jobId, functionName) {
    this.transitionTo('manage.alert', alertId, { queryParams: { jobId, functionName }});
  },

  /**
   * Concurrenty task to ping the job-info endpoint to check status of an ongoing replay job.
   * If there is no progress after a set time, we display an error message.
   * @param {Number} jobId - the id for the newly triggered replay job
   * @param {String} functionName - user-provided new function name (used to validate creation)
   * @return {undefined}
   */
  checkJobCreateStatus: task(function * (jobId, functionName) {
    yield timeout(2000);
    const checkStatusUrl = `/detection-onboard/get-status?jobId=${jobId}`;
    const alertByNameUrl = `/data/autocomplete/functionByName?name=${functionName}`;

    // In replay status check, continue to display "pending" banner unless we have success or create job takes more than 10 seconds.
    return fetch(checkStatusUrl).then(checkStatus)
      .then((jobStatus) => {
        const createStatusObj = _.has(jobStatus, 'taskStatuses') ? jobStatus.taskStatuses.find(status => status.taskName === 'FunctionAlertCreation') : null;
        const isCreateComplete = createStatusObj ? createStatusObj.taskStatus.toLowerCase() === 'completed' : false;
        let continuePolling = Number(moment.duration(moment().diff(onboardStartTime)).asSeconds().toFixed(0)) > 10;

        if (isCreateComplete) {
          // alert function is created. Redirect to alert page.
          fetch(alertByNameUrl).then(checkStatus)
            .then((newAlert) => {
              const isPresent = Ember.isArray(newAlert) && newAlert.length === 1;
              const alertId = isPresent ? newAlert[0].id : -1;
              this.controller.set('isProcessingForm', false);
              this.jumpToAlertPage(alertId, jobId, functionName);
            });
        } else if (continuePolling) {
          // alert creation is still pending. check again.
          this.get('checkJobCreateStatus').perform(jobId, functionName);
        } else {
          // too much time has passed. Show create failure.
          this.controller.set('isProcessingForm', false);
          this.jumpToAlertPage(-1, -1, functionName);
        }
      })
      .catch((err) => {
        // in the event of either call failing, display alert page error state.
        this.jumpToAlertPage(-1, -1, functionName);
      });
  }),

  actions: {
    /**
    * Refresh route's model.
    * @method refreshModel
    */
    refreshModel() {
      this.refresh();
    },

    /**
    * Trigger onboarding sequence starting with alert creation. Once triggered,
    * we must look up the new alert Id as confirmation.
    * @param {Object} data - contains request query params for alert creation job
    * @method triggerReplaySequence
    */
    triggerOnboardingJob(data) {
      const onboardUrl = `/detection-onboard/create-job?jobName=${data.jobName}&payload=${encodeURIComponent(data.payload)}`;
      const newName = JSON.parse(data.payload).functionName;
      let onboardStartTime = moment();

      fetch(onboardUrl, postProps('')).then(checkStatus)
        .then((result) => {
          this.get('checkJobCreateStatus').perform(result.jobId, newName);
        })
        .catch((err) => {
          // Error state will be handled on alert page
          this.jumpToAlertPage(-1, -1, newName);
        });
    }
  }

});<|MERGE_RESOLUTION|>--- conflicted
+++ resolved
@@ -6,13 +6,9 @@
 import Ember from 'ember';
 import fetch from 'fetch';
 import RSVP from 'rsvp';
-<<<<<<< HEAD
 import Route from '@ember/routing/route';
 import { task, timeout } from 'ember-concurrency';
-import { postProps, checkStatus } from 'thirdeye-frontend/helpers/utils';
-=======
 import { postProps, checkStatus } from 'thirdeye-frontend/utils/utils';
->>>>>>> 8b755b9a
 
 let onboardStartTime = {};
 
