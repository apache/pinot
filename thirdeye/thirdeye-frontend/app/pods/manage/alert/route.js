/**
 * Handles the 'alert details' route.
 * @module manage/alert/route
 * @exports manage alert model
 */
import RSVP from 'rsvp';
import fetch from 'fetch';
import Route from '@ember/routing/route';
import { checkStatus, buildDateEod } from 'thirdeye-frontend/helpers/utils';

// Setup for query param behavior
const queryParamsConfig = {
  refreshModel: true,
  replace: true
};

export default Route.extend({
  queryParams: {
    replayId: queryParamsConfig
  },

  beforeModel(transition) {
    const id = transition.params['manage.alert'].alertId;
    const replayId = transition.queryParams.replayId;
    const durationDefault = '1m';
    const startDateDefault = buildDateEod(1, 'month').valueOf();
    const endDateDefault = buildDateEod(1, 'day');

    // Enter default 'explore' route with defaults loaded in URI
    if (transition.targetName === 'manage.alert.index') {
      this.transitionTo('manage.alert.explore', id, { queryParams: {
        duration: durationDefault,
        startDate: startDateDefault,
        endDate: endDateDefault,
        replayId
      }});
    }
  },

  model(params, transition) {
    const { alertId: id, replayId } = params;
    if (!id) { return; }

    // Fetch all the basic alert data needed in manage.alert subroutes
    // TODO: apply calls from go/te-ss-alert-flow-api (see below)
    return Ember.RSVP.hash({
      id,
      replayId,
      destination: transition.targetName,
      alertData: fetch(`/onboard/function/${id}`).then(checkStatus),
      email: fetch(`/thirdeye/email/function/${id}`).then(checkStatus),
      allConfigGroups: fetch('/thirdeye/entity/ALERT_CONFIG').then(res => res.json()),
      allAppNames: fetch('/thirdeye/entity/APPLICATION').then(res => res.json())
    });
  },

  resetController(controller, isExiting) {
    this._super(...arguments);
    if (isExiting) {
      controller.set('alertData', {});
    }
  },

  setupController(controller, model) {
    this._super(controller, model);

    const {
      id,
      alertData,
      pathInfo,
      replayId,
      destination,
      allConfigGroups
    } = model;

    // Itereate through config groups to enhance all alerts with extra properties (group name, application)
    allConfigGroups.forEach((config) => {
      let groupFunctionIds = config.emailConfig && config.emailConfig.functionIds ? config.emailConfig.functionIds : [];
      let foundMatch = groupFunctionIds.find(funcId => funcId === Number(id));
      if (foundMatch) {
        Object.assign(alertData, {
          application: config.application,
          group: config.name
        });
      }
    });

    const isEditModeActive = destination.includes('edit') || destination.includes('tune');
    const pattern = alertData.alertFilter ? alertData.alertFilter.pattern : 'N/A';
    const granularity = alertData.bucketSize && alertData.bucketUnit ? `${alertData.bucketSize}_${alertData.bucketUnit}` : 'N/A';
<<<<<<< HEAD

=======
>>>>>>> cae6f1c0
    Object.assign(alertData, { pattern, granularity });

    controller.setProperties({
      id,
      alertData,
      pathInfo,
      replayId,
      isEditModeActive,
      isOverViewModeActive: !isEditModeActive,
      isReplayPending: Ember.isPresent(replayId)
    });
  },

  actions: {
    willTransition(transition) {
      if (transition.targetName === 'manage.alert.index') {
        this.refresh();
      }
    },

    error(error, transition) {
      console.log('caught in parent : ', error);
    }
  }

});<|MERGE_RESOLUTION|>--- conflicted
+++ resolved
@@ -88,10 +88,6 @@
     const isEditModeActive = destination.includes('edit') || destination.includes('tune');
     const pattern = alertData.alertFilter ? alertData.alertFilter.pattern : 'N/A';
     const granularity = alertData.bucketSize && alertData.bucketUnit ? `${alertData.bucketSize}_${alertData.bucketUnit}` : 'N/A';
-<<<<<<< HEAD
-
-=======
->>>>>>> cae6f1c0
     Object.assign(alertData, { pattern, granularity });
 
     controller.setProperties({
