--- conflicted
+++ resolved
@@ -6,11 +6,7 @@
         <li class="anomaly-graph__filter-item">
           {{input
             type="checkbox"
-<<<<<<< HEAD
-            id=(concat primaryMetricId metric.id)
-=======
             id=(concat primaryMetricId primaryMetric.metricId)
->>>>>>> 058b3e24
             change=(action "onPrimaryMetricToggle")
             checked=primaryMetric.isSelected}}
           <label class="anomaly-graph__filter-label anomaly-graph__filter-label--{{primaryMetric.color}}" for="{{concat primaryMetricId primaryMetric.metricId}}" title={{primaryMetric.metricName}}> {{primaryMetric.metricName}} </label>
