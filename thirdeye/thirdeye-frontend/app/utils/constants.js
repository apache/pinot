--- conflicted
+++ resolved
@@ -77,15 +77,9 @@
 
 export const yamlAlertSettings = `# Below are all dummy example. Please update accordingly.
 subscriptionGroupName: test_subscription_group
-<<<<<<< HEAD
-application: your_application_name
-subscribedDetections:
-  - your_detection_name
-=======
 application: thirdeye-internal
 subscribedDetections:
   - name_of_the_detection_above
->>>>>>> 4a1c3732
 
 alertSchemes:
 - type: EMAIL
