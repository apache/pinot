/**
 * Licensed to the Apache Software Foundation (ASF) under one
 * or more contributor license agreements.  See the NOTICE file
 * distributed with this work for additional information
 * regarding copyright ownership.  The ASF licenses this file
 * to you under the Apache License, Version 2.0 (the
 * "License"); you may not use this file except in compliance
 * with the License.  You may obtain a copy of the License at
 *
 *   http://www.apache.org/licenses/LICENSE-2.0
 *
 * Unless required by applicable law or agreed to in writing,
 * software distributed under the License is distributed on an
 * "AS IS" BASIS, WITHOUT WARRANTIES OR CONDITIONS OF ANY
 * KIND, either express or implied.  See the License for the
 * specific language governing permissions and limitations
 * under the License.
 */
package org.apache.pinot.client;

import com.google.common.annotations.VisibleForTesting;
import com.google.common.collect.Iterables;
import java.net.URI;
import java.sql.Connection;
import java.sql.Driver;
import java.sql.DriverManager;
import java.sql.DriverPropertyInfo;
import java.sql.SQLException;
import java.sql.SQLFeatureNotSupportedException;
import java.util.ArrayList;
import java.util.List;
import java.util.Map;
import java.util.Properties;
import java.util.logging.Logger;
import java.util.stream.Collectors;
import javax.net.ssl.SSLContext;
import org.apache.commons.lang3.tuple.Pair;
import org.apache.pinot.client.controller.PinotControllerTransport;
import org.apache.pinot.client.controller.PinotControllerTransportFactory;
import org.apache.pinot.client.utils.DriverUtils;
import org.apache.pinot.common.utils.TlsUtils;
import org.apache.pinot.spi.utils.CommonConstants;
import org.slf4j.LoggerFactory;


public class PinotDriver implements Driver {
  private static final org.slf4j.Logger LOGGER = LoggerFactory.getLogger(PinotDriver.class);
  private static final String URI_SCHEME = "pinot";
  public static final String INFO_TENANT = "tenant";
  public static final String DEFAULT_TENANT = "DefaultTenant";
  public static final String INFO_SCHEME = "scheme";
  public static final String INFO_HEADERS = "headers";

  private SSLContext _sslContext = null;

  public PinotDriver() { }

  @VisibleForTesting
  public PinotDriver(SSLContext sslContext) {
    _sslContext = sslContext;
  }

  /**
   * Created connection to Pinot Controller from provided properties.
   * The following properties can be provided -
   * tenant - Specify the tenant for which this connection is being created. If not provided, DefaultTenant is used.
   * The connection cannot handle queries for tables which are not present in the specified tenant.
   * headers.Authorization - base64 token to query pinot. This is required in case Auth is enabled on pinot cluster.
   * user - Name of the user for which auth is enabled.
   * password - Password associated with the user for which auth is enabled.
   * You can also specify username and password in the URL, e.g. jdbc:pinot://localhost:9000?user=Foo&password=Bar
   * If username and password are specified at multiple places, the precedence takes place in the following order
   * (header.Authorization property) > (username and password in URL) > (user and password specified in properties)
   * @param url  jdbc connection url containing pinot controller machine host:port.
   * example - jdbc:pinot://localhost:9000
   * @param info properties required for creating connection
   * @return JDBC connection object to query pinot
   * @throws SQLException
   */
  @Override
  public Connection connect(String url, Properties info)
      throws SQLException {
    try {
      LOGGER.info("Initiating connection to database for url: " + url);
<<<<<<< HEAD
=======

>>>>>>> f0a4b443
      Map<String, String> urlParams = DriverUtils.getURLParams(url);
      info.putAll(urlParams);

      JsonAsyncHttpPinotClientTransportFactory factory = new JsonAsyncHttpPinotClientTransportFactory();
      PinotControllerTransportFactory pinotControllerTransportFactory = new PinotControllerTransportFactory();

      if (info.containsKey(INFO_SCHEME)) {
        factory.setScheme(info.getProperty(INFO_SCHEME));
        pinotControllerTransportFactory.setScheme(info.getProperty(INFO_SCHEME));
        if (info.getProperty(INFO_SCHEME).contentEquals(CommonConstants.HTTPS_PROTOCOL)) {
          if (_sslContext == null) {
            factory.setSslContext(DriverUtils.getSSLContextFromJDBCProps(info));
            pinotControllerTransportFactory.setSslContext(TlsUtils.getSslContext());
          } else {
            factory.setSslContext(_sslContext);
            pinotControllerTransportFactory.setSslContext(_sslContext);
          }
        }
      }

      Map<String, String> headers = getHeadersFromProperties(info);

      DriverUtils.handleAuth(info, headers);

      if (!headers.isEmpty()) {
        factory.setHeaders(headers);
        pinotControllerTransportFactory.setHeaders(headers);
      }

      PinotClientTransport pinotClientTransport = factory.withConnectionProperties(info).buildTransport();
      PinotControllerTransport pinotControllerTransport = pinotControllerTransportFactory
              .withConnectionProperties(info)
              .buildTransport();
      String controllerUrl = DriverUtils.getControllerFromURL(url);
      String tenant = info.getProperty(INFO_TENANT, DEFAULT_TENANT);
      return new PinotConnection(info, controllerUrl, pinotClientTransport, tenant, pinotControllerTransport);
    } catch (Exception e) {
      throw new SQLException(String.format("Failed to connect to url : %s", url), e);
    }
  }

  private Map<String, String> getHeadersFromProperties(Properties info) {
    return info.entrySet().stream().filter(entry -> entry.getKey().toString().startsWith(INFO_HEADERS + ".")).map(
            entry -> Pair.of(entry.getKey().toString().substring(INFO_HEADERS.length() + 1),
                entry.getValue().toString()))
        .collect(Collectors.toMap(Pair::getKey, Pair::getValue));
  }

  @Override
  public boolean acceptsURL(String url)
      throws SQLException {
    String cleanURI = url.substring(5);
    URI uri = URI.create(cleanURI);
    return uri.getScheme().contentEquals(URI_SCHEME);
  }

  @Override
  public DriverPropertyInfo[] getPropertyInfo(String url, Properties info)
      throws SQLException {
    List<DriverPropertyInfo> propertyInfoList = new ArrayList<>();
    DriverPropertyInfo tenantPropertyInfo = new DriverPropertyInfo("tenant", null);
    tenantPropertyInfo.required = true;
    tenantPropertyInfo.description =
        "Name of the tenant for which to create the JDBC connection. You can only query the tables belonging to the "
            + "specified tenant";
    propertyInfoList.add(tenantPropertyInfo);
    return Iterables.toArray(propertyInfoList, DriverPropertyInfo.class);
  }

  @Override
  public int getMajorVersion() {
    return 1;
  }

  @Override
  public int getMinorVersion() {
    return 0;
  }

  @Override
  public boolean jdbcCompliant() {
    return false;
  }

  @Override
  public Logger getParentLogger()
      throws SQLFeatureNotSupportedException {
    throw new SQLFeatureNotSupportedException();
  }

  static {
    try {
      PinotDriver driver = new PinotDriver();
      DriverManager.registerDriver(driver);
    } catch (SQLException e) {
      throw new RuntimeException(e);
    }
  }
}<|MERGE_RESOLUTION|>--- conflicted
+++ resolved
@@ -82,10 +82,7 @@
       throws SQLException {
     try {
       LOGGER.info("Initiating connection to database for url: " + url);
-<<<<<<< HEAD
-=======
 
->>>>>>> f0a4b443
       Map<String, String> urlParams = DriverUtils.getURLParams(url);
       info.putAll(urlParams);
 
