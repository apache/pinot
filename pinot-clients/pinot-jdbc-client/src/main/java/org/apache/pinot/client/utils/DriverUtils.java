--- conflicted
+++ resolved
@@ -70,10 +70,7 @@
 
   public static void handleAuth(Properties info, Map<String, String> headers)
       throws SQLException {
-<<<<<<< HEAD
-=======
-
->>>>>>> f0a4b443
+
     if (info.contains(USER_PROPERTY) && !headers.containsKey(AUTH_HEADER)) {
       String username = info.getProperty(USER_PROPERTY);
       String password = info.getProperty(PASSWORD_PROPERTY, "");
