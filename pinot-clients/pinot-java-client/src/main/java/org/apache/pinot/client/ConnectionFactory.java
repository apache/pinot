/**
 * Licensed to the Apache Software Foundation (ASF) under one
 * or more contributor license agreements.  See the NOTICE file
 * distributed with this work for additional information
 * regarding copyright ownership.  The ASF licenses this file
 * to you under the Apache License, Version 2.0 (the
 * "License"); you may not use this file except in compliance
 * with the License.  You may obtain a copy of the License at
 *
 *   http://www.apache.org/licenses/LICENSE-2.0
 *
 * Unless required by applicable law or agreed to in writing,
 * software distributed under the License is distributed on an
 * "AS IS" BASIS, WITHOUT WARRANTIES OR CONDITIONS OF ANY
 * KIND, either express or implied.  See the License for the
 * specific language governing permissions and limitations
 * under the License.
 */
package org.apache.pinot.client;

import com.google.common.annotations.VisibleForTesting;
import java.util.Arrays;
import java.util.List;
import java.util.Properties;


/**
 * Creates connections to Pinot, given various initialization methods.
 */
public class ConnectionFactory {
  private static PinotClientTransport _defaultTransport;

  private ConnectionFactory() {
  }

  /**
   * Creates a connection to a Pinot cluster, given its Zookeeper URL
   *
   * @param zkUrl The URL to the Zookeeper cluster, must include the cluster name e.g host:port/chroot/pinot-cluster
   * @return A connection that connects to the brokers in the given Helix cluster
   */
  public static Connection fromZookeeper(String zkUrl) {
    return fromZookeeper(zkUrl, getDefault());
  }

  /**
   * Creates a connection to a Pinot cluster, given its Zookeeper URL
   *
   * @param zkUrl The URL to the Zookeeper cluster, must include the cluster name e.g host:port/chroot/pinot-cluster
   * @param transport pinot transport
   * @return A connection that connects to the brokers in the given Helix cluster
   */
  public static Connection fromZookeeper(String zkUrl, PinotClientTransport transport) {
    try {
      return fromZookeeper(new DynamicBrokerSelector(zkUrl), transport);
    } catch (Exception e) {
      throw new PinotClientException(e);
    }
  }

  /**
   * Creates a connection to Pinot cluster, given its Controller URL
   *
   * @param scheme controller URL scheme
   * @param controllerHost controller host
   * @param controllerPort controller port
   * @return A connection that connects to brokers as per the given controller
   */
  public static Connection fromController(String scheme, String controllerHost, int controllerPort) {
    return fromController(scheme, controllerHost, controllerPort, 1000);
  }

  /**
   *
   * @param scheme controller URL scheme
   * @param controllerHost controller host
   * @param controllerPort controller port
   * @param brokerUpdateFreqInMillis frequency of broker data refresh using controller APIs
   * @return A connection that connects to brokers as per the given controller
   */
  public static Connection fromController(String scheme, String controllerHost, int controllerPort,
      long brokerUpdateFreqInMillis) {
    try {
      return new Connection(new Properties(),
          new ControllerBasedBrokerSelector(scheme, controllerHost, controllerPort, brokerUpdateFreqInMillis),
          getDefault());
    } catch (Exception e) {
      throw new PinotClientException(e);
    }
  }

  /**
   * Creates a connection to a Pinot cluster, given its Zookeeper URL
   *
   * @param properties The Pinot connection properties
   * @param zkUrl The URL to the Zookeeper cluster, must include the cluster name e.g host:port/chroot/pinot-cluster
   * @param transport pinot transport
   * @return A connection that connects to the brokers in the given Helix cluster
   */
  public static Connection fromZookeeper(Properties properties, String zkUrl, PinotClientTransport transport) {
    try {
      return fromZookeeper(properties, new DynamicBrokerSelector(zkUrl), transport);
    } catch (Exception e) {
      throw new PinotClientException(e);
    }
  }

  @VisibleForTesting
  static Connection fromZookeeper(DynamicBrokerSelector dynamicBrokerSelector, PinotClientTransport transport) {
    return fromZookeeper(new Properties(), dynamicBrokerSelector, transport);
  }

  @VisibleForTesting
  static Connection fromZookeeper(Properties properties, DynamicBrokerSelector dynamicBrokerSelector,
      PinotClientTransport transport) {
    return new Connection(properties, dynamicBrokerSelector, transport);
  }

  /**
   * Creates a connection from properties containing the connection parameters.
   *
   * @param properties The properties to use for the connection
   * @return A connection that connects to the brokers specified in the properties
   */
  public static Connection fromProperties(Properties properties) {
    return fromProperties(properties, getDefault(properties));
  }

  /**
   * Creates a connection from properties containing the connection parameters.
   *
   * @param properties The properties to use for the connection
   * @param transport pinot transport
   * @return A connection that connects to the brokers specified in the properties
   */
  public static Connection fromProperties(Properties properties, PinotClientTransport transport) {
    return new Connection(properties, Arrays.asList(properties.getProperty("brokerList").split(",")), transport);
  }

  /**
   * Creates a connection which sends queries randomly between the specified brokers.
   *
   * @param brokers The list of brokers to send queries to
   * @return A connection to the set of brokers specified
   */
  public static Connection fromHostList(String... brokers) {
    return fromHostList(Arrays.asList(brokers), getDefault());
  }

  /**
   * Creates a connection which sends queries randomly between the specified brokers.
   *
   * @param brokers The list of brokers to send queries to
   * @param transport pinot transport
   * @return A connection to the set of brokers specified
   */
  public static Connection fromHostList(List<String> brokers, PinotClientTransport transport) {
    return new Connection(brokers, transport);
  }

  /**
   * Creates a connection which sends queries randomly between the specified brokers.
   *
   * @param properties The Pinot connection properties
   * @param brokers The list of brokers to send queries to
   * @param transport pinot transport
   * @return A connection to the set of brokers specified
   */
  public static Connection fromHostList(Properties properties, List<String> brokers,
      PinotClientTransport transport) {
    return new Connection(properties, brokers, transport);
  }

  private static PinotClientTransport getDefault(Properties connectionProperties) {
    if (_defaultTransport == null) {
<<<<<<< HEAD
      _defaultTransport = new JsonAsyncHttpPinotClientTransportFactory()
              .withConnectionProperties(connectionProperties)
              .buildTransport();
=======
      synchronized (ConnectionFactory.class) {
        if (_defaultTransport == null) {
          _defaultTransport = new JsonAsyncHttpPinotClientTransportFactory().buildTransport();
        }
      }
>>>>>>> f0a4b443
    }
    return _defaultTransport;
  }

  private static PinotClientTransport getDefault() {
    return getDefault(new Properties());
  }
}<|MERGE_RESOLUTION|>--- conflicted
+++ resolved
@@ -173,17 +173,13 @@
 
   private static PinotClientTransport getDefault(Properties connectionProperties) {
     if (_defaultTransport == null) {
-<<<<<<< HEAD
-      _defaultTransport = new JsonAsyncHttpPinotClientTransportFactory()
+      synchronized (ConnectionFactory.class) {
+        if (_defaultTransport == null) {
+          _defaultTransport = new JsonAsyncHttpPinotClientTransportFactory()
               .withConnectionProperties(connectionProperties)
               .buildTransport();
-=======
-      synchronized (ConnectionFactory.class) {
-        if (_defaultTransport == null) {
-          _defaultTransport = new JsonAsyncHttpPinotClientTransportFactory().buildTransport();
         }
       }
->>>>>>> f0a4b443
     }
     return _defaultTransport;
   }
