/**
 * Licensed to the Apache Software Foundation (ASF) under one
 * or more contributor license agreements.  See the NOTICE file
 * distributed with this work for additional information
 * regarding copyright ownership.  The ASF licenses this file
 * to you under the Apache License, Version 2.0 (the
 * "License"); you may not use this file except in compliance
 * with the License.  You may obtain a copy of the License at
 *
 *   http://www.apache.org/licenses/LICENSE-2.0
 *
 * Unless required by applicable law or agreed to in writing,
 * software distributed under the License is distributed on an
 * "AS IS" BASIS, WITHOUT WARRANTIES OR CONDITIONS OF ANY
 * KIND, either express or implied.  See the License for the
 * specific language governing permissions and limitations
 * under the License.
 */
package org.apache.pinot.client;

import com.fasterxml.jackson.databind.ObjectReader;
import com.fasterxml.jackson.databind.node.JsonNodeFactory;
import com.fasterxml.jackson.databind.node.ObjectNode;
import io.netty.handler.ssl.ClientAuth;
import io.netty.handler.ssl.JdkSslContext;
import io.netty.handler.ssl.SslContext;
import java.io.IOException;
import java.nio.charset.StandardCharsets;
import java.util.HashMap;
import java.util.Map;
import java.util.concurrent.ExecutionException;
import java.util.concurrent.Future;
import java.util.concurrent.TimeUnit;
import javax.annotation.Nullable;
import javax.net.ssl.SSLContext;
import org.apache.commons.lang3.StringUtils;
import org.apache.pinot.client.utils.ConnectionUtils;
import org.apache.pinot.spi.utils.CommonConstants;
import org.apache.pinot.spi.utils.JsonUtils;
import org.asynchttpclient.AsyncHttpClient;
import org.asynchttpclient.BoundRequestBuilder;
import org.asynchttpclient.DefaultAsyncHttpClientConfig.Builder;
import org.asynchttpclient.Dsl;
import org.asynchttpclient.Response;
import org.slf4j.Logger;
import org.slf4j.LoggerFactory;


/**
 * JSON encoded Pinot client transport over AsyncHttpClient.
 */
public class JsonAsyncHttpPinotClientTransport implements PinotClientTransport {
  private static final Logger LOGGER = LoggerFactory.getLogger(JsonAsyncHttpPinotClientTransport.class);
  private static final ObjectReader OBJECT_READER = JsonUtils.DEFAULT_READER;
  private static final String DEFAULT_EXTRA_QUERY_OPTION_STRING = "groupByMode=sql;responseFormat=sql";

  private final Map<String, String> _headers;
  private final String _scheme;

  private final int _brokerReadTimeout;
  private final AsyncHttpClient _httpClient;
  private final String _extraOptionStr;

  public JsonAsyncHttpPinotClientTransport() {
    _brokerReadTimeout = 60000;
    _headers = new HashMap<>();
    _scheme = CommonConstants.HTTP_PROTOCOL;
    _extraOptionStr = DEFAULT_EXTRA_QUERY_OPTION_STRING;
    _httpClient = Dsl.asyncHttpClient();
  }

<<<<<<< HEAD
  public JsonAsyncHttpPinotClientTransport(Map<String, String> headers, String scheme,
                                           @Nullable SSLContext sslContext, ConnectionTimeouts connectionTimeouts,
                                           TlsProtocols tlsProtocols, @Nullable String appId) {
=======
  public JsonAsyncHttpPinotClientTransport(Map<String, String> headers, String scheme, String extraOptionString,
    @Nullable SSLContext sslContext, ConnectionTimeouts connectionTimeouts, TlsProtocols tlsProtocols) {
>>>>>>> 65e01f13
    _brokerReadTimeout = connectionTimeouts.getReadTimeoutMs();
    _headers = headers;
    _scheme = scheme;
    _extraOptionStr = StringUtils.isEmpty(extraOptionString) ? DEFAULT_EXTRA_QUERY_OPTION_STRING : extraOptionString;

    Builder builder = Dsl.config();
    if (sslContext != null) {
      builder.setSslContext(new JdkSslContext(sslContext, true, ClientAuth.OPTIONAL));
    }

    builder.setReadTimeout(connectionTimeouts.getReadTimeoutMs())
            .setConnectTimeout(connectionTimeouts.getConnectTimeoutMs())
            .setHandshakeTimeout(connectionTimeouts.getHandshakeTimeoutMs())
            .setUserAgent(ConnectionUtils.getUserAgentVersionFromClassPath("ua", appId))
            .setEnabledProtocols(tlsProtocols.getEnabledProtocols().toArray(new String[0]));
    _httpClient = Dsl.asyncHttpClient(builder.build());
  }

<<<<<<< HEAD
  public JsonAsyncHttpPinotClientTransport(Map<String, String> headers, String scheme,
                                           @Nullable SslContext sslContext, ConnectionTimeouts connectionTimeouts,
                                           TlsProtocols tlsProtocols, @Nullable String appId) {
=======
  public JsonAsyncHttpPinotClientTransport(Map<String, String> headers, String scheme, String extraOptionStr,
    @Nullable SslContext sslContext, ConnectionTimeouts connectionTimeouts, TlsProtocols tlsProtocols) {
>>>>>>> 65e01f13
    _brokerReadTimeout = connectionTimeouts.getReadTimeoutMs();
    _headers = headers;
    _scheme = scheme;
    _extraOptionStr = StringUtils.isEmpty(extraOptionStr) ? DEFAULT_EXTRA_QUERY_OPTION_STRING : extraOptionStr;

    Builder builder = Dsl.config();
    if (sslContext != null) {
      builder.setSslContext(sslContext);
    }

    builder.setReadTimeout(connectionTimeouts.getReadTimeoutMs())
            .setConnectTimeout(connectionTimeouts.getConnectTimeoutMs())
            .setHandshakeTimeout(connectionTimeouts.getHandshakeTimeoutMs())
            .setUserAgent(ConnectionUtils.getUserAgentVersionFromClassPath("ua", appId))
            .setEnabledProtocols(tlsProtocols.getEnabledProtocols().toArray(new String[0]));
    _httpClient = Dsl.asyncHttpClient(builder.build());
  }

  @Override
  public BrokerResponse executeQuery(String brokerAddress, String query)
    throws PinotClientException {
    try {
      return executeQueryAsync(brokerAddress, query).get(_brokerReadTimeout, TimeUnit.MILLISECONDS);
    } catch (Exception e) {
      throw new PinotClientException(e);
    }
  }

  @Override
  public Future<BrokerResponse> executeQueryAsync(String brokerAddress, String query) {
    try {
      ObjectNode json = JsonNodeFactory.instance.objectNode();
      json.put("sql", query);
      json.put("queryOptions", _extraOptionStr);

      String url = _scheme + "://" + brokerAddress + "/query/sql";
      BoundRequestBuilder requestBuilder = _httpClient.preparePost(url);

      if (_headers != null) {
        _headers.forEach((k, v) -> requestBuilder.addHeader(k, v));
      }

      Future<Response> response =
          requestBuilder.addHeader("Content-Type", "application/json; charset=utf-8").setBody(json.toString())
              .execute();
      return new BrokerResponseFuture(response, query, url, _brokerReadTimeout);
    } catch (Exception e) {
      throw new PinotClientException(e);
    }
  }

  @Override
  public BrokerResponse executeQuery(String brokerAddress, Request request)
      throws PinotClientException {
    try {
      return executeQueryAsync(brokerAddress, request).get(_brokerReadTimeout, TimeUnit.MILLISECONDS);
    } catch (Exception e) {
      throw new PinotClientException(e);
    }
  }

  @Override
  public Future<BrokerResponse> executeQueryAsync(String brokerAddress, Request request)
      throws PinotClientException {
    return executeQueryAsync(brokerAddress, request.getQuery());
  }

  @Override
  public void close()
      throws PinotClientException {
    if (_httpClient.isClosed()) {
      throw new PinotClientException("Connection is already closed!");
    }
    try {
      _httpClient.close();
    } catch (IOException exception) {
      throw new PinotClientException("Error while closing connection!");
    }
  }

  private static class BrokerResponseFuture implements Future<BrokerResponse> {
    private final Future<Response> _response;
    private final String _query;
    private final String _url;
    private final long _brokerReadTimeout;

    public BrokerResponseFuture(Future<Response> response, String query, String url, long brokerReadTimeout) {
      _response = response;
      _query = query;
      _url = url;
      _brokerReadTimeout = brokerReadTimeout;
    }

    @Override
    public boolean cancel(boolean mayInterruptIfRunning) {
      return _response.cancel(mayInterruptIfRunning);
    }

    @Override
    public boolean isCancelled() {
      return _response.isCancelled();
    }

    @Override
    public boolean isDone() {
      return _response.isDone();
    }

    @Override
    public BrokerResponse get()
        throws ExecutionException {
      return get(_brokerReadTimeout, TimeUnit.MILLISECONDS);
    }

    @Override
    public BrokerResponse get(long timeout, TimeUnit unit)
        throws ExecutionException {
      try {
        LOGGER.debug("Sending query {} to {}", _query, _url);

        Response httpResponse = _response.get(timeout, unit);

        LOGGER.debug("Completed query, HTTP status is {}", httpResponse.getStatusCode());

        if (httpResponse.getStatusCode() != 200) {
          throw new PinotClientException(
              "Pinot returned HTTP status " + httpResponse.getStatusCode() + ", expected 200");
        }

        String responseBody = httpResponse.getResponseBody(StandardCharsets.UTF_8);
        return BrokerResponse.fromJson(OBJECT_READER.readTree(responseBody));
      } catch (Exception e) {
        throw new ExecutionException(e);
      }
    }
  }
}<|MERGE_RESOLUTION|>--- conflicted
+++ resolved
@@ -69,14 +69,9 @@
     _httpClient = Dsl.asyncHttpClient();
   }
 
-<<<<<<< HEAD
-  public JsonAsyncHttpPinotClientTransport(Map<String, String> headers, String scheme,
+  public JsonAsyncHttpPinotClientTransport(Map<String, String> headers, String scheme, String extraOptionString,
                                            @Nullable SSLContext sslContext, ConnectionTimeouts connectionTimeouts,
                                            TlsProtocols tlsProtocols, @Nullable String appId) {
-=======
-  public JsonAsyncHttpPinotClientTransport(Map<String, String> headers, String scheme, String extraOptionString,
-    @Nullable SSLContext sslContext, ConnectionTimeouts connectionTimeouts, TlsProtocols tlsProtocols) {
->>>>>>> 65e01f13
     _brokerReadTimeout = connectionTimeouts.getReadTimeoutMs();
     _headers = headers;
     _scheme = scheme;
@@ -95,14 +90,9 @@
     _httpClient = Dsl.asyncHttpClient(builder.build());
   }
 
-<<<<<<< HEAD
-  public JsonAsyncHttpPinotClientTransport(Map<String, String> headers, String scheme,
+  public JsonAsyncHttpPinotClientTransport(Map<String, String> headers, String scheme, String extraOptionStr,
                                            @Nullable SslContext sslContext, ConnectionTimeouts connectionTimeouts,
                                            TlsProtocols tlsProtocols, @Nullable String appId) {
-=======
-  public JsonAsyncHttpPinotClientTransport(Map<String, String> headers, String scheme, String extraOptionStr,
-    @Nullable SslContext sslContext, ConnectionTimeouts connectionTimeouts, TlsProtocols tlsProtocols) {
->>>>>>> 65e01f13
     _brokerReadTimeout = connectionTimeouts.getReadTimeoutMs();
     _headers = headers;
     _scheme = scheme;
