/**
 * Licensed to the Apache Software Foundation (ASF) under one
 * or more contributor license agreements.  See the NOTICE file
 * distributed with this work for additional information
 * regarding copyright ownership.  The ASF licenses this file
 * to you under the Apache License, Version 2.0 (the
 * "License"); you may not use this file except in compliance
 * with the License.  You may obtain a copy of the License at
 *
 *   http://www.apache.org/licenses/LICENSE-2.0
 *
 * Unless required by applicable law or agreed to in writing,
 * software distributed under the License is distributed on an
 * "AS IS" BASIS, WITHOUT WARRANTIES OR CONDITIONS OF ANY
 * KIND, either express or implied.  See the License for the
 * specific language governing permissions and limitations
 * under the License.
 */
package org.apache.pinot.client;

import java.util.List;
import java.util.Properties;
import java.util.concurrent.CompletableFuture;
import javax.annotation.Nullable;
import org.apache.pinot.sql.parsers.CalciteSqlParser;
import org.apache.pinot.sql.parsers.SqlNodeAndOptions;
import org.slf4j.Logger;
import org.slf4j.LoggerFactory;


/**
 * A connection to Pinot, normally created through calls to the {@link ConnectionFactory}.
 */
public class Connection {
  public static final String FAIL_ON_EXCEPTIONS = "failOnExceptions";
  private static final Logger LOGGER = LoggerFactory.getLogger(Connection.class);

  private final PinotClientTransport<?> _transport;
  private final BrokerSelector _brokerSelector;
  private final boolean _failOnExceptions;

  Connection(List<String> brokerList, PinotClientTransport<?> transport) {
    this(new Properties(), new SimpleBrokerSelector(brokerList), transport);
  }

  Connection(Properties properties, List<String> brokerList, PinotClientTransport<?> transport) {
    this(properties, new SimpleBrokerSelector(brokerList), transport);
    LOGGER.info("Created connection to broker list {}", brokerList);
  }

  Connection(BrokerSelector brokerSelector, PinotClientTransport<?> transport) {
    this(new Properties(), brokerSelector, transport);
  }

  Connection(Properties properties, BrokerSelector brokerSelector, PinotClientTransport<?> transport) {
    _brokerSelector = brokerSelector;
    _transport = transport;

    // Default fail Pinot query if response contains any exception.
    _failOnExceptions = Boolean.parseBoolean(properties.getProperty(FAIL_ON_EXCEPTIONS, "TRUE"));
  }

  /**
   * Creates a prepared statement, to escape query parameters.
   *
   * @param query The query for which to create a prepared statement
   * @return A prepared statement for this connection
   */
  public PreparedStatement prepareStatement(String query) {
    return new PreparedStatement(this, query);
  }

  /**
   * Creates a prepared statement, to escape query parameters.
   *
   * @param request The request for which to create a prepared statement.
   * @return A prepared statement for this connection.
   */
  @Deprecated
  public PreparedStatement prepareStatement(Request request) {
    return new PreparedStatement(this, request);
  }

  /**
   * Executes a query.
   *
   * @param query The query to execute
   * @return The result of the query
   * @throws PinotClientException If an exception occurs while processing the query
   */
  public ResultSetGroup execute(String query) {
    return execute(null, query);
  }

  /**
   * Executes a Pinot Request.
   * @param request The request to execute
   * @return The result of the query
   * @throws PinotClientException If an exception occurs while processing the query
   */
  @Deprecated
  public ResultSetGroup execute(Request request)
      throws PinotClientException {
    return execute(null, request);
  }

  /**
   * Executes a query.
   *
   * @param tableName Name of the table to execute the query on
   * @param query The query to execute
   * @return The result of the query
   * @throws PinotClientException If an exception occurs while processing the query
   */
  public ResultSetGroup execute(@Nullable String tableName, String query)
      throws PinotClientException {
    String[] tableNames = (tableName == null) ? resolveTableName(query) : new String[]{tableName};
    String brokerHostPort = _brokerSelector.selectBroker(tableNames);
    if (brokerHostPort == null) {
      throw new PinotClientException("Could not find broker to query for table: " + tableName);
    }
    BrokerResponse response = _transport.executeQuery(brokerHostPort, query);
    if (response.hasExceptions() && _failOnExceptions) {
      throw new PinotClientException("Query had processing exceptions: \n" + response.getExceptions());
    }
    return new ResultSetGroup(response);
  }

  /**
   * Executes a Pinot Request.
   *
   * @param request The request to execute
   * @return The result of the query
   * @throws PinotClientException If an exception occurs while processing the query
   */
  @Deprecated
  public ResultSetGroup execute(@Nullable String tableName, Request request)
      throws PinotClientException {
    return execute(tableName, request.getQuery());
  }

  /**
   * Executes a query asynchronously.
   *
   * @param query The query to execute
   * @return A future containing the result of the query
   * @throws PinotClientException If an exception occurs while processing the query
   */
  public CompletableFuture<ResultSetGroup> executeAsync(String query)
      throws PinotClientException {
    return executeAsync(null, query);
  }

  /**
   * Executes a Pinot Request asynchronously.
   *
   * @param request The request to execute
   * @return A future containing the result of the query
   * @throws PinotClientException If an exception occurs while processing the query
   */
  @Deprecated
  public CompletableFuture<ResultSetGroup> executeAsync(Request request)
      throws PinotClientException {
    return executeAsync(null, request.getQuery());
  }

  /**
   * Executes a query asynchronously.
   *
   * @param query The query to execute
   * @return A future containing the result of the query
   * @throws PinotClientException If an exception occurs while processing the query
   */
  public CompletableFuture<ResultSetGroup> executeAsync(@Nullable String tableName, String query)
      throws PinotClientException {
<<<<<<< HEAD
    tableName = tableName == null ? resolveTableName(query) : tableName;
    String brokerHostPort = _brokerSelector.selectBroker(tableName);
    if (brokerHostPort == null) {
      throw new PinotClientException("Could not find broker to query for statement: " + query);
    }
    return _transport.executeQueryAsync(brokerHostPort, query).thenApply(ResultSetGroup::new);
=======
    String[] tableNames = (tableName == null) ? resolveTableName(query) : new String[]{tableName};
    String brokerHostPort = _brokerSelector.selectBroker(tableNames);
    return new ResultSetGroupFuture(_transport.executeQueryAsync(brokerHostPort, query));
>>>>>>> 0a0ab995
  }

  /**
   * Returns the name of all the tables used in a sql query.
   *
   * @return name of all the tables used in a sql query.
   */
  @Nullable
  private static String[] resolveTableName(String query) {
    try {
      SqlNodeAndOptions sqlNodeAndOptions = CalciteSqlParser.compileToSqlNodeAndOptions(query);
      List<String> tableNames = CalciteSqlParser.extractTableNamesFromNode(sqlNodeAndOptions.getSqlNode());
      return tableNames.toArray(new String[0]);
    } catch (Exception e) {
      LOGGER.error("Cannot parse table name from query: {}", query, e);
    }
    return null;
  }

  /**
   * Returns the list of brokers to which this connection can connect to.
   *
   * @return The list of brokers to which this connection can connect to.
   */
  List<String> getBrokerList() {
    return _brokerSelector.getBrokers();
  }

  /**
   * Close the connection for further processing
   *
   * @throws PinotClientException when connection is already closed
   */
  public void close()
      throws PinotClientException {
    _transport.close();
    _brokerSelector.close();
  }

  /**
   * Provides access to the underlying transport mechanism for this connection.
   * There may be client metrics useful for monitoring and other observability goals.
   *
   * @return pinot client transport.
   */
  public PinotClientTransport<?> getTransport() {
    return _transport;
  }
}<|MERGE_RESOLUTION|>--- conflicted
+++ resolved
@@ -173,18 +173,12 @@
    */
   public CompletableFuture<ResultSetGroup> executeAsync(@Nullable String tableName, String query)
       throws PinotClientException {
-<<<<<<< HEAD
-    tableName = tableName == null ? resolveTableName(query) : tableName;
-    String brokerHostPort = _brokerSelector.selectBroker(tableName);
+    String[] tableNames = (tableName == null) ? resolveTableName(query) : new String[]{tableName};
+    String brokerHostPort = _brokerSelector.selectBroker(tableNames);
     if (brokerHostPort == null) {
       throw new PinotClientException("Could not find broker to query for statement: " + query);
     }
     return _transport.executeQueryAsync(brokerHostPort, query).thenApply(ResultSetGroup::new);
-=======
-    String[] tableNames = (tableName == null) ? resolveTableName(query) : new String[]{tableName};
-    String brokerHostPort = _brokerSelector.selectBroker(tableNames);
-    return new ResultSetGroupFuture(_transport.executeQueryAsync(brokerHostPort, query));
->>>>>>> 0a0ab995
   }
 
   /**
