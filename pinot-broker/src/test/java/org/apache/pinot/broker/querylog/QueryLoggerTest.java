--- conflicted
+++ resolved
@@ -113,12 +113,9 @@
         + "realtimeThreadCpuTimeNs(total/thread/sysActivity/resSer):54/17/18/19,"
         + "clientIp=ip,"
         + "queryEngine=singleStage,"
-<<<<<<< HEAD
-        + "replicaGroups=[],"
-=======
         + "offlineMemAllocatedBytes(total/thread/resSer):0/0/0,"
         + "realtimeMemAllocatedBytes(total/thread/resSer):0/0/0,"
->>>>>>> 6950c850
+        + "replicaGroups=[],"
         + "query=SELECT * FROM foo");
     //@formatter:on
   }
