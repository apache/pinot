--- conflicted
+++ resolved
@@ -90,13 +90,8 @@
         instanceConfigs.add(new InstanceConfig(serverName));
       }
 
-<<<<<<< HEAD
       // Create stream partition assignment
       Map<Integer, List<String>> partitionToServerMapping = buildStreamPartitionMapping(instanceConfigs);
-=======
-      // Build the kafka partition mapping
-      Map<Integer, List<String>> partitionToServerMapping = buildKafkaPartitionMapping(instanceConfigs);
->>>>>>> ff2aabd9
 
       // Create the fake external view
       ExternalView externalView =
@@ -167,13 +162,8 @@
       instanceConfigs.add(new InstanceConfig(serverName));
     }
 
-<<<<<<< HEAD
     // Create stream partition mapping
     Map<Integer, List<String>> partitionToServerMapping = buildStreamPartitionMapping(instanceConfigs);
-=======
-    // Update replica group mapping zk metadata
-    Map<Integer, List<String>> partitionToServerMapping = buildKafkaPartitionMapping(instanceConfigs);
->>>>>>> ff2aabd9
 
     ExternalView externalView =
         buildExternalView(REALTIME_TABLE_NAME, fakePropertyStore, partitionToServerMapping, segmentList);
@@ -236,8 +226,8 @@
       instanceConfigs.add(new InstanceConfig(serverName));
     }
 
-    // Build Kafka partition mapping
-    Map<Integer, List<String>> partitionToServerMapping = buildKafkaPartitionMapping(instanceConfigs);
+    // Create stream partition mapping
+    Map<Integer, List<String>> partitionToServerMapping = buildStreamPartitionMapping(instanceConfigs);
 
     ExternalView externalView =
         buildExternalView(REALTIME_TABLE_NAME, fakePropertyStore, partitionToServerMapping, segmentList);
@@ -298,17 +288,9 @@
     return segmentList;
   }
 
-<<<<<<< HEAD
   private Map<Integer, List<String>> buildStreamPartitionMapping(List<InstanceConfig> instanceConfigs) {
     // Create partition assignment mapping table.
     Map<Integer, List<String>> partitionToServers = new HashMap<>();
-    ZNRecord streamPartitionMapping = new ZNRecord(REALTIME_TABLE_NAME);
-=======
-  private Map<Integer, List<String>> buildKafkaPartitionMapping(List<InstanceConfig> instanceConfigs) {
-    // Create partition assignment mapping table.
-    Map<Integer, List<String>> partitionToServers = new HashMap<>();
->>>>>>> ff2aabd9
-
     int serverIndex = 0;
     for (int partitionId = 0; partitionId < NUM_PARTITION; partitionId++) {
       List<String> assignedServers = new ArrayList<>();
@@ -317,21 +299,12 @@
         serverIndex++;
       }
       partitionToServers.put(partitionId, assignedServers);
-<<<<<<< HEAD
-      streamPartitionMapping.setListField(Integer.toString(partitionId), assignedServers);
-=======
->>>>>>> ff2aabd9
-    }
-
+    }
     return partitionToServers;
   }
 
   private RoutingTableBuilder buildPartitionAwareRealtimeRoutingTableBuilder(FakePropertyStore propertyStore,
-<<<<<<< HEAD
       TableConfig tableConfig, ExternalView externalView, List<InstanceConfig> instanceConfigs) {
-=======
-      TableConfig tableConfig, ExternalView externalView, List<InstanceConfig> instanceConfigs) throws Exception {
->>>>>>> ff2aabd9
 
     PartitionAwareRealtimeRoutingTableBuilder routingTableBuilder = new PartitionAwareRealtimeRoutingTableBuilder();
     routingTableBuilder.init(null, tableConfig, propertyStore);
