--- conflicted
+++ resolved
@@ -209,13 +209,8 @@
     // Compile the request
     long compilationStartTimeNs = System.nanoTime();
     BrokerRequest brokerRequest;
-    String queryFormat = pinotQueryRequest.getQueryFormat().toLowerCase();
     try {
-<<<<<<< HEAD
-      brokerRequest = PinotQueryParserFactory.get(queryFormat).compileToBrokerRequest(query);
-=======
       brokerRequest = PinotQueryParserFactory.parseSQLQuery(query);
->>>>>>> a8640f86
     } catch (Exception e) {
       LOGGER.info("Caught exception while compiling SQL request {}: {}, {}", requestId, query, e.getMessage());
       _brokerMetrics.addMeteredGlobalValue(BrokerMeter.REQUEST_COMPILATION_EXCEPTIONS, 1);
@@ -363,6 +358,40 @@
       requestStatistics.setFanoutType(RequestStatistics.FanoutType.REALTIME);
     }
 
+    // Check if response can be send without server query evaluation.
+    if (offlineBrokerRequest == null || offlineBrokerRequest.getPinotQuery() == null || isFilterAlwaysFalse(
+        offlineBrokerRequest)) {
+      // We don't need to evaluate offline request
+      offlineBrokerRequest = null;
+    }
+
+    if (realtimeBrokerRequest == null || realtimeBrokerRequest.getPinotQuery() == null || isFilterAlwaysFalse(
+        realtimeBrokerRequest)) {
+      // We don't need to evaluate realtime request
+      realtimeBrokerRequest = null;
+    }
+
+    if (offlineBrokerRequest == null && realtimeBrokerRequest == null) {
+      // Send empty response since we don't need to evaluate either offline or realtime request.
+      BrokerResponseNative brokerResponse = BrokerResponseNative.empty();
+      logBrokerResponse(requestId, query, requestStatistics, brokerRequest, 0, new ServerStats(), brokerResponse,
+          System.nanoTime());
+
+      return brokerResponse;
+    }
+
+    if (offlineBrokerRequest != null && offlineBrokerRequest.getPinotQuery() != null && isFilterAlwaysTrue(
+        offlineBrokerRequest)) {
+      // Drop offline request filter since it is always true
+      offlineBrokerRequest.getPinotQuery().setFilterExpression(null);
+    }
+
+    if (realtimeBrokerRequest != null && realtimeBrokerRequest.getPinotQuery() != null && isFilterAlwaysTrue(
+        realtimeBrokerRequest)) {
+      // Drop realtime request filter since it is always true
+      realtimeBrokerRequest.getPinotQuery().setFilterExpression(null);
+    }
+
     // Calculate routing table for the query
     long routingStartTimeNs = System.nanoTime();
     Map<ServerInstance, List<String>> offlineRoutingTable = null;
@@ -453,6 +482,26 @@
     requestStatistics.setQueryProcessingTime(totalTimeMs);
     requestStatistics.setStatistics(brokerResponse);
 
+    logBrokerResponse(requestId, query, requestStatistics, brokerRequest, numUnavailableSegments, serverStats,
+        brokerResponse, totalTimeMs);
+    return brokerResponse;
+  }
+
+  /** Given a {@link BrokerRequest}, check if the WHERE clause will always evaluate to false. */
+  private boolean isFilterAlwaysFalse(BrokerRequest brokerRequest) {
+    return brokerRequest.getPinotQuery().getFilterExpression() != null && brokerRequest.getPinotQuery()
+        .getFilterExpression().equals(FALSE);
+  }
+
+  /** Given a {@link BrokerRequest}, check if the WHERE clause will always evaluate to true. */
+  private boolean isFilterAlwaysTrue(BrokerRequest brokerRequest) {
+    return brokerRequest.getPinotQuery().getFilterExpression() != null && brokerRequest.getPinotQuery()
+        .getFilterExpression().equals(TRUE);
+  }
+
+  private void logBrokerResponse(long requestId, String query, RequestStatistics requestStatistics,
+      BrokerRequest brokerRequest, int numUnavailableSegments, ServerStats serverStats,
+      BrokerResponseNative brokerResponse, long totalTimeMs) {
     LOGGER.debug("Broker Response: {}", brokerResponse);
 
     // Please keep the format as name=value comma-separated with no spaces
@@ -489,7 +538,6 @@
       // Increment the count for dropped log
       _numDroppedLog.incrementAndGet();
     }
-    return brokerResponse;
   }
 
   @Deprecated
@@ -638,42 +686,6 @@
       requestStatistics.setFanoutType(RequestStatistics.FanoutType.REALTIME);
     }
 
-    // Check if response can be send without server query evaluation.
-    if (queryFormat.equals(Broker.Request.SQL)) {
-      if (offlineBrokerRequest == null || offlineBrokerRequest.getPinotQuery() == null || isFilterAlwaysFalse(
-          offlineBrokerRequest)) {
-        // We don't need to evaluate offline request
-        offlineBrokerRequest = null;
-      }
-
-      if (realtimeBrokerRequest == null || realtimeBrokerRequest.getPinotQuery() == null || isFilterAlwaysFalse(
-          realtimeBrokerRequest)) {
-        // We don't need to evaluate realtime request
-        realtimeBrokerRequest = null;
-      }
-
-      if (offlineBrokerRequest == null && realtimeBrokerRequest == null) {
-        // Send empty response since we don't need to evaluate either offline or realtime request.
-        BrokerResponse brokerResponse = BrokerResponseNative.empty();
-        logBrokerResponse(requestStatistics, requestId, query, compilationStartTimeNs, brokerRequest, 0,
-            new ServerStats(), brokerResponse, System.nanoTime());
-
-        return brokerResponse;
-      }
-
-      if (offlineBrokerRequest != null && offlineBrokerRequest.getPinotQuery() != null && isFilterAlwaysTrue(
-          offlineBrokerRequest)) {
-        // Drop offline request filter since it is always true
-        offlineBrokerRequest.getPinotQuery().setFilterExpression(null);
-      }
-
-      if (realtimeBrokerRequest != null && realtimeBrokerRequest.getPinotQuery() != null && isFilterAlwaysTrue(
-          realtimeBrokerRequest)) {
-        // Drop realtime request filter since it is always true
-        realtimeBrokerRequest.getPinotQuery().setFilterExpression(null);
-      }
-    }
-
     // Calculate routing table for the query
     long routingStartTimeNs = System.nanoTime();
     Map<ServerInstance, List<String>> offlineRoutingTable = null;
@@ -757,27 +769,6 @@
       _brokerMetrics.addMeteredTableValue(rawTableName, BrokerMeter.BROKER_RESPONSES_WITH_NUM_GROUPS_LIMIT_REACHED, 1);
     }
 
-    logBrokerResponse(requestStatistics, requestId, query, compilationStartTimeNs, brokerRequest,
-        numUnavailableSegments, serverStats, brokerResponse, executionEndTimeNs);
-    return brokerResponse;
-  }
-
-  /** Given a {@link BrokerRequest}, check if the WHERE clause will always evaluate to false. */
-  private boolean isFilterAlwaysFalse(BrokerRequest brokerRequest) {
-    return brokerRequest.getPinotQuery().getFilterExpression() != null && brokerRequest.getPinotQuery()
-        .getFilterExpression().equals(FALSE);
-  }
-
-  /** Given a {@link BrokerRequest}, check if the WHERE clause will always evaluate to true. */
-  private boolean isFilterAlwaysTrue(BrokerRequest brokerRequest) {
-    return brokerRequest.getPinotQuery().getFilterExpression() != null && brokerRequest.getPinotQuery()
-        .getFilterExpression().equals(TRUE);
-  }
-
-  /** Log {@link BrokerResponse} related information */
-  private void logBrokerResponse(RequestStatistics requestStatistics, long requestId, String query,
-      long compilationStartTimeNs, BrokerRequest brokerRequest, int numUnavailableSegments, ServerStats serverStats,
-      BrokerResponse brokerResponse, long executionEndTimeNs) {
     // Set total query processing time
     long totalTimeMs = TimeUnit.NANOSECONDS.toMillis(executionEndTimeNs - compilationStartTimeNs);
     brokerResponse.setTimeUsedMs(totalTimeMs);
@@ -820,6 +811,7 @@
       // Increment the count for dropped log
       _numDroppedLog.incrementAndGet();
     }
+    return brokerResponse;
   }
 
   /**
