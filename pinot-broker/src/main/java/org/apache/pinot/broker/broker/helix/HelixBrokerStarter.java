--- conflicted
+++ resolved
@@ -21,48 +21,7 @@
 import java.util.HashMap;
 import java.util.Map;
 import javax.annotation.Nullable;
-<<<<<<< HEAD
-import org.apache.helix.HelixAdmin;
-import org.apache.helix.HelixConstants.ChangeType;
-import org.apache.helix.HelixDataAccessor;
-import org.apache.helix.HelixManager;
-import org.apache.helix.HelixManagerFactory;
-import org.apache.helix.InstanceType;
-import org.apache.helix.SystemPropertyKeys;
-import org.apache.helix.ZNRecord;
-import org.apache.helix.model.HelixConfigScope;
-import org.apache.helix.model.IdealState;
-import org.apache.helix.model.Message;
-import org.apache.helix.model.builder.HelixConfigScopeBuilder;
-import org.apache.helix.store.zk.ZkHelixPropertyStore;
-import org.apache.pinot.broker.broker.AccessControlFactory;
-import org.apache.pinot.broker.broker.BrokerAdminApiApplication;
-import org.apache.pinot.broker.queryquota.HelixExternalViewBasedQueryQuotaManager;
-import org.apache.pinot.broker.requesthandler.BrokerRequestHandler;
-import org.apache.pinot.broker.requesthandler.SingleConnectionBrokerRequestHandler;
-import org.apache.pinot.broker.routing.RoutingManager;
-import org.apache.pinot.common.Utils;
-import org.apache.pinot.common.function.FunctionRegistry;
-import org.apache.pinot.common.metadata.ZKMetadataProvider;
-import org.apache.pinot.common.metrics.BrokerMeter;
-import org.apache.pinot.common.metrics.BrokerMetrics;
-import org.apache.pinot.common.metrics.PinotMetricUtils;
-import org.apache.pinot.common.utils.ServiceStatus;
-import org.apache.pinot.common.utils.config.TagNameUtils;
-import org.apache.pinot.common.utils.helix.HelixHelper;
-import org.apache.pinot.common.utils.helix.TableCache;
-import org.apache.pinot.core.transport.ListenerConfig;
-import org.apache.pinot.core.transport.TlsConfig;
-import org.apache.pinot.core.util.ListenerConfigUtil;
-import org.apache.pinot.core.util.TlsUtils;
 import org.apache.pinot.spi.env.PinotConfiguration;
-import org.apache.pinot.spi.metrics.PinotMetricsRegistry;
-import org.apache.pinot.spi.services.ServiceRole;
-import org.apache.pinot.spi.services.ServiceStartable;
-import org.apache.pinot.spi.utils.CommonConstants;
-=======
-import org.apache.pinot.spi.env.PinotConfiguration;
->>>>>>> ac8f098e
 import org.apache.pinot.spi.utils.CommonConstants.Broker;
 import org.apache.pinot.spi.utils.CommonConstants.Helix;
 
@@ -74,24 +33,13 @@
 @SuppressWarnings("unused")
 public class HelixBrokerStarter extends BaseBrokerStarter {
 
-<<<<<<< HEAD
-  // Participant Helix manager handles Helix functionality such as state transitions and messages
-  private HelixManager _participantHelixManager;
-  private String _brokerHost;
-  private int _brokerPort;
-=======
   public HelixBrokerStarter() {
   }
->>>>>>> ac8f098e
 
   @Deprecated
   public HelixBrokerStarter(PinotConfiguration brokerConf, String clusterName, String zkServer)
       throws Exception {
-<<<<<<< HEAD
-    this(brokerConf, clusterName, zkServer, brokerConf.getProperty(CommonConstants.Broker.CONFIG_OF_BROKER_HOSTNAME));
-=======
     init(applyBrokerConfigs(brokerConf, clusterName, zkServer, null));
->>>>>>> ac8f098e
   }
 
   @Deprecated
@@ -115,312 +63,7 @@
 
   @Deprecated
   public HelixBrokerStarter(PinotConfiguration brokerConf) throws Exception {
-<<<<<<< HEAD
-    _brokerConf = brokerConf;
-    _listenerConfigs = ListenerConfigUtil.buildBrokerConfigs(brokerConf);
-    _brokerPort = _listenerConfigs.get(0).getPort();
-    setupHelixSystemProperties();
-
-    _clusterName = brokerConf.getProperty(Helix.CONFIG_OF_CLUSTER_NAME);
-
-    // Remove all white-spaces from the list of zkServers (if any).
-    _zkServers = brokerConf.getProperty(Helix.CONFIG_OF_ZOOKEEPR_SERVER).replaceAll("\\s+", "");
-    _brokerHost = brokerConf.getProperty(Broker.CONFIG_OF_BROKER_HOSTNAME);
-    if (_brokerHost == null) {
-      _brokerHost = _brokerConf.getProperty(Helix.SET_INSTANCE_ID_TO_HOSTNAME_KEY, false) ? NetUtils
-          .getHostnameOrAddress() : NetUtils.getHostAddress();
-    }
-
-    _brokerId = _brokerConf.getProperty(Helix.Instance.INSTANCE_ID_KEY,
-      Helix.PREFIX_OF_BROKER_INSTANCE + _brokerHost + "_" + _brokerPort);
-
-    _brokerConf.setProperty(Broker.CONFIG_OF_BROKER_ID, _brokerId);
-  }
-
-  private void setupHelixSystemProperties() {
-    // NOTE: Helix will disconnect the manager and disable the instance if it detects flapping (too frequent disconnect
-    // from ZooKeeper). Setting flapping time window to a small value can avoid this from happening. Helix ignores the
-    // non-positive value, so set the default value as 1.
-    System.setProperty(SystemPropertyKeys.FLAPPING_TIME_WINDOW,
-        _brokerConf.getProperty(Helix.CONFIG_OF_BROKER_FLAPPING_TIME_WINDOW_MS, Helix.DEFAULT_FLAPPING_TIME_WINDOW_MS));
-  }
-
-  /**
-   * Adds an external view change handler to handle Helix external view change callbacks.
-   * <p>NOTE: all change handlers will be run in a single thread, so any slow change handler can block other change
-   * handlers from running. For slow change handler, make it asynchronous.
-   */
-  public void addExternalViewChangeHandler(ClusterChangeHandler externalViewChangeHandler) {
-    _externalViewChangeHandlers.add(externalViewChangeHandler);
-  }
-
-  /**
-   * Adds an instance config change handler to handle Helix instance config change callbacks.
-   * <p>NOTE: all change handlers will be run in a single thread, so any slow change handler can block other change
-   * handlers from running. For slow change handler, make it asynchronous.
-   */
-  public void addInstanceConfigChangeHandler(ClusterChangeHandler instanceConfigChangeHandler) {
-    _instanceConfigChangeHandlers.add(instanceConfigChangeHandler);
-  }
-
-  /**
-   * Adds a live instance change handler to handle Helix live instance change callbacks.
-   * <p>NOTE: all change handlers will be run in a single thread, so any slow change handler can block other change
-   * handlers from running. For slow change handler, make it asynchronous.
-   */
-  public void addLiveInstanceChangeHandler(ClusterChangeHandler liveInstanceChangeHandler) {
-    _liveInstanceChangeHandlers.add(liveInstanceChangeHandler);
-  }
-
-  @Override
-  public ServiceRole getServiceRole() {
-    return ServiceRole.BROKER;
-  }
-
-  @Override
-  public String getInstanceId() {
-    return _brokerId;
-  }
-
-  @Override
-  public PinotConfiguration getConfig() {
-    return _brokerConf;
-  }
-
-  @Override
-  public void start()
-      throws Exception {
-    LOGGER.info("Starting Pinot broker");
-    Utils.logVersions();
-
-    LOGGER.info("Connecting spectator Helix manager");
-    _spectatorHelixManager =
-        HelixManagerFactory.getZKHelixManager(_clusterName, _brokerId, InstanceType.SPECTATOR, _zkServers);
-    _spectatorHelixManager.connect();
-    _helixAdmin = _spectatorHelixManager.getClusterManagmentTool();
-    _propertyStore = _spectatorHelixManager.getHelixPropertyStore();
-    _helixDataAccessor = _spectatorHelixManager.getHelixDataAccessor();
-
-    // Fetch cluster level config from ZK
-    HelixConfigScope helixConfigScope =
-        new HelixConfigScopeBuilder(HelixConfigScope.ConfigScopeProperty.CLUSTER).forCluster(_clusterName).build();
-    Map<String, String> configMap = _helixAdmin.getConfig(helixConfigScope, Arrays
-        .asList(Helix.ENABLE_CASE_INSENSITIVE_KEY, Helix.DEPRECATED_ENABLE_CASE_INSENSITIVE_KEY,
-            Broker.CONFIG_OF_ENABLE_QUERY_LIMIT_OVERRIDE, Helix.DEFAULT_HYPERLOGLOG_LOG2M_KEY,
-            Helix.ENABLE_DISTINCT_COUNT_BITMAP_OVERRIDE_KEY));
-
-    boolean caseInsensitive = Boolean.parseBoolean(configMap.get(Helix.ENABLE_CASE_INSENSITIVE_KEY)) || Boolean
-        .parseBoolean(configMap.get(Helix.DEPRECATED_ENABLE_CASE_INSENSITIVE_KEY));
-
-    String log2mStr = configMap.get(Helix.DEFAULT_HYPERLOGLOG_LOG2M_KEY);
-    if (log2mStr != null) {
-      try {
-        _brokerConf.setProperty(Helix.DEFAULT_HYPERLOGLOG_LOG2M_KEY, Integer.parseInt(log2mStr));
-      } catch (NumberFormatException e) {
-        LOGGER.warn("Invalid config of '{}': '{}', using: {} as the default log2m for HyperLogLog",
-            Helix.DEFAULT_HYPERLOGLOG_LOG2M_KEY, log2mStr, Helix.DEFAULT_HYPERLOGLOG_LOG2M);
-      }
-    }
-
-    if (Boolean.parseBoolean(configMap.get(Broker.CONFIG_OF_ENABLE_QUERY_LIMIT_OVERRIDE))) {
-      _brokerConf.setProperty(Broker.CONFIG_OF_ENABLE_QUERY_LIMIT_OVERRIDE, true);
-    }
-
-    if (Boolean.parseBoolean(configMap.get(Helix.ENABLE_DISTINCT_COUNT_BITMAP_OVERRIDE_KEY))) {
-      _brokerConf.setProperty(Helix.ENABLE_DISTINCT_COUNT_BITMAP_OVERRIDE_KEY, true);
-    }
-
-    LOGGER.info("Setting up broker request handler");
-    // Set up metric registry and broker metrics
-    PinotConfiguration metricsConfiguration = _brokerConf.subset(Broker.METRICS_CONFIG_PREFIX);
-    PinotMetricUtils.init(metricsConfiguration);
-    _metricsRegistry = PinotMetricUtils.getPinotMetricsRegistry();
-    _brokerMetrics = new BrokerMetrics(
-        _brokerConf.getProperty(Broker.CONFIG_OF_METRICS_NAME_PREFIX, Broker.DEFAULT_METRICS_NAME_PREFIX),
-        _metricsRegistry,
-        _brokerConf.getProperty(Broker.CONFIG_OF_ENABLE_TABLE_LEVEL_METRICS, Broker.DEFAULT_ENABLE_TABLE_LEVEL_METRICS),
-        _brokerConf.getProperty(Broker.CONFIG_OF_ALLOWED_TABLES_FOR_EMITTING_METRICS, Collections.emptyList()));
-    _brokerMetrics.initializeGlobalMeters();
-    // Set up request handling classes
-    _routingManager = new RoutingManager(_brokerMetrics);
-    _routingManager.init(_spectatorHelixManager);
-    _accessControlFactory = AccessControlFactory.loadFactory(_brokerConf.subset(Broker.ACCESS_CONTROL_CONFIG_PREFIX));
-    HelixExternalViewBasedQueryQuotaManager queryQuotaManager =
-        new HelixExternalViewBasedQueryQuotaManager(_brokerMetrics, _brokerId);
-    queryQuotaManager.init(_spectatorHelixManager);
-    // Initialize FunctionRegistry before starting the broker request handler
-    FunctionRegistry.init();
-    TableCache tableCache = new TableCache(_propertyStore, caseInsensitive);
-    // Configure TLS for netty connection to server
-    TlsConfig tlsDefaults = TlsUtils.extractTlsConfig(_brokerConf, Broker.BROKER_TLS_PREFIX);
-
-    if (_brokerConf.getProperty(Broker.BROKER_NETTYTLS_ENABLED, false)) {
-      _brokerRequestHandler = new SingleConnectionBrokerRequestHandler(_brokerConf, _routingManager,
-          _accessControlFactory, queryQuotaManager, tableCache, _brokerMetrics, tlsDefaults);
-    } else {
-      _brokerRequestHandler = new SingleConnectionBrokerRequestHandler(_brokerConf, _routingManager,
-          _accessControlFactory, queryQuotaManager, tableCache, _brokerMetrics, null);
-    }
-
-    LOGGER.info("Starting broker admin application on: {}", ListenerConfigUtil.toString(_listenerConfigs));
-    _brokerAdminApplication =
-        new BrokerAdminApiApplication(_routingManager, _brokerRequestHandler, _brokerMetrics, _brokerConf);
-    _brokerAdminApplication.start(_listenerConfigs);
-
-    LOGGER.info("Initializing cluster change mediator");
-    for (ClusterChangeHandler externalViewChangeHandler : _externalViewChangeHandlers) {
-      externalViewChangeHandler.init(_spectatorHelixManager);
-    }
-    _externalViewChangeHandlers.add(_routingManager);
-    _externalViewChangeHandlers.add(queryQuotaManager);
-    for (ClusterChangeHandler instanceConfigChangeHandler : _instanceConfigChangeHandlers) {
-      instanceConfigChangeHandler.init(_spectatorHelixManager);
-    }
-    _instanceConfigChangeHandlers.add(_routingManager);
-    _instanceConfigChangeHandlers.add(queryQuotaManager);
-    for (ClusterChangeHandler liveInstanceChangeHandler : _liveInstanceChangeHandlers) {
-      liveInstanceChangeHandler.init(_spectatorHelixManager);
-    }
-    Map<ChangeType, List<ClusterChangeHandler>> clusterChangeHandlersMap = new HashMap<>();
-    clusterChangeHandlersMap.put(ChangeType.EXTERNAL_VIEW, _externalViewChangeHandlers);
-    clusterChangeHandlersMap.put(ChangeType.INSTANCE_CONFIG, _instanceConfigChangeHandlers);
-    if (!_liveInstanceChangeHandlers.isEmpty()) {
-      clusterChangeHandlersMap.put(ChangeType.LIVE_INSTANCE, _liveInstanceChangeHandlers);
-    }
-    _clusterChangeMediator = new ClusterChangeMediator(clusterChangeHandlersMap, _brokerMetrics);
-    _clusterChangeMediator.start();
-    _spectatorHelixManager.addExternalViewChangeListener(_clusterChangeMediator);
-    _spectatorHelixManager.addInstanceConfigChangeListener(_clusterChangeMediator);
-    if (!_liveInstanceChangeHandlers.isEmpty()) {
-      _spectatorHelixManager.addLiveInstanceChangeListener(_clusterChangeMediator);
-    }
-
-    LOGGER.info("Connecting participant Helix manager");
-    _participantHelixManager =
-        HelixManagerFactory.getZKHelixManager(_clusterName, _brokerId, InstanceType.PARTICIPANT, _zkServers);
-    // Register state model factory
-    _participantHelixManager.getStateMachineEngine()
-        .registerStateModelFactory(BrokerResourceOnlineOfflineStateModelFactory.getStateModelDef(),
-            new BrokerResourceOnlineOfflineStateModelFactory(_propertyStore, _helixDataAccessor, _routingManager,
-                queryQuotaManager));
-    // Register user-define message handler factory
-    _participantHelixManager.getMessagingService()
-        .registerMessageHandlerFactory(Message.MessageType.USER_DEFINE_MSG.toString(),
-            new BrokerUserDefinedMessageHandlerFactory(_routingManager, queryQuotaManager));
-    _participantHelixManager.connect();
-
-    HelixHelper.addDefaultTags(_participantHelixManager, _brokerId, () -> {
-      ImmutableList.Builder<String> defaultTags = ImmutableList.builder();
-      if (ZKMetadataProvider.getClusterTenantIsolationEnabled(_propertyStore)) {
-        defaultTags.add(TagNameUtils.getBrokerTagForTenant(null));
-      } else {
-        defaultTags.add(Helix.UNTAGGED_BROKER_INSTANCE);
-      }
-      return defaultTags.build();
-    });
-
-    HelixHelper.updateHostNamePort(_participantHelixManager, _brokerId, _brokerHost, _brokerPort);
-
-    _brokerMetrics
-        .addCallbackGauge(Helix.INSTANCE_CONNECTED_METRIC_NAME, () -> _participantHelixManager.isConnected() ? 1L : 0L);
-    _participantHelixManager
-        .addPreConnectCallback(() -> _brokerMetrics.addMeteredGlobalValue(BrokerMeter.HELIX_ZOOKEEPER_RECONNECTS, 1L));
-
-    // Register the service status handler
-    registerServiceStatusHandler();
-
-    LOGGER.info("Finish starting Pinot broker");
-  }
-
-  /**
-   * Fetches the resources to monitor and registers the {@link org.apache.pinot.common.utils.ServiceStatus.ServiceStatusCallback}s
-   */
-  private void registerServiceStatusHandler() {
-    List<String> resourcesToMonitor = new ArrayList<>(1);
-    IdealState brokerResourceIdealState =
-        _helixAdmin.getResourceIdealState(_clusterName, Helix.BROKER_RESOURCE_INSTANCE);
-    if (brokerResourceIdealState != null && brokerResourceIdealState.isEnabled()) {
-      for (String partitionName : brokerResourceIdealState.getPartitionSet()) {
-        if (brokerResourceIdealState.getInstanceSet(partitionName).contains(_brokerId)) {
-          resourcesToMonitor.add(Helix.BROKER_RESOURCE_INSTANCE);
-          break;
-        }
-      }
-    }
-
-    double minResourcePercentForStartup = _brokerConf
-        .getProperty(Broker.CONFIG_OF_BROKER_MIN_RESOURCE_PERCENT_FOR_START,
-            Broker.DEFAULT_BROKER_MIN_RESOURCE_PERCENT_FOR_START);
-
-    LOGGER.info("Registering service status handler");
-    ServiceStatus.setServiceStatusCallback(_brokerId, new ServiceStatus.MultipleCallbackServiceStatusCallback(
-        ImmutableList.of(new ServiceStatus.IdealStateAndCurrentStateMatchServiceStatusCallback(_participantHelixManager,
-                _clusterName, _brokerId, resourcesToMonitor, minResourcePercentForStartup),
-            new ServiceStatus.IdealStateAndExternalViewMatchServiceStatusCallback(_participantHelixManager,
-                _clusterName, _brokerId, resourcesToMonitor, minResourcePercentForStartup))));
-  }
-
-  @Override
-  public void stop() {
-    LOGGER.info("Shutting down Pinot broker");
-
-    LOGGER.info("Disconnecting participant Helix manager");
-    _participantHelixManager.disconnect();
-
-    LOGGER.info("Stopping cluster change mediator");
-    _clusterChangeMediator.stop();
-
-    // Delay shutdown of request handler so that the pending queries can be finished. The participant Helix manager has
-    // been disconnected, so instance should disappear from ExternalView soon and stop getting new queries.
-    long delayShutdownTimeMs =
-        _brokerConf.getProperty(Broker.CONFIG_OF_DELAY_SHUTDOWN_TIME_MS, Broker.DEFAULT_DELAY_SHUTDOWN_TIME_MS);
-    LOGGER
-        .info("Wait for {}ms before shutting down request handler to finish the pending queries", delayShutdownTimeMs);
-    try {
-      Thread.sleep(delayShutdownTimeMs);
-    } catch (Exception e) {
-      LOGGER.error("Caught exception while waiting for shutdown delay of {}ms", delayShutdownTimeMs, e);
-    }
-
-    LOGGER.info("Shutting down request handler and broker admin application");
-    _brokerRequestHandler.shutDown();
-    _brokerAdminApplication.stop();
-
-    LOGGER.info("Disconnecting spectator Helix manager");
-    _spectatorHelixManager.disconnect();
-
-    LOGGER.info("Deregistering service status handler");
-    ServiceStatus.removeServiceStatusCallback(_brokerId);
-    LOGGER.info("Shutdown Broker Metrics Registry");
-    _metricsRegistry.shutdown();
-    LOGGER.info("Finish shutting down Pinot broker for {}", _brokerId);
-  }
-
-  public HelixManager getSpectatorHelixManager() {
-    return _spectatorHelixManager;
-  }
-
-  public PinotMetricsRegistry getMetricsRegistry() {
-    return _metricsRegistry;
-  }
-
-  public BrokerMetrics getBrokerMetrics() {
-    return _brokerMetrics;
-  }
-
-  public RoutingManager getRoutingManager() {
-    return _routingManager;
-  }
-
-  public AccessControlFactory getAccessControlFactory() {
-    return _accessControlFactory;
-  }
-
-  public BrokerRequestHandler getBrokerRequestHandler() {
-    return _brokerRequestHandler;
-=======
     init(brokerConf);
->>>>>>> ac8f098e
   }
 
   public static HelixBrokerStarter getDefault()
