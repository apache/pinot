/**
 * Licensed to the Apache Software Foundation (ASF) under one
 * or more contributor license agreements.  See the NOTICE file
 * distributed with this work for additional information
 * regarding copyright ownership.  The ASF licenses this file
 * to you under the Apache License, Version 2.0 (the
 * "License"); you may not use this file except in compliance
 * with the License.  You may obtain a copy of the License at
 *
 *   http://www.apache.org/licenses/LICENSE-2.0
 *
 * Unless required by applicable law or agreed to in writing,
 * software distributed under the License is distributed on an
 * "AS IS" BASIS, WITHOUT WARRANTIES OR CONDITIONS OF ANY
 * KIND, either express or implied.  See the License for the
 * specific language governing permissions and limitations
 * under the License.
 */
package org.apache.pinot.broker.requesthandler;

import com.fasterxml.jackson.databind.JsonNode;
import com.google.common.annotations.VisibleForTesting;
import com.google.common.base.Preconditions;
import com.google.common.collect.ImmutableMap;
import java.net.URI;
import java.util.ArrayList;
import java.util.Collections;
import java.util.HashSet;
import java.util.List;
import java.util.Map;
import java.util.Set;
import java.util.concurrent.BlockingQueue;
import java.util.concurrent.CompletionService;
import java.util.concurrent.ConcurrentHashMap;
import java.util.concurrent.Executor;
import java.util.concurrent.ExecutorService;
import java.util.concurrent.Executors;
import java.util.concurrent.LinkedBlockingQueue;
import java.util.concurrent.TimeUnit;
import java.util.concurrent.TimeoutException;
import javax.annotation.Nullable;
import javax.annotation.concurrent.ThreadSafe;
import javax.ws.rs.WebApplicationException;
import javax.ws.rs.core.HttpHeaders;
import javax.ws.rs.core.Response;
import org.apache.commons.collections4.CollectionUtils;
import org.apache.commons.lang3.StringUtils;
import org.apache.commons.lang3.tuple.Pair;
import org.apache.hc.client5.http.classic.methods.HttpDelete;
import org.apache.hc.client5.http.io.HttpClientConnectionManager;
import org.apache.hc.core5.http.io.entity.EntityUtils;
import org.apache.pinot.broker.api.AccessControl;
import org.apache.pinot.broker.api.RequesterIdentity;
import org.apache.pinot.broker.broker.AccessControlFactory;
import org.apache.pinot.broker.querylog.QueryLogger;
import org.apache.pinot.broker.queryquota.QueryQuotaManager;
import org.apache.pinot.broker.routing.BrokerRoutingManager;
import org.apache.pinot.common.config.provider.TableCache;
import org.apache.pinot.common.exception.QueryException;
import org.apache.pinot.common.http.MultiHttpRequest;
import org.apache.pinot.common.http.MultiHttpRequestResponse;
import org.apache.pinot.common.metrics.BrokerGauge;
import org.apache.pinot.common.metrics.BrokerMeter;
import org.apache.pinot.common.metrics.BrokerQueryPhase;
import org.apache.pinot.common.metrics.BrokerTimer;
import org.apache.pinot.common.request.BrokerRequest;
import org.apache.pinot.common.request.DataSource;
import org.apache.pinot.common.request.Expression;
import org.apache.pinot.common.request.ExpressionType;
import org.apache.pinot.common.request.Function;
import org.apache.pinot.common.request.Identifier;
import org.apache.pinot.common.request.Literal;
import org.apache.pinot.common.request.PinotQuery;
import org.apache.pinot.common.response.BrokerResponse;
import org.apache.pinot.common.response.ProcessingException;
import org.apache.pinot.common.response.broker.BrokerResponseNative;
import org.apache.pinot.common.response.broker.QueryProcessingException;
import org.apache.pinot.common.response.broker.ResultTable;
import org.apache.pinot.common.utils.DataSchema;
import org.apache.pinot.common.utils.DataSchema.ColumnDataType;
import org.apache.pinot.common.utils.DatabaseUtils;
import org.apache.pinot.common.utils.config.QueryOptionsUtils;
import org.apache.pinot.common.utils.request.RequestUtils;
import org.apache.pinot.core.auth.Actions;
import org.apache.pinot.core.auth.TargetType;
import org.apache.pinot.core.query.optimizer.QueryOptimizer;
import org.apache.pinot.core.routing.RoutingTable;
import org.apache.pinot.core.routing.ServerRouteInfo;
import org.apache.pinot.core.routing.TimeBoundaryInfo;
import org.apache.pinot.core.transport.ServerInstance;
import org.apache.pinot.core.util.GapfillUtils;
import org.apache.pinot.query.parser.utils.ParserUtils;
import org.apache.pinot.spi.auth.AuthorizationResult;
import org.apache.pinot.spi.config.table.FieldConfig;
import org.apache.pinot.spi.config.table.QueryConfig;
import org.apache.pinot.spi.config.table.RoutingConfig;
import org.apache.pinot.spi.config.table.TableConfig;
import org.apache.pinot.spi.config.table.TableType;
import org.apache.pinot.spi.data.DimensionFieldSpec;
import org.apache.pinot.spi.data.Schema;
import org.apache.pinot.spi.env.PinotConfiguration;
import org.apache.pinot.spi.exception.BadQueryRequestException;
import org.apache.pinot.spi.exception.DatabaseConflictException;
import org.apache.pinot.spi.trace.RequestContext;
import org.apache.pinot.spi.trace.Tracing;
import org.apache.pinot.spi.utils.CommonConstants;
import org.apache.pinot.spi.utils.CommonConstants.Broker;
import org.apache.pinot.spi.utils.CommonConstants.Broker.Request.QueryOptionKey;
import org.apache.pinot.spi.utils.DataSizeUtils;
import org.apache.pinot.spi.utils.builder.TableNameBuilder;
import org.apache.pinot.sql.FilterKind;
import org.apache.pinot.sql.parsers.CalciteSqlCompiler;
import org.apache.pinot.sql.parsers.CalciteSqlParser;
import org.apache.pinot.sql.parsers.SqlNodeAndOptions;
import org.slf4j.Logger;
import org.slf4j.LoggerFactory;


@ThreadSafe
public abstract class BaseSingleStageBrokerRequestHandler extends BaseBrokerRequestHandler {
  private static final Logger LOGGER = LoggerFactory.getLogger(BaseSingleStageBrokerRequestHandler.class);
  private static final String IN_SUBQUERY = "insubquery";
  private static final String IN_ID_SET = "inidset";
  private static final Expression FALSE = RequestUtils.getLiteralExpression(false);
  private static final Expression TRUE = RequestUtils.getLiteralExpression(true);
  private static final Expression STAR = RequestUtils.getIdentifierExpression("*");
  private static final int MAX_UNAVAILABLE_SEGMENTS_TO_PRINT_IN_QUERY_EXCEPTION = 10;
  private static final Map<String, String> DISTINCT_MV_COL_FUNCTION_OVERRIDE_MAP =
      ImmutableMap.<String, String>builder().put("distinctcount", "distinctcountmv")
          .put("distinctcountbitmap", "distinctcountbitmapmv").put("distinctcounthll", "distinctcounthllmv")
          .put("distinctcountrawhll", "distinctcountrawhllmv").put("distinctsum", "distinctsummv")
          .put("distinctavg", "distinctavgmv").put("count", "countmv").put("min", "minmv").put("max", "maxmv")
          .put("avg", "avgmv").put("sum", "summv").put("minmaxrange", "minmaxrangemv")
          .put("distinctcounthllplus", "distinctcounthllplusmv")
          .put("distinctcountrawhllplus", "distinctcountrawhllplusmv").build();

  protected final QueryOptimizer _queryOptimizer = new QueryOptimizer();
  protected final boolean _disableGroovy;
  protected final boolean _useApproximateFunction;
  protected final int _defaultHllLog2m;
  protected final boolean _enableQueryLimitOverride;
  protected final boolean _enableDistinctCountBitmapOverride;
  protected final int _queryResponseLimit;
<<<<<<< HEAD
  protected final Map<Long, QueryServers> _serversById;
=======
  // if >= 0, then overrides default limit of 10, otherwise setting is ignored
  protected final int _defaultQueryLimit;
  protected final Map<Long, QueryServers> _queriesById;
>>>>>>> 11964592
  protected final boolean _enableMultistageMigrationMetric;
  protected ExecutorService _multistageCompileExecutor;
  protected BlockingQueue<Pair<String, String>> _multistageCompileQueryQueue;

  public BaseSingleStageBrokerRequestHandler(PinotConfiguration config, String brokerId,
      BrokerRoutingManager routingManager, AccessControlFactory accessControlFactory,
      QueryQuotaManager queryQuotaManager, TableCache tableCache) {
    super(config, brokerId, routingManager, accessControlFactory, queryQuotaManager, tableCache);
    _disableGroovy = _config.getProperty(Broker.DISABLE_GROOVY, Broker.DEFAULT_DISABLE_GROOVY);
    _useApproximateFunction = _config.getProperty(Broker.USE_APPROXIMATE_FUNCTION, false);
    _defaultHllLog2m = _config.getProperty(CommonConstants.Helix.DEFAULT_HYPERLOGLOG_LOG2M_KEY,
        CommonConstants.Helix.DEFAULT_HYPERLOGLOG_LOG2M);
    _enableQueryLimitOverride = _config.getProperty(Broker.CONFIG_OF_ENABLE_QUERY_LIMIT_OVERRIDE, false);
    _enableDistinctCountBitmapOverride =
        _config.getProperty(CommonConstants.Helix.ENABLE_DISTINCT_COUNT_BITMAP_OVERRIDE_KEY, false);
    _queryResponseLimit =
        config.getProperty(Broker.CONFIG_OF_BROKER_QUERY_RESPONSE_LIMIT, Broker.DEFAULT_BROKER_QUERY_RESPONSE_LIMIT);
<<<<<<< HEAD
    if (this.isQueryCancellationEnabled()) {
      _serversById = new ConcurrentHashMap<>();
    } else {
      _serversById = null;
    }
=======
    _defaultQueryLimit = config.getProperty(Broker.CONFIG_OF_BROKER_DEFAULT_QUERY_LIMIT,
        Broker.DEFAULT_BROKER_QUERY_LIMIT);
    boolean enableQueryCancellation =
        Boolean.parseBoolean(config.getProperty(Broker.CONFIG_OF_BROKER_ENABLE_QUERY_CANCELLATION));
    _queriesById = enableQueryCancellation ? new ConcurrentHashMap<>() : null;
>>>>>>> 11964592

    _enableMultistageMigrationMetric = _config.getProperty(Broker.CONFIG_OF_BROKER_ENABLE_MULTISTAGE_MIGRATION_METRIC,
        Broker.DEFAULT_ENABLE_MULTISTAGE_MIGRATION_METRIC);
    if (_enableMultistageMigrationMetric) {
      _multistageCompileExecutor = Executors.newSingleThreadExecutor();
      _multistageCompileQueryQueue = new LinkedBlockingQueue<>(1000);
    }

<<<<<<< HEAD
    LOGGER.info("Initialized {} with broker id: {}, timeout: {}ms, query response limit: {}, query log max length: {}, "
            + "query log max rate: {}", getClass().getSimpleName(), _brokerId,
        _brokerTimeoutMs, _queryResponseLimit, _queryLogger.getMaxQueryLengthToLog(), _queryLogger.getLogRateLimit(),
        this.isQueryCancellationEnabled());
=======
    LOGGER.info("Initialized {} with broker id: {}, timeout: {}ms, query response limit: {}, "
            + "default query limit {}, query log max length: {}, query log max rate: {}, query cancellation "
            + "enabled: {}", getClass().getSimpleName(), _brokerId, _brokerTimeoutMs, _queryResponseLimit,
        _defaultQueryLimit, _queryLogger.getMaxQueryLengthToLog(), _queryLogger.getLogRateLimit(),
        enableQueryCancellation);
>>>>>>> 11964592
  }

  @Override
  public void start() {
    if (_enableMultistageMigrationMetric) {
      _multistageCompileExecutor.submit(() -> {
        while (!Thread.currentThread().isInterrupted()) {
          Pair<String, String> query;
          try {
            query = _multistageCompileQueryQueue.take();
          } catch (InterruptedException e) {
            // Exit gracefully when the thread is interrupted, presumably when this single thread executor is shutdown.
            // Since this task is all that this single thread is doing, there's no need to preserve the thread's
            // interrupt status flag.
            return;
          }
          String queryString = query.getLeft();
          String database = query.getRight();

          // Check if the query is a v2 supported query
          if (!ParserUtils.canCompileWithMultiStageEngine(queryString, database, _tableCache)) {
            _brokerMetrics.addMeteredGlobalValue(BrokerMeter.SINGLE_STAGE_QUERIES_INVALID_MULTI_STAGE, 1);
          }
        }
      });
    }
  }

  @Override
  public void shutDown() {
    if (_enableMultistageMigrationMetric) {
      _multistageCompileExecutor.shutdownNow();
    }
  }

  @VisibleForTesting
  Set<ServerInstance> getRunningServers(long requestId) {
    Preconditions.checkState(isQueryCancellationEnabled(), "Query cancellation is not enabled on broker");
    QueryServers queryServers = _serversById.get(requestId);
    return queryServers != null ? queryServers._servers : Collections.emptySet();
  }

  @Override
  protected void maybeRemoveQuery(long requestId) {
    super.maybeRemoveQuery(requestId);
    if (isQueryCancellationEnabled()) {
      _serversById.remove(requestId);
    }
  }

  @Override
  protected boolean handleCancel(long queryId, int timeoutMs, Executor executor, HttpClientConnectionManager connMgr,
      Map<String, Integer> serverResponses)
      throws Exception {
    QueryServers queryServers = _serversById.get(queryId);
    if (queryServers == null) {
      return false;
    }

    // TODO: Use different global query id for OFFLINE and REALTIME table after releasing 0.12.0. See QueryIdUtils for
    //       details
    String globalQueryId = getGlobalQueryId(queryId);
    List<Pair<String, String>> serverUrls = new ArrayList<>();
    for (ServerInstance serverInstance : queryServers._servers) {
      serverUrls.add(Pair.of(String.format("%s/query/%s", serverInstance.getAdminEndpoint(), globalQueryId), null));
    }
    LOGGER.debug("Cancelling the query: {} via server urls: {}", queryServers._query, serverUrls);
    CompletionService<MultiHttpRequestResponse> completionService =
        new MultiHttpRequest(executor, connMgr).execute(serverUrls, null, timeoutMs, "DELETE", HttpDelete::new);
    List<String> errMsgs = new ArrayList<>(serverUrls.size());
    for (int i = 0; i < serverUrls.size(); i++) {
      MultiHttpRequestResponse httpRequestResponse = null;
      try {
        // Wait for all requests to respond before returning to be sure that the servers have handled the cancel
        // requests. The completion order is different from serverUrls, thus use uri in the response.
        httpRequestResponse = completionService.take().get();
        URI uri = httpRequestResponse.getURI();
        int status = httpRequestResponse.getResponse().getCode();
        // Unexpected server responses are collected and returned as exception.
        if (status != 200 && status != 404) {
          String responseString = EntityUtils.toString(httpRequestResponse.getResponse().getEntity());
          throw new Exception(
              String.format("Unexpected status=%d and response='%s' from uri='%s'", status, responseString, uri));
        }
        if (serverResponses != null) {
          serverResponses.put(uri.getHost() + ":" + uri.getPort(), status);
        }
      } catch (Exception e) {
        LOGGER.error("Failed to cancel query: {}", queryServers._query, e);
        // Can't just throw exception from here as there is a need to release the other connections.
        // So just collect the error msg to throw them together after the for-loop.
        errMsgs.add(e.getMessage());
      } finally {
        if (httpRequestResponse != null) {
          httpRequestResponse.close();
        }
      }
    }
    if (errMsgs.size() > 0) {
      throw new Exception("Unexpected responses from servers: " + StringUtils.join(errMsgs, ","));
    }
    return true;
  }

  @Override
  protected BrokerResponse handleRequest(long requestId, String query, SqlNodeAndOptions sqlNodeAndOptions,
      JsonNode request, @Nullable RequesterIdentity requesterIdentity, RequestContext requestContext,
      @Nullable HttpHeaders httpHeaders, AccessControl accessControl)
      throws Exception {
    LOGGER.debug("SQL query for request {}: {}", requestId, query);

    //Start instrumentation context. This must not be moved further below interspersed into the code.
    Tracing.ThreadAccountantOps.setupRunner(String.valueOf(requestId));

    try {
      // Compile the request into PinotQuery
      long compilationStartTimeNs = System.nanoTime();
      PinotQuery pinotQuery;
      try {
        pinotQuery = CalciteSqlParser.compileToPinotQuery(sqlNodeAndOptions);
      } catch (Exception e) {
        LOGGER.info("Caught exception while compiling SQL request {}: {}, {}", requestId, query, e.getMessage());
        _brokerMetrics.addMeteredGlobalValue(BrokerMeter.REQUEST_COMPILATION_EXCEPTIONS, 1);
        requestContext.setErrorCode(QueryException.SQL_PARSING_ERROR_CODE);
        // Check if the query is a v2 supported query
        String database = DatabaseUtils.extractDatabaseFromQueryRequest(sqlNodeAndOptions.getOptions(), httpHeaders);
        if (ParserUtils.canCompileWithMultiStageEngine(query, database, _tableCache)) {
          return new BrokerResponseNative(QueryException.getException(QueryException.SQL_PARSING_ERROR, new Exception(
              "It seems that the query is only supported by the multi-stage query engine, please retry the query using "
                  + "the multi-stage query engine "
                  + "(https://docs.pinot.apache.org/developers/advanced/v2-multi-stage-query-engine)")));
        } else {
          return new BrokerResponseNative(QueryException.getException(QueryException.SQL_PARSING_ERROR, e));
        }
      }

      if (isDefaultQueryResponseLimitEnabled() && !pinotQuery.isSetLimit()) {
        pinotQuery.setLimit(_defaultQueryLimit);
      }

      if (isLiteralOnlyQuery(pinotQuery)) {
        LOGGER.debug("Request {} contains only Literal, skipping server query: {}", requestId, query);
        try {
          if (pinotQuery.isExplain()) {
            // EXPLAIN PLAN results to show that query is evaluated exclusively by Broker.
            return BrokerResponseNative.BROKER_ONLY_EXPLAIN_PLAN_OUTPUT;
          }
          return processLiteralOnlyQuery(requestId, pinotQuery, requestContext);
        } catch (Exception e) {
          // TODO: refine the exceptions here to early termination the queries won't requires to send to servers.
          LOGGER.warn("Unable to execute literal request {}: {} at broker, fallback to server query. {}", requestId,
              query, e.getMessage());
        }
      }

      PinotQuery serverPinotQuery = GapfillUtils.stripGapfill(pinotQuery);
      DataSource dataSource = serverPinotQuery.getDataSource();
      if (dataSource == null) {
        LOGGER.info("Data source (FROM clause) not found in request {}: {}", requestId, query);
        requestContext.setErrorCode(QueryException.QUERY_VALIDATION_ERROR_CODE);
        return new BrokerResponseNative(
            QueryException.getException(QueryException.QUERY_VALIDATION_ERROR, "Data source (FROM clause) not found"));
      }
      if (dataSource.getJoin() != null) {
        LOGGER.info("JOIN is not supported in request {}: {}", requestId, query);
        requestContext.setErrorCode(QueryException.QUERY_VALIDATION_ERROR_CODE);
        return new BrokerResponseNative(
            QueryException.getException(QueryException.QUERY_VALIDATION_ERROR, "JOIN is not supported"));
      }
      if (dataSource.getTableName() == null) {
        LOGGER.info("Table name not found in request {}: {}", requestId, query);
        requestContext.setErrorCode(QueryException.QUERY_VALIDATION_ERROR_CODE);
        return new BrokerResponseNative(
            QueryException.getException(QueryException.QUERY_VALIDATION_ERROR, "Table name not found"));
      }

      try {
        handleSubquery(serverPinotQuery, requestId, request, requesterIdentity, requestContext, httpHeaders,
            accessControl);
      } catch (Exception e) {
        LOGGER.info("Caught exception while handling the subquery in request {}: {}, {}", requestId, query,
            e.getMessage());
        requestContext.setErrorCode(QueryException.QUERY_EXECUTION_ERROR_CODE);
        return new BrokerResponseNative(QueryException.getException(QueryException.QUERY_EXECUTION_ERROR, e));
      }

      boolean ignoreCase = _tableCache.isIgnoreCase();
      String tableName;
      try {
        tableName =
            getActualTableName(DatabaseUtils.translateTableName(dataSource.getTableName(), httpHeaders, ignoreCase),
                _tableCache);
      } catch (DatabaseConflictException e) {
        LOGGER.info("{}. Request {}: {}", e.getMessage(), requestId, query);
        _brokerMetrics.addMeteredGlobalValue(BrokerMeter.QUERY_VALIDATION_EXCEPTIONS, 1);
        requestContext.setErrorCode(QueryException.QUERY_VALIDATION_ERROR_CODE);
        return new BrokerResponseNative(QueryException.getException(QueryException.QUERY_VALIDATION_ERROR, e));
      }
      dataSource.setTableName(tableName);
      String rawTableName = TableNameBuilder.extractRawTableName(tableName);
      requestContext.setTableName(rawTableName);

      try {
        Map<String, String> columnNameMap = _tableCache.getColumnNameMap(rawTableName);
        if (columnNameMap != null) {
          updateColumnNames(rawTableName, serverPinotQuery, ignoreCase, columnNameMap);
        }
      } catch (Exception e) {
        // Throw exceptions with column in-existence error.
        if (e instanceof BadQueryRequestException) {
          LOGGER.info("Caught exception while checking column names in request {}: {}, {}", requestId, query,
              e.getMessage());
          requestContext.setErrorCode(QueryException.UNKNOWN_COLUMN_ERROR_CODE);
          _brokerMetrics.addMeteredTableValue(rawTableName, BrokerMeter.UNKNOWN_COLUMN_EXCEPTIONS, 1);
          return new BrokerResponseNative(QueryException.getException(QueryException.UNKNOWN_COLUMN_ERROR, e));
        }
        LOGGER.warn("Caught exception while updating column names in request {}: {}, {}", requestId, query,
            e.getMessage());
      }
      if (_defaultHllLog2m > 0) {
        handleHLLLog2mOverride(serverPinotQuery, _defaultHllLog2m);
      }
      if (_enableQueryLimitOverride) {
        handleQueryLimitOverride(serverPinotQuery, _queryResponseLimit);
      }
      handleSegmentPartitionedDistinctCountOverride(serverPinotQuery,
          getSegmentPartitionedColumns(_tableCache, tableName));
      if (_enableDistinctCountBitmapOverride) {
        handleDistinctCountBitmapOverride(serverPinotQuery);
      }

      Schema schema = _tableCache.getSchema(rawTableName);
      if (schema != null) {
        handleDistinctMultiValuedOverride(serverPinotQuery, schema);
      }

      long compilationEndTimeNs = System.nanoTime();
      // full request compile time = compilationTimeNs + parserTimeNs
      _brokerMetrics.addPhaseTiming(rawTableName, BrokerQueryPhase.REQUEST_COMPILATION,
          (compilationEndTimeNs - compilationStartTimeNs) + sqlNodeAndOptions.getParseTimeNs());

      // Second-stage table-level access control
      // TODO: Modify AccessControl interface to directly take PinotQuery
      BrokerRequest brokerRequest = CalciteSqlCompiler.convertToBrokerRequest(pinotQuery);
      BrokerRequest serverBrokerRequest =
          serverPinotQuery == pinotQuery ? brokerRequest : CalciteSqlCompiler.convertToBrokerRequest(serverPinotQuery);
      AuthorizationResult authorizationResult = accessControl.authorize(requesterIdentity, serverBrokerRequest);
      if (authorizationResult.hasAccess()) {
        authorizationResult = accessControl.authorize(httpHeaders, TargetType.TABLE, tableName, Actions.Table.QUERY);
      }

      _brokerMetrics.addPhaseTiming(rawTableName, BrokerQueryPhase.AUTHORIZATION,
          System.nanoTime() - compilationEndTimeNs);

      if (!authorizationResult.hasAccess()) {
        _brokerMetrics.addMeteredTableValue(tableName, BrokerMeter.REQUEST_DROPPED_DUE_TO_ACCESS_ERROR, 1);
        LOGGER.info("Access denied for request {}: {}, table: {}, reason :{}", requestId, query, tableName,
            authorizationResult.getFailureMessage());
        requestContext.setErrorCode(QueryException.ACCESS_DENIED_ERROR_CODE);
        String failureMessage = authorizationResult.getFailureMessage();
        if (StringUtils.isNotBlank(failureMessage)) {
          failureMessage = "Reason: " + failureMessage;
        }
        throw new WebApplicationException("Permission denied." + failureMessage, Response.Status.FORBIDDEN);
      }

      // Get the tables hit by the request
      String offlineTableName = null;
      String realtimeTableName = null;
      TableType tableType = TableNameBuilder.getTableTypeFromTableName(tableName);
      if (tableType == TableType.OFFLINE) {
        // Offline table
        if (_routingManager.routingExists(tableName)) {
          offlineTableName = tableName;
        }
      } else if (tableType == TableType.REALTIME) {
        // Realtime table
        if (_routingManager.routingExists(tableName)) {
          realtimeTableName = tableName;
        }
      } else {
        // Hybrid table (check both OFFLINE and REALTIME)
        String offlineTableNameToCheck = TableNameBuilder.OFFLINE.tableNameWithType(tableName);
        if (_routingManager.routingExists(offlineTableNameToCheck)) {
          offlineTableName = offlineTableNameToCheck;
        }
        String realtimeTableNameToCheck = TableNameBuilder.REALTIME.tableNameWithType(tableName);
        if (_routingManager.routingExists(realtimeTableNameToCheck)) {
          realtimeTableName = realtimeTableNameToCheck;
        }
      }

      TableConfig offlineTableConfig =
          _tableCache.getTableConfig(TableNameBuilder.OFFLINE.tableNameWithType(rawTableName));
      TableConfig realtimeTableConfig =
          _tableCache.getTableConfig(TableNameBuilder.REALTIME.tableNameWithType(rawTableName));

      if (offlineTableName == null && realtimeTableName == null) {
        // No table matches the request
        if (realtimeTableConfig == null && offlineTableConfig == null) {
          LOGGER.info("Table not found for request {}: {}", requestId, query);
          requestContext.setErrorCode(QueryException.TABLE_DOES_NOT_EXIST_ERROR_CODE);
          return BrokerResponseNative.TABLE_DOES_NOT_EXIST;
        }
        LOGGER.info("No table matches for request {}: {}", requestId, query);
        requestContext.setErrorCode(QueryException.BROKER_RESOURCE_MISSING_ERROR_CODE);
        _brokerMetrics.addMeteredGlobalValue(BrokerMeter.RESOURCE_MISSING_EXCEPTIONS, 1);
        return BrokerResponseNative.NO_TABLE_RESULT;
      }

      // Handle query rewrite that can be overridden by the table configs
      if (offlineTableName == null) {
        offlineTableConfig = null;
      }
      if (realtimeTableName == null) {
        realtimeTableConfig = null;
      }

      HandlerContext handlerContext = getHandlerContext(offlineTableConfig, realtimeTableConfig);
      if (handlerContext._disableGroovy) {
        rejectGroovyQuery(serverPinotQuery);
      }
      if (handlerContext._useApproximateFunction) {
        handleApproximateFunctionOverride(serverPinotQuery);
      }

      // Validate QPS quota
      String database = DatabaseUtils.extractDatabaseFromFullyQualifiedTableName(tableName);
      if (!_queryQuotaManager.acquireDatabase(database)) {
        String errorMessage =
            String.format("Request %d: %s exceeds query quota for database: %s", requestId, query, database);
        LOGGER.info(errorMessage);
        requestContext.setErrorCode(QueryException.TOO_MANY_REQUESTS_ERROR_CODE);
        return new BrokerResponseNative(QueryException.getException(QueryException.QUOTA_EXCEEDED_ERROR, errorMessage));
      }
      if (!_queryQuotaManager.acquire(tableName)) {
        String errorMessage =
            String.format("Request %d: %s exceeds query quota for table: %s", requestId, query, tableName);
        LOGGER.info(errorMessage);
        requestContext.setErrorCode(QueryException.TOO_MANY_REQUESTS_ERROR_CODE);
        _brokerMetrics.addMeteredTableValue(rawTableName, BrokerMeter.QUERY_QUOTA_EXCEEDED, 1);
        return new BrokerResponseNative(QueryException.getException(QueryException.QUOTA_EXCEEDED_ERROR, errorMessage));
      }

      // Validate the request
      try {
        validateRequest(serverPinotQuery, _queryResponseLimit);
      } catch (Exception e) {
        LOGGER.info("Caught exception while validating request {}: {}, {}", requestId, query, e.getMessage());
        requestContext.setErrorCode(QueryException.QUERY_VALIDATION_ERROR_CODE);
        _brokerMetrics.addMeteredTableValue(rawTableName, BrokerMeter.QUERY_VALIDATION_EXCEPTIONS, 1);
        return new BrokerResponseNative(QueryException.getException(QueryException.QUERY_VALIDATION_ERROR, e));
      }

      _brokerMetrics.addMeteredTableValue(rawTableName, BrokerMeter.QUERIES, 1);
      _brokerMetrics.addMeteredGlobalValue(BrokerMeter.QUERIES_GLOBAL, 1);
      _brokerMetrics.addValueToTableGauge(rawTableName, BrokerGauge.REQUEST_SIZE, query.length());

      if (!pinotQuery.isExplain() && _enableMultistageMigrationMetric) {
        // Check if the query is a v2 supported query
        database = DatabaseUtils.extractDatabaseFromQueryRequest(sqlNodeAndOptions.getOptions(), httpHeaders);
        // Attempt to add the query to the compile queue; drop if queue is full
        if (!_multistageCompileQueryQueue.offer(Pair.of(query, database))) {
          LOGGER.trace("Not compiling query `{}` using the multi-stage query engine because the query queue is full",
              query);
        }
      }

      // Prepare OFFLINE and REALTIME requests
      BrokerRequest offlineBrokerRequest = null;
      BrokerRequest realtimeBrokerRequest = null;
      TimeBoundaryInfo timeBoundaryInfo = null;
      if (offlineTableName != null && realtimeTableName != null) {
        // Time boundary info might be null when there is no segment in the offline table, query real-time side only
        timeBoundaryInfo = _routingManager.getTimeBoundaryInfo(offlineTableName);
        if (timeBoundaryInfo == null) {
          LOGGER.debug("No time boundary info found for hybrid table: {}", rawTableName);
          offlineTableName = null;
        }
      }
      if (offlineTableName != null && realtimeTableName != null) {
        // Hybrid
        PinotQuery offlinePinotQuery = serverPinotQuery.deepCopy();
        offlinePinotQuery.getDataSource().setTableName(offlineTableName);
        attachTimeBoundary(offlinePinotQuery, timeBoundaryInfo, true);
        handleExpressionOverride(offlinePinotQuery, _tableCache.getExpressionOverrideMap(offlineTableName));
        handleTimestampIndexOverride(offlinePinotQuery, offlineTableConfig);
        _queryOptimizer.optimize(offlinePinotQuery, offlineTableConfig, schema);
        offlineBrokerRequest = CalciteSqlCompiler.convertToBrokerRequest(offlinePinotQuery);

        PinotQuery realtimePinotQuery = serverPinotQuery.deepCopy();
        realtimePinotQuery.getDataSource().setTableName(realtimeTableName);
        attachTimeBoundary(realtimePinotQuery, timeBoundaryInfo, false);
        handleExpressionOverride(realtimePinotQuery, _tableCache.getExpressionOverrideMap(realtimeTableName));
        handleTimestampIndexOverride(realtimePinotQuery, realtimeTableConfig);
        _queryOptimizer.optimize(realtimePinotQuery, realtimeTableConfig, schema);
        realtimeBrokerRequest = CalciteSqlCompiler.convertToBrokerRequest(realtimePinotQuery);

        requestContext.setFanoutType(RequestContext.FanoutType.HYBRID);
        requestContext.setOfflineServerTenant(getServerTenant(offlineTableName));
        requestContext.setRealtimeServerTenant(getServerTenant(realtimeTableName));
      } else if (offlineTableName != null) {
        // OFFLINE only
        setTableName(serverBrokerRequest, offlineTableName);
        handleExpressionOverride(serverPinotQuery, _tableCache.getExpressionOverrideMap(offlineTableName));
        handleTimestampIndexOverride(serverPinotQuery, offlineTableConfig);
        _queryOptimizer.optimize(serverPinotQuery, offlineTableConfig, schema);
        offlineBrokerRequest = serverBrokerRequest;

        requestContext.setFanoutType(RequestContext.FanoutType.OFFLINE);
        requestContext.setOfflineServerTenant(getServerTenant(offlineTableName));
      } else {
        // REALTIME only
        setTableName(serverBrokerRequest, realtimeTableName);
        handleExpressionOverride(serverPinotQuery, _tableCache.getExpressionOverrideMap(realtimeTableName));
        handleTimestampIndexOverride(serverPinotQuery, realtimeTableConfig);
        _queryOptimizer.optimize(serverPinotQuery, realtimeTableConfig, schema);
        realtimeBrokerRequest = serverBrokerRequest;

        requestContext.setFanoutType(RequestContext.FanoutType.REALTIME);
        requestContext.setRealtimeServerTenant(getServerTenant(realtimeTableName));
      }

      // Check if response can be sent without server query evaluation.
      if (offlineBrokerRequest != null && isFilterAlwaysFalse(offlineBrokerRequest.getPinotQuery())) {
        // We don't need to evaluate offline request
        offlineBrokerRequest = null;
      }
      if (realtimeBrokerRequest != null && isFilterAlwaysFalse(realtimeBrokerRequest.getPinotQuery())) {
        // We don't need to evaluate realtime request
        realtimeBrokerRequest = null;
      }

      if (offlineBrokerRequest == null && realtimeBrokerRequest == null) {
        return getEmptyBrokerOnlyResponse(pinotQuery, requestContext, tableName, requesterIdentity, schema, query,
            database);
      }

      if (offlineBrokerRequest != null && isFilterAlwaysTrue(offlineBrokerRequest.getPinotQuery())) {
        // Drop offline request filter since it is always true
        offlineBrokerRequest.getPinotQuery().setFilterExpression(null);
      }
      if (realtimeBrokerRequest != null && isFilterAlwaysTrue(realtimeBrokerRequest.getPinotQuery())) {
        // Drop realtime request filter since it is always true
        realtimeBrokerRequest.getPinotQuery().setFilterExpression(null);
      }

      // Calculate routing table for the query
      // TODO: Modify RoutingManager interface to directly take PinotQuery
      long routingStartTimeNs = System.nanoTime();
      Map<ServerInstance, ServerRouteInfo> offlineRoutingTable = null;
      Map<ServerInstance, ServerRouteInfo> realtimeRoutingTable = null;
      List<String> unavailableSegments = new ArrayList<>();
      int numPrunedSegmentsTotal = 0;
      boolean offlineTableDisabled = false;
      boolean realtimeTableDisabled = false;
      List<ProcessingException> exceptions = new ArrayList<>();
      if (offlineBrokerRequest != null) {
        offlineTableDisabled = _routingManager.isTableDisabled(offlineTableName);
        // NOTE: Routing table might be null if table is just removed
        RoutingTable routingTable = null;
        if (!offlineTableDisabled) {
          routingTable = _routingManager.getRoutingTable(offlineBrokerRequest, requestId);
        }
        if (routingTable != null) {
          unavailableSegments.addAll(routingTable.getUnavailableSegments());
          Map<ServerInstance, ServerRouteInfo> serverInstanceToSegmentsMap =
              routingTable.getServerInstanceToSegmentsMap();
          if (!serverInstanceToSegmentsMap.isEmpty()) {
            offlineRoutingTable = serverInstanceToSegmentsMap;
          } else {
            offlineBrokerRequest = null;
          }
          numPrunedSegmentsTotal += routingTable.getNumPrunedSegments();
        } else {
          offlineBrokerRequest = null;
        }
      }
      if (realtimeBrokerRequest != null) {
        realtimeTableDisabled = _routingManager.isTableDisabled(realtimeTableName);
        // NOTE: Routing table might be null if table is just removed
        RoutingTable routingTable = null;
        if (!realtimeTableDisabled) {
          routingTable = _routingManager.getRoutingTable(realtimeBrokerRequest, requestId);
        }
        if (routingTable != null) {
          unavailableSegments.addAll(routingTable.getUnavailableSegments());
          Map<ServerInstance, ServerRouteInfo> serverInstanceToSegmentsMap =
              routingTable.getServerInstanceToSegmentsMap();
          if (!serverInstanceToSegmentsMap.isEmpty()) {
            realtimeRoutingTable = serverInstanceToSegmentsMap;
          } else {
            realtimeBrokerRequest = null;
          }
          numPrunedSegmentsTotal += routingTable.getNumPrunedSegments();
        } else {
          realtimeBrokerRequest = null;
        }
      }

      if (offlineTableDisabled || realtimeTableDisabled) {
        String errorMessage = null;
        if (((realtimeTableConfig != null && offlineTableConfig != null) && (offlineTableDisabled
            && realtimeTableDisabled)) || (offlineTableConfig == null && realtimeTableDisabled) || (
            realtimeTableConfig == null && offlineTableDisabled)) {
          requestContext.setErrorCode(QueryException.TABLE_IS_DISABLED_ERROR_CODE);
          return BrokerResponseNative.TABLE_IS_DISABLED;
        } else if ((realtimeTableConfig != null && offlineTableConfig != null) && realtimeTableDisabled) {
          errorMessage = "Realtime table is disabled in hybrid table";
        } else if ((realtimeTableConfig != null && offlineTableConfig != null) && offlineTableDisabled) {
          errorMessage = "Offline table is disabled in hybrid table";
        }
        exceptions.add(QueryException.getException(QueryException.TABLE_IS_DISABLED_ERROR, errorMessage));
      }

      int numUnavailableSegments = unavailableSegments.size();
      requestContext.setNumUnavailableSegments(numUnavailableSegments);

      if (numUnavailableSegments > 0) {
        String errorMessage;
        if (numUnavailableSegments > MAX_UNAVAILABLE_SEGMENTS_TO_PRINT_IN_QUERY_EXCEPTION) {
          errorMessage = String.format("%d segments unavailable, sampling %d: %s", numUnavailableSegments,
              MAX_UNAVAILABLE_SEGMENTS_TO_PRINT_IN_QUERY_EXCEPTION,
              unavailableSegments.subList(0, MAX_UNAVAILABLE_SEGMENTS_TO_PRINT_IN_QUERY_EXCEPTION));
        } else {
          errorMessage = String.format("%d segments unavailable: %s", numUnavailableSegments, unavailableSegments);
        }
        String realtimeRoutingPolicy = realtimeBrokerRequest != null ? getRoutingPolicy(realtimeTableConfig) : null;
        String offlineRoutingPolicy = offlineBrokerRequest != null ? getRoutingPolicy(offlineTableConfig) : null;
        errorMessage = addRoutingPolicyInErrMsg(errorMessage, realtimeRoutingPolicy, offlineRoutingPolicy);
        exceptions.add(QueryException.getException(QueryException.BROKER_SEGMENT_UNAVAILABLE_ERROR, errorMessage));
        _brokerMetrics.addMeteredTableValue(rawTableName, BrokerMeter.BROKER_RESPONSES_WITH_UNAVAILABLE_SEGMENTS, 1);
      }

      if (offlineBrokerRequest == null && realtimeBrokerRequest == null) {
        if (!exceptions.isEmpty()) {
          ProcessingException firstException = exceptions.get(0);
          String logTail = exceptions.size() > 1 ? (exceptions.size()) + " exceptions found. Logging only the first one"
              : "1 exception found";
          LOGGER.info("No server found for request {}: {}. {}", requestId, query, logTail, firstException);
          _brokerMetrics.addMeteredTableValue(rawTableName, BrokerMeter.NO_SERVER_FOUND_EXCEPTIONS, 1);
          return new BrokerResponseNative(exceptions);
        } else {
          // When all segments have been pruned, we can just return an empty response.
          return getEmptyBrokerOnlyResponse(pinotQuery, requestContext, tableName, requesterIdentity, schema, query,
              database);
        }
      }
      long routingEndTimeNs = System.nanoTime();
      _brokerMetrics.addPhaseTiming(rawTableName, BrokerQueryPhase.QUERY_ROUTING,
          routingEndTimeNs - routingStartTimeNs);

      // Set timeout in the requests
      long timeSpentMs = TimeUnit.NANOSECONDS.toMillis(routingEndTimeNs - compilationStartTimeNs);
      // Remaining time in milliseconds for the server query execution
      // NOTE: For hybrid use case, in most cases offline table and real-time table should have the same query timeout
      //       configured, but if necessary, we also allow different timeout for them.
      //       If the timeout is not the same for offline table and real-time table, use the max of offline table
      //       remaining time and realtime table remaining time. Server side will have different remaining time set for
      //       each table type, and broker should wait for both types to return.
      long remainingTimeMs = 0;
      try {
        if (offlineBrokerRequest != null) {
          remainingTimeMs =
              setQueryTimeout(offlineTableName, offlineBrokerRequest.getPinotQuery().getQueryOptions(), timeSpentMs);
        }
        if (realtimeBrokerRequest != null) {
          remainingTimeMs = Math.max(remainingTimeMs,
              setQueryTimeout(realtimeTableName, realtimeBrokerRequest.getPinotQuery().getQueryOptions(), timeSpentMs));
        }
      } catch (TimeoutException e) {
        String errorMessage = e.getMessage();
        LOGGER.info("{} {}: {}", errorMessage, requestId, query);
        _brokerMetrics.addMeteredTableValue(rawTableName, BrokerMeter.REQUEST_TIMEOUT_BEFORE_SCATTERED_EXCEPTIONS, 1);
        exceptions.add(QueryException.getException(QueryException.BROKER_TIMEOUT_ERROR, errorMessage));
        return new BrokerResponseNative(exceptions);
      }

      // Set the maximum serialized response size per server, and ask server to directly return final response when only
      // one server is queried
      int numServers = 0;
      if (offlineRoutingTable != null) {
        numServers += offlineRoutingTable.size();
      }
      if (realtimeRoutingTable != null) {
        numServers += realtimeRoutingTable.size();
      }
      if (offlineBrokerRequest != null) {
        Map<String, String> queryOptions = offlineBrokerRequest.getPinotQuery().getQueryOptions();
        setMaxServerResponseSizeBytes(numServers, queryOptions, offlineTableConfig);
        // Set the query option to directly return final result for single server query unless it is explicitly disabled
        if (numServers == 1) {
          // Set the same flag in the original server request to be used in the reduce phase for hybrid table
          if (queryOptions.putIfAbsent(QueryOptionKey.SERVER_RETURN_FINAL_RESULT, "true") == null
              && offlineBrokerRequest != serverBrokerRequest) {
            serverBrokerRequest.getPinotQuery().getQueryOptions()
                .put(QueryOptionKey.SERVER_RETURN_FINAL_RESULT, "true");
          }
        }
      }
      if (realtimeBrokerRequest != null) {
        Map<String, String> queryOptions = realtimeBrokerRequest.getPinotQuery().getQueryOptions();
        setMaxServerResponseSizeBytes(numServers, queryOptions, realtimeTableConfig);
        // Set the query option to directly return final result for single server query unless it is explicitly disabled
        if (numServers == 1) {
          // Set the same flag in the original server request to be used in the reduce phase for hybrid table
          if (queryOptions.putIfAbsent(QueryOptionKey.SERVER_RETURN_FINAL_RESULT, "true") == null
              && realtimeBrokerRequest != serverBrokerRequest) {
            serverBrokerRequest.getPinotQuery().getQueryOptions()
                .put(QueryOptionKey.SERVER_RETURN_FINAL_RESULT, "true");
          }
        }
      }

      // Execute the query
      // TODO: Replace ServerStats with ServerRoutingStatsEntry.
      ServerStats serverStats = new ServerStats();
      // TODO: Handle broker specific operations for explain plan queries such as:
      //       - Alias handling
      //       - Compile time function invocation
      //       - Literal only queries
      //       - Any rewrites
      if (pinotQuery.isExplain()) {
        // Update routing tables to only send request to offline servers for OFFLINE and HYBRID tables.
        // TODO: Assess if the Explain Plan Query should also be routed to REALTIME servers for HYBRID tables
        if (offlineRoutingTable != null) {
          // For OFFLINE and HYBRID tables, don't send EXPLAIN query to realtime servers.
          realtimeBrokerRequest = null;
          realtimeRoutingTable = null;
        }
      }
      BrokerResponseNative brokerResponse;
      if (isQueryCancellationEnabled()) {
        // Start to track the running query for cancellation just before sending it out to servers to avoid any
        // potential failures that could happen before sending it out, like failures to calculate the routing table etc.
        // TODO: Even tracking the query as late as here, a potential race condition between calling cancel API and
        //       query being sent out to servers can still happen. If cancel request arrives earlier than query being
        //       sent out to servers, the servers miss the cancel request and continue to run the queries. The users
        //       can always list the running queries and cancel query again until it ends. Just that such race
        //       condition makes cancel API less reliable. This should be rare as it assumes sending queries out to
        //       servers takes time, but will address later if needed.
        String clientRequestId = maybeSaveQuery(requestId, sqlNodeAndOptions, query);
        if (isQueryCancellationEnabled()) {
          _serversById.put(requestId, new QueryServers(query, offlineRoutingTable, realtimeRoutingTable));
        }
        try {
          brokerResponse = processBrokerRequest(requestId, brokerRequest, serverBrokerRequest, offlineBrokerRequest,
              offlineRoutingTable, realtimeBrokerRequest, realtimeRoutingTable, remainingTimeMs, serverStats,
              requestContext);
          brokerResponse.setClientRequestId(clientRequestId);
        } finally {
          maybeRemoveQuery(requestId);
          LOGGER.debug("Remove track of running query: {}", requestId);
        }
      } else {
        brokerResponse = processBrokerRequest(requestId, brokerRequest, serverBrokerRequest, offlineBrokerRequest,
            offlineRoutingTable, realtimeBrokerRequest, realtimeRoutingTable, remainingTimeMs, serverStats,
            requestContext);
      }
      brokerResponse.setTablesQueried(Set.of(rawTableName));

      for (ProcessingException exception : exceptions) {
        brokerResponse.addException(exception);
      }
      brokerResponse.setNumSegmentsPrunedByBroker(numPrunedSegmentsTotal);
      long executionEndTimeNs = System.nanoTime();
      _brokerMetrics.addPhaseTiming(rawTableName, BrokerQueryPhase.QUERY_EXECUTION,
          executionEndTimeNs - routingEndTimeNs);

      // Track number of queries with number of groups limit reached
      if (brokerResponse.isNumGroupsLimitReached()) {
        _brokerMetrics.addMeteredTableValue(rawTableName, BrokerMeter.BROKER_RESPONSES_WITH_NUM_GROUPS_LIMIT_REACHED,
            1);
      }

      // server returns STRING as default dataType for all columns in (some) scenarios where no rows are returned
      // this is an attempt to return more faithful information based on other sources
      if (brokerResponse.getNumRowsResultSet() == 0) {
        ParserUtils.fillEmptyResponseSchema(brokerResponse, _tableCache, schema, database, query);
      }

      // Set total query processing time
      long totalTimeMs = System.currentTimeMillis() - requestContext.getRequestArrivalTimeMillis();
      brokerResponse.setTimeUsedMs(totalTimeMs);
      augmentStatistics(requestContext, brokerResponse);
      // include both broker side exceptions and server side exceptions
      List<QueryProcessingException> brokerExceptions = brokerResponse.getExceptions();
      brokerExceptions.stream()
          .filter(exception -> exception.getErrorCode() == QueryException.QUERY_VALIDATION_ERROR_CODE)
          .findFirst()
          .ifPresent(exception -> _brokerMetrics.addMeteredGlobalValue(BrokerMeter.QUERY_VALIDATION_EXCEPTIONS, 1));
      if (QueryOptionsUtils.shouldDropResults(pinotQuery.getQueryOptions())) {
        brokerResponse.setResultTable(null);
      }
      if (QueryOptionsUtils.isSecondaryWorkload(pinotQuery.getQueryOptions())) {
        _brokerMetrics.addTimedTableValue(rawTableName, BrokerTimer.SECONDARY_WORKLOAD_QUERY_TOTAL_TIME_MS, totalTimeMs,
            TimeUnit.MILLISECONDS);
        _brokerMetrics.addTimedValue(BrokerTimer.SECONDARY_WORKLOAD_QUERY_TOTAL_TIME_MS, totalTimeMs,
            TimeUnit.MILLISECONDS);
      } else {
        _brokerMetrics.addTimedTableValue(rawTableName, BrokerTimer.QUERY_TOTAL_TIME_MS, totalTimeMs,
            TimeUnit.MILLISECONDS);
        _brokerMetrics.addTimedValue(BrokerTimer.QUERY_TOTAL_TIME_MS, totalTimeMs, TimeUnit.MILLISECONDS);
      }

      // Log query and stats
      _queryLogger.log(
          new QueryLogger.QueryLogParams(requestContext, tableName, brokerResponse, requesterIdentity, serverStats));

      return brokerResponse;
    } finally {
      Tracing.ThreadAccountantOps.clear();
    }
  }

  private boolean isDefaultQueryResponseLimitEnabled() {
    return _defaultQueryLimit > -1;
  }

  @VisibleForTesting
  static String addRoutingPolicyInErrMsg(String errorMessage, String realtimeRoutingPolicy,
      String offlineRoutingPolicy) {
    if (realtimeRoutingPolicy != null && offlineRoutingPolicy != null) {
      return errorMessage + ", with routing policy: " + realtimeRoutingPolicy + " [realtime], " + offlineRoutingPolicy
          + " [offline]";
    }
    if (realtimeRoutingPolicy != null) {
      return errorMessage + ", with routing policy: " + realtimeRoutingPolicy + " [realtime]";
    }
    if (offlineRoutingPolicy != null) {
      return errorMessage + ", with routing policy: " + offlineRoutingPolicy + " [offline]";
    }
    return errorMessage;
  }

  private static String getRoutingPolicy(TableConfig tableConfig) {
    RoutingConfig routingConfig = tableConfig.getRoutingConfig();
    if (routingConfig == null) {
      return RoutingConfig.DEFAULT_INSTANCE_SELECTOR_TYPE;
    }
    String selectorType = routingConfig.getInstanceSelectorType();
    return selectorType != null ? selectorType : RoutingConfig.DEFAULT_INSTANCE_SELECTOR_TYPE;
  }

  private BrokerResponseNative getEmptyBrokerOnlyResponse(PinotQuery pinotQuery, RequestContext requestContext,
      String tableName, @Nullable RequesterIdentity requesterIdentity, Schema schema, String query, String database) {
    if (pinotQuery.isExplain()) {
      // EXPLAIN PLAN results to show that query is evaluated exclusively by Broker.
      return BrokerResponseNative.BROKER_ONLY_EXPLAIN_PLAN_OUTPUT;
    }

    // Send empty response since we don't need to evaluate either offline or realtime request.
    BrokerResponseNative brokerResponse = BrokerResponseNative.empty();
    ParserUtils.fillEmptyResponseSchema(brokerResponse, _tableCache, schema, database, query);
    brokerResponse.setTimeUsedMs(System.currentTimeMillis() - requestContext.getRequestArrivalTimeMillis());
    _queryLogger.log(
        new QueryLogger.QueryLogParams(requestContext, tableName, brokerResponse, requesterIdentity, null));
    return brokerResponse;
  }

  private void handleTimestampIndexOverride(PinotQuery pinotQuery, @Nullable TableConfig tableConfig) {
    if (tableConfig == null || tableConfig.getFieldConfigList() == null) {
      return;
    }

    Set<String> timestampIndexColumns = _tableCache.getTimestampIndexColumns(tableConfig.getTableName());
    if (CollectionUtils.isEmpty(timestampIndexColumns)) {
      return;
    }
    for (Expression expression : pinotQuery.getSelectList()) {
      setTimestampIndexExpressionOverrideHints(expression, timestampIndexColumns, pinotQuery);
    }
    setTimestampIndexExpressionOverrideHints(pinotQuery.getFilterExpression(), timestampIndexColumns, pinotQuery);
    setTimestampIndexExpressionOverrideHints(pinotQuery.getHavingExpression(), timestampIndexColumns, pinotQuery);
    List<Expression> groupByList = pinotQuery.getGroupByList();
    if (CollectionUtils.isNotEmpty(groupByList)) {
      groupByList.forEach(
          expression -> setTimestampIndexExpressionOverrideHints(expression, timestampIndexColumns, pinotQuery));
    }
    List<Expression> orderByList = pinotQuery.getOrderByList();
    if (CollectionUtils.isNotEmpty(orderByList)) {
      orderByList.forEach(
          expression -> setTimestampIndexExpressionOverrideHints(expression, timestampIndexColumns, pinotQuery));
    }
  }

  private void setTimestampIndexExpressionOverrideHints(@Nullable Expression expression,
      Set<String> timestampIndexColumns, PinotQuery pinotQuery) {
    if (expression == null || expression.getFunctionCall() == null) {
      return;
    }
    Function function = expression.getFunctionCall();
    RequestUtils.applyTimestampIndexOverrideHints(expression, pinotQuery, timestampIndexColumns::contains);
    function.getOperands()
        .forEach(operand -> setTimestampIndexExpressionOverrideHints(operand, timestampIndexColumns, pinotQuery));
  }

  /** Given a {@link PinotQuery}, check if the WHERE clause will always evaluate to false. */
  private boolean isFilterAlwaysFalse(PinotQuery pinotQuery) {
    return FALSE.equals(pinotQuery.getFilterExpression());
  }

  /** Given a {@link PinotQuery}, check if the WHERE clause will always evaluate to true. */
  private boolean isFilterAlwaysTrue(PinotQuery pinotQuery) {
    return TRUE.equals(pinotQuery.getFilterExpression());
  }

  private String getServerTenant(String tableNameWithType) {
    TableConfig tableConfig = _tableCache.getTableConfig(tableNameWithType);
    if (tableConfig == null) {
      LOGGER.debug("Table config is not available for table {}", tableNameWithType);
      return "unknownTenant";
    }
    return tableConfig.getTenantConfig().getServer();
  }

  /**
   * Handles the subquery in the given query.
   * <p>Currently only supports subquery within the filter.
   */
  private void handleSubquery(PinotQuery pinotQuery, long requestId, JsonNode jsonRequest,
      @Nullable RequesterIdentity requesterIdentity, RequestContext requestContext, @Nullable HttpHeaders httpHeaders,
      AccessControl accessControl)
      throws Exception {
    Expression filterExpression = pinotQuery.getFilterExpression();
    if (filterExpression != null) {
      handleSubquery(filterExpression, requestId, jsonRequest, requesterIdentity, requestContext, httpHeaders,
          accessControl);
    }
  }

  /**
   * Handles the subquery in the given expression.
   * <p>When subquery is detected, first executes the subquery and gets the response, then rewrites the expression with
   * the subquery response.
   * <p>Currently only supports ID_SET subquery within the IN_SUBQUERY transform function, which will be rewritten to an
   * IN_ID_SET transform function.
   */
  private void handleSubquery(Expression expression, long requestId, JsonNode jsonRequest,
      @Nullable RequesterIdentity requesterIdentity, RequestContext requestContext, @Nullable HttpHeaders httpHeaders,
      AccessControl accessControl)
      throws Exception {
    Function function = expression.getFunctionCall();
    if (function == null) {
      return;
    }
    List<Expression> operands = function.getOperands();
    if (function.getOperator().equals(IN_SUBQUERY)) {
      Preconditions.checkState(operands.size() == 2, "IN_SUBQUERY requires 2 arguments: expression, subquery");
      Literal subqueryLiteral = operands.get(1).getLiteral();
      Preconditions.checkState(subqueryLiteral != null, "Second argument of IN_SUBQUERY must be a literal (subquery)");
      String subquery = subqueryLiteral.getStringValue();

      SqlNodeAndOptions sqlNodeAndOptions;
      try {
        sqlNodeAndOptions = RequestUtils.parseQuery(subquery, jsonRequest);
      } catch (Exception e) {
        // Do not log or emit metric here because it is pure user error
        requestContext.setErrorCode(QueryException.SQL_PARSING_ERROR_CODE);
        throw new RuntimeException("Failed to parse subquery: " + subquery, e);
      }

      // Add null handling option from broker config only if there is no override in the query
      if (_enableNullHandling != null) {
        sqlNodeAndOptions.getOptions()
            .putIfAbsent(Broker.Request.QueryOptionKey.ENABLE_NULL_HANDLING, _enableNullHandling);
      }

      BrokerResponse response =
          handleRequest(requestId, subquery, sqlNodeAndOptions, jsonRequest, requesterIdentity, requestContext,
              httpHeaders, accessControl);
      if (response.getExceptionsSize() != 0) {
        throw new RuntimeException("Caught exception while executing subquery: " + subquery);
      }
      String serializedIdSet = (String) response.getResultTable().getRows().get(0)[0];
      function.setOperator(IN_ID_SET);
      operands.set(1, RequestUtils.getLiteralExpression(serializedIdSet));
    } else {
      for (Expression operand : operands) {
        handleSubquery(operand, requestId, jsonRequest, requesterIdentity, requestContext, httpHeaders, accessControl);
      }
    }
  }

  /**
   * Resolves the actual table name for:
   * - Case-insensitive cluster
   *
   * @param tableName the table name in the query
   * @param tableCache the table case-sensitive cache
   * @return table name if the table name is found in Pinot registry.
   */
  @VisibleForTesting
  static String getActualTableName(String tableName, TableCache tableCache) {
    String actualTableName = tableCache.getActualTableName(tableName);
    if (actualTableName != null) {
      return actualTableName;
    }
    return tableName;
  }

  /**
   * Retrieve segment partitioned columns for a table.
   * For a hybrid table, a segment partitioned column has to be the intersection of both offline and realtime tables.
   *
   * @param tableCache
   * @param tableName
   * @return segment partitioned columns belong to both offline and realtime tables.
   */
  private static Set<String> getSegmentPartitionedColumns(TableCache tableCache, String tableName) {
    final TableConfig offlineTableConfig =
        tableCache.getTableConfig(TableNameBuilder.OFFLINE.tableNameWithType(tableName));
    final TableConfig realtimeTableConfig =
        tableCache.getTableConfig(TableNameBuilder.REALTIME.tableNameWithType(tableName));
    if (offlineTableConfig == null) {
      return getSegmentPartitionedColumns(realtimeTableConfig);
    }
    if (realtimeTableConfig == null) {
      return getSegmentPartitionedColumns(offlineTableConfig);
    }
    Set<String> segmentPartitionedColumns = getSegmentPartitionedColumns(offlineTableConfig);
    segmentPartitionedColumns.retainAll(getSegmentPartitionedColumns(realtimeTableConfig));
    return segmentPartitionedColumns;
  }

  private static Set<String> getSegmentPartitionedColumns(@Nullable TableConfig tableConfig) {
    Set<String> segmentPartitionedColumns = new HashSet<>();
    if (tableConfig == null) {
      return segmentPartitionedColumns;
    }
    List<FieldConfig> fieldConfigs = tableConfig.getFieldConfigList();
    if (fieldConfigs != null) {
      for (FieldConfig fieldConfig : fieldConfigs) {
        if (fieldConfig.getProperties() != null && Boolean.parseBoolean(
            fieldConfig.getProperties().get(FieldConfig.IS_SEGMENT_PARTITIONED_COLUMN_KEY))) {
          segmentPartitionedColumns.add(fieldConfig.getName());
        }
      }
    }
    return segmentPartitionedColumns;
  }

  /**
   * Retrieve multivalued columns for a table.
   * From the table Schema , we get the multi valued columns of dimension fields.
   *
   * @param tableSchema
   * @param columnName
   * @return multivalued columns of the table .
   */
  private static boolean isMultiValueColumn(Schema tableSchema, String columnName) {

    DimensionFieldSpec dimensionFieldSpec = tableSchema.getDimensionSpec(columnName);
    return dimensionFieldSpec != null && !dimensionFieldSpec.isSingleValueField();
  }

  /**
   * Sets the table name in the given broker request.
   * NOTE: Set table name in broker request because it is used for access control, query routing etc.
   */
  private void setTableName(BrokerRequest brokerRequest, String tableName) {
    brokerRequest.getQuerySource().setTableName(tableName);
    brokerRequest.getPinotQuery().getDataSource().setTableName(tableName);
  }

  /**
   * Sets HyperLogLog log2m for DistinctCountHLL functions if not explicitly set for the given query.
   */
  private static void handleHLLLog2mOverride(PinotQuery pinotQuery, int hllLog2mOverride) {
    List<Expression> selectList = pinotQuery.getSelectList();
    for (Expression expression : selectList) {
      handleHLLLog2mOverride(expression, hllLog2mOverride);
    }
    List<Expression> orderByList = pinotQuery.getOrderByList();
    if (orderByList != null) {
      for (Expression expression : orderByList) {
        // NOTE: Order-by is always a Function with the ordering of the Expression
        handleHLLLog2mOverride(expression.getFunctionCall().getOperands().get(0), hllLog2mOverride);
      }
    }
    Expression havingExpression = pinotQuery.getHavingExpression();
    if (havingExpression != null) {
      handleHLLLog2mOverride(havingExpression, hllLog2mOverride);
    }
  }

  /**
   * Sets HyperLogLog log2m for DistinctCountHLL functions if not explicitly set for the given expression.
   */
  private static void handleHLLLog2mOverride(Expression expression, int hllLog2mOverride) {
    Function function = expression.getFunctionCall();
    if (function == null) {
      return;
    }
    switch (function.getOperator()) {
      case "distinctcounthll":
      case "distinctcounthllmv":
      case "distinctcountrawhll":
      case "distinctcountrawhllmv":
        if (function.getOperandsSize() == 1) {
          function.addToOperands(RequestUtils.getLiteralExpression(hllLog2mOverride));
        }
        return;
      default:
        break;
    }
    for (Expression operand : function.getOperands()) {
      handleHLLLog2mOverride(operand, hllLog2mOverride);
    }
  }

  /**
   * Overrides the LIMIT of the given query if it exceeds the query limit.
   */
  @VisibleForTesting
  static void handleQueryLimitOverride(PinotQuery pinotQuery, int queryLimit) {
    if (queryLimit > 0 && pinotQuery.getLimit() > queryLimit) {
      pinotQuery.setLimit(queryLimit);
    }
  }

  /**
   * Rewrites 'DistinctCount' to 'SegmentPartitionDistinctCount' for the given query.
   */
  @VisibleForTesting
  static void handleSegmentPartitionedDistinctCountOverride(PinotQuery pinotQuery,
      Set<String> segmentPartitionedColumns) {
    if (segmentPartitionedColumns.isEmpty()) {
      return;
    }
    for (Expression expression : pinotQuery.getSelectList()) {
      handleSegmentPartitionedDistinctCountOverride(expression, segmentPartitionedColumns);
    }
    List<Expression> orderByExpressions = pinotQuery.getOrderByList();
    if (orderByExpressions != null) {
      for (Expression expression : orderByExpressions) {
        // NOTE: Order-by is always a Function with the ordering of the Expression
        handleSegmentPartitionedDistinctCountOverride(expression.getFunctionCall().getOperands().get(0),
            segmentPartitionedColumns);
      }
    }
    Expression havingExpression = pinotQuery.getHavingExpression();
    if (havingExpression != null) {
      handleSegmentPartitionedDistinctCountOverride(havingExpression, segmentPartitionedColumns);
    }
  }

  /**
   * Rewrites 'DistinctCount' to 'SegmentPartitionDistinctCount' for the given expression.
   */
  private static void handleSegmentPartitionedDistinctCountOverride(Expression expression,
      Set<String> segmentPartitionedColumns) {
    Function function = expression.getFunctionCall();
    if (function == null) {
      return;
    }
    if (function.getOperator().equals("distinctcount")) {
      List<Expression> operands = function.getOperands();
      if (operands.size() == 1 && operands.get(0).isSetIdentifier() && segmentPartitionedColumns.contains(
          operands.get(0).getIdentifier().getName())) {
        function.setOperator("segmentpartitioneddistinctcount");
      }
    } else {
      for (Expression operand : function.getOperands()) {
        handleSegmentPartitionedDistinctCountOverride(operand, segmentPartitionedColumns);
      }
    }
  }

  /**
   * Rewrites 'DistinctCount' to 'DistinctCountBitmap' for the given query.
   */
  private static void handleDistinctCountBitmapOverride(PinotQuery pinotQuery) {
    for (Expression expression : pinotQuery.getSelectList()) {
      handleDistinctCountBitmapOverride(expression);
    }
    List<Expression> orderByExpressions = pinotQuery.getOrderByList();
    if (orderByExpressions != null) {
      for (Expression expression : orderByExpressions) {
        // NOTE: Order-by is always a Function with the ordering of the Expression
        handleDistinctCountBitmapOverride(expression.getFunctionCall().getOperands().get(0));
      }
    }
    Expression havingExpression = pinotQuery.getHavingExpression();
    if (havingExpression != null) {
      handleDistinctCountBitmapOverride(havingExpression);
    }
  }

  /**
   * Rewrites selected 'Distinct' prefixed function to 'Distinct----MV' function for the field of multivalued type.
   */
  @VisibleForTesting
  static void handleDistinctMultiValuedOverride(PinotQuery pinotQuery, Schema tableSchema) {
    for (Expression expression : pinotQuery.getSelectList()) {
      handleDistinctMultiValuedOverride(expression, tableSchema);
    }
    List<Expression> orderByExpressions = pinotQuery.getOrderByList();
    if (orderByExpressions != null) {
      for (Expression expression : orderByExpressions) {
        // NOTE: Order-by is always a Function with the ordering of the Expression
        handleDistinctMultiValuedOverride(expression.getFunctionCall().getOperands().get(0), tableSchema);
      }
    }
    Expression havingExpression = pinotQuery.getHavingExpression();
    if (havingExpression != null) {
      handleDistinctMultiValuedOverride(havingExpression, tableSchema);
    }
  }

  /**
   * Rewrites selected 'Distinct' prefixed function to 'Distinct----MV' function for the field of multivalued type.
   */
  private static void handleDistinctMultiValuedOverride(Expression expression, Schema tableSchema) {
    Function function = expression.getFunctionCall();
    if (function == null) {
      return;
    }

    String overrideOperator = DISTINCT_MV_COL_FUNCTION_OVERRIDE_MAP.get(function.getOperator());
    if (overrideOperator != null) {
      List<Expression> operands = function.getOperands();
      if (operands.size() >= 1 && operands.get(0).isSetIdentifier() && isMultiValueColumn(tableSchema,
          operands.get(0).getIdentifier().getName())) {
        // we are only checking the first operand that if its a MV column as all the overriding agg. fn.'s have
        // first operator is column name
        function.setOperator(overrideOperator);
      }
    } else {
      for (Expression operand : function.getOperands()) {
        handleDistinctMultiValuedOverride(operand, tableSchema);
      }
    }
  }

  /**
   * Rewrites 'DistinctCount' to 'DistinctCountBitmap' for the given expression.
   */
  private static void handleDistinctCountBitmapOverride(Expression expression) {
    Function function = expression.getFunctionCall();
    if (function == null) {
      return;
    }
    if (function.getOperator().equals("distinctcount")) {
      function.setOperator("distinctcountbitmap");
    } else {
      for (Expression operand : function.getOperands()) {
        handleDistinctCountBitmapOverride(operand);
      }
    }
  }

  private HandlerContext getHandlerContext(@Nullable TableConfig offlineTableConfig,
      @Nullable TableConfig realtimeTableConfig) {
    Boolean disableGroovyOverride = null;
    Boolean useApproximateFunctionOverride = null;
    if (offlineTableConfig != null && offlineTableConfig.getQueryConfig() != null) {
      QueryConfig offlineTableQueryConfig = offlineTableConfig.getQueryConfig();
      Boolean disableGroovyOfflineTableOverride = offlineTableQueryConfig.getDisableGroovy();
      if (disableGroovyOfflineTableOverride != null) {
        disableGroovyOverride = disableGroovyOfflineTableOverride;
      }
      Boolean useApproximateFunctionOfflineTableOverride = offlineTableQueryConfig.getUseApproximateFunction();
      if (useApproximateFunctionOfflineTableOverride != null) {
        useApproximateFunctionOverride = useApproximateFunctionOfflineTableOverride;
      }
    }
    if (realtimeTableConfig != null && realtimeTableConfig.getQueryConfig() != null) {
      QueryConfig realtimeTableQueryConfig = realtimeTableConfig.getQueryConfig();
      Boolean disableGroovyRealtimeTableOverride = realtimeTableQueryConfig.getDisableGroovy();
      if (disableGroovyRealtimeTableOverride != null) {
        if (disableGroovyOverride == null) {
          disableGroovyOverride = disableGroovyRealtimeTableOverride;
        } else {
          // Disable Groovy if either offline or realtime table config disables Groovy
          disableGroovyOverride |= disableGroovyRealtimeTableOverride;
        }
      }
      Boolean useApproximateFunctionRealtimeTableOverride = realtimeTableQueryConfig.getUseApproximateFunction();
      if (useApproximateFunctionRealtimeTableOverride != null) {
        if (useApproximateFunctionOverride == null) {
          useApproximateFunctionOverride = useApproximateFunctionRealtimeTableOverride;
        } else {
          // Use approximate function if both offline and realtime table config uses approximate function
          useApproximateFunctionOverride &= useApproximateFunctionRealtimeTableOverride;
        }
      }
    }

    boolean disableGroovy = disableGroovyOverride != null ? disableGroovyOverride : _disableGroovy;
    boolean useApproximateFunction =
        useApproximateFunctionOverride != null ? useApproximateFunctionOverride : _useApproximateFunction;
    return new HandlerContext(disableGroovy, useApproximateFunction);
  }

  private static class HandlerContext {
    final boolean _disableGroovy;
    final boolean _useApproximateFunction;

    HandlerContext(boolean disableGroovy, boolean useApproximateFunction) {
      _disableGroovy = disableGroovy;
      _useApproximateFunction = useApproximateFunction;
    }
  }

  /**
   * Verifies that no groovy is present in the PinotQuery when disabled.
   */
  @VisibleForTesting
  static void rejectGroovyQuery(PinotQuery pinotQuery) {
    List<Expression> selectList = pinotQuery.getSelectList();
    for (Expression expression : selectList) {
      rejectGroovyQuery(expression);
    }
    List<Expression> orderByList = pinotQuery.getOrderByList();
    if (orderByList != null) {
      for (Expression expression : orderByList) {
        // NOTE: Order-by is always a Function with the ordering of the Expression
        rejectGroovyQuery(expression.getFunctionCall().getOperands().get(0));
      }
    }
    Expression havingExpression = pinotQuery.getHavingExpression();
    if (havingExpression != null) {
      rejectGroovyQuery(havingExpression);
    }
    Expression filterExpression = pinotQuery.getFilterExpression();
    if (filterExpression != null) {
      rejectGroovyQuery(filterExpression);
    }
    List<Expression> groupByList = pinotQuery.getGroupByList();
    if (groupByList != null) {
      for (Expression expression : groupByList) {
        rejectGroovyQuery(expression);
      }
    }
  }

  private static void rejectGroovyQuery(Expression expression) {
    Function function = expression.getFunctionCall();
    if (function == null) {
      return;
    }
    if (function.getOperator().equals("groovy")) {
      throw new BadQueryRequestException("Groovy transform functions are disabled for queries");
    }
    for (Expression operandExpression : function.getOperands()) {
      rejectGroovyQuery(operandExpression);
    }
  }

  /**
   * Rewrites potential expensive functions to their approximation counterparts.
   * - DISTINCT_COUNT -> DISTINCT_COUNT_SMART_HLL
   * - PERCENTILE -> PERCENTILE_SMART_TDIGEST
   */
  @VisibleForTesting
  static void handleApproximateFunctionOverride(PinotQuery pinotQuery) {
    for (Expression expression : pinotQuery.getSelectList()) {
      handleApproximateFunctionOverride(expression);
    }
    List<Expression> orderByExpressions = pinotQuery.getOrderByList();
    if (orderByExpressions != null) {
      for (Expression expression : orderByExpressions) {
        // NOTE: Order-by is always a Function with the ordering of the Expression
        handleApproximateFunctionOverride(expression.getFunctionCall().getOperands().get(0));
      }
    }
    Expression havingExpression = pinotQuery.getHavingExpression();
    if (havingExpression != null) {
      handleApproximateFunctionOverride(havingExpression);
    }
  }

  private static void handleApproximateFunctionOverride(Expression expression) {
    Function function = expression.getFunctionCall();
    if (function == null) {
      return;
    }
    String functionName = function.getOperator();
    if (functionName.equals("distinctcount") || functionName.equals("distinctcountmv")) {
      function.setOperator("distinctcountsmarthll");
    } else if (functionName.startsWith("percentile")) {
      String remainingFunctionName = functionName.substring(10);
      if (remainingFunctionName.isEmpty() || remainingFunctionName.equals("mv")) {
        function.setOperator("percentilesmarttdigest");
      } else if (remainingFunctionName.matches("\\d+")) {
        try {
          int percentile = Integer.parseInt(remainingFunctionName);
          function.setOperator("percentilesmarttdigest");
          function.addToOperands(RequestUtils.getLiteralExpression(percentile));
        } catch (Exception e) {
          throw new BadQueryRequestException("Illegal function name: " + functionName);
        }
      } else if (remainingFunctionName.matches("\\d+mv")) {
        try {
          int percentile = Integer.parseInt(remainingFunctionName.substring(0, remainingFunctionName.length() - 2));
          function.setOperator("percentilesmarttdigest");
          function.addToOperands(RequestUtils.getLiteralExpression(percentile));
        } catch (Exception e) {
          throw new BadQueryRequestException("Illegal function name: " + functionName);
        }
      }
    } else {
      for (Expression operand : function.getOperands()) {
        handleApproximateFunctionOverride(operand);
      }
    }
  }

  private static void handleExpressionOverride(PinotQuery pinotQuery,
      @Nullable Map<Expression, Expression> expressionOverrideMap) {
    if (expressionOverrideMap == null) {
      return;
    }
    pinotQuery.getSelectList().replaceAll(o -> handleExpressionOverride(o, expressionOverrideMap));
    Expression filterExpression = pinotQuery.getFilterExpression();
    if (filterExpression != null) {
      pinotQuery.setFilterExpression(handleExpressionOverride(filterExpression, expressionOverrideMap));
    }
    List<Expression> groupByList = pinotQuery.getGroupByList();
    if (groupByList != null) {
      groupByList.replaceAll(o -> handleExpressionOverride(o, expressionOverrideMap));
    }
    List<Expression> orderByList = pinotQuery.getOrderByList();
    if (orderByList != null) {
      for (Expression expression : orderByList) {
        // NOTE: Order-by is always a Function with the ordering of the Expression
        expression.getFunctionCall().getOperands().replaceAll(o -> handleExpressionOverride(o, expressionOverrideMap));
      }
    }
    Expression havingExpression = pinotQuery.getHavingExpression();
    if (havingExpression != null) {
      pinotQuery.setHavingExpression(handleExpressionOverride(havingExpression, expressionOverrideMap));
    }
  }

  private static Expression handleExpressionOverride(Expression expression,
      Map<Expression, Expression> expressionOverrideMap) {
    Expression override = expressionOverrideMap.get(expression);
    if (override != null) {
      return new Expression(override);
    }
    Function function = expression.getFunctionCall();
    if (function != null) {
      function.getOperands().replaceAll(o -> handleExpressionOverride(o, expressionOverrideMap));
    }
    return expression;
  }

  /**
   * Returns {@code true} if the given query only contains literals, {@code false} otherwise.
   */
  @VisibleForTesting
  static boolean isLiteralOnlyQuery(PinotQuery pinotQuery) {
    for (Expression expression : pinotQuery.getSelectList()) {
      if (!CalciteSqlParser.isLiteralOnlyExpression(expression)) {
        return false;
      }
    }
    return true;
  }

  /**
   * Processes the literal only query.
   */
  private BrokerResponseNative processLiteralOnlyQuery(long requestId, PinotQuery pinotQuery,
      RequestContext requestContext) {
    BrokerResponseNative brokerResponse = new BrokerResponseNative();
    List<Expression> selectList = pinotQuery.getSelectList();
    int numColumns = selectList.size();
    String[] columnNames = new String[numColumns];
    ColumnDataType[] columnTypes = new ColumnDataType[numColumns];
    Object[] values = new Object[numColumns];
    for (int i = 0; i < numColumns; i++) {
      computeResultsForExpression(selectList.get(i), columnNames, columnTypes, values, i);
      values[i] = columnTypes[i].format(values[i]);
    }
    DataSchema dataSchema = new DataSchema(columnNames, columnTypes);
    List<Object[]> rows = new ArrayList<>(1);
    rows.add(values);
    ResultTable resultTable = new ResultTable(dataSchema, rows);
    brokerResponse.setResultTable(resultTable);
    brokerResponse.setTimeUsedMs(System.currentTimeMillis() - requestContext.getRequestArrivalTimeMillis());
    augmentStatistics(requestContext, brokerResponse);
    if (QueryOptionsUtils.shouldDropResults(pinotQuery.getQueryOptions())) {
      brokerResponse.setResultTable(null);
    }
    return brokerResponse;
  }

  // TODO(xiangfu): Move Literal function computation here from Calcite Parser.
  private void computeResultsForExpression(Expression expression, String[] columnNames, ColumnDataType[] columnTypes,
      Object[] values, int index) {
    ExpressionType type = expression.getType();
    if (type == ExpressionType.LITERAL) {
      computeResultsForLiteral(expression.getLiteral(), columnNames, columnTypes, values, index);
    } else if (type == ExpressionType.FUNCTION) {
      Function function = expression.getFunctionCall();
      String operator = function.getOperator();
      if (operator.equals("as")) {
        List<Expression> operands = function.getOperands();
        computeResultsForExpression(operands.get(0), columnNames, columnTypes, values, index);
        columnNames[index] = operands.get(1).getIdentifier().getName();
      } else {
        throw new IllegalStateException("No able to compute results for function - " + operator);
      }
    }
  }

  private void computeResultsForLiteral(Literal literal, String[] columnNames, ColumnDataType[] columnTypes,
      Object[] values, int index) {
    columnNames[index] = RequestUtils.prettyPrint(literal);
    Pair<ColumnDataType, Object> typeAndValue = RequestUtils.getLiteralTypeAndValue(literal);
    columnTypes[index] = typeAndValue.getLeft();
    values[index] = typeAndValue.getRight();
  }

  /**
   * Fixes the column names to the actual column names in the given query.
   */
  @VisibleForTesting
  static void updateColumnNames(String rawTableName, PinotQuery pinotQuery, boolean isCaseInsensitive,
      Map<String, String> columnNameMap) {
    if (pinotQuery != null) {
      boolean hasStar = false;
      for (Expression expression : pinotQuery.getSelectList()) {
        fixColumnName(rawTableName, expression, columnNameMap, isCaseInsensitive);
        //check if the select expression is '*'
        if (!hasStar && expression.equals(STAR)) {
          hasStar = true;
        }
      }
      //if query has a '*' selection along with other columns
      if (hasStar) {
        expandStarExpressionsToActualColumns(pinotQuery, columnNameMap);
      }
      Expression filterExpression = pinotQuery.getFilterExpression();
      if (filterExpression != null) {
        // We don't support alias in filter expression, so we don't need to pass aliasMap
        fixColumnName(rawTableName, filterExpression, columnNameMap, isCaseInsensitive);
      }
      List<Expression> groupByList = pinotQuery.getGroupByList();
      if (groupByList != null) {
        for (Expression expression : groupByList) {
          fixColumnName(rawTableName, expression, columnNameMap, isCaseInsensitive);
        }
      }
      List<Expression> orderByList = pinotQuery.getOrderByList();
      if (orderByList != null) {
        for (Expression expression : orderByList) {
          // NOTE: Order-by is always a Function with the ordering of the Expression
          fixColumnName(rawTableName, expression.getFunctionCall().getOperands().get(0), columnNameMap,
              isCaseInsensitive);
        }
      }
      Expression havingExpression = pinotQuery.getHavingExpression();
      if (havingExpression != null) {
        fixColumnName(rawTableName, havingExpression, columnNameMap, isCaseInsensitive);
      }
    }
  }

  private static void expandStarExpressionsToActualColumns(PinotQuery pinotQuery, Map<String, String> columnNameMap) {
    List<Expression> originalSelections = pinotQuery.getSelectList();
    //expand '*'
    List<Expression> expandedSelections = new ArrayList<>();
    for (String tableCol : columnNameMap.values()) {
      Expression newSelection = RequestUtils.getIdentifierExpression(tableCol);
      //we exclude default virtual columns
      if (tableCol.charAt(0) != '$') {
        expandedSelections.add(newSelection);
      }
    }
    //sort naturally
    expandedSelections.sort(null);
    List<Expression> newSelections = new ArrayList<>();
    for (Expression originalSelection : originalSelections) {
      if (originalSelection.equals(STAR)) {
        newSelections.addAll(expandedSelections);
      } else {
        newSelections.add(originalSelection);
      }
    }
    pinotQuery.setSelectList(newSelections);
  }

  /**
   * Fixes the column names to the actual column names in the given expression.
   */
  private static void fixColumnName(String rawTableName, Expression expression, Map<String, String> columnNameMap,
      boolean ignoreCase) {
    ExpressionType expressionType = expression.getType();
    if (expressionType == ExpressionType.IDENTIFIER) {
      Identifier identifier = expression.getIdentifier();
      identifier.setName(getActualColumnName(rawTableName, identifier.getName(), columnNameMap, ignoreCase));
    } else if (expressionType == ExpressionType.FUNCTION) {
      final Function functionCall = expression.getFunctionCall();
      switch (functionCall.getOperator()) {
        case "as":
          fixColumnName(rawTableName, functionCall.getOperands().get(0), columnNameMap, ignoreCase);
          break;
        case "lookup":
          // LOOKUP function looks up another table's schema, skip the check for now.
          break;
        default:
          for (Expression operand : functionCall.getOperands()) {
            fixColumnName(rawTableName, operand, columnNameMap, ignoreCase);
          }
          break;
      }
    }
  }

  /**
   * Returns the actual column name for the given column name for:
   * - Case-insensitive cluster
   * - Column name in the format of [{@code rawTableName}].[column_name]
   * - Column name in the format of [logical_table_name].[column_name] while {@code rawTableName} is a translated name
   */
  @VisibleForTesting
  static String getActualColumnName(String rawTableName, String columnName, @Nullable Map<String, String> columnNameMap,
      boolean ignoreCase) {
    if ("*".equals(columnName)) {
      return columnName;
    }
    String columnNameToCheck = trimTableName(rawTableName, columnName, ignoreCase);
    if (ignoreCase) {
      columnNameToCheck = columnNameToCheck.toLowerCase();
    }
    if (columnNameMap != null) {
      String actualColumnName = columnNameMap.get(columnNameToCheck);
      if (actualColumnName != null) {
        return actualColumnName;
      }
    }
    if (columnName.charAt(0) == '$') {
      return columnName;
    }
    throw new BadQueryRequestException("Unknown columnName '" + columnName + "' found in the query");
  }

  private static String trimTableName(String rawTableName, String columnName, boolean ignoreCase) {
    int columnNameLength = columnName.length();
    int rawTableNameLength = rawTableName.length();
    if (columnNameLength > rawTableNameLength && columnName.charAt(rawTableNameLength) == '.'
        && columnName.regionMatches(ignoreCase, 0, rawTableName, 0, rawTableNameLength)) {
      return columnName.substring(rawTableNameLength + 1);
    }
    // Check if raw table name is translated name ([database_name].[logical_table_name]])
    String[] split = StringUtils.split(rawTableName, '.');
    if (split.length == 2) {
      String logicalTableName = split[1];
      int logicalTableNameLength = logicalTableName.length();
      if (columnNameLength > logicalTableNameLength && columnName.charAt(logicalTableNameLength) == '.'
          && columnName.regionMatches(ignoreCase, 0, logicalTableName, 0, logicalTableNameLength)) {
        return columnName.substring(logicalTableNameLength + 1);
      }
    }
    return columnName;
  }

  /**
   * Helper function to decide whether to force the log
   *
   * TODO: come up with other criteria for forcing a log and come up with better numbers
   */
  private boolean forceLog(BrokerResponse brokerResponse, long totalTimeMs) {
    if (brokerResponse.isNumGroupsLimitReached()) {
      return true;
    }

    if (brokerResponse.getExceptionsSize() > 0) {
      return true;
    }

    // If response time is more than 1 sec, force the log
    return totalTimeMs > 1000L;
  }

  /**
   * Sets the query timeout (remaining time in milliseconds) into the query options, and returns the remaining time in
   * milliseconds.
   * <p>For the overall query timeout, use query-level timeout (in the query options) if exists, or use table-level
   * timeout (in the table config) if exists, or use instance-level timeout (in the broker config).
   */
  private long setQueryTimeout(String tableNameWithType, Map<String, String> queryOptions, long timeSpentMs)
      throws TimeoutException {
    long queryTimeoutMs;
    Long queryLevelTimeoutMs = QueryOptionsUtils.getTimeoutMs(queryOptions);
    if (queryLevelTimeoutMs != null) {
      // Use query-level timeout if exists
      queryTimeoutMs = queryLevelTimeoutMs;
    } else {
      Long tableLevelTimeoutMs = _routingManager.getQueryTimeoutMs(tableNameWithType);
      if (tableLevelTimeoutMs != null) {
        // Use table-level timeout if exists
        queryTimeoutMs = tableLevelTimeoutMs;
      } else {
        // Use instance-level timeout
        queryTimeoutMs = _brokerTimeoutMs;
      }
    }

    long remainingTimeMs = queryTimeoutMs - timeSpentMs;
    if (remainingTimeMs <= 0) {
      String errorMessage =
          String.format("Query timed out (time spent: %dms, timeout: %dms) for table: %s before scattering the request",
              timeSpentMs, queryTimeoutMs, tableNameWithType);
      throw new TimeoutException(errorMessage);
    }
    queryOptions.put(QueryOptionKey.TIMEOUT_MS, Long.toString(remainingTimeMs));
    return remainingTimeMs;
  }

  /**
   * Sets a query option indicating the maximum response size that can be sent from a server to the broker. This size
   * is measured for the serialized response.
   *
   * The overriding order of priority is:
   * 1. QueryOption  -> maxServerResponseSizeBytes
   * 2. QueryOption  -> maxQueryResponseSizeBytes
   * 3. TableConfig  -> maxServerResponseSizeBytes
   * 4. TableConfig  -> maxQueryResponseSizeBytes
   * 5. BrokerConfig -> maxServerResponseSizeBytes
   * 6. BrokerConfig -> maxServerResponseSizeBytes
   */
  private void setMaxServerResponseSizeBytes(int numServers, Map<String, String> queryOptions,
      @Nullable TableConfig tableConfig) {
    // QueryOption
    if (QueryOptionsUtils.getMaxServerResponseSizeBytes(queryOptions) != null) {
      return;
    }
    Long maxQueryResponseSizeQueryOption = QueryOptionsUtils.getMaxQueryResponseSizeBytes(queryOptions);
    if (maxQueryResponseSizeQueryOption != null) {
      queryOptions.put(QueryOptionKey.MAX_SERVER_RESPONSE_SIZE_BYTES,
          Long.toString(maxQueryResponseSizeQueryOption / numServers));
      return;
    }

    // TableConfig
    if (tableConfig != null && tableConfig.getQueryConfig() != null) {
      QueryConfig queryConfig = tableConfig.getQueryConfig();
      if (queryConfig.getMaxServerResponseSizeBytes() != null) {
        queryOptions.put(QueryOptionKey.MAX_SERVER_RESPONSE_SIZE_BYTES,
            Long.toString(queryConfig.getMaxServerResponseSizeBytes()));
        return;
      }
      if (queryConfig.getMaxQueryResponseSizeBytes() != null) {
        queryOptions.put(QueryOptionKey.MAX_SERVER_RESPONSE_SIZE_BYTES,
            Long.toString(queryConfig.getMaxQueryResponseSizeBytes() / numServers));
        return;
      }
    }

    // BrokerConfig
    String maxServerResponseSizeBrokerConfig = _config.getProperty(Broker.CONFIG_OF_MAX_SERVER_RESPONSE_SIZE_BYTES);
    if (maxServerResponseSizeBrokerConfig != null) {
      queryOptions.put(QueryOptionKey.MAX_SERVER_RESPONSE_SIZE_BYTES,
          Long.toString(DataSizeUtils.toBytes(maxServerResponseSizeBrokerConfig)));
      return;
    }

    String maxQueryResponseSizeBrokerConfig = _config.getProperty(Broker.CONFIG_OF_MAX_QUERY_RESPONSE_SIZE_BYTES);
    if (maxQueryResponseSizeBrokerConfig != null) {
      queryOptions.put(QueryOptionKey.MAX_SERVER_RESPONSE_SIZE_BYTES,
          Long.toString(DataSizeUtils.toBytes(maxQueryResponseSizeBrokerConfig) / numServers));
    }
  }

  /**
   * Broker side validation on the query.
   * <p>Throw exception if query does not pass validation.
   * <p>Current validations are:
   * <ul>
   *   <li>Value for 'LIMIT' <= configured value</li>
   *   <li>Query options must be set to SQL mode</li>
   *   <li>Check if numReplicaGroupsToQuery option provided is valid</li>
   * </ul>
   */
  @VisibleForTesting
  static void validateRequest(PinotQuery pinotQuery, int queryResponseLimit) {
    // Verify LIMIT
    int limit = pinotQuery.getLimit();
    if (limit > queryResponseLimit) {
      throw new IllegalStateException(
          "Value for 'LIMIT' (" + limit + ") exceeds maximum allowed value of " + queryResponseLimit);
    }
    QueryOptionsUtils.getNumReplicaGroupsToQuery(pinotQuery.getQueryOptions());
    if (pinotQuery.getDataSource().getSubquery() != null) {
      validateRequest(pinotQuery.getDataSource().getSubquery(), queryResponseLimit);
    }
  }

  /**
   * Helper method to attach the time boundary to the given PinotQuery.
   */
  private static void attachTimeBoundary(PinotQuery pinotQuery, TimeBoundaryInfo timeBoundaryInfo,
      boolean isOfflineRequest) {
    String functionName = isOfflineRequest ? FilterKind.LESS_THAN_OR_EQUAL.name() : FilterKind.GREATER_THAN.name();
    String timeColumn = timeBoundaryInfo.getTimeColumn();
    String timeValue = timeBoundaryInfo.getTimeValue();
    Expression timeFilterExpression =
        RequestUtils.getFunctionExpression(functionName, RequestUtils.getIdentifierExpression(timeColumn),
            RequestUtils.getLiteralExpression(timeValue));

    Expression filterExpression = pinotQuery.getFilterExpression();
    if (filterExpression != null) {
      pinotQuery.setFilterExpression(
          RequestUtils.getFunctionExpression(FilterKind.AND.name(), filterExpression, timeFilterExpression));
    } else {
      pinotQuery.setFilterExpression(timeFilterExpression);
    }
  }

  /**
   * Processes the optimized broker requests for both OFFLINE and REALTIME table.
   * TODO: Directly take PinotQuery
   */
  protected abstract BrokerResponseNative processBrokerRequest(long requestId, BrokerRequest originalBrokerRequest,
      BrokerRequest serverBrokerRequest, @Nullable BrokerRequest offlineBrokerRequest,
      @Nullable Map<ServerInstance, ServerRouteInfo> offlineRoutingTable,
      @Nullable BrokerRequest realtimeBrokerRequest,
      @Nullable Map<ServerInstance, ServerRouteInfo> realtimeRoutingTable, long timeoutMs,
      ServerStats serverStats, RequestContext requestContext)
      throws Exception;

  private String getGlobalQueryId(long requestId) {
    return _brokerId + "_" + requestId;
  }

  /**
   * Helper class to pass the per server statistics.
   */
  public static class ServerStats {
    private String _serverStats;

    public String getServerStats() {
      return _serverStats;
    }

    public void setServerStats(String serverStats) {
      _serverStats = serverStats;
    }
  }

  /**
   * Helper class to track the query plaintext and the requested servers.
   */
  private static class QueryServers {
    final String _query;
    final Set<ServerInstance> _servers = new HashSet<>();

    QueryServers(String query, @Nullable Map<ServerInstance, ServerRouteInfo> offlineRoutingTable,
        @Nullable Map<ServerInstance, ServerRouteInfo> realtimeRoutingTable) {
      _query = query;
      if (offlineRoutingTable != null) {
        _servers.addAll(offlineRoutingTable.keySet());
      }
      if (realtimeRoutingTable != null) {
        _servers.addAll(realtimeRoutingTable.keySet());
      }
    }
  }
}<|MERGE_RESOLUTION|>--- conflicted
+++ resolved
@@ -141,13 +141,9 @@
   protected final boolean _enableQueryLimitOverride;
   protected final boolean _enableDistinctCountBitmapOverride;
   protected final int _queryResponseLimit;
-<<<<<<< HEAD
   protected final Map<Long, QueryServers> _serversById;
-=======
   // if >= 0, then overrides default limit of 10, otherwise setting is ignored
   protected final int _defaultQueryLimit;
-  protected final Map<Long, QueryServers> _queriesById;
->>>>>>> 11964592
   protected final boolean _enableMultistageMigrationMetric;
   protected ExecutorService _multistageCompileExecutor;
   protected BlockingQueue<Pair<String, String>> _multistageCompileQueryQueue;
@@ -165,19 +161,15 @@
         _config.getProperty(CommonConstants.Helix.ENABLE_DISTINCT_COUNT_BITMAP_OVERRIDE_KEY, false);
     _queryResponseLimit =
         config.getProperty(Broker.CONFIG_OF_BROKER_QUERY_RESPONSE_LIMIT, Broker.DEFAULT_BROKER_QUERY_RESPONSE_LIMIT);
-<<<<<<< HEAD
     if (this.isQueryCancellationEnabled()) {
       _serversById = new ConcurrentHashMap<>();
     } else {
       _serversById = null;
     }
-=======
     _defaultQueryLimit = config.getProperty(Broker.CONFIG_OF_BROKER_DEFAULT_QUERY_LIMIT,
         Broker.DEFAULT_BROKER_QUERY_LIMIT);
     boolean enableQueryCancellation =
         Boolean.parseBoolean(config.getProperty(Broker.CONFIG_OF_BROKER_ENABLE_QUERY_CANCELLATION));
-    _queriesById = enableQueryCancellation ? new ConcurrentHashMap<>() : null;
->>>>>>> 11964592
 
     _enableMultistageMigrationMetric = _config.getProperty(Broker.CONFIG_OF_BROKER_ENABLE_MULTISTAGE_MIGRATION_METRIC,
         Broker.DEFAULT_ENABLE_MULTISTAGE_MIGRATION_METRIC);
@@ -186,18 +178,11 @@
       _multistageCompileQueryQueue = new LinkedBlockingQueue<>(1000);
     }
 
-<<<<<<< HEAD
-    LOGGER.info("Initialized {} with broker id: {}, timeout: {}ms, query response limit: {}, query log max length: {}, "
-            + "query log max rate: {}", getClass().getSimpleName(), _brokerId,
-        _brokerTimeoutMs, _queryResponseLimit, _queryLogger.getMaxQueryLengthToLog(), _queryLogger.getLogRateLimit(),
-        this.isQueryCancellationEnabled());
-=======
     LOGGER.info("Initialized {} with broker id: {}, timeout: {}ms, query response limit: {}, "
             + "default query limit {}, query log max length: {}, query log max rate: {}, query cancellation "
             + "enabled: {}", getClass().getSimpleName(), _brokerId, _brokerTimeoutMs, _queryResponseLimit,
         _defaultQueryLimit, _queryLogger.getMaxQueryLengthToLog(), _queryLogger.getLogRateLimit(),
         enableQueryCancellation);
->>>>>>> 11964592
   }
 
   @Override
