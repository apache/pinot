/**
 * Licensed to the Apache Software Foundation (ASF) under one
 * or more contributor license agreements.  See the NOTICE file
 * distributed with this work for additional information
 * regarding copyright ownership.  The ASF licenses this file
 * to you under the Apache License, Version 2.0 (the
 * "License"); you may not use this file except in compliance
 * with the License.  You may obtain a copy of the License at
 *
 *   http://www.apache.org/licenses/LICENSE-2.0
 *
 * Unless required by applicable law or agreed to in writing,
 * software distributed under the License is distributed on an
 * "AS IS" BASIS, WITHOUT WARRANTIES OR CONDITIONS OF ANY
 * KIND, either express or implied.  See the License for the
 * specific language governing permissions and limitations
 * under the License.
 */
package org.apache.pinot.broker.requesthandler;

import com.fasterxml.jackson.databind.JsonNode;
import com.google.common.annotations.VisibleForTesting;
import com.google.common.base.Preconditions;
import com.google.common.collect.ImmutableMap;
import java.net.URI;
import java.util.ArrayList;
import java.util.Collections;
import java.util.HashSet;
import java.util.List;
import java.util.Map;
import java.util.Set;
import java.util.concurrent.BlockingQueue;
import java.util.concurrent.CompletionService;
import java.util.concurrent.ConcurrentHashMap;
import java.util.concurrent.Executor;
import java.util.concurrent.ExecutorService;
import java.util.concurrent.Executors;
import java.util.concurrent.LinkedBlockingQueue;
import java.util.concurrent.TimeUnit;
import java.util.concurrent.TimeoutException;
import java.util.stream.Collectors;
import javax.annotation.Nullable;
import javax.annotation.concurrent.ThreadSafe;
import javax.ws.rs.WebApplicationException;
import javax.ws.rs.core.HttpHeaders;
import javax.ws.rs.core.Response;
import org.apache.commons.collections4.CollectionUtils;
import org.apache.commons.lang3.StringUtils;
import org.apache.commons.lang3.tuple.Pair;
import org.apache.hc.client5.http.classic.methods.HttpDelete;
import org.apache.hc.client5.http.io.HttpClientConnectionManager;
import org.apache.hc.core5.http.io.entity.EntityUtils;
import org.apache.pinot.broker.api.AccessControl;
import org.apache.pinot.broker.api.RequesterIdentity;
import org.apache.pinot.broker.broker.AccessControlFactory;
import org.apache.pinot.broker.querylog.QueryLogger;
import org.apache.pinot.broker.queryquota.QueryQuotaManager;
import org.apache.pinot.broker.routing.BrokerRoutingManager;
import org.apache.pinot.common.config.provider.TableCache;
import org.apache.pinot.common.exception.QueryException;
import org.apache.pinot.common.http.MultiHttpRequest;
import org.apache.pinot.common.http.MultiHttpRequestResponse;
import org.apache.pinot.common.metrics.BrokerGauge;
import org.apache.pinot.common.metrics.BrokerMeter;
import org.apache.pinot.common.metrics.BrokerQueryPhase;
import org.apache.pinot.common.metrics.BrokerTimer;
import org.apache.pinot.common.request.BrokerRequest;
import org.apache.pinot.common.request.DataSource;
import org.apache.pinot.common.request.Expression;
import org.apache.pinot.common.request.ExpressionType;
import org.apache.pinot.common.request.Function;
import org.apache.pinot.common.request.Identifier;
import org.apache.pinot.common.request.Literal;
import org.apache.pinot.common.request.PinotQuery;
import org.apache.pinot.common.response.BrokerResponse;
import org.apache.pinot.common.response.ProcessingException;
import org.apache.pinot.common.response.broker.BrokerResponseNative;
import org.apache.pinot.common.response.broker.QueryProcessingException;
import org.apache.pinot.common.response.broker.ResultTable;
import org.apache.pinot.common.utils.DataSchema;
import org.apache.pinot.common.utils.DataSchema.ColumnDataType;
import org.apache.pinot.common.utils.DatabaseUtils;
import org.apache.pinot.common.utils.config.QueryOptionsUtils;
import org.apache.pinot.common.utils.request.RequestUtils;
import org.apache.pinot.core.auth.Actions;
import org.apache.pinot.core.auth.TargetType;
import org.apache.pinot.core.query.optimizer.QueryOptimizer;
import org.apache.pinot.core.routing.RoutingTable;
import org.apache.pinot.core.routing.ServerRouteInfo;
import org.apache.pinot.core.routing.TimeBoundaryInfo;
import org.apache.pinot.core.transport.ServerInstance;
import org.apache.pinot.core.util.GapfillUtils;
import org.apache.pinot.query.parser.utils.ParserUtils;
import org.apache.pinot.spi.auth.AuthorizationResult;
import org.apache.pinot.spi.config.table.FieldConfig;
import org.apache.pinot.spi.config.table.QueryConfig;
import org.apache.pinot.spi.config.table.RoutingConfig;
import org.apache.pinot.spi.config.table.TableConfig;
import org.apache.pinot.spi.config.table.TableType;
import org.apache.pinot.spi.data.DimensionFieldSpec;
import org.apache.pinot.spi.data.Schema;
import org.apache.pinot.spi.env.PinotConfiguration;
import org.apache.pinot.spi.exception.BadQueryRequestException;
import org.apache.pinot.spi.exception.DatabaseConflictException;
import org.apache.pinot.spi.trace.RequestContext;
import org.apache.pinot.spi.trace.Tracing;
import org.apache.pinot.spi.utils.CommonConstants;
import org.apache.pinot.spi.utils.CommonConstants.Broker;
import org.apache.pinot.spi.utils.CommonConstants.Broker.Request.QueryOptionKey;
import org.apache.pinot.spi.utils.DataSizeUtils;
import org.apache.pinot.spi.utils.builder.TableNameBuilder;
import org.apache.pinot.sql.FilterKind;
import org.apache.pinot.sql.parsers.CalciteSqlCompiler;
import org.apache.pinot.sql.parsers.CalciteSqlParser;
import org.apache.pinot.sql.parsers.SqlNodeAndOptions;
import org.slf4j.Logger;
import org.slf4j.LoggerFactory;


@ThreadSafe
public abstract class BaseSingleStageBrokerRequestHandler extends BaseBrokerRequestHandler {
  private static final Logger LOGGER = LoggerFactory.getLogger(BaseSingleStageBrokerRequestHandler.class);
  private static final String IN_SUBQUERY = "insubquery";
  private static final String IN_ID_SET = "inidset";
  private static final Expression FALSE = RequestUtils.getLiteralExpression(false);
  private static final Expression TRUE = RequestUtils.getLiteralExpression(true);
  private static final Expression STAR = RequestUtils.getIdentifierExpression("*");
  private static final int MAX_UNAVAILABLE_SEGMENTS_TO_PRINT_IN_QUERY_EXCEPTION = 10;
  private static final Map<String, String> DISTINCT_MV_COL_FUNCTION_OVERRIDE_MAP =
      ImmutableMap.<String, String>builder().put("distinctcount", "distinctcountmv")
          .put("distinctcountbitmap", "distinctcountbitmapmv").put("distinctcounthll", "distinctcounthllmv")
          .put("distinctcountrawhll", "distinctcountrawhllmv").put("distinctsum", "distinctsummv")
          .put("distinctavg", "distinctavgmv").put("count", "countmv").put("min", "minmv").put("max", "maxmv")
          .put("avg", "avgmv").put("sum", "summv").put("minmaxrange", "minmaxrangemv")
          .put("distinctcounthllplus", "distinctcounthllplusmv")
          .put("distinctcountrawhllplus", "distinctcountrawhllplusmv").build();

  protected final QueryOptimizer _queryOptimizer = new QueryOptimizer();
  protected final boolean _disableGroovy;
  protected final boolean _useApproximateFunction;
  protected final int _defaultHllLog2m;
  protected final boolean _enableQueryLimitOverride;
  protected final boolean _enableDistinctCountBitmapOverride;
  protected final int _queryResponseLimit;
  // if >= 0, then overrides default limit of 10, otherwise setting is ignored
  protected final int _defaultQueryLimit;
  protected final Map<Long, QueryServers> _queriesById;
  protected final boolean _enableMultistageMigrationMetric;
  protected ExecutorService _multistageCompileExecutor;
  protected BlockingQueue<Pair<String, String>> _multistageCompileQueryQueue;

  public BaseSingleStageBrokerRequestHandler(PinotConfiguration config, String brokerId,
      BrokerRoutingManager routingManager, AccessControlFactory accessControlFactory,
      QueryQuotaManager queryQuotaManager, TableCache tableCache) {
    super(config, brokerId, routingManager, accessControlFactory, queryQuotaManager, tableCache);
    _disableGroovy = _config.getProperty(Broker.DISABLE_GROOVY, Broker.DEFAULT_DISABLE_GROOVY);
    _useApproximateFunction = _config.getProperty(Broker.USE_APPROXIMATE_FUNCTION, false);
    _defaultHllLog2m = _config.getProperty(CommonConstants.Helix.DEFAULT_HYPERLOGLOG_LOG2M_KEY,
        CommonConstants.Helix.DEFAULT_HYPERLOGLOG_LOG2M);
    _enableQueryLimitOverride = _config.getProperty(Broker.CONFIG_OF_ENABLE_QUERY_LIMIT_OVERRIDE, false);
    _enableDistinctCountBitmapOverride =
        _config.getProperty(CommonConstants.Helix.ENABLE_DISTINCT_COUNT_BITMAP_OVERRIDE_KEY, false);
    _queryResponseLimit =
        config.getProperty(Broker.CONFIG_OF_BROKER_QUERY_RESPONSE_LIMIT, Broker.DEFAULT_BROKER_QUERY_RESPONSE_LIMIT);
    _defaultQueryLimit = config.getProperty(Broker.CONFIG_OF_BROKER_DEFAULT_QUERY_LIMIT,
        Broker.DEFAULT_BROKER_QUERY_LIMIT);
    boolean enableQueryCancellation =
        Boolean.parseBoolean(config.getProperty(Broker.CONFIG_OF_BROKER_ENABLE_QUERY_CANCELLATION));
    _queriesById = enableQueryCancellation ? new ConcurrentHashMap<>() : null;

    _enableMultistageMigrationMetric = _config.getProperty(Broker.CONFIG_OF_BROKER_ENABLE_MULTISTAGE_MIGRATION_METRIC,
        Broker.DEFAULT_ENABLE_MULTISTAGE_MIGRATION_METRIC);
    if (_enableMultistageMigrationMetric) {
      _multistageCompileExecutor = Executors.newSingleThreadExecutor();
      _multistageCompileQueryQueue = new LinkedBlockingQueue<>(1000);
    }

    LOGGER.info("Initialized {} with broker id: {}, timeout: {}ms, query response limit: {}, "
            + "default query limit {}, query log max length: {}, query log max rate: {}, query cancellation "
            + "enabled: {}", getClass().getSimpleName(), _brokerId, _brokerTimeoutMs, _queryResponseLimit,
        _defaultQueryLimit, _queryLogger.getMaxQueryLengthToLog(), _queryLogger.getLogRateLimit(),
        enableQueryCancellation);
  }

  @Override
  public void start() {
    if (_enableMultistageMigrationMetric) {
      _multistageCompileExecutor.submit(() -> {
        while (!Thread.currentThread().isInterrupted()) {
          Pair<String, String> query;
          try {
            query = _multistageCompileQueryQueue.take();
          } catch (InterruptedException e) {
            // Exit gracefully when the thread is interrupted, presumably when this single thread executor is shutdown.
            // Since this task is all that this single thread is doing, there's no need to preserve the thread's
            // interrupt status flag.
            return;
          }
          String queryString = query.getLeft();
          String database = query.getRight();

          // Check if the query is a v2 supported query
          if (!ParserUtils.canCompileWithMultiStageEngine(queryString, database, _tableCache)) {
            _brokerMetrics.addMeteredGlobalValue(BrokerMeter.SINGLE_STAGE_QUERIES_INVALID_MULTI_STAGE, 1);
          }
        }
      });
    }
  }

  @Override
  public void shutDown() {
    if (_enableMultistageMigrationMetric) {
      _multistageCompileExecutor.shutdownNow();
    }
  }

  @Override
  public Map<Long, String> getRunningQueries() {
    Preconditions.checkState(_queriesById != null, "Query cancellation is not enabled on broker");
    return _queriesById.entrySet().stream().collect(Collectors.toMap(Map.Entry::getKey, e -> e.getValue()._query));
  }

  @VisibleForTesting
  Set<ServerInstance> getRunningServers(long requestId) {
    Preconditions.checkState(_queriesById != null, "Query cancellation is not enabled on broker");
    QueryServers queryServers = _queriesById.get(requestId);
    return queryServers != null ? queryServers._servers : Collections.emptySet();
  }

  @Override
  public boolean cancelQuery(long requestId, int timeoutMs, Executor executor, HttpClientConnectionManager connMgr,
      Map<String, Integer> serverResponses)
      throws Exception {
    Preconditions.checkState(_queriesById != null, "Query cancellation is not enabled on broker");
    QueryServers queryServers = _queriesById.get(requestId);
    if (queryServers == null) {
      return false;
    }
    // TODO: Use different global query id for OFFLINE and REALTIME table after releasing 0.12.0. See QueryIdUtils for
    //       details
    String globalQueryId = getGlobalQueryId(requestId);
    List<Pair<String, String>> serverUrls = new ArrayList<>();
    for (ServerInstance serverInstance : queryServers._servers) {
      serverUrls.add(Pair.of(String.format("%s/query/%s", serverInstance.getAdminEndpoint(), globalQueryId), null));
    }
    LOGGER.debug("Cancelling the query: {} via server urls: {}", queryServers._query, serverUrls);
    CompletionService<MultiHttpRequestResponse> completionService =
        new MultiHttpRequest(executor, connMgr).execute(serverUrls, null, timeoutMs, "DELETE", HttpDelete::new);
    List<String> errMsgs = new ArrayList<>(serverUrls.size());
    for (int i = 0; i < serverUrls.size(); i++) {
      MultiHttpRequestResponse httpRequestResponse = null;
      try {
        // Wait for all requests to respond before returning to be sure that the servers have handled the cancel
        // requests. The completion order is different from serverUrls, thus use uri in the response.
        httpRequestResponse = completionService.take().get();
        URI uri = httpRequestResponse.getURI();
        int status = httpRequestResponse.getResponse().getCode();
        // Unexpected server responses are collected and returned as exception.
        if (status != 200 && status != 404) {
          String responseString = EntityUtils.toString(httpRequestResponse.getResponse().getEntity());
          throw new Exception(
              String.format("Unexpected status=%d and response='%s' from uri='%s'", status, responseString, uri));
        }
        if (serverResponses != null) {
          serverResponses.put(uri.getHost() + ":" + uri.getPort(), status);
        }
      } catch (Exception e) {
        LOGGER.error("Failed to cancel query: {}", queryServers._query, e);
        // Can't just throw exception from here as there is a need to release the other connections.
        // So just collect the error msg to throw them together after the for-loop.
        errMsgs.add(e.getMessage());
      } finally {
        if (httpRequestResponse != null) {
          httpRequestResponse.close();
        }
      }
    }
    if (errMsgs.size() > 0) {
      throw new Exception("Unexpected responses from servers: " + StringUtils.join(errMsgs, ","));
    }
    return true;
  }

  @Override
  protected BrokerResponse handleRequest(long requestId, String query, SqlNodeAndOptions sqlNodeAndOptions,
      JsonNode request, @Nullable RequesterIdentity requesterIdentity, RequestContext requestContext,
      @Nullable HttpHeaders httpHeaders, AccessControl accessControl)
      throws Exception {
    LOGGER.debug("SQL query for request {}: {}", requestId, query);

    //Start instrumentation context. This must not be moved further below interspersed into the code.
    Tracing.ThreadAccountantOps.setupRunner(String.valueOf(requestId));

    try {
      // Compile the request into PinotQuery
      long compilationStartTimeNs = System.nanoTime();
      PinotQuery pinotQuery;
      try {
        pinotQuery = CalciteSqlParser.compileToPinotQuery(sqlNodeAndOptions);
      } catch (Exception e) {
        LOGGER.info("Caught exception while compiling SQL request {}: {}, {}", requestId, query, e.getMessage());
        _brokerMetrics.addMeteredGlobalValue(BrokerMeter.REQUEST_COMPILATION_EXCEPTIONS, 1);
        requestContext.setErrorCode(QueryException.SQL_PARSING_ERROR_CODE);
        // Check if the query is a v2 supported query
        String database = DatabaseUtils.extractDatabaseFromQueryRequest(sqlNodeAndOptions.getOptions(), httpHeaders);
        if (ParserUtils.canCompileWithMultiStageEngine(query, database, _tableCache)) {
          return new BrokerResponseNative(QueryException.getException(QueryException.SQL_PARSING_ERROR, new Exception(
              "It seems that the query is only supported by the multi-stage query engine, please retry the query using "
                  + "the multi-stage query engine "
                  + "(https://docs.pinot.apache.org/developers/advanced/v2-multi-stage-query-engine)")));
        } else {
          return new BrokerResponseNative(QueryException.getException(QueryException.SQL_PARSING_ERROR, e));
        }
      }

      if (isDefaultQueryResponseLimitEnabled() && !pinotQuery.isSetLimit()) {
        pinotQuery.setLimit(_defaultQueryLimit);
      }

      if (isLiteralOnlyQuery(pinotQuery)) {
        LOGGER.debug("Request {} contains only Literal, skipping server query: {}", requestId, query);
        try {
          if (pinotQuery.isExplain()) {
            // EXPLAIN PLAN results to show that query is evaluated exclusively by Broker.
            return BrokerResponseNative.BROKER_ONLY_EXPLAIN_PLAN_OUTPUT;
          }
          return processLiteralOnlyQuery(requestId, pinotQuery, requestContext);
        } catch (Exception e) {
          // TODO: refine the exceptions here to early termination the queries won't requires to send to servers.
          LOGGER.warn("Unable to execute literal request {}: {} at broker, fallback to server query. {}", requestId,
              query, e.getMessage());
        }
      }

      PinotQuery serverPinotQuery = GapfillUtils.stripGapfill(pinotQuery);
      DataSource dataSource = serverPinotQuery.getDataSource();
      if (dataSource == null) {
        LOGGER.info("Data source (FROM clause) not found in request {}: {}", requestId, query);
        requestContext.setErrorCode(QueryException.QUERY_VALIDATION_ERROR_CODE);
        return new BrokerResponseNative(
            QueryException.getException(QueryException.QUERY_VALIDATION_ERROR, "Data source (FROM clause) not found"));
      }
      if (dataSource.getJoin() != null) {
        LOGGER.info("JOIN is not supported in request {}: {}", requestId, query);
        requestContext.setErrorCode(QueryException.QUERY_VALIDATION_ERROR_CODE);
        return new BrokerResponseNative(
            QueryException.getException(QueryException.QUERY_VALIDATION_ERROR, "JOIN is not supported"));
      }
      if (dataSource.getTableName() == null) {
        LOGGER.info("Table name not found in request {}: {}", requestId, query);
        requestContext.setErrorCode(QueryException.QUERY_VALIDATION_ERROR_CODE);
        return new BrokerResponseNative(
            QueryException.getException(QueryException.QUERY_VALIDATION_ERROR, "Table name not found"));
      }

      try {
        handleSubquery(serverPinotQuery, requestId, request, requesterIdentity, requestContext, httpHeaders,
            accessControl);
      } catch (Exception e) {
        LOGGER.info("Caught exception while handling the subquery in request {}: {}, {}", requestId, query,
            e.getMessage());
        requestContext.setErrorCode(QueryException.QUERY_EXECUTION_ERROR_CODE);
        return new BrokerResponseNative(QueryException.getException(QueryException.QUERY_EXECUTION_ERROR, e));
      }

      boolean ignoreCase = _tableCache.isIgnoreCase();
      String tableName;
      try {
        tableName =
            getActualTableName(DatabaseUtils.translateTableName(dataSource.getTableName(), httpHeaders, ignoreCase),
                _tableCache);
      } catch (DatabaseConflictException e) {
        LOGGER.info("{}. Request {}: {}", e.getMessage(), requestId, query);
        _brokerMetrics.addMeteredGlobalValue(BrokerMeter.QUERY_VALIDATION_EXCEPTIONS, 1);
        requestContext.setErrorCode(QueryException.QUERY_VALIDATION_ERROR_CODE);
        return new BrokerResponseNative(QueryException.getException(QueryException.QUERY_VALIDATION_ERROR, e));
      }
      dataSource.setTableName(tableName);
      String rawTableName = TableNameBuilder.extractRawTableName(tableName);
      requestContext.setTableName(rawTableName);

      AuthorizationResult authorizationResult =
          accessControl.authorize(httpHeaders, TargetType.TABLE, tableName, Actions.Table.QUERY);

      if (!authorizationResult.hasAccess()) {
        throwAccessDeniedError(requestId, query, requestContext, tableName, authorizationResult);
      }

      try {
        Map<String, String> columnNameMap = _tableCache.getColumnNameMap(rawTableName);
        if (columnNameMap != null) {
          updateColumnNames(rawTableName, serverPinotQuery, ignoreCase, columnNameMap);
        }
      } catch (Exception e) {
        // Throw exceptions with column in-existence error.
        if (e instanceof BadQueryRequestException) {
          LOGGER.info("Caught exception while checking column names in request {}: {}, {}", requestId, query,
              e.getMessage());
          requestContext.setErrorCode(QueryException.UNKNOWN_COLUMN_ERROR_CODE);
          _brokerMetrics.addMeteredTableValue(rawTableName, BrokerMeter.UNKNOWN_COLUMN_EXCEPTIONS, 1);
          return new BrokerResponseNative(QueryException.getException(QueryException.UNKNOWN_COLUMN_ERROR, e));
        }
        LOGGER.warn("Caught exception while updating column names in request {}: {}, {}", requestId, query,
            e.getMessage());
      }

      if (_defaultHllLog2m > 0) {
        handleHLLLog2mOverride(serverPinotQuery, _defaultHllLog2m);
      }
      if (_enableQueryLimitOverride) {
        handleQueryLimitOverride(serverPinotQuery, _queryResponseLimit);
      }
      handleSegmentPartitionedDistinctCountOverride(serverPinotQuery,
          getSegmentPartitionedColumns(_tableCache, tableName));
      if (_enableDistinctCountBitmapOverride) {
        handleDistinctCountBitmapOverride(serverPinotQuery);
      }

      Schema schema = _tableCache.getSchema(rawTableName);
      if (schema != null) {
        handleDistinctMultiValuedOverride(serverPinotQuery, schema);
      }

      long compilationEndTimeNs = System.nanoTime();
      // full request compile time = compilationTimeNs + parserTimeNs
      _brokerMetrics.addPhaseTiming(rawTableName, BrokerQueryPhase.REQUEST_COMPILATION,
          (compilationEndTimeNs - compilationStartTimeNs) + sqlNodeAndOptions.getParseTimeNs());

      // Second-stage table-level access control
      // TODO: Modify AccessControl interface to directly take PinotQuery
      BrokerRequest brokerRequest = CalciteSqlCompiler.convertToBrokerRequest(pinotQuery);
      BrokerRequest serverBrokerRequest =
          serverPinotQuery == pinotQuery ? brokerRequest : CalciteSqlCompiler.convertToBrokerRequest(serverPinotQuery);
      authorizationResult = accessControl.authorize(requesterIdentity, serverBrokerRequest);

      _brokerMetrics.addPhaseTiming(rawTableName, BrokerQueryPhase.AUTHORIZATION,
          System.nanoTime() - compilationEndTimeNs);

      if (!authorizationResult.hasAccess()) {
        throwAccessDeniedError(requestId, query, requestContext, tableName, authorizationResult);
      }

      // Get the tables hit by the request
      String offlineTableName = null;
      String realtimeTableName = null;
      TableType tableType = TableNameBuilder.getTableTypeFromTableName(tableName);
      if (tableType == TableType.OFFLINE) {
        // Offline table
        if (_routingManager.routingExists(tableName)) {
          offlineTableName = tableName;
        }
      } else if (tableType == TableType.REALTIME) {
        // Realtime table
        if (_routingManager.routingExists(tableName)) {
          realtimeTableName = tableName;
        }
      } else {
        // Hybrid table (check both OFFLINE and REALTIME)
        String offlineTableNameToCheck = TableNameBuilder.OFFLINE.tableNameWithType(tableName);
        if (_routingManager.routingExists(offlineTableNameToCheck)) {
          offlineTableName = offlineTableNameToCheck;
        }
        String realtimeTableNameToCheck = TableNameBuilder.REALTIME.tableNameWithType(tableName);
        if (_routingManager.routingExists(realtimeTableNameToCheck)) {
          realtimeTableName = realtimeTableNameToCheck;
        }
      }

      TableConfig offlineTableConfig =
          _tableCache.getTableConfig(TableNameBuilder.OFFLINE.tableNameWithType(rawTableName));
      TableConfig realtimeTableConfig =
          _tableCache.getTableConfig(TableNameBuilder.REALTIME.tableNameWithType(rawTableName));

      if (offlineTableName == null && realtimeTableName == null) {
        // No table matches the request
        if (realtimeTableConfig == null && offlineTableConfig == null) {
          LOGGER.info("Table not found for request {}: {}", requestId, query);
          requestContext.setErrorCode(QueryException.TABLE_DOES_NOT_EXIST_ERROR_CODE);
          return BrokerResponseNative.TABLE_DOES_NOT_EXIST;
        }
        LOGGER.info("No table matches for request {}: {}", requestId, query);
        requestContext.setErrorCode(QueryException.BROKER_RESOURCE_MISSING_ERROR_CODE);
        _brokerMetrics.addMeteredGlobalValue(BrokerMeter.RESOURCE_MISSING_EXCEPTIONS, 1);
        return BrokerResponseNative.NO_TABLE_RESULT;
      }

      // Handle query rewrite that can be overridden by the table configs
      if (offlineTableName == null) {
        offlineTableConfig = null;
      }
      if (realtimeTableName == null) {
        realtimeTableConfig = null;
      }

      HandlerContext handlerContext = getHandlerContext(offlineTableConfig, realtimeTableConfig);
      if (handlerContext._disableGroovy) {
        rejectGroovyQuery(serverPinotQuery);
      }
      if (handlerContext._useApproximateFunction) {
        handleApproximateFunctionOverride(serverPinotQuery);
      }

      // Validate QPS quota
      String database = DatabaseUtils.extractDatabaseFromFullyQualifiedTableName(tableName);
      if (!_queryQuotaManager.acquireDatabase(database)) {
        String errorMessage =
            String.format("Request %d: %s exceeds query quota for database: %s", requestId, query, database);
        LOGGER.info(errorMessage);
        requestContext.setErrorCode(QueryException.TOO_MANY_REQUESTS_ERROR_CODE);
        return new BrokerResponseNative(QueryException.getException(QueryException.QUOTA_EXCEEDED_ERROR, errorMessage));
      }
      if (!_queryQuotaManager.acquire(tableName)) {
        String errorMessage =
            String.format("Request %d: %s exceeds query quota for table: %s", requestId, query, tableName);
        LOGGER.info(errorMessage);
        requestContext.setErrorCode(QueryException.TOO_MANY_REQUESTS_ERROR_CODE);
        _brokerMetrics.addMeteredTableValue(rawTableName, BrokerMeter.QUERY_QUOTA_EXCEEDED, 1);
        return new BrokerResponseNative(QueryException.getException(QueryException.QUOTA_EXCEEDED_ERROR, errorMessage));
      }

      // Validate the request
      try {
        validateRequest(serverPinotQuery, _queryResponseLimit);
      } catch (Exception e) {
        LOGGER.info("Caught exception while validating request {}: {}, {}", requestId, query, e.getMessage());
        requestContext.setErrorCode(QueryException.QUERY_VALIDATION_ERROR_CODE);
        _brokerMetrics.addMeteredTableValue(rawTableName, BrokerMeter.QUERY_VALIDATION_EXCEPTIONS, 1);
        return new BrokerResponseNative(QueryException.getException(QueryException.QUERY_VALIDATION_ERROR, e));
      }

      _brokerMetrics.addMeteredTableValue(rawTableName, BrokerMeter.QUERIES, 1);
      _brokerMetrics.addMeteredGlobalValue(BrokerMeter.QUERIES_GLOBAL, 1);
      _brokerMetrics.addValueToTableGauge(rawTableName, BrokerGauge.REQUEST_SIZE, query.length());

      if (!pinotQuery.isExplain() && _enableMultistageMigrationMetric) {
        // Check if the query is a v2 supported query
        database = DatabaseUtils.extractDatabaseFromQueryRequest(sqlNodeAndOptions.getOptions(), httpHeaders);
        // Attempt to add the query to the compile queue; drop if queue is full
        if (!_multistageCompileQueryQueue.offer(Pair.of(query, database))) {
          LOGGER.trace("Not compiling query `{}` using the multi-stage query engine because the query queue is full",
              query);
        }
      }

      // Prepare OFFLINE and REALTIME requests
      BrokerRequest offlineBrokerRequest = null;
      BrokerRequest realtimeBrokerRequest = null;
      TimeBoundaryInfo timeBoundaryInfo = null;
      if (offlineTableName != null && realtimeTableName != null) {
        // Time boundary info might be null when there is no segment in the offline table, query real-time side only
        timeBoundaryInfo = _routingManager.getTimeBoundaryInfo(offlineTableName);
        if (timeBoundaryInfo == null) {
          LOGGER.debug("No time boundary info found for hybrid table: {}", rawTableName);
          offlineTableName = null;
        }
      }
      if (offlineTableName != null && realtimeTableName != null) {
        // Hybrid
        PinotQuery offlinePinotQuery = serverPinotQuery.deepCopy();
        offlinePinotQuery.getDataSource().setTableName(offlineTableName);
        attachTimeBoundary(offlinePinotQuery, timeBoundaryInfo, true);
        handleExpressionOverride(offlinePinotQuery, _tableCache.getExpressionOverrideMap(offlineTableName));
        handleTimestampIndexOverride(offlinePinotQuery, offlineTableConfig);
        _queryOptimizer.optimize(offlinePinotQuery, offlineTableConfig, schema);
        offlineBrokerRequest = CalciteSqlCompiler.convertToBrokerRequest(offlinePinotQuery);

        PinotQuery realtimePinotQuery = serverPinotQuery.deepCopy();
        realtimePinotQuery.getDataSource().setTableName(realtimeTableName);
        attachTimeBoundary(realtimePinotQuery, timeBoundaryInfo, false);
        handleExpressionOverride(realtimePinotQuery, _tableCache.getExpressionOverrideMap(realtimeTableName));
        handleTimestampIndexOverride(realtimePinotQuery, realtimeTableConfig);
        _queryOptimizer.optimize(realtimePinotQuery, realtimeTableConfig, schema);
        realtimeBrokerRequest = CalciteSqlCompiler.convertToBrokerRequest(realtimePinotQuery);

        requestContext.setFanoutType(RequestContext.FanoutType.HYBRID);
        requestContext.setOfflineServerTenant(getServerTenant(offlineTableName));
        requestContext.setRealtimeServerTenant(getServerTenant(realtimeTableName));
      } else if (offlineTableName != null) {
        // OFFLINE only
        setTableName(serverBrokerRequest, offlineTableName);
        handleExpressionOverride(serverPinotQuery, _tableCache.getExpressionOverrideMap(offlineTableName));
        handleTimestampIndexOverride(serverPinotQuery, offlineTableConfig);
        _queryOptimizer.optimize(serverPinotQuery, offlineTableConfig, schema);
        offlineBrokerRequest = serverBrokerRequest;

        requestContext.setFanoutType(RequestContext.FanoutType.OFFLINE);
        requestContext.setOfflineServerTenant(getServerTenant(offlineTableName));
      } else {
        // REALTIME only
        setTableName(serverBrokerRequest, realtimeTableName);
        handleExpressionOverride(serverPinotQuery, _tableCache.getExpressionOverrideMap(realtimeTableName));
        handleTimestampIndexOverride(serverPinotQuery, realtimeTableConfig);
        _queryOptimizer.optimize(serverPinotQuery, realtimeTableConfig, schema);
        realtimeBrokerRequest = serverBrokerRequest;

        requestContext.setFanoutType(RequestContext.FanoutType.REALTIME);
        requestContext.setRealtimeServerTenant(getServerTenant(realtimeTableName));
      }

      // Check if response can be sent without server query evaluation.
      if (offlineBrokerRequest != null && isFilterAlwaysFalse(offlineBrokerRequest.getPinotQuery())) {
        // We don't need to evaluate offline request
        offlineBrokerRequest = null;
      }
      if (realtimeBrokerRequest != null && isFilterAlwaysFalse(realtimeBrokerRequest.getPinotQuery())) {
        // We don't need to evaluate realtime request
        realtimeBrokerRequest = null;
      }

      if (offlineBrokerRequest == null && realtimeBrokerRequest == null) {
        return getEmptyBrokerOnlyResponse(pinotQuery, requestContext, tableName, requesterIdentity, schema, query,
            database);
      }

      if (offlineBrokerRequest != null && isFilterAlwaysTrue(offlineBrokerRequest.getPinotQuery())) {
        // Drop offline request filter since it is always true
        offlineBrokerRequest.getPinotQuery().setFilterExpression(null);
      }
      if (realtimeBrokerRequest != null && isFilterAlwaysTrue(realtimeBrokerRequest.getPinotQuery())) {
        // Drop realtime request filter since it is always true
        realtimeBrokerRequest.getPinotQuery().setFilterExpression(null);
      }

      // Calculate routing table for the query
      // TODO: Modify RoutingManager interface to directly take PinotQuery
      long routingStartTimeNs = System.nanoTime();
      Map<ServerInstance, ServerRouteInfo> offlineRoutingTable = null;
      Map<ServerInstance, ServerRouteInfo> realtimeRoutingTable = null;
      List<String> unavailableSegments = new ArrayList<>();
      int numPrunedSegmentsTotal = 0;
      boolean offlineTableDisabled = false;
      boolean realtimeTableDisabled = false;
      List<ProcessingException> exceptions = new ArrayList<>();
      if (offlineBrokerRequest != null) {
        offlineTableDisabled = _routingManager.isTableDisabled(offlineTableName);
        // NOTE: Routing table might be null if table is just removed
        RoutingTable routingTable = null;
        if (!offlineTableDisabled) {
          routingTable = _routingManager.getRoutingTable(offlineBrokerRequest, requestId);
        }
        if (routingTable != null) {
          unavailableSegments.addAll(routingTable.getUnavailableSegments());
          Map<ServerInstance, ServerRouteInfo> serverInstanceToSegmentsMap =
              routingTable.getServerInstanceToSegmentsMap();
          if (!serverInstanceToSegmentsMap.isEmpty()) {
            offlineRoutingTable = serverInstanceToSegmentsMap;
          } else {
            offlineBrokerRequest = null;
          }
          numPrunedSegmentsTotal += routingTable.getNumPrunedSegments();
        } else {
          offlineBrokerRequest = null;
        }
      }
      if (realtimeBrokerRequest != null) {
        realtimeTableDisabled = _routingManager.isTableDisabled(realtimeTableName);
        // NOTE: Routing table might be null if table is just removed
        RoutingTable routingTable = null;
        if (!realtimeTableDisabled) {
          routingTable = _routingManager.getRoutingTable(realtimeBrokerRequest, requestId);
        }
        if (routingTable != null) {
          unavailableSegments.addAll(routingTable.getUnavailableSegments());
          Map<ServerInstance, ServerRouteInfo> serverInstanceToSegmentsMap =
              routingTable.getServerInstanceToSegmentsMap();
          if (!serverInstanceToSegmentsMap.isEmpty()) {
            realtimeRoutingTable = serverInstanceToSegmentsMap;
          } else {
            realtimeBrokerRequest = null;
          }
          numPrunedSegmentsTotal += routingTable.getNumPrunedSegments();
        } else {
          realtimeBrokerRequest = null;
        }
      }

      if (offlineTableDisabled || realtimeTableDisabled) {
        String errorMessage = null;
        if (((realtimeTableConfig != null && offlineTableConfig != null) && (offlineTableDisabled
            && realtimeTableDisabled)) || (offlineTableConfig == null && realtimeTableDisabled) || (
            realtimeTableConfig == null && offlineTableDisabled)) {
          requestContext.setErrorCode(QueryException.TABLE_IS_DISABLED_ERROR_CODE);
          return BrokerResponseNative.TABLE_IS_DISABLED;
        } else if ((realtimeTableConfig != null && offlineTableConfig != null) && realtimeTableDisabled) {
          errorMessage = "Realtime table is disabled in hybrid table";
        } else if ((realtimeTableConfig != null && offlineTableConfig != null) && offlineTableDisabled) {
          errorMessage = "Offline table is disabled in hybrid table";
        }
        exceptions.add(QueryException.getException(QueryException.TABLE_IS_DISABLED_ERROR, errorMessage));
      }

      int numUnavailableSegments = unavailableSegments.size();
      requestContext.setNumUnavailableSegments(numUnavailableSegments);

      if (numUnavailableSegments > 0) {
        String errorMessage;
        if (numUnavailableSegments > MAX_UNAVAILABLE_SEGMENTS_TO_PRINT_IN_QUERY_EXCEPTION) {
          errorMessage = String.format("%d segments unavailable, sampling %d: %s", numUnavailableSegments,
              MAX_UNAVAILABLE_SEGMENTS_TO_PRINT_IN_QUERY_EXCEPTION,
              unavailableSegments.subList(0, MAX_UNAVAILABLE_SEGMENTS_TO_PRINT_IN_QUERY_EXCEPTION));
        } else {
          errorMessage = String.format("%d segments unavailable: %s", numUnavailableSegments, unavailableSegments);
        }
        String realtimeRoutingPolicy = realtimeBrokerRequest != null ? getRoutingPolicy(realtimeTableConfig) : null;
        String offlineRoutingPolicy = offlineBrokerRequest != null ? getRoutingPolicy(offlineTableConfig) : null;
        errorMessage = addRoutingPolicyInErrMsg(errorMessage, realtimeRoutingPolicy, offlineRoutingPolicy);
        exceptions.add(QueryException.getException(QueryException.BROKER_SEGMENT_UNAVAILABLE_ERROR, errorMessage));
        _brokerMetrics.addMeteredTableValue(rawTableName, BrokerMeter.BROKER_RESPONSES_WITH_UNAVAILABLE_SEGMENTS, 1);
      }

      if (offlineBrokerRequest == null && realtimeBrokerRequest == null) {
        if (!exceptions.isEmpty()) {
          ProcessingException firstException = exceptions.get(0);
          String logTail = exceptions.size() > 1 ? (exceptions.size()) + " exceptions found. Logging only the first one"
              : "1 exception found";
          LOGGER.info("No server found for request {}: {}. {}", requestId, query, logTail, firstException);
          _brokerMetrics.addMeteredTableValue(rawTableName, BrokerMeter.NO_SERVER_FOUND_EXCEPTIONS, 1);
          return new BrokerResponseNative(exceptions);
        } else {
          // When all segments have been pruned, we can just return an empty response.
          return getEmptyBrokerOnlyResponse(pinotQuery, requestContext, tableName, requesterIdentity, schema, query,
              database);
        }
      }
      long routingEndTimeNs = System.nanoTime();
      _brokerMetrics.addPhaseTiming(rawTableName, BrokerQueryPhase.QUERY_ROUTING,
          routingEndTimeNs - routingStartTimeNs);

      // Set timeout in the requests
      long timeSpentMs = TimeUnit.NANOSECONDS.toMillis(routingEndTimeNs - compilationStartTimeNs);
      // Remaining time in milliseconds for the server query execution
      // NOTE: For hybrid use case, in most cases offline table and real-time table should have the same query timeout
      //       configured, but if necessary, we also allow different timeout for them.
      //       If the timeout is not the same for offline table and real-time table, use the max of offline table
      //       remaining time and realtime table remaining time. Server side will have different remaining time set for
      //       each table type, and broker should wait for both types to return.
      long remainingTimeMs = 0;
      try {
        if (offlineBrokerRequest != null) {
          remainingTimeMs =
              setQueryTimeout(offlineTableName, offlineBrokerRequest.getPinotQuery().getQueryOptions(), timeSpentMs);
        }
        if (realtimeBrokerRequest != null) {
          remainingTimeMs = Math.max(remainingTimeMs,
              setQueryTimeout(realtimeTableName, realtimeBrokerRequest.getPinotQuery().getQueryOptions(), timeSpentMs));
        }
      } catch (TimeoutException e) {
        String errorMessage = e.getMessage();
        LOGGER.info("{} {}: {}", errorMessage, requestId, query);
        _brokerMetrics.addMeteredTableValue(rawTableName, BrokerMeter.REQUEST_TIMEOUT_BEFORE_SCATTERED_EXCEPTIONS, 1);
        exceptions.add(QueryException.getException(QueryException.BROKER_TIMEOUT_ERROR, errorMessage));
        return new BrokerResponseNative(exceptions);
      }

      // Set the maximum serialized response size per server, and ask server to directly return final response when only
      // one server is queried
      int numServers = 0;
      if (offlineRoutingTable != null) {
        numServers += offlineRoutingTable.size();
      }
      if (realtimeRoutingTable != null) {
        numServers += realtimeRoutingTable.size();
      }
      if (offlineBrokerRequest != null) {
        Map<String, String> queryOptions = offlineBrokerRequest.getPinotQuery().getQueryOptions();
        setMaxServerResponseSizeBytes(numServers, queryOptions, offlineTableConfig);
        // Set the query option to directly return final result for single server query unless it is explicitly disabled
        if (numServers == 1) {
          // Set the same flag in the original server request to be used in the reduce phase for hybrid table
          if (queryOptions.putIfAbsent(QueryOptionKey.SERVER_RETURN_FINAL_RESULT, "true") == null
              && offlineBrokerRequest != serverBrokerRequest) {
            serverBrokerRequest.getPinotQuery().getQueryOptions()
                .put(QueryOptionKey.SERVER_RETURN_FINAL_RESULT, "true");
          }
        }
      }
      if (realtimeBrokerRequest != null) {
        Map<String, String> queryOptions = realtimeBrokerRequest.getPinotQuery().getQueryOptions();
        setMaxServerResponseSizeBytes(numServers, queryOptions, realtimeTableConfig);
        // Set the query option to directly return final result for single server query unless it is explicitly disabled
        if (numServers == 1) {
          // Set the same flag in the original server request to be used in the reduce phase for hybrid table
          if (queryOptions.putIfAbsent(QueryOptionKey.SERVER_RETURN_FINAL_RESULT, "true") == null
              && realtimeBrokerRequest != serverBrokerRequest) {
            serverBrokerRequest.getPinotQuery().getQueryOptions()
                .put(QueryOptionKey.SERVER_RETURN_FINAL_RESULT, "true");
          }
        }
      }

      // Execute the query
      // TODO: Replace ServerStats with ServerRoutingStatsEntry.
      ServerStats serverStats = new ServerStats();
      // TODO: Handle broker specific operations for explain plan queries such as:
      //       - Alias handling
      //       - Compile time function invocation
      //       - Literal only queries
      //       - Any rewrites
      if (pinotQuery.isExplain()) {
        // Update routing tables to only send request to offline servers for OFFLINE and HYBRID tables.
        // TODO: Assess if the Explain Plan Query should also be routed to REALTIME servers for HYBRID tables
        if (offlineRoutingTable != null) {
          // For OFFLINE and HYBRID tables, don't send EXPLAIN query to realtime servers.
          realtimeBrokerRequest = null;
          realtimeRoutingTable = null;
        }
      }
      BrokerResponseNative brokerResponse;
      if (_queriesById != null) {
        // Start to track the running query for cancellation just before sending it out to servers to avoid any
        // potential failures that could happen before sending it out, like failures to calculate the routing table etc.
        // TODO: Even tracking the query as late as here, a potential race condition between calling cancel API and
        //       query being sent out to servers can still happen. If cancel request arrives earlier than query being
        //       sent out to servers, the servers miss the cancel request and continue to run the queries. The users
        //       can always list the running queries and cancel query again until it ends. Just that such race
        //       condition makes cancel API less reliable. This should be rare as it assumes sending queries out to
        //       servers takes time, but will address later if needed.
        _queriesById.put(requestId, new QueryServers(query, offlineRoutingTable, realtimeRoutingTable));
        LOGGER.debug("Keep track of running query: {}", requestId);
        try {
          brokerResponse = processBrokerRequest(requestId, brokerRequest, serverBrokerRequest, offlineBrokerRequest,
              offlineRoutingTable, realtimeBrokerRequest, realtimeRoutingTable, remainingTimeMs, serverStats,
              requestContext);
        } finally {
          _queriesById.remove(requestId);
          LOGGER.debug("Remove track of running query: {}", requestId);
        }
      } else {
        brokerResponse = processBrokerRequest(requestId, brokerRequest, serverBrokerRequest, offlineBrokerRequest,
            offlineRoutingTable, realtimeBrokerRequest, realtimeRoutingTable, remainingTimeMs, serverStats,
            requestContext);
      }
      brokerResponse.setTablesQueried(Set.of(rawTableName));

      for (ProcessingException exception : exceptions) {
        brokerResponse.addException(exception);
      }
      brokerResponse.setNumSegmentsPrunedByBroker(numPrunedSegmentsTotal);
      long executionEndTimeNs = System.nanoTime();
      _brokerMetrics.addPhaseTiming(rawTableName, BrokerQueryPhase.QUERY_EXECUTION,
          executionEndTimeNs - routingEndTimeNs);

      // Track number of queries with number of groups limit reached
      if (brokerResponse.isNumGroupsLimitReached()) {
        _brokerMetrics.addMeteredTableValue(rawTableName, BrokerMeter.BROKER_RESPONSES_WITH_NUM_GROUPS_LIMIT_REACHED,
            1);
      }

      // server returns STRING as default dataType for all columns in (some) scenarios where no rows are returned
      // this is an attempt to return more faithful information based on other sources
      if (brokerResponse.getNumRowsResultSet() == 0) {
        ParserUtils.fillEmptyResponseSchema(brokerResponse, _tableCache, schema, database, query);
      }

      // Set total query processing time
      long totalTimeMs = System.currentTimeMillis() - requestContext.getRequestArrivalTimeMillis();
      brokerResponse.setTimeUsedMs(totalTimeMs);
      augmentStatistics(requestContext, brokerResponse);
      // include both broker side exceptions and server side exceptions
      List<QueryProcessingException> brokerExceptions = brokerResponse.getExceptions();
      brokerExceptions.stream()
          .filter(exception -> exception.getErrorCode() == QueryException.QUERY_VALIDATION_ERROR_CODE)
          .findFirst()
          .ifPresent(exception -> _brokerMetrics.addMeteredGlobalValue(BrokerMeter.QUERY_VALIDATION_EXCEPTIONS, 1));
      if (QueryOptionsUtils.shouldDropResults(pinotQuery.getQueryOptions())) {
        brokerResponse.setResultTable(null);
      }
      if (QueryOptionsUtils.isSecondaryWorkload(pinotQuery.getQueryOptions())) {
        _brokerMetrics.addTimedTableValue(rawTableName, BrokerTimer.SECONDARY_WORKLOAD_QUERY_TOTAL_TIME_MS, totalTimeMs,
            TimeUnit.MILLISECONDS);
        _brokerMetrics.addTimedValue(BrokerTimer.SECONDARY_WORKLOAD_QUERY_TOTAL_TIME_MS, totalTimeMs,
            TimeUnit.MILLISECONDS);
      } else {
        _brokerMetrics.addTimedTableValue(rawTableName, BrokerTimer.QUERY_TOTAL_TIME_MS, totalTimeMs,
            TimeUnit.MILLISECONDS);
        _brokerMetrics.addTimedValue(BrokerTimer.QUERY_TOTAL_TIME_MS, totalTimeMs, TimeUnit.MILLISECONDS);
      }

      // Log query and stats
      _queryLogger.log(
          new QueryLogger.QueryLogParams(requestContext, tableName, brokerResponse, requesterIdentity, serverStats));

      return brokerResponse;
    } finally {
      Tracing.ThreadAccountantOps.clear();
    }
  }

<<<<<<< HEAD
  private void throwAccessDeniedError(long requestId, String query, RequestContext requestContext, String tableName,
      AuthorizationResult authorizationResult) {
    _brokerMetrics.addMeteredTableValue(tableName, BrokerMeter.REQUEST_DROPPED_DUE_TO_ACCESS_ERROR, 1);
    LOGGER.info("Access denied for request {}: {}, table: {}, reason :{}", requestId, query, tableName,
        authorizationResult.getFailureMessage());

    requestContext.setErrorCode(QueryException.ACCESS_DENIED_ERROR_CODE);
    String failureMessage = authorizationResult.getFailureMessage();
    if (StringUtils.isNotBlank(failureMessage)) {
      failureMessage = "Reason: " + failureMessage;
    }
    throw new WebApplicationException("Permission denied." + failureMessage, Response.Status.FORBIDDEN);
=======
  private boolean isDefaultQueryResponseLimitEnabled() {
    return _defaultQueryLimit > -1;
>>>>>>> 891f7d19
  }

  @VisibleForTesting
  static String addRoutingPolicyInErrMsg(String errorMessage, String realtimeRoutingPolicy,
      String offlineRoutingPolicy) {
    if (realtimeRoutingPolicy != null && offlineRoutingPolicy != null) {
      return errorMessage + ", with routing policy: " + realtimeRoutingPolicy + " [realtime], " + offlineRoutingPolicy
          + " [offline]";
    }
    if (realtimeRoutingPolicy != null) {
      return errorMessage + ", with routing policy: " + realtimeRoutingPolicy + " [realtime]";
    }
    if (offlineRoutingPolicy != null) {
      return errorMessage + ", with routing policy: " + offlineRoutingPolicy + " [offline]";
    }
    return errorMessage;
  }

  private static String getRoutingPolicy(TableConfig tableConfig) {
    RoutingConfig routingConfig = tableConfig.getRoutingConfig();
    if (routingConfig == null) {
      return RoutingConfig.DEFAULT_INSTANCE_SELECTOR_TYPE;
    }
    String selectorType = routingConfig.getInstanceSelectorType();
    return selectorType != null ? selectorType : RoutingConfig.DEFAULT_INSTANCE_SELECTOR_TYPE;
  }

  private BrokerResponseNative getEmptyBrokerOnlyResponse(PinotQuery pinotQuery, RequestContext requestContext,
      String tableName, @Nullable RequesterIdentity requesterIdentity, Schema schema, String query, String database) {
    if (pinotQuery.isExplain()) {
      // EXPLAIN PLAN results to show that query is evaluated exclusively by Broker.
      return BrokerResponseNative.BROKER_ONLY_EXPLAIN_PLAN_OUTPUT;
    }

    // Send empty response since we don't need to evaluate either offline or realtime request.
    BrokerResponseNative brokerResponse = BrokerResponseNative.empty();
    ParserUtils.fillEmptyResponseSchema(brokerResponse, _tableCache, schema, database, query);
    brokerResponse.setTimeUsedMs(System.currentTimeMillis() - requestContext.getRequestArrivalTimeMillis());
    _queryLogger.log(
        new QueryLogger.QueryLogParams(requestContext, tableName, brokerResponse, requesterIdentity, null));
    return brokerResponse;
  }

  private void handleTimestampIndexOverride(PinotQuery pinotQuery, @Nullable TableConfig tableConfig) {
    if (tableConfig == null || tableConfig.getFieldConfigList() == null) {
      return;
    }

    Set<String> timestampIndexColumns = _tableCache.getTimestampIndexColumns(tableConfig.getTableName());
    if (CollectionUtils.isEmpty(timestampIndexColumns)) {
      return;
    }
    for (Expression expression : pinotQuery.getSelectList()) {
      setTimestampIndexExpressionOverrideHints(expression, timestampIndexColumns, pinotQuery);
    }
    setTimestampIndexExpressionOverrideHints(pinotQuery.getFilterExpression(), timestampIndexColumns, pinotQuery);
    setTimestampIndexExpressionOverrideHints(pinotQuery.getHavingExpression(), timestampIndexColumns, pinotQuery);
    List<Expression> groupByList = pinotQuery.getGroupByList();
    if (CollectionUtils.isNotEmpty(groupByList)) {
      groupByList.forEach(
          expression -> setTimestampIndexExpressionOverrideHints(expression, timestampIndexColumns, pinotQuery));
    }
    List<Expression> orderByList = pinotQuery.getOrderByList();
    if (CollectionUtils.isNotEmpty(orderByList)) {
      orderByList.forEach(
          expression -> setTimestampIndexExpressionOverrideHints(expression, timestampIndexColumns, pinotQuery));
    }
  }

  private void setTimestampIndexExpressionOverrideHints(@Nullable Expression expression,
      Set<String> timestampIndexColumns, PinotQuery pinotQuery) {
    if (expression == null || expression.getFunctionCall() == null) {
      return;
    }
    Function function = expression.getFunctionCall();
    RequestUtils.applyTimestampIndexOverrideHints(expression, pinotQuery, timestampIndexColumns::contains);
    function.getOperands()
        .forEach(operand -> setTimestampIndexExpressionOverrideHints(operand, timestampIndexColumns, pinotQuery));
  }

  /** Given a {@link PinotQuery}, check if the WHERE clause will always evaluate to false. */
  private boolean isFilterAlwaysFalse(PinotQuery pinotQuery) {
    return FALSE.equals(pinotQuery.getFilterExpression());
  }

  /** Given a {@link PinotQuery}, check if the WHERE clause will always evaluate to true. */
  private boolean isFilterAlwaysTrue(PinotQuery pinotQuery) {
    return TRUE.equals(pinotQuery.getFilterExpression());
  }

  private String getServerTenant(String tableNameWithType) {
    TableConfig tableConfig = _tableCache.getTableConfig(tableNameWithType);
    if (tableConfig == null) {
      LOGGER.debug("Table config is not available for table {}", tableNameWithType);
      return "unknownTenant";
    }
    return tableConfig.getTenantConfig().getServer();
  }

  /**
   * Handles the subquery in the given query.
   * <p>Currently only supports subquery within the filter.
   */
  private void handleSubquery(PinotQuery pinotQuery, long requestId, JsonNode jsonRequest,
      @Nullable RequesterIdentity requesterIdentity, RequestContext requestContext, @Nullable HttpHeaders httpHeaders,
      AccessControl accessControl)
      throws Exception {
    Expression filterExpression = pinotQuery.getFilterExpression();
    if (filterExpression != null) {
      handleSubquery(filterExpression, requestId, jsonRequest, requesterIdentity, requestContext, httpHeaders,
          accessControl);
    }
  }

  /**
   * Handles the subquery in the given expression.
   * <p>When subquery is detected, first executes the subquery and gets the response, then rewrites the expression with
   * the subquery response.
   * <p>Currently only supports ID_SET subquery within the IN_SUBQUERY transform function, which will be rewritten to an
   * IN_ID_SET transform function.
   */
  private void handleSubquery(Expression expression, long requestId, JsonNode jsonRequest,
      @Nullable RequesterIdentity requesterIdentity, RequestContext requestContext, @Nullable HttpHeaders httpHeaders,
      AccessControl accessControl)
      throws Exception {
    Function function = expression.getFunctionCall();
    if (function == null) {
      return;
    }
    List<Expression> operands = function.getOperands();
    if (function.getOperator().equals(IN_SUBQUERY)) {
      Preconditions.checkState(operands.size() == 2, "IN_SUBQUERY requires 2 arguments: expression, subquery");
      Literal subqueryLiteral = operands.get(1).getLiteral();
      Preconditions.checkState(subqueryLiteral != null, "Second argument of IN_SUBQUERY must be a literal (subquery)");
      String subquery = subqueryLiteral.getStringValue();

      SqlNodeAndOptions sqlNodeAndOptions;
      try {
        sqlNodeAndOptions = RequestUtils.parseQuery(subquery, jsonRequest);
      } catch (Exception e) {
        // Do not log or emit metric here because it is pure user error
        requestContext.setErrorCode(QueryException.SQL_PARSING_ERROR_CODE);
        throw new RuntimeException("Failed to parse subquery: " + subquery, e);
      }

      // Add null handling option from broker config only if there is no override in the query
      if (_enableNullHandling != null) {
        sqlNodeAndOptions.getOptions()
            .putIfAbsent(Broker.Request.QueryOptionKey.ENABLE_NULL_HANDLING, _enableNullHandling);
      }

      BrokerResponse response =
          handleRequest(requestId, subquery, sqlNodeAndOptions, jsonRequest, requesterIdentity, requestContext,
              httpHeaders, accessControl);
      if (response.getExceptionsSize() != 0) {
        throw new RuntimeException("Caught exception while executing subquery: " + subquery);
      }
      String serializedIdSet = (String) response.getResultTable().getRows().get(0)[0];
      function.setOperator(IN_ID_SET);
      operands.set(1, RequestUtils.getLiteralExpression(serializedIdSet));
    } else {
      for (Expression operand : operands) {
        handleSubquery(operand, requestId, jsonRequest, requesterIdentity, requestContext, httpHeaders, accessControl);
      }
    }
  }

  /**
   * Resolves the actual table name for:
   * - Case-insensitive cluster
   *
   * @param tableName the table name in the query
   * @param tableCache the table case-sensitive cache
   * @return table name if the table name is found in Pinot registry.
   */
  @VisibleForTesting
  static String getActualTableName(String tableName, TableCache tableCache) {
    String actualTableName = tableCache.getActualTableName(tableName);
    if (actualTableName != null) {
      return actualTableName;
    }
    return tableName;
  }

  /**
   * Retrieve segment partitioned columns for a table.
   * For a hybrid table, a segment partitioned column has to be the intersection of both offline and realtime tables.
   *
   * @param tableCache
   * @param tableName
   * @return segment partitioned columns belong to both offline and realtime tables.
   */
  private static Set<String> getSegmentPartitionedColumns(TableCache tableCache, String tableName) {
    final TableConfig offlineTableConfig =
        tableCache.getTableConfig(TableNameBuilder.OFFLINE.tableNameWithType(tableName));
    final TableConfig realtimeTableConfig =
        tableCache.getTableConfig(TableNameBuilder.REALTIME.tableNameWithType(tableName));
    if (offlineTableConfig == null) {
      return getSegmentPartitionedColumns(realtimeTableConfig);
    }
    if (realtimeTableConfig == null) {
      return getSegmentPartitionedColumns(offlineTableConfig);
    }
    Set<String> segmentPartitionedColumns = getSegmentPartitionedColumns(offlineTableConfig);
    segmentPartitionedColumns.retainAll(getSegmentPartitionedColumns(realtimeTableConfig));
    return segmentPartitionedColumns;
  }

  private static Set<String> getSegmentPartitionedColumns(@Nullable TableConfig tableConfig) {
    Set<String> segmentPartitionedColumns = new HashSet<>();
    if (tableConfig == null) {
      return segmentPartitionedColumns;
    }
    List<FieldConfig> fieldConfigs = tableConfig.getFieldConfigList();
    if (fieldConfigs != null) {
      for (FieldConfig fieldConfig : fieldConfigs) {
        if (fieldConfig.getProperties() != null && Boolean.parseBoolean(
            fieldConfig.getProperties().get(FieldConfig.IS_SEGMENT_PARTITIONED_COLUMN_KEY))) {
          segmentPartitionedColumns.add(fieldConfig.getName());
        }
      }
    }
    return segmentPartitionedColumns;
  }

  /**
   * Retrieve multivalued columns for a table.
   * From the table Schema , we get the multi valued columns of dimension fields.
   *
   * @param tableSchema
   * @param columnName
   * @return multivalued columns of the table .
   */
  private static boolean isMultiValueColumn(Schema tableSchema, String columnName) {

    DimensionFieldSpec dimensionFieldSpec = tableSchema.getDimensionSpec(columnName);
    return dimensionFieldSpec != null && !dimensionFieldSpec.isSingleValueField();
  }

  /**
   * Sets the table name in the given broker request.
   * NOTE: Set table name in broker request because it is used for access control, query routing etc.
   */
  private void setTableName(BrokerRequest brokerRequest, String tableName) {
    brokerRequest.getQuerySource().setTableName(tableName);
    brokerRequest.getPinotQuery().getDataSource().setTableName(tableName);
  }

  /**
   * Sets HyperLogLog log2m for DistinctCountHLL functions if not explicitly set for the given query.
   */
  private static void handleHLLLog2mOverride(PinotQuery pinotQuery, int hllLog2mOverride) {
    List<Expression> selectList = pinotQuery.getSelectList();
    for (Expression expression : selectList) {
      handleHLLLog2mOverride(expression, hllLog2mOverride);
    }
    List<Expression> orderByList = pinotQuery.getOrderByList();
    if (orderByList != null) {
      for (Expression expression : orderByList) {
        // NOTE: Order-by is always a Function with the ordering of the Expression
        handleHLLLog2mOverride(expression.getFunctionCall().getOperands().get(0), hllLog2mOverride);
      }
    }
    Expression havingExpression = pinotQuery.getHavingExpression();
    if (havingExpression != null) {
      handleHLLLog2mOverride(havingExpression, hllLog2mOverride);
    }
  }

  /**
   * Sets HyperLogLog log2m for DistinctCountHLL functions if not explicitly set for the given expression.
   */
  private static void handleHLLLog2mOverride(Expression expression, int hllLog2mOverride) {
    Function function = expression.getFunctionCall();
    if (function == null) {
      return;
    }
    switch (function.getOperator()) {
      case "distinctcounthll":
      case "distinctcounthllmv":
      case "distinctcountrawhll":
      case "distinctcountrawhllmv":
        if (function.getOperandsSize() == 1) {
          function.addToOperands(RequestUtils.getLiteralExpression(hllLog2mOverride));
        }
        return;
      default:
        break;
    }
    for (Expression operand : function.getOperands()) {
      handleHLLLog2mOverride(operand, hllLog2mOverride);
    }
  }

  /**
   * Overrides the LIMIT of the given query if it exceeds the query limit.
   */
  @VisibleForTesting
  static void handleQueryLimitOverride(PinotQuery pinotQuery, int queryLimit) {
    if (queryLimit > 0 && pinotQuery.getLimit() > queryLimit) {
      pinotQuery.setLimit(queryLimit);
    }
  }

  /**
   * Rewrites 'DistinctCount' to 'SegmentPartitionDistinctCount' for the given query.
   */
  @VisibleForTesting
  static void handleSegmentPartitionedDistinctCountOverride(PinotQuery pinotQuery,
      Set<String> segmentPartitionedColumns) {
    if (segmentPartitionedColumns.isEmpty()) {
      return;
    }
    for (Expression expression : pinotQuery.getSelectList()) {
      handleSegmentPartitionedDistinctCountOverride(expression, segmentPartitionedColumns);
    }
    List<Expression> orderByExpressions = pinotQuery.getOrderByList();
    if (orderByExpressions != null) {
      for (Expression expression : orderByExpressions) {
        // NOTE: Order-by is always a Function with the ordering of the Expression
        handleSegmentPartitionedDistinctCountOverride(expression.getFunctionCall().getOperands().get(0),
            segmentPartitionedColumns);
      }
    }
    Expression havingExpression = pinotQuery.getHavingExpression();
    if (havingExpression != null) {
      handleSegmentPartitionedDistinctCountOverride(havingExpression, segmentPartitionedColumns);
    }
  }

  /**
   * Rewrites 'DistinctCount' to 'SegmentPartitionDistinctCount' for the given expression.
   */
  private static void handleSegmentPartitionedDistinctCountOverride(Expression expression,
      Set<String> segmentPartitionedColumns) {
    Function function = expression.getFunctionCall();
    if (function == null) {
      return;
    }
    if (function.getOperator().equals("distinctcount")) {
      List<Expression> operands = function.getOperands();
      if (operands.size() == 1 && operands.get(0).isSetIdentifier() && segmentPartitionedColumns.contains(
          operands.get(0).getIdentifier().getName())) {
        function.setOperator("segmentpartitioneddistinctcount");
      }
    } else {
      for (Expression operand : function.getOperands()) {
        handleSegmentPartitionedDistinctCountOverride(operand, segmentPartitionedColumns);
      }
    }
  }

  /**
   * Rewrites 'DistinctCount' to 'DistinctCountBitmap' for the given query.
   */
  private static void handleDistinctCountBitmapOverride(PinotQuery pinotQuery) {
    for (Expression expression : pinotQuery.getSelectList()) {
      handleDistinctCountBitmapOverride(expression);
    }
    List<Expression> orderByExpressions = pinotQuery.getOrderByList();
    if (orderByExpressions != null) {
      for (Expression expression : orderByExpressions) {
        // NOTE: Order-by is always a Function with the ordering of the Expression
        handleDistinctCountBitmapOverride(expression.getFunctionCall().getOperands().get(0));
      }
    }
    Expression havingExpression = pinotQuery.getHavingExpression();
    if (havingExpression != null) {
      handleDistinctCountBitmapOverride(havingExpression);
    }
  }

  /**
   * Rewrites selected 'Distinct' prefixed function to 'Distinct----MV' function for the field of multivalued type.
   */
  @VisibleForTesting
  static void handleDistinctMultiValuedOverride(PinotQuery pinotQuery, Schema tableSchema) {
    for (Expression expression : pinotQuery.getSelectList()) {
      handleDistinctMultiValuedOverride(expression, tableSchema);
    }
    List<Expression> orderByExpressions = pinotQuery.getOrderByList();
    if (orderByExpressions != null) {
      for (Expression expression : orderByExpressions) {
        // NOTE: Order-by is always a Function with the ordering of the Expression
        handleDistinctMultiValuedOverride(expression.getFunctionCall().getOperands().get(0), tableSchema);
      }
    }
    Expression havingExpression = pinotQuery.getHavingExpression();
    if (havingExpression != null) {
      handleDistinctMultiValuedOverride(havingExpression, tableSchema);
    }
  }

  /**
   * Rewrites selected 'Distinct' prefixed function to 'Distinct----MV' function for the field of multivalued type.
   */
  private static void handleDistinctMultiValuedOverride(Expression expression, Schema tableSchema) {
    Function function = expression.getFunctionCall();
    if (function == null) {
      return;
    }

    String overrideOperator = DISTINCT_MV_COL_FUNCTION_OVERRIDE_MAP.get(function.getOperator());
    if (overrideOperator != null) {
      List<Expression> operands = function.getOperands();
      if (operands.size() >= 1 && operands.get(0).isSetIdentifier() && isMultiValueColumn(tableSchema,
          operands.get(0).getIdentifier().getName())) {
        // we are only checking the first operand that if its a MV column as all the overriding agg. fn.'s have
        // first operator is column name
        function.setOperator(overrideOperator);
      }
    } else {
      for (Expression operand : function.getOperands()) {
        handleDistinctMultiValuedOverride(operand, tableSchema);
      }
    }
  }

  /**
   * Rewrites 'DistinctCount' to 'DistinctCountBitmap' for the given expression.
   */
  private static void handleDistinctCountBitmapOverride(Expression expression) {
    Function function = expression.getFunctionCall();
    if (function == null) {
      return;
    }
    if (function.getOperator().equals("distinctcount")) {
      function.setOperator("distinctcountbitmap");
    } else {
      for (Expression operand : function.getOperands()) {
        handleDistinctCountBitmapOverride(operand);
      }
    }
  }

  private HandlerContext getHandlerContext(@Nullable TableConfig offlineTableConfig,
      @Nullable TableConfig realtimeTableConfig) {
    Boolean disableGroovyOverride = null;
    Boolean useApproximateFunctionOverride = null;
    if (offlineTableConfig != null && offlineTableConfig.getQueryConfig() != null) {
      QueryConfig offlineTableQueryConfig = offlineTableConfig.getQueryConfig();
      Boolean disableGroovyOfflineTableOverride = offlineTableQueryConfig.getDisableGroovy();
      if (disableGroovyOfflineTableOverride != null) {
        disableGroovyOverride = disableGroovyOfflineTableOverride;
      }
      Boolean useApproximateFunctionOfflineTableOverride = offlineTableQueryConfig.getUseApproximateFunction();
      if (useApproximateFunctionOfflineTableOverride != null) {
        useApproximateFunctionOverride = useApproximateFunctionOfflineTableOverride;
      }
    }
    if (realtimeTableConfig != null && realtimeTableConfig.getQueryConfig() != null) {
      QueryConfig realtimeTableQueryConfig = realtimeTableConfig.getQueryConfig();
      Boolean disableGroovyRealtimeTableOverride = realtimeTableQueryConfig.getDisableGroovy();
      if (disableGroovyRealtimeTableOverride != null) {
        if (disableGroovyOverride == null) {
          disableGroovyOverride = disableGroovyRealtimeTableOverride;
        } else {
          // Disable Groovy if either offline or realtime table config disables Groovy
          disableGroovyOverride |= disableGroovyRealtimeTableOverride;
        }
      }
      Boolean useApproximateFunctionRealtimeTableOverride = realtimeTableQueryConfig.getUseApproximateFunction();
      if (useApproximateFunctionRealtimeTableOverride != null) {
        if (useApproximateFunctionOverride == null) {
          useApproximateFunctionOverride = useApproximateFunctionRealtimeTableOverride;
        } else {
          // Use approximate function if both offline and realtime table config uses approximate function
          useApproximateFunctionOverride &= useApproximateFunctionRealtimeTableOverride;
        }
      }
    }

    boolean disableGroovy = disableGroovyOverride != null ? disableGroovyOverride : _disableGroovy;
    boolean useApproximateFunction =
        useApproximateFunctionOverride != null ? useApproximateFunctionOverride : _useApproximateFunction;
    return new HandlerContext(disableGroovy, useApproximateFunction);
  }

  private static class HandlerContext {
    final boolean _disableGroovy;
    final boolean _useApproximateFunction;

    HandlerContext(boolean disableGroovy, boolean useApproximateFunction) {
      _disableGroovy = disableGroovy;
      _useApproximateFunction = useApproximateFunction;
    }
  }

  /**
   * Verifies that no groovy is present in the PinotQuery when disabled.
   */
  @VisibleForTesting
  static void rejectGroovyQuery(PinotQuery pinotQuery) {
    List<Expression> selectList = pinotQuery.getSelectList();
    for (Expression expression : selectList) {
      rejectGroovyQuery(expression);
    }
    List<Expression> orderByList = pinotQuery.getOrderByList();
    if (orderByList != null) {
      for (Expression expression : orderByList) {
        // NOTE: Order-by is always a Function with the ordering of the Expression
        rejectGroovyQuery(expression.getFunctionCall().getOperands().get(0));
      }
    }
    Expression havingExpression = pinotQuery.getHavingExpression();
    if (havingExpression != null) {
      rejectGroovyQuery(havingExpression);
    }
    Expression filterExpression = pinotQuery.getFilterExpression();
    if (filterExpression != null) {
      rejectGroovyQuery(filterExpression);
    }
    List<Expression> groupByList = pinotQuery.getGroupByList();
    if (groupByList != null) {
      for (Expression expression : groupByList) {
        rejectGroovyQuery(expression);
      }
    }
  }

  private static void rejectGroovyQuery(Expression expression) {
    Function function = expression.getFunctionCall();
    if (function == null) {
      return;
    }
    if (function.getOperator().equals("groovy")) {
      throw new BadQueryRequestException("Groovy transform functions are disabled for queries");
    }
    for (Expression operandExpression : function.getOperands()) {
      rejectGroovyQuery(operandExpression);
    }
  }

  /**
   * Rewrites potential expensive functions to their approximation counterparts.
   * - DISTINCT_COUNT -> DISTINCT_COUNT_SMART_HLL
   * - PERCENTILE -> PERCENTILE_SMART_TDIGEST
   */
  @VisibleForTesting
  static void handleApproximateFunctionOverride(PinotQuery pinotQuery) {
    for (Expression expression : pinotQuery.getSelectList()) {
      handleApproximateFunctionOverride(expression);
    }
    List<Expression> orderByExpressions = pinotQuery.getOrderByList();
    if (orderByExpressions != null) {
      for (Expression expression : orderByExpressions) {
        // NOTE: Order-by is always a Function with the ordering of the Expression
        handleApproximateFunctionOverride(expression.getFunctionCall().getOperands().get(0));
      }
    }
    Expression havingExpression = pinotQuery.getHavingExpression();
    if (havingExpression != null) {
      handleApproximateFunctionOverride(havingExpression);
    }
  }

  private static void handleApproximateFunctionOverride(Expression expression) {
    Function function = expression.getFunctionCall();
    if (function == null) {
      return;
    }
    String functionName = function.getOperator();
    if (functionName.equals("distinctcount") || functionName.equals("distinctcountmv")) {
      function.setOperator("distinctcountsmarthll");
    } else if (functionName.startsWith("percentile")) {
      String remainingFunctionName = functionName.substring(10);
      if (remainingFunctionName.isEmpty() || remainingFunctionName.equals("mv")) {
        function.setOperator("percentilesmarttdigest");
      } else if (remainingFunctionName.matches("\\d+")) {
        try {
          int percentile = Integer.parseInt(remainingFunctionName);
          function.setOperator("percentilesmarttdigest");
          function.addToOperands(RequestUtils.getLiteralExpression(percentile));
        } catch (Exception e) {
          throw new BadQueryRequestException("Illegal function name: " + functionName);
        }
      } else if (remainingFunctionName.matches("\\d+mv")) {
        try {
          int percentile = Integer.parseInt(remainingFunctionName.substring(0, remainingFunctionName.length() - 2));
          function.setOperator("percentilesmarttdigest");
          function.addToOperands(RequestUtils.getLiteralExpression(percentile));
        } catch (Exception e) {
          throw new BadQueryRequestException("Illegal function name: " + functionName);
        }
      }
    } else {
      for (Expression operand : function.getOperands()) {
        handleApproximateFunctionOverride(operand);
      }
    }
  }

  private static void handleExpressionOverride(PinotQuery pinotQuery,
      @Nullable Map<Expression, Expression> expressionOverrideMap) {
    if (expressionOverrideMap == null) {
      return;
    }
    pinotQuery.getSelectList().replaceAll(o -> handleExpressionOverride(o, expressionOverrideMap));
    Expression filterExpression = pinotQuery.getFilterExpression();
    if (filterExpression != null) {
      pinotQuery.setFilterExpression(handleExpressionOverride(filterExpression, expressionOverrideMap));
    }
    List<Expression> groupByList = pinotQuery.getGroupByList();
    if (groupByList != null) {
      groupByList.replaceAll(o -> handleExpressionOverride(o, expressionOverrideMap));
    }
    List<Expression> orderByList = pinotQuery.getOrderByList();
    if (orderByList != null) {
      for (Expression expression : orderByList) {
        // NOTE: Order-by is always a Function with the ordering of the Expression
        expression.getFunctionCall().getOperands().replaceAll(o -> handleExpressionOverride(o, expressionOverrideMap));
      }
    }
    Expression havingExpression = pinotQuery.getHavingExpression();
    if (havingExpression != null) {
      pinotQuery.setHavingExpression(handleExpressionOverride(havingExpression, expressionOverrideMap));
    }
  }

  private static Expression handleExpressionOverride(Expression expression,
      Map<Expression, Expression> expressionOverrideMap) {
    Expression override = expressionOverrideMap.get(expression);
    if (override != null) {
      return new Expression(override);
    }
    Function function = expression.getFunctionCall();
    if (function != null) {
      function.getOperands().replaceAll(o -> handleExpressionOverride(o, expressionOverrideMap));
    }
    return expression;
  }

  /**
   * Returns {@code true} if the given query only contains literals, {@code false} otherwise.
   */
  @VisibleForTesting
  static boolean isLiteralOnlyQuery(PinotQuery pinotQuery) {
    for (Expression expression : pinotQuery.getSelectList()) {
      if (!CalciteSqlParser.isLiteralOnlyExpression(expression)) {
        return false;
      }
    }
    return true;
  }

  /**
   * Processes the literal only query.
   */
  private BrokerResponseNative processLiteralOnlyQuery(long requestId, PinotQuery pinotQuery,
      RequestContext requestContext) {
    BrokerResponseNative brokerResponse = new BrokerResponseNative();
    List<Expression> selectList = pinotQuery.getSelectList();
    int numColumns = selectList.size();
    String[] columnNames = new String[numColumns];
    ColumnDataType[] columnTypes = new ColumnDataType[numColumns];
    Object[] values = new Object[numColumns];
    for (int i = 0; i < numColumns; i++) {
      computeResultsForExpression(selectList.get(i), columnNames, columnTypes, values, i);
      values[i] = columnTypes[i].format(values[i]);
    }
    DataSchema dataSchema = new DataSchema(columnNames, columnTypes);
    List<Object[]> rows = new ArrayList<>(1);
    rows.add(values);
    ResultTable resultTable = new ResultTable(dataSchema, rows);
    brokerResponse.setResultTable(resultTable);
    brokerResponse.setTimeUsedMs(System.currentTimeMillis() - requestContext.getRequestArrivalTimeMillis());
    augmentStatistics(requestContext, brokerResponse);
    if (QueryOptionsUtils.shouldDropResults(pinotQuery.getQueryOptions())) {
      brokerResponse.setResultTable(null);
    }
    return brokerResponse;
  }

  // TODO(xiangfu): Move Literal function computation here from Calcite Parser.
  private void computeResultsForExpression(Expression expression, String[] columnNames, ColumnDataType[] columnTypes,
      Object[] values, int index) {
    ExpressionType type = expression.getType();
    if (type == ExpressionType.LITERAL) {
      computeResultsForLiteral(expression.getLiteral(), columnNames, columnTypes, values, index);
    } else if (type == ExpressionType.FUNCTION) {
      Function function = expression.getFunctionCall();
      String operator = function.getOperator();
      if (operator.equals("as")) {
        List<Expression> operands = function.getOperands();
        computeResultsForExpression(operands.get(0), columnNames, columnTypes, values, index);
        columnNames[index] = operands.get(1).getIdentifier().getName();
      } else {
        throw new IllegalStateException("No able to compute results for function - " + operator);
      }
    }
  }

  private void computeResultsForLiteral(Literal literal, String[] columnNames, ColumnDataType[] columnTypes,
      Object[] values, int index) {
    columnNames[index] = RequestUtils.prettyPrint(literal);
    Pair<ColumnDataType, Object> typeAndValue = RequestUtils.getLiteralTypeAndValue(literal);
    columnTypes[index] = typeAndValue.getLeft();
    values[index] = typeAndValue.getRight();
  }

  /**
   * Fixes the column names to the actual column names in the given query.
   */
  @VisibleForTesting
  static void updateColumnNames(String rawTableName, PinotQuery pinotQuery, boolean isCaseInsensitive,
      Map<String, String> columnNameMap) {
    if (pinotQuery != null) {
      boolean hasStar = false;
      for (Expression expression : pinotQuery.getSelectList()) {
        fixColumnName(rawTableName, expression, columnNameMap, isCaseInsensitive);
        //check if the select expression is '*'
        if (!hasStar && expression.equals(STAR)) {
          hasStar = true;
        }
      }
      //if query has a '*' selection along with other columns
      if (hasStar) {
        expandStarExpressionsToActualColumns(pinotQuery, columnNameMap);
      }
      Expression filterExpression = pinotQuery.getFilterExpression();
      if (filterExpression != null) {
        // We don't support alias in filter expression, so we don't need to pass aliasMap
        fixColumnName(rawTableName, filterExpression, columnNameMap, isCaseInsensitive);
      }
      List<Expression> groupByList = pinotQuery.getGroupByList();
      if (groupByList != null) {
        for (Expression expression : groupByList) {
          fixColumnName(rawTableName, expression, columnNameMap, isCaseInsensitive);
        }
      }
      List<Expression> orderByList = pinotQuery.getOrderByList();
      if (orderByList != null) {
        for (Expression expression : orderByList) {
          // NOTE: Order-by is always a Function with the ordering of the Expression
          fixColumnName(rawTableName, expression.getFunctionCall().getOperands().get(0), columnNameMap,
              isCaseInsensitive);
        }
      }
      Expression havingExpression = pinotQuery.getHavingExpression();
      if (havingExpression != null) {
        fixColumnName(rawTableName, havingExpression, columnNameMap, isCaseInsensitive);
      }
    }
  }

  private static void expandStarExpressionsToActualColumns(PinotQuery pinotQuery, Map<String, String> columnNameMap) {
    List<Expression> originalSelections = pinotQuery.getSelectList();
    //expand '*'
    List<Expression> expandedSelections = new ArrayList<>();
    for (String tableCol : columnNameMap.values()) {
      Expression newSelection = RequestUtils.getIdentifierExpression(tableCol);
      //we exclude default virtual columns
      if (tableCol.charAt(0) != '$') {
        expandedSelections.add(newSelection);
      }
    }
    //sort naturally
    expandedSelections.sort(null);
    List<Expression> newSelections = new ArrayList<>();
    for (Expression originalSelection : originalSelections) {
      if (originalSelection.equals(STAR)) {
        newSelections.addAll(expandedSelections);
      } else {
        newSelections.add(originalSelection);
      }
    }
    pinotQuery.setSelectList(newSelections);
  }

  /**
   * Fixes the column names to the actual column names in the given expression.
   */
  private static void fixColumnName(String rawTableName, Expression expression, Map<String, String> columnNameMap,
      boolean ignoreCase) {
    ExpressionType expressionType = expression.getType();
    if (expressionType == ExpressionType.IDENTIFIER) {
      Identifier identifier = expression.getIdentifier();
      identifier.setName(getActualColumnName(rawTableName, identifier.getName(), columnNameMap, ignoreCase));
    } else if (expressionType == ExpressionType.FUNCTION) {
      final Function functionCall = expression.getFunctionCall();
      switch (functionCall.getOperator()) {
        case "as":
          fixColumnName(rawTableName, functionCall.getOperands().get(0), columnNameMap, ignoreCase);
          break;
        case "lookup":
          // LOOKUP function looks up another table's schema, skip the check for now.
          break;
        default:
          for (Expression operand : functionCall.getOperands()) {
            fixColumnName(rawTableName, operand, columnNameMap, ignoreCase);
          }
          break;
      }
    }
  }

  /**
   * Returns the actual column name for the given column name for:
   * - Case-insensitive cluster
   * - Column name in the format of [{@code rawTableName}].[column_name]
   * - Column name in the format of [logical_table_name].[column_name] while {@code rawTableName} is a translated name
   */
  @VisibleForTesting
  static String getActualColumnName(String rawTableName, String columnName, @Nullable Map<String, String> columnNameMap,
      boolean ignoreCase) {
    if ("*".equals(columnName)) {
      return columnName;
    }
    String columnNameToCheck = trimTableName(rawTableName, columnName, ignoreCase);
    if (ignoreCase) {
      columnNameToCheck = columnNameToCheck.toLowerCase();
    }
    if (columnNameMap != null) {
      String actualColumnName = columnNameMap.get(columnNameToCheck);
      if (actualColumnName != null) {
        return actualColumnName;
      }
    }
    if (columnName.charAt(0) == '$') {
      return columnName;
    }
    throw new BadQueryRequestException("Unknown columnName '" + columnName + "' found in the query");
  }

  private static String trimTableName(String rawTableName, String columnName, boolean ignoreCase) {
    int columnNameLength = columnName.length();
    int rawTableNameLength = rawTableName.length();
    if (columnNameLength > rawTableNameLength && columnName.charAt(rawTableNameLength) == '.'
        && columnName.regionMatches(ignoreCase, 0, rawTableName, 0, rawTableNameLength)) {
      return columnName.substring(rawTableNameLength + 1);
    }
    // Check if raw table name is translated name ([database_name].[logical_table_name]])
    String[] split = StringUtils.split(rawTableName, '.');
    if (split.length == 2) {
      String logicalTableName = split[1];
      int logicalTableNameLength = logicalTableName.length();
      if (columnNameLength > logicalTableNameLength && columnName.charAt(logicalTableNameLength) == '.'
          && columnName.regionMatches(ignoreCase, 0, logicalTableName, 0, logicalTableNameLength)) {
        return columnName.substring(logicalTableNameLength + 1);
      }
    }
    return columnName;
  }

  /**
   * Helper function to decide whether to force the log
   *
   * TODO: come up with other criteria for forcing a log and come up with better numbers
   */
  private boolean forceLog(BrokerResponse brokerResponse, long totalTimeMs) {
    if (brokerResponse.isNumGroupsLimitReached()) {
      return true;
    }

    if (brokerResponse.getExceptionsSize() > 0) {
      return true;
    }

    // If response time is more than 1 sec, force the log
    return totalTimeMs > 1000L;
  }

  /**
   * Sets the query timeout (remaining time in milliseconds) into the query options, and returns the remaining time in
   * milliseconds.
   * <p>For the overall query timeout, use query-level timeout (in the query options) if exists, or use table-level
   * timeout (in the table config) if exists, or use instance-level timeout (in the broker config).
   */
  private long setQueryTimeout(String tableNameWithType, Map<String, String> queryOptions, long timeSpentMs)
      throws TimeoutException {
    long queryTimeoutMs;
    Long queryLevelTimeoutMs = QueryOptionsUtils.getTimeoutMs(queryOptions);
    if (queryLevelTimeoutMs != null) {
      // Use query-level timeout if exists
      queryTimeoutMs = queryLevelTimeoutMs;
    } else {
      Long tableLevelTimeoutMs = _routingManager.getQueryTimeoutMs(tableNameWithType);
      if (tableLevelTimeoutMs != null) {
        // Use table-level timeout if exists
        queryTimeoutMs = tableLevelTimeoutMs;
      } else {
        // Use instance-level timeout
        queryTimeoutMs = _brokerTimeoutMs;
      }
    }

    long remainingTimeMs = queryTimeoutMs - timeSpentMs;
    if (remainingTimeMs <= 0) {
      String errorMessage =
          String.format("Query timed out (time spent: %dms, timeout: %dms) for table: %s before scattering the request",
              timeSpentMs, queryTimeoutMs, tableNameWithType);
      throw new TimeoutException(errorMessage);
    }
    queryOptions.put(QueryOptionKey.TIMEOUT_MS, Long.toString(remainingTimeMs));
    return remainingTimeMs;
  }

  /**
   * Sets a query option indicating the maximum response size that can be sent from a server to the broker. This size
   * is measured for the serialized response.
   *
   * The overriding order of priority is:
   * 1. QueryOption  -> maxServerResponseSizeBytes
   * 2. QueryOption  -> maxQueryResponseSizeBytes
   * 3. TableConfig  -> maxServerResponseSizeBytes
   * 4. TableConfig  -> maxQueryResponseSizeBytes
   * 5. BrokerConfig -> maxServerResponseSizeBytes
   * 6. BrokerConfig -> maxServerResponseSizeBytes
   */
  private void setMaxServerResponseSizeBytes(int numServers, Map<String, String> queryOptions,
      @Nullable TableConfig tableConfig) {
    // QueryOption
    if (QueryOptionsUtils.getMaxServerResponseSizeBytes(queryOptions) != null) {
      return;
    }
    Long maxQueryResponseSizeQueryOption = QueryOptionsUtils.getMaxQueryResponseSizeBytes(queryOptions);
    if (maxQueryResponseSizeQueryOption != null) {
      queryOptions.put(QueryOptionKey.MAX_SERVER_RESPONSE_SIZE_BYTES,
          Long.toString(maxQueryResponseSizeQueryOption / numServers));
      return;
    }

    // TableConfig
    if (tableConfig != null && tableConfig.getQueryConfig() != null) {
      QueryConfig queryConfig = tableConfig.getQueryConfig();
      if (queryConfig.getMaxServerResponseSizeBytes() != null) {
        queryOptions.put(QueryOptionKey.MAX_SERVER_RESPONSE_SIZE_BYTES,
            Long.toString(queryConfig.getMaxServerResponseSizeBytes()));
        return;
      }
      if (queryConfig.getMaxQueryResponseSizeBytes() != null) {
        queryOptions.put(QueryOptionKey.MAX_SERVER_RESPONSE_SIZE_BYTES,
            Long.toString(queryConfig.getMaxQueryResponseSizeBytes() / numServers));
        return;
      }
    }

    // BrokerConfig
    String maxServerResponseSizeBrokerConfig = _config.getProperty(Broker.CONFIG_OF_MAX_SERVER_RESPONSE_SIZE_BYTES);
    if (maxServerResponseSizeBrokerConfig != null) {
      queryOptions.put(QueryOptionKey.MAX_SERVER_RESPONSE_SIZE_BYTES,
          Long.toString(DataSizeUtils.toBytes(maxServerResponseSizeBrokerConfig)));
      return;
    }

    String maxQueryResponseSizeBrokerConfig = _config.getProperty(Broker.CONFIG_OF_MAX_QUERY_RESPONSE_SIZE_BYTES);
    if (maxQueryResponseSizeBrokerConfig != null) {
      queryOptions.put(QueryOptionKey.MAX_SERVER_RESPONSE_SIZE_BYTES,
          Long.toString(DataSizeUtils.toBytes(maxQueryResponseSizeBrokerConfig) / numServers));
    }
  }

  /**
   * Broker side validation on the query.
   * <p>Throw exception if query does not pass validation.
   * <p>Current validations are:
   * <ul>
   *   <li>Value for 'LIMIT' <= configured value</li>
   *   <li>Query options must be set to SQL mode</li>
   *   <li>Check if numReplicaGroupsToQuery option provided is valid</li>
   * </ul>
   */
  @VisibleForTesting
  static void validateRequest(PinotQuery pinotQuery, int queryResponseLimit) {
    // Verify LIMIT
    int limit = pinotQuery.getLimit();
    if (limit > queryResponseLimit) {
      throw new IllegalStateException(
          "Value for 'LIMIT' (" + limit + ") exceeds maximum allowed value of " + queryResponseLimit);
    }
    QueryOptionsUtils.getNumReplicaGroupsToQuery(pinotQuery.getQueryOptions());
    if (pinotQuery.getDataSource().getSubquery() != null) {
      validateRequest(pinotQuery.getDataSource().getSubquery(), queryResponseLimit);
    }
  }

  /**
   * Helper method to attach the time boundary to the given PinotQuery.
   */
  private static void attachTimeBoundary(PinotQuery pinotQuery, TimeBoundaryInfo timeBoundaryInfo,
      boolean isOfflineRequest) {
    String functionName = isOfflineRequest ? FilterKind.LESS_THAN_OR_EQUAL.name() : FilterKind.GREATER_THAN.name();
    String timeColumn = timeBoundaryInfo.getTimeColumn();
    String timeValue = timeBoundaryInfo.getTimeValue();
    Expression timeFilterExpression =
        RequestUtils.getFunctionExpression(functionName, RequestUtils.getIdentifierExpression(timeColumn),
            RequestUtils.getLiteralExpression(timeValue));

    Expression filterExpression = pinotQuery.getFilterExpression();
    if (filterExpression != null) {
      pinotQuery.setFilterExpression(
          RequestUtils.getFunctionExpression(FilterKind.AND.name(), filterExpression, timeFilterExpression));
    } else {
      pinotQuery.setFilterExpression(timeFilterExpression);
    }
  }

  /**
   * Processes the optimized broker requests for both OFFLINE and REALTIME table.
   * TODO: Directly take PinotQuery
   */
  protected abstract BrokerResponseNative processBrokerRequest(long requestId, BrokerRequest originalBrokerRequest,
      BrokerRequest serverBrokerRequest, @Nullable BrokerRequest offlineBrokerRequest,
      @Nullable Map<ServerInstance, ServerRouteInfo> offlineRoutingTable,
      @Nullable BrokerRequest realtimeBrokerRequest,
      @Nullable Map<ServerInstance, ServerRouteInfo> realtimeRoutingTable, long timeoutMs,
      ServerStats serverStats, RequestContext requestContext)
      throws Exception;

  private String getGlobalQueryId(long requestId) {
    return _brokerId + "_" + requestId;
  }

  /**
   * Helper class to pass the per server statistics.
   */
  public static class ServerStats {
    private String _serverStats;

    public String getServerStats() {
      return _serverStats;
    }

    public void setServerStats(String serverStats) {
      _serverStats = serverStats;
    }
  }

  /**
   * Helper class to track the query plaintext and the requested servers.
   */
  private static class QueryServers {
    final String _query;
    final Set<ServerInstance> _servers = new HashSet<>();

    QueryServers(String query, @Nullable Map<ServerInstance, ServerRouteInfo> offlineRoutingTable,
        @Nullable Map<ServerInstance, ServerRouteInfo> realtimeRoutingTable) {
      _query = query;
      if (offlineRoutingTable != null) {
        _servers.addAll(offlineRoutingTable.keySet());
      }
      if (realtimeRoutingTable != null) {
        _servers.addAll(realtimeRoutingTable.keySet());
      }
    }
  }
}<|MERGE_RESOLUTION|>--- conflicted
+++ resolved
@@ -887,7 +887,6 @@
     }
   }
 
-<<<<<<< HEAD
   private void throwAccessDeniedError(long requestId, String query, RequestContext requestContext, String tableName,
       AuthorizationResult authorizationResult) {
     _brokerMetrics.addMeteredTableValue(tableName, BrokerMeter.REQUEST_DROPPED_DUE_TO_ACCESS_ERROR, 1);
@@ -900,10 +899,10 @@
       failureMessage = "Reason: " + failureMessage;
     }
     throw new WebApplicationException("Permission denied." + failureMessage, Response.Status.FORBIDDEN);
-=======
+  }
+
   private boolean isDefaultQueryResponseLimitEnabled() {
     return _defaultQueryLimit > -1;
->>>>>>> 891f7d19
   }
 
   @VisibleForTesting
