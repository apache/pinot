/**
 * Licensed to the Apache Software Foundation (ASF) under one
 * or more contributor license agreements.  See the NOTICE file
 * distributed with this work for additional information
 * regarding copyright ownership.  The ASF licenses this file
 * to you under the Apache License, Version 2.0 (the
 * "License"); you may not use this file except in compliance
 * with the License.  You may obtain a copy of the License at
 *
 *   http://www.apache.org/licenses/LICENSE-2.0
 *
 * Unless required by applicable law or agreed to in writing,
 * software distributed under the License is distributed on an
 * "AS IS" BASIS, WITHOUT WARRANTIES OR CONDITIONS OF ANY
 * KIND, either express or implied.  See the License for the
 * specific language governing permissions and limitations
 * under the License.
 */
package org.apache.pinot.broker.requesthandler;

import com.fasterxml.jackson.databind.JsonNode;
import com.google.common.annotations.VisibleForTesting;
import com.google.common.base.Preconditions;
import com.google.common.collect.ImmutableMap;
import java.net.URI;
import java.util.ArrayList;
import java.util.Collections;
import java.util.HashSet;
import java.util.List;
import java.util.Map;
import java.util.Set;
import java.util.concurrent.BlockingQueue;
import java.util.concurrent.CompletionService;
import java.util.concurrent.ConcurrentHashMap;
import java.util.concurrent.Executor;
import java.util.concurrent.ExecutorService;
import java.util.concurrent.Executors;
import java.util.concurrent.LinkedBlockingQueue;
import java.util.concurrent.TimeUnit;
import java.util.concurrent.TimeoutException;
import javax.annotation.Nullable;
import javax.annotation.concurrent.ThreadSafe;
import javax.ws.rs.WebApplicationException;
import javax.ws.rs.core.HttpHeaders;
import javax.ws.rs.core.Response;
import org.apache.commons.collections4.CollectionUtils;
import org.apache.commons.lang3.StringUtils;
import org.apache.commons.lang3.tuple.Pair;
import org.apache.hc.client5.http.classic.methods.HttpDelete;
import org.apache.hc.client5.http.io.HttpClientConnectionManager;
import org.apache.hc.core5.http.io.entity.EntityUtils;
import org.apache.pinot.broker.api.AccessControl;
import org.apache.pinot.broker.api.RequesterIdentity;
import org.apache.pinot.broker.broker.AccessControlFactory;
import org.apache.pinot.broker.querylog.QueryLogger;
import org.apache.pinot.broker.queryquota.QueryQuotaManager;
import org.apache.pinot.broker.routing.BrokerRoutingManager;
import org.apache.pinot.common.config.provider.TableCache;
import org.apache.pinot.common.http.MultiHttpRequest;
import org.apache.pinot.common.http.MultiHttpRequestResponse;
import org.apache.pinot.common.metrics.BrokerGauge;
import org.apache.pinot.common.metrics.BrokerMeter;
import org.apache.pinot.common.metrics.BrokerQueryPhase;
import org.apache.pinot.common.metrics.BrokerTimer;
import org.apache.pinot.common.request.BrokerRequest;
import org.apache.pinot.common.request.DataSource;
import org.apache.pinot.common.request.Expression;
import org.apache.pinot.common.request.ExpressionType;
import org.apache.pinot.common.request.Function;
import org.apache.pinot.common.request.Identifier;
import org.apache.pinot.common.request.Literal;
import org.apache.pinot.common.request.PinotQuery;
import org.apache.pinot.common.response.BrokerResponse;
import org.apache.pinot.common.response.broker.BrokerQueryErrorMessage;
import org.apache.pinot.common.response.broker.BrokerResponseNative;
import org.apache.pinot.common.response.broker.ResultTable;
import org.apache.pinot.common.utils.DataSchema;
import org.apache.pinot.common.utils.DataSchema.ColumnDataType;
import org.apache.pinot.common.utils.DatabaseUtils;
import org.apache.pinot.common.utils.config.QueryOptionsUtils;
import org.apache.pinot.common.utils.request.RequestUtils;
import org.apache.pinot.core.auth.Actions;
import org.apache.pinot.core.auth.TargetType;
import org.apache.pinot.core.query.optimizer.QueryOptimizer;
import org.apache.pinot.core.routing.RoutingTable;
import org.apache.pinot.core.routing.ServerRouteInfo;
import org.apache.pinot.core.routing.TimeBoundaryInfo;
import org.apache.pinot.core.transport.ServerInstance;
import org.apache.pinot.core.util.GapfillUtils;
import org.apache.pinot.query.parser.utils.ParserUtils;
import org.apache.pinot.spi.auth.AuthorizationResult;
import org.apache.pinot.spi.config.table.FieldConfig;
import org.apache.pinot.spi.config.table.QueryConfig;
import org.apache.pinot.spi.config.table.RoutingConfig;
import org.apache.pinot.spi.config.table.TableConfig;
import org.apache.pinot.spi.config.table.TableType;
import org.apache.pinot.spi.data.DimensionFieldSpec;
import org.apache.pinot.spi.data.Schema;
import org.apache.pinot.spi.env.PinotConfiguration;
import org.apache.pinot.spi.exception.BadQueryRequestException;
import org.apache.pinot.spi.exception.DatabaseConflictException;
import org.apache.pinot.spi.exception.QueryErrorCode;
import org.apache.pinot.spi.trace.RequestContext;
import org.apache.pinot.spi.trace.Tracing;
import org.apache.pinot.spi.utils.CommonConstants;
import org.apache.pinot.spi.utils.CommonConstants.Broker;
import org.apache.pinot.spi.utils.CommonConstants.Broker.Request.QueryOptionKey;
import org.apache.pinot.spi.utils.DataSizeUtils;
import org.apache.pinot.spi.utils.builder.TableNameBuilder;
import org.apache.pinot.sql.FilterKind;
import org.apache.pinot.sql.parsers.CalciteSqlCompiler;
import org.apache.pinot.sql.parsers.CalciteSqlParser;
import org.apache.pinot.sql.parsers.SqlNodeAndOptions;
import org.slf4j.Logger;
import org.slf4j.LoggerFactory;


@ThreadSafe
public abstract class BaseSingleStageBrokerRequestHandler extends BaseBrokerRequestHandler {
  private static final Logger LOGGER = LoggerFactory.getLogger(BaseSingleStageBrokerRequestHandler.class);
  private static final String IN_SUBQUERY = "insubquery";
  private static final String IN_ID_SET = "inidset";
  private static final Expression FALSE = RequestUtils.getLiteralExpression(false);
  private static final Expression TRUE = RequestUtils.getLiteralExpression(true);
  private static final Expression STAR = RequestUtils.getIdentifierExpression("*");
  private static final int MAX_UNAVAILABLE_SEGMENTS_TO_PRINT_IN_QUERY_EXCEPTION = 10;
  private static final Map<String, String> DISTINCT_MV_COL_FUNCTION_OVERRIDE_MAP =
      ImmutableMap.<String, String>builder().put("distinctcount", "distinctcountmv")
          .put("distinctcountbitmap", "distinctcountbitmapmv").put("distinctcounthll", "distinctcounthllmv")
          .put("distinctcountrawhll", "distinctcountrawhllmv").put("distinctsum", "distinctsummv")
          .put("distinctavg", "distinctavgmv").put("count", "countmv").put("min", "minmv").put("max", "maxmv")
          .put("avg", "avgmv").put("sum", "summv").put("minmaxrange", "minmaxrangemv")
          .put("distinctcounthllplus", "distinctcounthllplusmv")
          .put("distinctcountrawhllplus", "distinctcountrawhllplusmv").build();

  protected final QueryOptimizer _queryOptimizer = new QueryOptimizer();
  protected final boolean _disableGroovy;
  protected final boolean _useApproximateFunction;
  protected final int _defaultHllLog2m;
  protected final boolean _enableQueryLimitOverride;
  protected final boolean _enableDistinctCountBitmapOverride;
  protected final int _queryResponseLimit;
  // maps broker-generated query id with the servers that are running the query
  protected final Map<Long, QueryServers> _serversById;
  // if >= 0, then overrides default limit of 10, otherwise setting is ignored
  protected final int _defaultQueryLimit;
  protected final boolean _enableMultistageMigrationMetric;
  protected ExecutorService _multistageCompileExecutor;
  protected BlockingQueue<Pair<String, String>> _multistageCompileQueryQueue;

  public BaseSingleStageBrokerRequestHandler(PinotConfiguration config, String brokerId,
      BrokerRoutingManager routingManager, AccessControlFactory accessControlFactory,
      QueryQuotaManager queryQuotaManager, TableCache tableCache) {
    super(config, brokerId, routingManager, accessControlFactory, queryQuotaManager, tableCache);
    _disableGroovy = _config.getProperty(Broker.DISABLE_GROOVY, Broker.DEFAULT_DISABLE_GROOVY);
    _useApproximateFunction = _config.getProperty(Broker.USE_APPROXIMATE_FUNCTION, false);
    _defaultHllLog2m = _config.getProperty(CommonConstants.Helix.DEFAULT_HYPERLOGLOG_LOG2M_KEY,
        CommonConstants.Helix.DEFAULT_HYPERLOGLOG_LOG2M);
    _enableQueryLimitOverride = _config.getProperty(Broker.CONFIG_OF_ENABLE_QUERY_LIMIT_OVERRIDE, false);
    _enableDistinctCountBitmapOverride =
        _config.getProperty(CommonConstants.Helix.ENABLE_DISTINCT_COUNT_BITMAP_OVERRIDE_KEY, false);
    _queryResponseLimit =
        config.getProperty(Broker.CONFIG_OF_BROKER_QUERY_RESPONSE_LIMIT, Broker.DEFAULT_BROKER_QUERY_RESPONSE_LIMIT);
    if (this.isQueryCancellationEnabled()) {
      _serversById = new ConcurrentHashMap<>();
    } else {
      _serversById = null;
    }
    _defaultQueryLimit = config.getProperty(Broker.CONFIG_OF_BROKER_DEFAULT_QUERY_LIMIT,
        Broker.DEFAULT_BROKER_QUERY_LIMIT);
    boolean enableQueryCancellation =
        Boolean.parseBoolean(config.getProperty(Broker.CONFIG_OF_BROKER_ENABLE_QUERY_CANCELLATION));

    _enableMultistageMigrationMetric = _config.getProperty(Broker.CONFIG_OF_BROKER_ENABLE_MULTISTAGE_MIGRATION_METRIC,
        Broker.DEFAULT_ENABLE_MULTISTAGE_MIGRATION_METRIC);
    if (_enableMultistageMigrationMetric) {
      _multistageCompileExecutor = Executors.newSingleThreadExecutor();
      _multistageCompileQueryQueue = new LinkedBlockingQueue<>(1000);
    }

    LOGGER.info("Initialized {} with broker id: {}, timeout: {}ms, query response limit: {}, "
            + "default query limit {}, query log max length: {}, query log max rate: {}, query cancellation "
            + "enabled: {}", getClass().getSimpleName(), _brokerId, _brokerTimeoutMs, _queryResponseLimit,
        _defaultQueryLimit, _queryLogger.getMaxQueryLengthToLog(), _queryLogger.getLogRateLimit(),
        enableQueryCancellation);
  }

  @Override
  public void start() {
    if (_enableMultistageMigrationMetric) {
      _multistageCompileExecutor.submit(() -> {
        while (!Thread.currentThread().isInterrupted()) {
          Pair<String, String> query;
          try {
            query = _multistageCompileQueryQueue.take();
          } catch (InterruptedException e) {
            // Exit gracefully when the thread is interrupted, presumably when this single thread executor is shutdown.
            // Since this task is all that this single thread is doing, there's no need to preserve the thread's
            // interrupt status flag.
            return;
          }
          String queryString = query.getLeft();
          String database = query.getRight();

          // Check if the query is a v2 supported query
          if (!ParserUtils.canCompileWithMultiStageEngine(queryString, database, _tableCache)) {
            _brokerMetrics.addMeteredGlobalValue(BrokerMeter.SINGLE_STAGE_QUERIES_INVALID_MULTI_STAGE, 1);
          }
        }
      });
    }
  }

  @Override
  public void shutDown() {
    if (_enableMultistageMigrationMetric) {
      _multistageCompileExecutor.shutdownNow();
    }
  }

  @VisibleForTesting
  Set<ServerInstance> getRunningServers(long requestId) {
    Preconditions.checkState(isQueryCancellationEnabled(), "Query cancellation is not enabled on broker");
    QueryServers queryServers = _serversById.get(requestId);
    return queryServers != null ? queryServers._servers : Collections.emptySet();
  }

  @Override
  protected void onQueryFinish(long requestId) {
    super.onQueryFinish(requestId);
    if (isQueryCancellationEnabled()) {
      _serversById.remove(requestId);
    }
  }

  @Override
  protected boolean handleCancel(long queryId, int timeoutMs, Executor executor, HttpClientConnectionManager connMgr,
      Map<String, Integer> serverResponses)
      throws Exception {
    QueryServers queryServers = _serversById.get(queryId);
    if (queryServers == null) {
      return false;
    }

    // TODO: Use different global query id for OFFLINE and REALTIME table after releasing 0.12.0. See QueryIdUtils for
    //       details
    String globalQueryId = getGlobalQueryId(queryId);
    List<Pair<String, String>> serverUrls = new ArrayList<>();
    for (ServerInstance serverInstance : queryServers._servers) {
      serverUrls.add(Pair.of(String.format("%s/query/%s", serverInstance.getAdminEndpoint(), globalQueryId), null));
    }
    LOGGER.debug("Cancelling the query: {} via server urls: {}", queryServers._query, serverUrls);
    CompletionService<MultiHttpRequestResponse> completionService =
        new MultiHttpRequest(executor, connMgr).execute(serverUrls, null, timeoutMs, "DELETE", HttpDelete::new);
    List<String> errMsgs = new ArrayList<>(serverUrls.size());
    for (int i = 0; i < serverUrls.size(); i++) {
      MultiHttpRequestResponse httpRequestResponse = null;
      try {
        // Wait for all requests to respond before returning to be sure that the servers have handled the cancel
        // requests. The completion order is different from serverUrls, thus use uri in the response.
        httpRequestResponse = completionService.take().get();
        URI uri = httpRequestResponse.getURI();
        int status = httpRequestResponse.getResponse().getCode();
        // Unexpected server responses are collected and returned as exception.
        if (status != 200 && status != 404) {
          String responseString = EntityUtils.toString(httpRequestResponse.getResponse().getEntity());
          throw new Exception(
              String.format("Unexpected status=%d and response='%s' from uri='%s'", status, responseString, uri));
        }
        if (serverResponses != null) {
          serverResponses.put(uri.getHost() + ":" + uri.getPort(), status);
        }
      } catch (Exception e) {
        LOGGER.error("Failed to cancel query: {}", queryServers._query, e);
        // Can't just throw exception from here as there is a need to release the other connections.
        // So just collect the error msg to throw them together after the for-loop.
        errMsgs.add(e.getMessage());
      } finally {
        if (httpRequestResponse != null) {
          httpRequestResponse.close();
        }
      }
    }
    if (errMsgs.size() > 0) {
      throw new Exception("Unexpected responses from servers: " + StringUtils.join(errMsgs, ","));
    }
    return true;
  }

  @Override
  protected BrokerResponse handleRequest(long requestId, String query, SqlNodeAndOptions sqlNodeAndOptions,
      JsonNode request, @Nullable RequesterIdentity requesterIdentity, RequestContext requestContext,
      @Nullable HttpHeaders httpHeaders, AccessControl accessControl)
      throws Exception {
    LOGGER.debug("SQL query for request {}: {}", requestId, query);

    //Start instrumentation context. This must not be moved further below interspersed into the code.
    Tracing.ThreadAccountantOps.setupRunner(String.valueOf(requestId));

    try {
<<<<<<< HEAD
      // Compile the request into PinotQuery
      long compilationStartTimeNs = System.nanoTime();
      PinotQuery pinotQuery;
      try {
        pinotQuery = CalciteSqlParser.compileToPinotQuery(sqlNodeAndOptions);
      } catch (Exception e) {
        LOGGER.info("Caught exception while compiling SQL request {}: {}, {}", requestId, query, e.getMessage());
        _brokerMetrics.addMeteredGlobalValue(BrokerMeter.REQUEST_COMPILATION_EXCEPTIONS, 1);
        requestContext.setErrorCode(QueryErrorCode.SQL_PARSING);
        // Check if the query is a v2 supported query
        String database = DatabaseUtils.extractDatabaseFromQueryRequest(sqlNodeAndOptions.getOptions(), httpHeaders);
        if (ParserUtils.canCompileWithMultiStageEngine(query, database, _tableCache)) {
          return new BrokerResponseNative(QueryErrorCode.SQL_PARSING,
              "It seems that the query is only supported by the multi-stage query engine, please retry the query using "
                  + "the multi-stage query engine "
                  + "(https://docs.pinot.apache.org/developers/advanced/v2-multi-stage-query-engine)");
        } else {
          return new BrokerResponseNative(QueryErrorCode.SQL_PARSING, e.getMessage());
        }
      }

      if (isDefaultQueryResponseLimitEnabled() && !pinotQuery.isSetLimit()) {
        pinotQuery.setLimit(_defaultQueryLimit);
      }

      if (isLiteralOnlyQuery(pinotQuery)) {
        LOGGER.debug("Request {} contains only Literal, skipping server query: {}", requestId, query);
        try {
          if (pinotQuery.isExplain()) {
            // EXPLAIN PLAN results to show that query is evaluated exclusively by Broker.
            return BrokerResponseNative.BROKER_ONLY_EXPLAIN_PLAN_OUTPUT;
          }
          return processLiteralOnlyQuery(requestId, pinotQuery, requestContext);
        } catch (Exception e) {
          // TODO: refine the errorMsgs here to early termination the queries won't requires to send to servers.
          LOGGER.warn("Unable to execute literal request {}: {} at broker, fallback to server query. {}", requestId,
              query, e.getMessage());
        }
=======
      return doHandleRequest(requestId, query, sqlNodeAndOptions, request, requesterIdentity, requestContext,
          httpHeaders, accessControl);
    } finally {
      Tracing.ThreadAccountantOps.clear();
    }
  }

  protected BrokerResponse doHandleRequest(long requestId, String query, SqlNodeAndOptions sqlNodeAndOptions,
      JsonNode request, @Nullable RequesterIdentity requesterIdentity, RequestContext requestContext,
      @Nullable HttpHeaders httpHeaders, AccessControl accessControl)
      throws Exception {
    // Compile the request into PinotQuery
    long compilationStartTimeNs = System.nanoTime();
    PinotQuery pinotQuery;
    try {
      pinotQuery = CalciteSqlParser.compileToPinotQuery(sqlNodeAndOptions);
    } catch (Exception e) {
      LOGGER.info("Caught exception while compiling SQL request {}: {}, {}", requestId, query, e.getMessage());
      _brokerMetrics.addMeteredGlobalValue(BrokerMeter.REQUEST_COMPILATION_EXCEPTIONS, 1);
      requestContext.setErrorCode(QueryException.SQL_PARSING_ERROR_CODE);
      // Check if the query is a v2 supported query
      String database = DatabaseUtils.extractDatabaseFromQueryRequest(sqlNodeAndOptions.getOptions(), httpHeaders);
      if (ParserUtils.canCompileWithMultiStageEngine(query, database, _tableCache)) {
        return new BrokerResponseNative(QueryException.getException(QueryException.SQL_PARSING_ERROR, new Exception(
            "It seems that the query is only supported by the multi-stage query engine, please retry the query using "
                + "the multi-stage query engine "
                + "(https://docs.pinot.apache.org/developers/advanced/v2-multi-stage-query-engine)")));
      } else {
        return new BrokerResponseNative(QueryException.getException(QueryException.SQL_PARSING_ERROR, e));
>>>>>>> 7bd2d4b3
      }
    }

<<<<<<< HEAD
      PinotQuery serverPinotQuery = GapfillUtils.stripGapfill(pinotQuery);
      DataSource dataSource = serverPinotQuery.getDataSource();
      if (dataSource == null) {
        LOGGER.info("Data source (FROM clause) not found in request {}: {}", requestId, query);
        requestContext.setErrorCode(QueryErrorCode.QUERY_VALIDATION);
        return new BrokerResponseNative(QueryErrorCode.QUERY_VALIDATION, "Data source (FROM clause) not found");
      }
      if (dataSource.getJoin() != null) {
        LOGGER.info("JOIN is not supported in request {}: {}", requestId, query);
        requestContext.setErrorCode(QueryErrorCode.QUERY_VALIDATION);
        return new BrokerResponseNative(QueryErrorCode.QUERY_VALIDATION, "JOIN is not supported");
      }
      if (dataSource.getTableName() == null) {
        LOGGER.info("Table name not found in request {}: {}", requestId, query);
        requestContext.setErrorCode(QueryErrorCode.QUERY_VALIDATION);
        return new BrokerResponseNative(QueryErrorCode.QUERY_VALIDATION, "Table name not found");
      }
=======
    if (isDefaultQueryResponseLimitEnabled() && !pinotQuery.isSetLimit()) {
      pinotQuery.setLimit(_defaultQueryLimit);
    }
>>>>>>> 7bd2d4b3

    if (isLiteralOnlyQuery(pinotQuery)) {
      LOGGER.debug("Request {} contains only Literal, skipping server query: {}", requestId, query);
      try {
        if (pinotQuery.isExplain()) {
          // EXPLAIN PLAN results to show that query is evaluated exclusively by Broker.
          return BrokerResponseNative.BROKER_ONLY_EXPLAIN_PLAN_OUTPUT;
        }
        return processLiteralOnlyQuery(requestId, pinotQuery, requestContext);
      } catch (Exception e) {
<<<<<<< HEAD
        LOGGER.info("Caught exception while handling the subquery in request {}: {}, {}", requestId, query,
            e.getMessage());
        requestContext.setErrorCode(QueryErrorCode.QUERY_EXECUTION);
        return new BrokerResponseNative(QueryErrorCode.QUERY_EXECUTION, e.getMessage());
=======
        // TODO: refine the exceptions here to early termination the queries won't requires to send to servers.
        LOGGER.warn("Unable to execute literal request {}: {} at broker, fallback to server query. {}", requestId,
            query, e.getMessage());
>>>>>>> 7bd2d4b3
      }
    }

<<<<<<< HEAD
      boolean ignoreCase = _tableCache.isIgnoreCase();
      String tableName;
      try {
        tableName =
            getActualTableName(DatabaseUtils.translateTableName(dataSource.getTableName(), httpHeaders, ignoreCase),
                _tableCache);
      } catch (DatabaseConflictException e) {
        LOGGER.info("{}. Request {}: {}", e.getMessage(), requestId, query);
        _brokerMetrics.addMeteredGlobalValue(BrokerMeter.QUERY_VALIDATION_EXCEPTIONS, 1);
        requestContext.setErrorCode(QueryErrorCode.QUERY_VALIDATION);
        return new BrokerResponseNative(QueryErrorCode.QUERY_VALIDATION, e.getMessage());
      }
      dataSource.setTableName(tableName);
      String rawTableName = TableNameBuilder.extractRawTableName(tableName);
      requestContext.setTableName(rawTableName);
=======
    PinotQuery serverPinotQuery = GapfillUtils.stripGapfill(pinotQuery);
    DataSource dataSource = serverPinotQuery.getDataSource();
    if (dataSource == null) {
      LOGGER.info("Data source (FROM clause) not found in request {}: {}", requestId, query);
      requestContext.setErrorCode(QueryException.QUERY_VALIDATION_ERROR_CODE);
      return new BrokerResponseNative(
          QueryException.getException(QueryException.QUERY_VALIDATION_ERROR, "Data source (FROM clause) not found"));
    }
    if (dataSource.getJoin() != null) {
      LOGGER.info("JOIN is not supported in request {}: {}", requestId, query);
      requestContext.setErrorCode(QueryException.QUERY_VALIDATION_ERROR_CODE);
      return new BrokerResponseNative(
          QueryException.getException(QueryException.QUERY_VALIDATION_ERROR, "JOIN is not supported"));
    }
    if (dataSource.getTableName() == null) {
      LOGGER.info("Table name not found in request {}: {}", requestId, query);
      requestContext.setErrorCode(QueryException.QUERY_VALIDATION_ERROR_CODE);
      return new BrokerResponseNative(
          QueryException.getException(QueryException.QUERY_VALIDATION_ERROR, "Table name not found"));
    }
>>>>>>> 7bd2d4b3

    try {
      handleSubquery(serverPinotQuery, requestId, request, requesterIdentity, requestContext, httpHeaders,
          accessControl);
    } catch (Exception e) {
      LOGGER.info("Caught exception while handling the subquery in request {}: {}, {}", requestId, query,
          e.getMessage());
      requestContext.setErrorCode(QueryException.QUERY_EXECUTION_ERROR_CODE);
      return new BrokerResponseNative(QueryException.getException(QueryException.QUERY_EXECUTION_ERROR, e));
    }

    boolean ignoreCase = _tableCache.isIgnoreCase();
    String tableName;
    try {
      tableName =
          getActualTableName(DatabaseUtils.translateTableName(dataSource.getTableName(), httpHeaders, ignoreCase),
              _tableCache);
    } catch (DatabaseConflictException e) {
      LOGGER.info("{}. Request {}: {}", e.getMessage(), requestId, query);
      _brokerMetrics.addMeteredGlobalValue(BrokerMeter.QUERY_VALIDATION_EXCEPTIONS, 1);
      requestContext.setErrorCode(QueryException.QUERY_VALIDATION_ERROR_CODE);
      return new BrokerResponseNative(QueryException.getException(QueryException.QUERY_VALIDATION_ERROR, e));
    }
    dataSource.setTableName(tableName);
    String rawTableName = TableNameBuilder.extractRawTableName(tableName);
    requestContext.setTableName(rawTableName);

<<<<<<< HEAD
      try {
        Map<String, String> columnNameMap = _tableCache.getColumnNameMap(rawTableName);
        if (columnNameMap != null) {
          updateColumnNames(rawTableName, serverPinotQuery, ignoreCase, columnNameMap);
        }
      } catch (Exception e) {
        // Throw errorMsgs with column in-existence error.
        if (e instanceof BadQueryRequestException) {
          LOGGER.info("Caught exception while checking column names in request {}: {}, {}", requestId, query,
              e.getMessage());
          requestContext.setErrorCode(QueryErrorCode.UNKNOWN_COLUMN);
          _brokerMetrics.addMeteredTableValue(rawTableName, BrokerMeter.UNKNOWN_COLUMN_EXCEPTIONS, 1);
          return new BrokerResponseNative(QueryErrorCode.UNKNOWN_COLUMN, e.getMessage());
        }
        LOGGER.warn("Caught exception while updating column names in request {}: {}, {}", requestId, query,
            e.getMessage());
      }
=======
    AuthorizationResult authorizationResult =
        accessControl.authorize(httpHeaders, TargetType.TABLE, tableName, Actions.Table.QUERY);
>>>>>>> 7bd2d4b3

    if (!authorizationResult.hasAccess()) {
      throwAccessDeniedError(requestId, query, requestContext, tableName, authorizationResult);
    }

    try {
      Map<String, String> columnNameMap = _tableCache.getColumnNameMap(rawTableName);
      if (columnNameMap != null) {
        updateColumnNames(rawTableName, serverPinotQuery, ignoreCase, columnNameMap);
      }
    } catch (Exception e) {
      // Throw exceptions with column in-existence error.
      if (e instanceof BadQueryRequestException) {
        LOGGER.info("Caught exception while checking column names in request {}: {}, {}", requestId, query,
            e.getMessage());
        requestContext.setErrorCode(QueryException.UNKNOWN_COLUMN_ERROR_CODE);
        _brokerMetrics.addMeteredTableValue(rawTableName, BrokerMeter.UNKNOWN_COLUMN_EXCEPTIONS, 1);
        return new BrokerResponseNative(QueryException.getException(QueryException.UNKNOWN_COLUMN_ERROR, e));
      }
      LOGGER.warn("Caught exception while updating column names in request {}: {}, {}", requestId, query,
          e.getMessage());
    }

    if (_defaultHllLog2m > 0) {
      handleHLLLog2mOverride(serverPinotQuery, _defaultHllLog2m);
    }
    if (_enableQueryLimitOverride) {
      handleQueryLimitOverride(serverPinotQuery, _queryResponseLimit);
    }
    handleSegmentPartitionedDistinctCountOverride(serverPinotQuery,
        getSegmentPartitionedColumns(_tableCache, tableName));
    if (_enableDistinctCountBitmapOverride) {
      handleDistinctCountBitmapOverride(serverPinotQuery);
    }

    Schema schema = _tableCache.getSchema(rawTableName);
    if (schema != null) {
      handleDistinctMultiValuedOverride(serverPinotQuery, schema);
    }

    long compilationEndTimeNs = System.nanoTime();
    // full request compile time = compilationTimeNs + parserTimeNs
    _brokerMetrics.addPhaseTiming(rawTableName, BrokerQueryPhase.REQUEST_COMPILATION,
        (compilationEndTimeNs - compilationStartTimeNs) + sqlNodeAndOptions.getParseTimeNs());

    // Second-stage table-level access control
    // TODO: Modify AccessControl interface to directly take PinotQuery
    BrokerRequest brokerRequest = CalciteSqlCompiler.convertToBrokerRequest(pinotQuery);
    BrokerRequest serverBrokerRequest =
        serverPinotQuery == pinotQuery ? brokerRequest : CalciteSqlCompiler.convertToBrokerRequest(serverPinotQuery);
    authorizationResult = accessControl.authorize(requesterIdentity, serverBrokerRequest);

<<<<<<< HEAD
      if (offlineTableName == null && realtimeTableName == null) {
        // No table matches the request
        if (realtimeTableConfig == null && offlineTableConfig == null) {
          LOGGER.info("Table not found for request {}: {}", requestId, query);
          requestContext.setErrorCode(QueryErrorCode.TABLE_DOES_NOT_EXIST);
          return BrokerResponseNative.TABLE_DOES_NOT_EXIST;
        }
        LOGGER.info("No table matches for request {}: {}", requestId, query);
        requestContext.setErrorCode(QueryErrorCode.BROKER_RESOURCE_MISSING);
        _brokerMetrics.addMeteredGlobalValue(BrokerMeter.RESOURCE_MISSING_EXCEPTIONS, 1);
        return BrokerResponseNative.NO_TABLE_RESULT;
      }
=======
    _brokerMetrics.addPhaseTiming(rawTableName, BrokerQueryPhase.AUTHORIZATION,
        System.nanoTime() - compilationEndTimeNs);
>>>>>>> 7bd2d4b3

    if (!authorizationResult.hasAccess()) {
      throwAccessDeniedError(requestId, query, requestContext, tableName, authorizationResult);
    }

    // Get the tables hit by the request
    String offlineTableName = null;
    String realtimeTableName = null;
    TableType tableType = TableNameBuilder.getTableTypeFromTableName(tableName);
    if (tableType == TableType.OFFLINE) {
      // Offline table
      if (_routingManager.routingExists(tableName)) {
        offlineTableName = tableName;
      }
    } else if (tableType == TableType.REALTIME) {
      // Realtime table
      if (_routingManager.routingExists(tableName)) {
        realtimeTableName = tableName;
      }
<<<<<<< HEAD

      // Validate QPS quota
      String database = DatabaseUtils.extractDatabaseFromFullyQualifiedTableName(tableName);
      if (!_queryQuotaManager.acquireDatabase(database)) {
        String errorMessage =
            String.format("Request %d: %s exceeds query quota for database: %s", requestId, query, database);
        LOGGER.info(errorMessage);
        requestContext.setErrorCode(QueryErrorCode.TOO_MANY_REQUESTS);
        return new BrokerResponseNative(QueryErrorCode.TOO_MANY_REQUESTS, errorMessage);
      }
      if (!_queryQuotaManager.acquire(tableName)) {
        String errorMessage =
            String.format("Request %d: %s exceeds query quota for table: %s", requestId, query, tableName);
        LOGGER.info(errorMessage);
        requestContext.setErrorCode(QueryErrorCode.TOO_MANY_REQUESTS);
        _brokerMetrics.addMeteredTableValue(rawTableName, BrokerMeter.QUERY_QUOTA_EXCEEDED, 1);
        return new BrokerResponseNative(QueryErrorCode.TOO_MANY_REQUESTS, errorMessage);
      }

      // Validate the request
      try {
        validateRequest(serverPinotQuery, _queryResponseLimit);
      } catch (Exception e) {
        LOGGER.info("Caught exception while validating request {}: {}, {}", requestId, query, e.getMessage());
        requestContext.setErrorCode(QueryErrorCode.QUERY_VALIDATION);
        _brokerMetrics.addMeteredTableValue(rawTableName, BrokerMeter.QUERY_VALIDATION_EXCEPTIONS, 1);
        return new BrokerResponseNative(QueryErrorCode.QUERY_VALIDATION, e.getMessage());
      }

      _brokerMetrics.addMeteredTableValue(rawTableName, BrokerMeter.QUERIES, 1);
      _brokerMetrics.addMeteredGlobalValue(BrokerMeter.QUERIES_GLOBAL, 1);
      _brokerMetrics.addValueToTableGauge(rawTableName, BrokerGauge.REQUEST_SIZE, query.length());

      if (!pinotQuery.isExplain() && _enableMultistageMigrationMetric) {
        // Check if the query is a v2 supported query
        database = DatabaseUtils.extractDatabaseFromQueryRequest(sqlNodeAndOptions.getOptions(), httpHeaders);
        // Attempt to add the query to the compile queue; drop if queue is full
        if (!_multistageCompileQueryQueue.offer(Pair.of(query, database))) {
          LOGGER.trace("Not compiling query `{}` using the multi-stage query engine because the query queue is full",
              query);
        }
=======
    } else {
      // Hybrid table (check both OFFLINE and REALTIME)
      String offlineTableNameToCheck = TableNameBuilder.OFFLINE.tableNameWithType(tableName);
      if (_routingManager.routingExists(offlineTableNameToCheck)) {
        offlineTableName = offlineTableNameToCheck;
      }
      String realtimeTableNameToCheck = TableNameBuilder.REALTIME.tableNameWithType(tableName);
      if (_routingManager.routingExists(realtimeTableNameToCheck)) {
        realtimeTableName = realtimeTableNameToCheck;
>>>>>>> 7bd2d4b3
      }
    }

    TableConfig offlineTableConfig =
        _tableCache.getTableConfig(TableNameBuilder.OFFLINE.tableNameWithType(rawTableName));
    TableConfig realtimeTableConfig =
        _tableCache.getTableConfig(TableNameBuilder.REALTIME.tableNameWithType(rawTableName));

    if (offlineTableName == null && realtimeTableName == null) {
      // No table matches the request
      if (realtimeTableConfig == null && offlineTableConfig == null) {
        LOGGER.info("Table not found for request {}: {}", requestId, query);
        requestContext.setErrorCode(QueryException.TABLE_DOES_NOT_EXIST_ERROR_CODE);
        return BrokerResponseNative.TABLE_DOES_NOT_EXIST;
      }
      LOGGER.info("No table matches for request {}: {}", requestId, query);
      requestContext.setErrorCode(QueryException.BROKER_RESOURCE_MISSING_ERROR_CODE);
      _brokerMetrics.addMeteredGlobalValue(BrokerMeter.RESOURCE_MISSING_EXCEPTIONS, 1);
      return BrokerResponseNative.NO_TABLE_RESULT;
    }

    // Handle query rewrite that can be overridden by the table configs
    if (offlineTableName == null) {
      offlineTableConfig = null;
    }
    if (realtimeTableName == null) {
      realtimeTableConfig = null;
    }

    HandlerContext handlerContext = getHandlerContext(offlineTableConfig, realtimeTableConfig);
    if (handlerContext._disableGroovy) {
      rejectGroovyQuery(serverPinotQuery);
    }
    if (handlerContext._useApproximateFunction) {
      handleApproximateFunctionOverride(serverPinotQuery);
    }

    // Validate QPS quota
    String database = DatabaseUtils.extractDatabaseFromFullyQualifiedTableName(tableName);
    if (!_queryQuotaManager.acquireDatabase(database)) {
      String errorMessage =
          String.format("Request %d: %s exceeds query quota for database: %s", requestId, query, database);
      LOGGER.info(errorMessage);
      requestContext.setErrorCode(QueryException.TOO_MANY_REQUESTS_ERROR_CODE);
      return new BrokerResponseNative(QueryException.getException(QueryException.QUOTA_EXCEEDED_ERROR, errorMessage));
    }
    if (!_queryQuotaManager.acquire(tableName)) {
      String errorMessage =
          String.format("Request %d: %s exceeds query quota for table: %s", requestId, query, tableName);
      LOGGER.info(errorMessage);
      requestContext.setErrorCode(QueryException.TOO_MANY_REQUESTS_ERROR_CODE);
      _brokerMetrics.addMeteredTableValue(rawTableName, BrokerMeter.QUERY_QUOTA_EXCEEDED, 1);
      return new BrokerResponseNative(QueryException.getException(QueryException.QUOTA_EXCEEDED_ERROR, errorMessage));
    }

<<<<<<< HEAD
      // Calculate routing table for the query
      // TODO: Modify RoutingManager interface to directly take PinotQuery
      long routingStartTimeNs = System.nanoTime();
      Map<ServerInstance, ServerRouteInfo> offlineRoutingTable = null;
      Map<ServerInstance, ServerRouteInfo> realtimeRoutingTable = null;
      List<String> unavailableSegments = new ArrayList<>();
      int numPrunedSegmentsTotal = 0;
      boolean offlineTableDisabled = false;
      boolean realtimeTableDisabled = false;
      List<BrokerQueryErrorMessage> errorMsgs = new ArrayList<>();
      if (offlineBrokerRequest != null) {
        offlineTableDisabled = _routingManager.isTableDisabled(offlineTableName);
        // NOTE: Routing table might be null if table is just removed
        RoutingTable routingTable = null;
        if (!offlineTableDisabled) {
          routingTable = _routingManager.getRoutingTable(offlineBrokerRequest, requestId);
        }
        if (routingTable != null) {
          unavailableSegments.addAll(routingTable.getUnavailableSegments());
          Map<ServerInstance, ServerRouteInfo> serverInstanceToSegmentsMap =
              routingTable.getServerInstanceToSegmentsMap();
          if (!serverInstanceToSegmentsMap.isEmpty()) {
            offlineRoutingTable = serverInstanceToSegmentsMap;
          } else {
            offlineBrokerRequest = null;
          }
          numPrunedSegmentsTotal += routingTable.getNumPrunedSegments();
=======
    // Validate the request
    try {
      validateRequest(serverPinotQuery, _queryResponseLimit);
    } catch (Exception e) {
      LOGGER.info("Caught exception while validating request {}: {}, {}", requestId, query, e.getMessage());
      requestContext.setErrorCode(QueryException.QUERY_VALIDATION_ERROR_CODE);
      _brokerMetrics.addMeteredTableValue(rawTableName, BrokerMeter.QUERY_VALIDATION_EXCEPTIONS, 1);
      return new BrokerResponseNative(QueryException.getException(QueryException.QUERY_VALIDATION_ERROR, e));
    }

    _brokerMetrics.addMeteredTableValue(rawTableName, BrokerMeter.QUERIES, 1);
    _brokerMetrics.addMeteredGlobalValue(BrokerMeter.QUERIES_GLOBAL, 1);
    _brokerMetrics.addValueToTableGauge(rawTableName, BrokerGauge.REQUEST_SIZE, query.length());

    if (!pinotQuery.isExplain() && _enableMultistageMigrationMetric) {
      // Check if the query is a v2 supported query
      database = DatabaseUtils.extractDatabaseFromQueryRequest(sqlNodeAndOptions.getOptions(), httpHeaders);
      // Attempt to add the query to the compile queue; drop if queue is full
      if (!_multistageCompileQueryQueue.offer(Pair.of(query, database))) {
        LOGGER.trace("Not compiling query `{}` using the multi-stage query engine because the query queue is full",
            query);
      }
    }

    // Prepare OFFLINE and REALTIME requests
    BrokerRequest offlineBrokerRequest = null;
    BrokerRequest realtimeBrokerRequest = null;
    TimeBoundaryInfo timeBoundaryInfo = null;
    if (offlineTableName != null && realtimeTableName != null) {
      // Time boundary info might be null when there is no segment in the offline table, query real-time side only
      timeBoundaryInfo = _routingManager.getTimeBoundaryInfo(offlineTableName);
      if (timeBoundaryInfo == null) {
        LOGGER.debug("No time boundary info found for hybrid table: {}", rawTableName);
        offlineTableName = null;
      }
    }
    if (offlineTableName != null && realtimeTableName != null) {
      // Hybrid
      PinotQuery offlinePinotQuery = serverPinotQuery.deepCopy();
      offlinePinotQuery.getDataSource().setTableName(offlineTableName);
      attachTimeBoundary(offlinePinotQuery, timeBoundaryInfo, true);
      handleExpressionOverride(offlinePinotQuery, _tableCache.getExpressionOverrideMap(offlineTableName));
      handleTimestampIndexOverride(offlinePinotQuery, offlineTableConfig);
      _queryOptimizer.optimize(offlinePinotQuery, offlineTableConfig, schema);
      offlineBrokerRequest = CalciteSqlCompiler.convertToBrokerRequest(offlinePinotQuery);

      PinotQuery realtimePinotQuery = serverPinotQuery.deepCopy();
      realtimePinotQuery.getDataSource().setTableName(realtimeTableName);
      attachTimeBoundary(realtimePinotQuery, timeBoundaryInfo, false);
      handleExpressionOverride(realtimePinotQuery, _tableCache.getExpressionOverrideMap(realtimeTableName));
      handleTimestampIndexOverride(realtimePinotQuery, realtimeTableConfig);
      _queryOptimizer.optimize(realtimePinotQuery, realtimeTableConfig, schema);
      realtimeBrokerRequest = CalciteSqlCompiler.convertToBrokerRequest(realtimePinotQuery);

      requestContext.setFanoutType(RequestContext.FanoutType.HYBRID);
      requestContext.setOfflineServerTenant(getServerTenant(offlineTableName));
      requestContext.setRealtimeServerTenant(getServerTenant(realtimeTableName));
    } else if (offlineTableName != null) {
      // OFFLINE only
      setTableName(serverBrokerRequest, offlineTableName);
      handleExpressionOverride(serverPinotQuery, _tableCache.getExpressionOverrideMap(offlineTableName));
      handleTimestampIndexOverride(serverPinotQuery, offlineTableConfig);
      _queryOptimizer.optimize(serverPinotQuery, offlineTableConfig, schema);
      offlineBrokerRequest = serverBrokerRequest;

      requestContext.setFanoutType(RequestContext.FanoutType.OFFLINE);
      requestContext.setOfflineServerTenant(getServerTenant(offlineTableName));
    } else {
      // REALTIME only
      setTableName(serverBrokerRequest, realtimeTableName);
      handleExpressionOverride(serverPinotQuery, _tableCache.getExpressionOverrideMap(realtimeTableName));
      handleTimestampIndexOverride(serverPinotQuery, realtimeTableConfig);
      _queryOptimizer.optimize(serverPinotQuery, realtimeTableConfig, schema);
      realtimeBrokerRequest = serverBrokerRequest;

      requestContext.setFanoutType(RequestContext.FanoutType.REALTIME);
      requestContext.setRealtimeServerTenant(getServerTenant(realtimeTableName));
    }

    // Check if response can be sent without server query evaluation.
    if (offlineBrokerRequest != null && isFilterAlwaysFalse(offlineBrokerRequest.getPinotQuery())) {
      // We don't need to evaluate offline request
      offlineBrokerRequest = null;
    }
    if (realtimeBrokerRequest != null && isFilterAlwaysFalse(realtimeBrokerRequest.getPinotQuery())) {
      // We don't need to evaluate realtime request
      realtimeBrokerRequest = null;
    }

    if (offlineBrokerRequest == null && realtimeBrokerRequest == null) {
      return getEmptyBrokerOnlyResponse(pinotQuery, requestContext, tableName, requesterIdentity, schema, query,
          database);
    }

    if (offlineBrokerRequest != null && isFilterAlwaysTrue(offlineBrokerRequest.getPinotQuery())) {
      // Drop offline request filter since it is always true
      offlineBrokerRequest.getPinotQuery().setFilterExpression(null);
    }
    if (realtimeBrokerRequest != null && isFilterAlwaysTrue(realtimeBrokerRequest.getPinotQuery())) {
      // Drop realtime request filter since it is always true
      realtimeBrokerRequest.getPinotQuery().setFilterExpression(null);
    }

    // Calculate routing table for the query
    // TODO: Modify RoutingManager interface to directly take PinotQuery
    long routingStartTimeNs = System.nanoTime();
    Map<ServerInstance, ServerRouteInfo> offlineRoutingTable = null;
    Map<ServerInstance, ServerRouteInfo> realtimeRoutingTable = null;
    List<String> unavailableSegments = new ArrayList<>();
    int numPrunedSegmentsTotal = 0;
    boolean offlineTableDisabled = false;
    boolean realtimeTableDisabled = false;
    List<ProcessingException> exceptions = new ArrayList<>();
    if (offlineBrokerRequest != null) {
      offlineTableDisabled = _routingManager.isTableDisabled(offlineTableName);
      // NOTE: Routing table might be null if table is just removed
      RoutingTable routingTable = null;
      if (!offlineTableDisabled) {
        routingTable = _routingManager.getRoutingTable(offlineBrokerRequest, requestId);
      }
      if (routingTable != null) {
        unavailableSegments.addAll(routingTable.getUnavailableSegments());
        Map<ServerInstance, ServerRouteInfo> serverInstanceToSegmentsMap =
            routingTable.getServerInstanceToSegmentsMap();
        if (!serverInstanceToSegmentsMap.isEmpty()) {
          offlineRoutingTable = serverInstanceToSegmentsMap;
>>>>>>> 7bd2d4b3
        } else {
          offlineBrokerRequest = null;
        }
        numPrunedSegmentsTotal += routingTable.getNumPrunedSegments();
      } else {
        offlineBrokerRequest = null;
      }
    }
    if (realtimeBrokerRequest != null) {
      realtimeTableDisabled = _routingManager.isTableDisabled(realtimeTableName);
      // NOTE: Routing table might be null if table is just removed
      RoutingTable routingTable = null;
      if (!realtimeTableDisabled) {
        routingTable = _routingManager.getRoutingTable(realtimeBrokerRequest, requestId);
      }
      if (routingTable != null) {
        unavailableSegments.addAll(routingTable.getUnavailableSegments());
        Map<ServerInstance, ServerRouteInfo> serverInstanceToSegmentsMap =
            routingTable.getServerInstanceToSegmentsMap();
        if (!serverInstanceToSegmentsMap.isEmpty()) {
          realtimeRoutingTable = serverInstanceToSegmentsMap;
        } else {
          realtimeBrokerRequest = null;
        }
        numPrunedSegmentsTotal += routingTable.getNumPrunedSegments();
      } else {
        realtimeBrokerRequest = null;
      }
    }

<<<<<<< HEAD
      if (offlineTableDisabled || realtimeTableDisabled) {
        String errorMessage = null;
        if (((realtimeTableConfig != null && offlineTableConfig != null) && (offlineTableDisabled
            && realtimeTableDisabled)) || (offlineTableConfig == null && realtimeTableDisabled) || (
            realtimeTableConfig == null && offlineTableDisabled)) {
          requestContext.setErrorCode(QueryErrorCode.TABLE_IS_DISABLED);
          return BrokerResponseNative.TABLE_IS_DISABLED;
        } else if ((realtimeTableConfig != null && offlineTableConfig != null) && realtimeTableDisabled) {
          errorMessage = "Realtime table is disabled in hybrid table";
        } else if ((realtimeTableConfig != null && offlineTableConfig != null) && offlineTableDisabled) {
          errorMessage = "Offline table is disabled in hybrid table";
        }
        errorMsgs.add(new BrokerQueryErrorMessage(QueryErrorCode.TABLE_IS_DISABLED, errorMessage));
=======
    if (offlineTableDisabled || realtimeTableDisabled) {
      String errorMessage = null;
      if (((realtimeTableConfig != null && offlineTableConfig != null) && (offlineTableDisabled
          && realtimeTableDisabled)) || (offlineTableConfig == null && realtimeTableDisabled) || (
          realtimeTableConfig == null && offlineTableDisabled)) {
        requestContext.setErrorCode(QueryException.TABLE_IS_DISABLED_ERROR_CODE);
        return BrokerResponseNative.TABLE_IS_DISABLED;
      } else if ((realtimeTableConfig != null && offlineTableConfig != null) && realtimeTableDisabled) {
        errorMessage = "Realtime table is disabled in hybrid table";
      } else if ((realtimeTableConfig != null && offlineTableConfig != null) && offlineTableDisabled) {
        errorMessage = "Offline table is disabled in hybrid table";
>>>>>>> 7bd2d4b3
      }
      exceptions.add(QueryException.getException(QueryException.TABLE_IS_DISABLED_ERROR, errorMessage));
    }

    int numUnavailableSegments = unavailableSegments.size();
    requestContext.setNumUnavailableSegments(numUnavailableSegments);

<<<<<<< HEAD
      if (numUnavailableSegments > 0) {
        String errorMessage;
        if (numUnavailableSegments > MAX_UNAVAILABLE_SEGMENTS_TO_PRINT_IN_QUERY_EXCEPTION) {
          errorMessage = String.format("%d segments unavailable, sampling %d: %s", numUnavailableSegments,
              MAX_UNAVAILABLE_SEGMENTS_TO_PRINT_IN_QUERY_EXCEPTION,
              unavailableSegments.subList(0, MAX_UNAVAILABLE_SEGMENTS_TO_PRINT_IN_QUERY_EXCEPTION));
        } else {
          errorMessage = String.format("%d segments unavailable: %s", numUnavailableSegments, unavailableSegments);
        }
        String realtimeRoutingPolicy = realtimeBrokerRequest != null ? getRoutingPolicy(realtimeTableConfig) : null;
        String offlineRoutingPolicy = offlineBrokerRequest != null ? getRoutingPolicy(offlineTableConfig) : null;
        errorMessage = addRoutingPolicyInErrMsg(errorMessage, realtimeRoutingPolicy, offlineRoutingPolicy);
        errorMsgs.add(new BrokerQueryErrorMessage(QueryErrorCode.BROKER_SEGMENT_UNAVAILABLE, errorMessage));
        _brokerMetrics.addMeteredTableValue(rawTableName, BrokerMeter.BROKER_RESPONSES_WITH_UNAVAILABLE_SEGMENTS, 1);
      }

      if (offlineBrokerRequest == null && realtimeBrokerRequest == null) {
        if (!errorMsgs.isEmpty()) {
          BrokerQueryErrorMessage firstErrorMsg = errorMsgs.get(0);
          String logTail = errorMsgs.size() > 1 ? (errorMsgs.size()) + " errorMsgs found. Logging only the first one"
              : "1 exception found";
          LOGGER.info("No server found for request {}: {}. {}", requestId, query, logTail, firstErrorMsg);
          _brokerMetrics.addMeteredTableValue(rawTableName, BrokerMeter.NO_SERVER_FOUND_EXCEPTIONS, 1);
          return BrokerResponseNative.fromBrokerErrors(errorMsgs);
        } else {
          // When all segments have been pruned, we can just return an empty response.
          return getEmptyBrokerOnlyResponse(pinotQuery, requestContext, tableName, requesterIdentity, schema, query,
              database);
        }
      }
      long routingEndTimeNs = System.nanoTime();
      _brokerMetrics.addPhaseTiming(rawTableName, BrokerQueryPhase.QUERY_ROUTING,
          routingEndTimeNs - routingStartTimeNs);

      // Set timeout in the requests
      long timeSpentMs = TimeUnit.NANOSECONDS.toMillis(routingEndTimeNs - compilationStartTimeNs);
      // Remaining time in milliseconds for the server query execution
      // NOTE: For hybrid use case, in most cases offline table and real-time table should have the same query timeout
      //       configured, but if necessary, we also allow different timeout for them.
      //       If the timeout is not the same for offline table and real-time table, use the max of offline table
      //       remaining time and realtime table remaining time. Server side will have different remaining time set for
      //       each table type, and broker should wait for both types to return.
      long remainingTimeMs = 0;
      try {
        if (offlineBrokerRequest != null) {
          remainingTimeMs =
              setQueryTimeout(offlineTableName, offlineBrokerRequest.getPinotQuery().getQueryOptions(), timeSpentMs);
        }
        if (realtimeBrokerRequest != null) {
          remainingTimeMs = Math.max(remainingTimeMs,
              setQueryTimeout(realtimeTableName, realtimeBrokerRequest.getPinotQuery().getQueryOptions(), timeSpentMs));
        }
      } catch (TimeoutException e) {
        String errorMessage = e.getMessage();
        LOGGER.info("{} {}: {}", errorMessage, requestId, query);
        _brokerMetrics.addMeteredTableValue(rawTableName, BrokerMeter.REQUEST_TIMEOUT_BEFORE_SCATTERED_EXCEPTIONS, 1);
        errorMsgs.add(new BrokerQueryErrorMessage(QueryErrorCode.BROKER_TIMEOUT, errorMessage));
        return BrokerResponseNative.fromBrokerErrors(errorMsgs);
=======
    if (numUnavailableSegments > 0) {
      String errorMessage;
      if (numUnavailableSegments > MAX_UNAVAILABLE_SEGMENTS_TO_PRINT_IN_QUERY_EXCEPTION) {
        errorMessage = String.format("%d segments unavailable, sampling %d: %s", numUnavailableSegments,
            MAX_UNAVAILABLE_SEGMENTS_TO_PRINT_IN_QUERY_EXCEPTION,
            unavailableSegments.subList(0, MAX_UNAVAILABLE_SEGMENTS_TO_PRINT_IN_QUERY_EXCEPTION));
      } else {
        errorMessage = String.format("%d segments unavailable: %s", numUnavailableSegments, unavailableSegments);
      }
      String realtimeRoutingPolicy = realtimeBrokerRequest != null ? getRoutingPolicy(realtimeTableConfig) : null;
      String offlineRoutingPolicy = offlineBrokerRequest != null ? getRoutingPolicy(offlineTableConfig) : null;
      errorMessage = addRoutingPolicyInErrMsg(errorMessage, realtimeRoutingPolicy, offlineRoutingPolicy);
      exceptions.add(QueryException.getException(QueryException.BROKER_SEGMENT_UNAVAILABLE_ERROR, errorMessage));
      _brokerMetrics.addMeteredTableValue(rawTableName, BrokerMeter.BROKER_RESPONSES_WITH_UNAVAILABLE_SEGMENTS, 1);
    }

    if (offlineBrokerRequest == null && realtimeBrokerRequest == null) {
      if (!exceptions.isEmpty()) {
        ProcessingException firstException = exceptions.get(0);
        String logTail = exceptions.size() > 1 ? (exceptions.size()) + " exceptions found. Logging only the first one"
            : "1 exception found";
        LOGGER.info("No server found for request {}: {}. {}", requestId, query, logTail, firstException);
        _brokerMetrics.addMeteredTableValue(rawTableName, BrokerMeter.NO_SERVER_FOUND_EXCEPTIONS, 1);
        return new BrokerResponseNative(exceptions);
      } else {
        // When all segments have been pruned, we can just return an empty response.
        return getEmptyBrokerOnlyResponse(pinotQuery, requestContext, tableName, requesterIdentity, schema, query,
            database);
>>>>>>> 7bd2d4b3
      }
    }
    long routingEndTimeNs = System.nanoTime();
    _brokerMetrics.addPhaseTiming(rawTableName, BrokerQueryPhase.QUERY_ROUTING,
        routingEndTimeNs - routingStartTimeNs);

    // Set timeout in the requests
    long timeSpentMs = TimeUnit.NANOSECONDS.toMillis(routingEndTimeNs - compilationStartTimeNs);
    // Remaining time in milliseconds for the server query execution
    // NOTE: For hybrid use case, in most cases offline table and real-time table should have the same query timeout
    //       configured, but if necessary, we also allow different timeout for them.
    //       If the timeout is not the same for offline table and real-time table, use the max of offline table
    //       remaining time and realtime table remaining time. Server side will have different remaining time set for
    //       each table type, and broker should wait for both types to return.
    long remainingTimeMs = 0;
    try {
      if (offlineBrokerRequest != null) {
        remainingTimeMs =
            setQueryTimeout(offlineTableName, offlineBrokerRequest.getPinotQuery().getQueryOptions(), timeSpentMs);
      }
      if (realtimeBrokerRequest != null) {
        remainingTimeMs = Math.max(remainingTimeMs,
            setQueryTimeout(realtimeTableName, realtimeBrokerRequest.getPinotQuery().getQueryOptions(), timeSpentMs));
      }
    } catch (TimeoutException e) {
      String errorMessage = e.getMessage();
      LOGGER.info("{} {}: {}", errorMessage, requestId, query);
      _brokerMetrics.addMeteredTableValue(rawTableName, BrokerMeter.REQUEST_TIMEOUT_BEFORE_SCATTERED_EXCEPTIONS, 1);
      exceptions.add(QueryException.getException(QueryException.BROKER_TIMEOUT_ERROR, errorMessage));
      return new BrokerResponseNative(exceptions);
    }

    // Set the maximum serialized response size per server, and ask server to directly return final response when only
    // one server is queried
    int numServers = 0;
    if (offlineRoutingTable != null) {
      numServers += offlineRoutingTable.size();
    }
    if (realtimeRoutingTable != null) {
      numServers += realtimeRoutingTable.size();
    }
    if (offlineBrokerRequest != null) {
      Map<String, String> queryOptions = offlineBrokerRequest.getPinotQuery().getQueryOptions();
      setMaxServerResponseSizeBytes(numServers, queryOptions, offlineTableConfig);
      // Set the query option to directly return final result for single server query unless it is explicitly disabled
      if (numServers == 1) {
        // Set the same flag in the original server request to be used in the reduce phase for hybrid table
        if (queryOptions.putIfAbsent(QueryOptionKey.SERVER_RETURN_FINAL_RESULT, "true") == null
            && offlineBrokerRequest != serverBrokerRequest) {
          serverBrokerRequest.getPinotQuery().getQueryOptions()
              .put(QueryOptionKey.SERVER_RETURN_FINAL_RESULT, "true");
        }
      }
    }
    if (realtimeBrokerRequest != null) {
      Map<String, String> queryOptions = realtimeBrokerRequest.getPinotQuery().getQueryOptions();
      setMaxServerResponseSizeBytes(numServers, queryOptions, realtimeTableConfig);
      // Set the query option to directly return final result for single server query unless it is explicitly disabled
      if (numServers == 1) {
        // Set the same flag in the original server request to be used in the reduce phase for hybrid table
        if (queryOptions.putIfAbsent(QueryOptionKey.SERVER_RETURN_FINAL_RESULT, "true") == null
            && realtimeBrokerRequest != serverBrokerRequest) {
          serverBrokerRequest.getPinotQuery().getQueryOptions()
              .put(QueryOptionKey.SERVER_RETURN_FINAL_RESULT, "true");
        }
      }
    }

    // Execute the query
    // TODO: Replace ServerStats with ServerRoutingStatsEntry.
    ServerStats serverStats = new ServerStats();
    // TODO: Handle broker specific operations for explain plan queries such as:
    //       - Alias handling
    //       - Compile time function invocation
    //       - Literal only queries
    //       - Any rewrites
    if (pinotQuery.isExplain()) {
      // Update routing tables to only send request to offline servers for OFFLINE and HYBRID tables.
      // TODO: Assess if the Explain Plan Query should also be routed to REALTIME servers for HYBRID tables
      if (offlineRoutingTable != null) {
        // For OFFLINE and HYBRID tables, don't send EXPLAIN query to realtime servers.
        realtimeBrokerRequest = null;
        realtimeRoutingTable = null;
      }
    }
    BrokerResponseNative brokerResponse;
    if (isQueryCancellationEnabled()) {
      // Start to track the running query for cancellation just before sending it out to servers to avoid any
      // potential failures that could happen before sending it out, like failures to calculate the routing table etc.
      // TODO: Even tracking the query as late as here, a potential race condition between calling cancel API and
      //       query being sent out to servers can still happen. If cancel request arrives earlier than query being
      //       sent out to servers, the servers miss the cancel request and continue to run the queries. The users
      //       can always list the running queries and cancel query again until it ends. Just that such race
      //       condition makes cancel API less reliable. This should be rare as it assumes sending queries out to
      //       servers takes time, but will address later if needed.
      String clientRequestId = extractClientRequestId(sqlNodeAndOptions);
      onQueryStart(
          requestId, clientRequestId, query, new QueryServers(query, offlineRoutingTable, realtimeRoutingTable));
      try {
        brokerResponse = processBrokerRequest(requestId, brokerRequest, serverBrokerRequest, offlineBrokerRequest,
            offlineRoutingTable, realtimeBrokerRequest, realtimeRoutingTable, remainingTimeMs, serverStats,
            requestContext);
        brokerResponse.setClientRequestId(clientRequestId);
      } finally {
        onQueryFinish(requestId);
        LOGGER.debug("Remove track of running query: {}", requestId);
      }
<<<<<<< HEAD
      brokerResponse.setTablesQueried(Set.of(rawTableName));

      for (BrokerQueryErrorMessage errorMsg : errorMsgs) {
        brokerResponse.addException(errorMsg);
      }
      brokerResponse.setNumSegmentsPrunedByBroker(numPrunedSegmentsTotal);
      long executionEndTimeNs = System.nanoTime();
      _brokerMetrics.addPhaseTiming(rawTableName, BrokerQueryPhase.QUERY_EXECUTION,
          executionEndTimeNs - routingEndTimeNs);

      // Track number of queries with number of groups limit reached
      if (brokerResponse.isNumGroupsLimitReached()) {
        _brokerMetrics.addMeteredTableValue(rawTableName, BrokerMeter.BROKER_RESPONSES_WITH_NUM_GROUPS_LIMIT_REACHED,
            1);
      }

      // server returns STRING as default dataType for all columns in (some) scenarios where no rows are returned
      // this is an attempt to return more faithful information based on other sources
      if (brokerResponse.getNumRowsResultSet() == 0) {
        ParserUtils.fillEmptyResponseSchema(brokerResponse, _tableCache, schema, database, query);
      }

      // Set total query processing time
      long totalTimeMs = System.currentTimeMillis() - requestContext.getRequestArrivalTimeMillis();
      brokerResponse.setTimeUsedMs(totalTimeMs);
      augmentStatistics(requestContext, brokerResponse);
      // include both broker side errorMsgs and server side errorMsgs
      List<BrokerQueryErrorMessage> brokerExceptions = brokerResponse.getExceptions();
      brokerExceptions.stream()
          .filter(exception -> exception.getErrorCode() == QueryErrorCode.QUERY_VALIDATION.getId())
          .findFirst()
          .ifPresent(exception -> _brokerMetrics.addMeteredGlobalValue(BrokerMeter.QUERY_VALIDATION_EXCEPTIONS, 1));
      if (QueryOptionsUtils.shouldDropResults(pinotQuery.getQueryOptions())) {
        brokerResponse.setResultTable(null);
      }
      if (QueryOptionsUtils.isSecondaryWorkload(pinotQuery.getQueryOptions())) {
        _brokerMetrics.addTimedTableValue(rawTableName, BrokerTimer.SECONDARY_WORKLOAD_QUERY_TOTAL_TIME_MS, totalTimeMs,
            TimeUnit.MILLISECONDS);
        _brokerMetrics.addTimedValue(BrokerTimer.SECONDARY_WORKLOAD_QUERY_TOTAL_TIME_MS, totalTimeMs,
            TimeUnit.MILLISECONDS);
      } else {
        _brokerMetrics.addTimedTableValue(rawTableName, BrokerTimer.QUERY_TOTAL_TIME_MS, totalTimeMs,
            TimeUnit.MILLISECONDS);
        _brokerMetrics.addTimedValue(BrokerTimer.QUERY_TOTAL_TIME_MS, totalTimeMs, TimeUnit.MILLISECONDS);
      }
=======
    } else {
      brokerResponse = processBrokerRequest(requestId, brokerRequest, serverBrokerRequest, offlineBrokerRequest,
          offlineRoutingTable, realtimeBrokerRequest, realtimeRoutingTable, remainingTimeMs, serverStats,
          requestContext);
    }
    brokerResponse.setTablesQueried(Set.of(rawTableName));
>>>>>>> 7bd2d4b3

    for (ProcessingException exception : exceptions) {
      brokerResponse.addException(exception);
    }
    brokerResponse.setNumSegmentsPrunedByBroker(numPrunedSegmentsTotal);
    long executionEndTimeNs = System.nanoTime();
    _brokerMetrics.addPhaseTiming(rawTableName, BrokerQueryPhase.QUERY_EXECUTION,
        executionEndTimeNs - routingEndTimeNs);

    // Track number of queries with number of groups limit reached
    if (brokerResponse.isNumGroupsLimitReached()) {
      _brokerMetrics.addMeteredTableValue(rawTableName, BrokerMeter.BROKER_RESPONSES_WITH_NUM_GROUPS_LIMIT_REACHED,
          1);
    }

    // server returns STRING as default dataType for all columns in (some) scenarios where no rows are returned
    // this is an attempt to return more faithful information based on other sources
    if (brokerResponse.getNumRowsResultSet() == 0) {
      ParserUtils.fillEmptyResponseSchema(brokerResponse, _tableCache, schema, database, query);
    }

    // Set total query processing time
    long totalTimeMs = System.currentTimeMillis() - requestContext.getRequestArrivalTimeMillis();
    brokerResponse.setTimeUsedMs(totalTimeMs);
    augmentStatistics(requestContext, brokerResponse);
    // include both broker side exceptions and server side exceptions
    List<QueryProcessingException> brokerExceptions = brokerResponse.getExceptions();
    brokerExceptions.stream()
        .filter(exception -> exception.getErrorCode() == QueryException.QUERY_VALIDATION_ERROR_CODE)
        .findFirst()
        .ifPresent(exception -> _brokerMetrics.addMeteredGlobalValue(BrokerMeter.QUERY_VALIDATION_EXCEPTIONS, 1));
    if (QueryOptionsUtils.shouldDropResults(pinotQuery.getQueryOptions())) {
      brokerResponse.setResultTable(null);
    }
    if (QueryOptionsUtils.isSecondaryWorkload(pinotQuery.getQueryOptions())) {
      _brokerMetrics.addTimedTableValue(rawTableName, BrokerTimer.SECONDARY_WORKLOAD_QUERY_TOTAL_TIME_MS, totalTimeMs,
          TimeUnit.MILLISECONDS);
      _brokerMetrics.addTimedValue(BrokerTimer.SECONDARY_WORKLOAD_QUERY_TOTAL_TIME_MS, totalTimeMs,
          TimeUnit.MILLISECONDS);
    } else {
      _brokerMetrics.addTimedTableValue(rawTableName, BrokerTimer.QUERY_TOTAL_TIME_MS, totalTimeMs,
          TimeUnit.MILLISECONDS);
      _brokerMetrics.addTimedValue(BrokerTimer.QUERY_TOTAL_TIME_MS, totalTimeMs, TimeUnit.MILLISECONDS);
    }

    // Log query and stats
    _queryLogger.log(
        new QueryLogger.QueryLogParams(requestContext, tableName, brokerResponse,
            QueryLogger.QueryLogParams.QueryEngine.SINGLE_STAGE, requesterIdentity, serverStats));

    return brokerResponse;
  }

  private void throwAccessDeniedError(long requestId, String query, RequestContext requestContext, String tableName,
      AuthorizationResult authorizationResult) {
    _brokerMetrics.addMeteredTableValue(tableName, BrokerMeter.REQUEST_DROPPED_DUE_TO_ACCESS_ERROR, 1);
    LOGGER.info("Access denied for request {}: {}, table: {}, reason :{}", requestId, query, tableName,
        authorizationResult.getFailureMessage());

    requestContext.setErrorCode(QueryErrorCode.ACCESS_DENIED);
    String failureMessage = authorizationResult.getFailureMessage();
    if (StringUtils.isNotBlank(failureMessage)) {
      failureMessage = "Reason: " + failureMessage;
    }
    throw new WebApplicationException("Permission denied." + failureMessage, Response.Status.FORBIDDEN);
  }

  private boolean isDefaultQueryResponseLimitEnabled() {
    return _defaultQueryLimit > -1;
  }

  @VisibleForTesting
  static String addRoutingPolicyInErrMsg(String errorMessage, String realtimeRoutingPolicy,
      String offlineRoutingPolicy) {
    if (realtimeRoutingPolicy != null && offlineRoutingPolicy != null) {
      return errorMessage + ", with routing policy: " + realtimeRoutingPolicy + " [realtime], " + offlineRoutingPolicy
          + " [offline]";
    }
    if (realtimeRoutingPolicy != null) {
      return errorMessage + ", with routing policy: " + realtimeRoutingPolicy + " [realtime]";
    }
    if (offlineRoutingPolicy != null) {
      return errorMessage + ", with routing policy: " + offlineRoutingPolicy + " [offline]";
    }
    return errorMessage;
  }

  @Override
  protected void onQueryStart(long requestId, String clientRequestId, String query, Object... extras) {
    super.onQueryStart(requestId, clientRequestId, query, extras);
    if (isQueryCancellationEnabled() && extras.length > 0 && extras[0] instanceof QueryServers) {
      _serversById.put(requestId, (QueryServers) extras[0]);
    }
  }

  private static String getRoutingPolicy(TableConfig tableConfig) {
    RoutingConfig routingConfig = tableConfig.getRoutingConfig();
    if (routingConfig == null) {
      return RoutingConfig.DEFAULT_INSTANCE_SELECTOR_TYPE;
    }
    String selectorType = routingConfig.getInstanceSelectorType();
    return selectorType != null ? selectorType : RoutingConfig.DEFAULT_INSTANCE_SELECTOR_TYPE;
  }

  private BrokerResponseNative getEmptyBrokerOnlyResponse(PinotQuery pinotQuery, RequestContext requestContext,
      String tableName, @Nullable RequesterIdentity requesterIdentity, Schema schema, String query, String database) {
    if (pinotQuery.isExplain()) {
      // EXPLAIN PLAN results to show that query is evaluated exclusively by Broker.
      return BrokerResponseNative.BROKER_ONLY_EXPLAIN_PLAN_OUTPUT;
    }

    // Send empty response since we don't need to evaluate either offline or realtime request.
    BrokerResponseNative brokerResponse = BrokerResponseNative.empty();
    ParserUtils.fillEmptyResponseSchema(brokerResponse, _tableCache, schema, database, query);
    brokerResponse.setTimeUsedMs(System.currentTimeMillis() - requestContext.getRequestArrivalTimeMillis());
    _queryLogger.log(
        new QueryLogger.QueryLogParams(requestContext, tableName, brokerResponse,
            QueryLogger.QueryLogParams.QueryEngine.SINGLE_STAGE, requesterIdentity, null));
    return brokerResponse;
  }

  private void handleTimestampIndexOverride(PinotQuery pinotQuery, @Nullable TableConfig tableConfig) {
    if (tableConfig == null || tableConfig.getFieldConfigList() == null) {
      return;
    }

    Set<String> timestampIndexColumns = _tableCache.getTimestampIndexColumns(tableConfig.getTableName());
    if (CollectionUtils.isEmpty(timestampIndexColumns)) {
      return;
    }
    for (Expression expression : pinotQuery.getSelectList()) {
      setTimestampIndexExpressionOverrideHints(expression, timestampIndexColumns, pinotQuery);
    }
    setTimestampIndexExpressionOverrideHints(pinotQuery.getFilterExpression(), timestampIndexColumns, pinotQuery);
    setTimestampIndexExpressionOverrideHints(pinotQuery.getHavingExpression(), timestampIndexColumns, pinotQuery);
    List<Expression> groupByList = pinotQuery.getGroupByList();
    if (CollectionUtils.isNotEmpty(groupByList)) {
      groupByList.forEach(
          expression -> setTimestampIndexExpressionOverrideHints(expression, timestampIndexColumns, pinotQuery));
    }
    List<Expression> orderByList = pinotQuery.getOrderByList();
    if (CollectionUtils.isNotEmpty(orderByList)) {
      orderByList.forEach(
          expression -> setTimestampIndexExpressionOverrideHints(expression, timestampIndexColumns, pinotQuery));
    }
  }

  private void setTimestampIndexExpressionOverrideHints(@Nullable Expression expression,
      Set<String> timestampIndexColumns, PinotQuery pinotQuery) {
    if (expression == null || expression.getFunctionCall() == null) {
      return;
    }
    Function function = expression.getFunctionCall();
    RequestUtils.applyTimestampIndexOverrideHints(expression, pinotQuery, timestampIndexColumns::contains);
    function.getOperands()
        .forEach(operand -> setTimestampIndexExpressionOverrideHints(operand, timestampIndexColumns, pinotQuery));
  }

  /** Given a {@link PinotQuery}, check if the WHERE clause will always evaluate to false. */
  private boolean isFilterAlwaysFalse(PinotQuery pinotQuery) {
    return FALSE.equals(pinotQuery.getFilterExpression());
  }

  /** Given a {@link PinotQuery}, check if the WHERE clause will always evaluate to true. */
  private boolean isFilterAlwaysTrue(PinotQuery pinotQuery) {
    return TRUE.equals(pinotQuery.getFilterExpression());
  }

  private String getServerTenant(String tableNameWithType) {
    TableConfig tableConfig = _tableCache.getTableConfig(tableNameWithType);
    if (tableConfig == null) {
      LOGGER.debug("Table config is not available for table {}", tableNameWithType);
      return "unknownTenant";
    }
    return tableConfig.getTenantConfig().getServer();
  }

  /**
   * Handles the subquery in the given query.
   * <p>Currently only supports subquery within the filter.
   */
  private void handleSubquery(PinotQuery pinotQuery, long requestId, JsonNode jsonRequest,
      @Nullable RequesterIdentity requesterIdentity, RequestContext requestContext, @Nullable HttpHeaders httpHeaders,
      AccessControl accessControl)
      throws Exception {
    Expression filterExpression = pinotQuery.getFilterExpression();
    if (filterExpression != null) {
      handleSubquery(filterExpression, requestId, jsonRequest, requesterIdentity, requestContext, httpHeaders,
          accessControl);
    }
  }

  /**
   * Handles the subquery in the given expression.
   * <p>When subquery is detected, first executes the subquery and gets the response, then rewrites the expression with
   * the subquery response.
   * <p>Currently only supports ID_SET subquery within the IN_SUBQUERY transform function, which will be rewritten to an
   * IN_ID_SET transform function.
   */
  private void handleSubquery(Expression expression, long requestId, JsonNode jsonRequest,
      @Nullable RequesterIdentity requesterIdentity, RequestContext requestContext, @Nullable HttpHeaders httpHeaders,
      AccessControl accessControl)
      throws Exception {
    Function function = expression.getFunctionCall();
    if (function == null) {
      return;
    }
    List<Expression> operands = function.getOperands();
    if (function.getOperator().equals(IN_SUBQUERY)) {
      Preconditions.checkState(operands.size() == 2, "IN_SUBQUERY requires 2 arguments: expression, subquery");
      Literal subqueryLiteral = operands.get(1).getLiteral();
      Preconditions.checkState(subqueryLiteral != null, "Second argument of IN_SUBQUERY must be a literal (subquery)");
      String subquery = subqueryLiteral.getStringValue();

      SqlNodeAndOptions sqlNodeAndOptions;
      try {
        sqlNodeAndOptions = RequestUtils.parseQuery(subquery, jsonRequest);
      } catch (Exception e) {
        // Do not log or emit metric here because it is pure user error
        requestContext.setErrorCode(QueryErrorCode.SQL_PARSING);
        throw new RuntimeException("Failed to parse subquery: " + subquery, e);
      }

      // Add null handling option from broker config only if there is no override in the query
      if (_enableNullHandling != null) {
        sqlNodeAndOptions.getOptions()
            .putIfAbsent(Broker.Request.QueryOptionKey.ENABLE_NULL_HANDLING, _enableNullHandling);
      }

      BrokerResponse response =
          doHandleRequest(requestId, subquery, sqlNodeAndOptions, jsonRequest, requesterIdentity, requestContext,
              httpHeaders, accessControl);
      if (response.getExceptionsSize() != 0) {
        throw new RuntimeException("Caught exception while executing subquery: " + subquery);
      }
      String serializedIdSet = (String) response.getResultTable().getRows().get(0)[0];
      function.setOperator(IN_ID_SET);
      operands.set(1, RequestUtils.getLiteralExpression(serializedIdSet));
    } else {
      for (Expression operand : operands) {
        handleSubquery(operand, requestId, jsonRequest, requesterIdentity, requestContext, httpHeaders, accessControl);
      }
    }
  }

  /**
   * Resolves the actual table name for:
   * - Case-insensitive cluster
   *
   * @param tableName the table name in the query
   * @param tableCache the table case-sensitive cache
   * @return table name if the table name is found in Pinot registry.
   */
  @VisibleForTesting
  static String getActualTableName(String tableName, TableCache tableCache) {
    String actualTableName = tableCache.getActualTableName(tableName);
    if (actualTableName != null) {
      return actualTableName;
    }
    return tableName;
  }

  /**
   * Retrieve segment partitioned columns for a table.
   * For a hybrid table, a segment partitioned column has to be the intersection of both offline and realtime tables.
   *
   * @param tableCache
   * @param tableName
   * @return segment partitioned columns belong to both offline and realtime tables.
   */
  private static Set<String> getSegmentPartitionedColumns(TableCache tableCache, String tableName) {
    final TableConfig offlineTableConfig =
        tableCache.getTableConfig(TableNameBuilder.OFFLINE.tableNameWithType(tableName));
    final TableConfig realtimeTableConfig =
        tableCache.getTableConfig(TableNameBuilder.REALTIME.tableNameWithType(tableName));
    if (offlineTableConfig == null) {
      return getSegmentPartitionedColumns(realtimeTableConfig);
    }
    if (realtimeTableConfig == null) {
      return getSegmentPartitionedColumns(offlineTableConfig);
    }
    Set<String> segmentPartitionedColumns = getSegmentPartitionedColumns(offlineTableConfig);
    segmentPartitionedColumns.retainAll(getSegmentPartitionedColumns(realtimeTableConfig));
    return segmentPartitionedColumns;
  }

  private static Set<String> getSegmentPartitionedColumns(@Nullable TableConfig tableConfig) {
    Set<String> segmentPartitionedColumns = new HashSet<>();
    if (tableConfig == null) {
      return segmentPartitionedColumns;
    }
    List<FieldConfig> fieldConfigs = tableConfig.getFieldConfigList();
    if (fieldConfigs != null) {
      for (FieldConfig fieldConfig : fieldConfigs) {
        if (fieldConfig.getProperties() != null && Boolean.parseBoolean(
            fieldConfig.getProperties().get(FieldConfig.IS_SEGMENT_PARTITIONED_COLUMN_KEY))) {
          segmentPartitionedColumns.add(fieldConfig.getName());
        }
      }
    }
    return segmentPartitionedColumns;
  }

  /**
   * Retrieve multivalued columns for a table.
   * From the table Schema , we get the multi valued columns of dimension fields.
   *
   * @param tableSchema
   * @param columnName
   * @return multivalued columns of the table .
   */
  private static boolean isMultiValueColumn(Schema tableSchema, String columnName) {

    DimensionFieldSpec dimensionFieldSpec = tableSchema.getDimensionSpec(columnName);
    return dimensionFieldSpec != null && !dimensionFieldSpec.isSingleValueField();
  }

  /**
   * Sets the table name in the given broker request.
   * NOTE: Set table name in broker request because it is used for access control, query routing etc.
   */
  private void setTableName(BrokerRequest brokerRequest, String tableName) {
    brokerRequest.getQuerySource().setTableName(tableName);
    brokerRequest.getPinotQuery().getDataSource().setTableName(tableName);
  }

  /**
   * Sets HyperLogLog log2m for DistinctCountHLL functions if not explicitly set for the given query.
   */
  private static void handleHLLLog2mOverride(PinotQuery pinotQuery, int hllLog2mOverride) {
    List<Expression> selectList = pinotQuery.getSelectList();
    for (Expression expression : selectList) {
      handleHLLLog2mOverride(expression, hllLog2mOverride);
    }
    List<Expression> orderByList = pinotQuery.getOrderByList();
    if (orderByList != null) {
      for (Expression expression : orderByList) {
        // NOTE: Order-by is always a Function with the ordering of the Expression
        handleHLLLog2mOverride(expression.getFunctionCall().getOperands().get(0), hllLog2mOverride);
      }
    }
    Expression havingExpression = pinotQuery.getHavingExpression();
    if (havingExpression != null) {
      handleHLLLog2mOverride(havingExpression, hllLog2mOverride);
    }
  }

  /**
   * Sets HyperLogLog log2m for DistinctCountHLL functions if not explicitly set for the given expression.
   */
  private static void handleHLLLog2mOverride(Expression expression, int hllLog2mOverride) {
    Function function = expression.getFunctionCall();
    if (function == null) {
      return;
    }
    switch (function.getOperator()) {
      case "distinctcounthll":
      case "distinctcounthllmv":
      case "distinctcountrawhll":
      case "distinctcountrawhllmv":
        if (function.getOperandsSize() == 1) {
          function.addToOperands(RequestUtils.getLiteralExpression(hllLog2mOverride));
        }
        return;
      default:
        break;
    }
    for (Expression operand : function.getOperands()) {
      handleHLLLog2mOverride(operand, hllLog2mOverride);
    }
  }

  /**
   * Overrides the LIMIT of the given query if it exceeds the query limit.
   */
  @VisibleForTesting
  static void handleQueryLimitOverride(PinotQuery pinotQuery, int queryLimit) {
    if (queryLimit > 0 && pinotQuery.getLimit() > queryLimit) {
      pinotQuery.setLimit(queryLimit);
    }
  }

  /**
   * Rewrites 'DistinctCount' to 'SegmentPartitionDistinctCount' for the given query.
   */
  @VisibleForTesting
  static void handleSegmentPartitionedDistinctCountOverride(PinotQuery pinotQuery,
      Set<String> segmentPartitionedColumns) {
    if (segmentPartitionedColumns.isEmpty()) {
      return;
    }
    for (Expression expression : pinotQuery.getSelectList()) {
      handleSegmentPartitionedDistinctCountOverride(expression, segmentPartitionedColumns);
    }
    List<Expression> orderByExpressions = pinotQuery.getOrderByList();
    if (orderByExpressions != null) {
      for (Expression expression : orderByExpressions) {
        // NOTE: Order-by is always a Function with the ordering of the Expression
        handleSegmentPartitionedDistinctCountOverride(expression.getFunctionCall().getOperands().get(0),
            segmentPartitionedColumns);
      }
    }
    Expression havingExpression = pinotQuery.getHavingExpression();
    if (havingExpression != null) {
      handleSegmentPartitionedDistinctCountOverride(havingExpression, segmentPartitionedColumns);
    }
  }

  /**
   * Rewrites 'DistinctCount' to 'SegmentPartitionDistinctCount' for the given expression.
   */
  private static void handleSegmentPartitionedDistinctCountOverride(Expression expression,
      Set<String> segmentPartitionedColumns) {
    Function function = expression.getFunctionCall();
    if (function == null) {
      return;
    }
    if (function.getOperator().equals("distinctcount")) {
      List<Expression> operands = function.getOperands();
      if (operands.size() == 1 && operands.get(0).isSetIdentifier() && segmentPartitionedColumns.contains(
          operands.get(0).getIdentifier().getName())) {
        function.setOperator("segmentpartitioneddistinctcount");
      }
    } else {
      for (Expression operand : function.getOperands()) {
        handleSegmentPartitionedDistinctCountOverride(operand, segmentPartitionedColumns);
      }
    }
  }

  /**
   * Rewrites 'DistinctCount' to 'DistinctCountBitmap' for the given query.
   */
  private static void handleDistinctCountBitmapOverride(PinotQuery pinotQuery) {
    for (Expression expression : pinotQuery.getSelectList()) {
      handleDistinctCountBitmapOverride(expression);
    }
    List<Expression> orderByExpressions = pinotQuery.getOrderByList();
    if (orderByExpressions != null) {
      for (Expression expression : orderByExpressions) {
        // NOTE: Order-by is always a Function with the ordering of the Expression
        handleDistinctCountBitmapOverride(expression.getFunctionCall().getOperands().get(0));
      }
    }
    Expression havingExpression = pinotQuery.getHavingExpression();
    if (havingExpression != null) {
      handleDistinctCountBitmapOverride(havingExpression);
    }
  }

  /**
   * Rewrites selected 'Distinct' prefixed function to 'Distinct----MV' function for the field of multivalued type.
   */
  @VisibleForTesting
  static void handleDistinctMultiValuedOverride(PinotQuery pinotQuery, Schema tableSchema) {
    for (Expression expression : pinotQuery.getSelectList()) {
      handleDistinctMultiValuedOverride(expression, tableSchema);
    }
    List<Expression> orderByExpressions = pinotQuery.getOrderByList();
    if (orderByExpressions != null) {
      for (Expression expression : orderByExpressions) {
        // NOTE: Order-by is always a Function with the ordering of the Expression
        handleDistinctMultiValuedOverride(expression.getFunctionCall().getOperands().get(0), tableSchema);
      }
    }
    Expression havingExpression = pinotQuery.getHavingExpression();
    if (havingExpression != null) {
      handleDistinctMultiValuedOverride(havingExpression, tableSchema);
    }
  }

  /**
   * Rewrites selected 'Distinct' prefixed function to 'Distinct----MV' function for the field of multivalued type.
   */
  private static void handleDistinctMultiValuedOverride(Expression expression, Schema tableSchema) {
    Function function = expression.getFunctionCall();
    if (function == null) {
      return;
    }

    String overrideOperator = DISTINCT_MV_COL_FUNCTION_OVERRIDE_MAP.get(function.getOperator());
    if (overrideOperator != null) {
      List<Expression> operands = function.getOperands();
      if (operands.size() >= 1 && operands.get(0).isSetIdentifier() && isMultiValueColumn(tableSchema,
          operands.get(0).getIdentifier().getName())) {
        // we are only checking the first operand that if its a MV column as all the overriding agg. fn.'s have
        // first operator is column name
        function.setOperator(overrideOperator);
      }
    } else {
      for (Expression operand : function.getOperands()) {
        handleDistinctMultiValuedOverride(operand, tableSchema);
      }
    }
  }

  /**
   * Rewrites 'DistinctCount' to 'DistinctCountBitmap' for the given expression.
   */
  private static void handleDistinctCountBitmapOverride(Expression expression) {
    Function function = expression.getFunctionCall();
    if (function == null) {
      return;
    }
    if (function.getOperator().equals("distinctcount")) {
      function.setOperator("distinctcountbitmap");
    } else {
      for (Expression operand : function.getOperands()) {
        handleDistinctCountBitmapOverride(operand);
      }
    }
  }

  private HandlerContext getHandlerContext(@Nullable TableConfig offlineTableConfig,
      @Nullable TableConfig realtimeTableConfig) {
    Boolean disableGroovyOverride = null;
    Boolean useApproximateFunctionOverride = null;
    if (offlineTableConfig != null && offlineTableConfig.getQueryConfig() != null) {
      QueryConfig offlineTableQueryConfig = offlineTableConfig.getQueryConfig();
      Boolean disableGroovyOfflineTableOverride = offlineTableQueryConfig.getDisableGroovy();
      if (disableGroovyOfflineTableOverride != null) {
        disableGroovyOverride = disableGroovyOfflineTableOverride;
      }
      Boolean useApproximateFunctionOfflineTableOverride = offlineTableQueryConfig.getUseApproximateFunction();
      if (useApproximateFunctionOfflineTableOverride != null) {
        useApproximateFunctionOverride = useApproximateFunctionOfflineTableOverride;
      }
    }
    if (realtimeTableConfig != null && realtimeTableConfig.getQueryConfig() != null) {
      QueryConfig realtimeTableQueryConfig = realtimeTableConfig.getQueryConfig();
      Boolean disableGroovyRealtimeTableOverride = realtimeTableQueryConfig.getDisableGroovy();
      if (disableGroovyRealtimeTableOverride != null) {
        if (disableGroovyOverride == null) {
          disableGroovyOverride = disableGroovyRealtimeTableOverride;
        } else {
          // Disable Groovy if either offline or realtime table config disables Groovy
          disableGroovyOverride |= disableGroovyRealtimeTableOverride;
        }
      }
      Boolean useApproximateFunctionRealtimeTableOverride = realtimeTableQueryConfig.getUseApproximateFunction();
      if (useApproximateFunctionRealtimeTableOverride != null) {
        if (useApproximateFunctionOverride == null) {
          useApproximateFunctionOverride = useApproximateFunctionRealtimeTableOverride;
        } else {
          // Use approximate function if both offline and realtime table config uses approximate function
          useApproximateFunctionOverride &= useApproximateFunctionRealtimeTableOverride;
        }
      }
    }

    boolean disableGroovy = disableGroovyOverride != null ? disableGroovyOverride : _disableGroovy;
    boolean useApproximateFunction =
        useApproximateFunctionOverride != null ? useApproximateFunctionOverride : _useApproximateFunction;
    return new HandlerContext(disableGroovy, useApproximateFunction);
  }

  private static class HandlerContext {
    final boolean _disableGroovy;
    final boolean _useApproximateFunction;

    HandlerContext(boolean disableGroovy, boolean useApproximateFunction) {
      _disableGroovy = disableGroovy;
      _useApproximateFunction = useApproximateFunction;
    }
  }

  /**
   * Verifies that no groovy is present in the PinotQuery when disabled.
   */
  @VisibleForTesting
  static void rejectGroovyQuery(PinotQuery pinotQuery) {
    List<Expression> selectList = pinotQuery.getSelectList();
    for (Expression expression : selectList) {
      rejectGroovyQuery(expression);
    }
    List<Expression> orderByList = pinotQuery.getOrderByList();
    if (orderByList != null) {
      for (Expression expression : orderByList) {
        // NOTE: Order-by is always a Function with the ordering of the Expression
        rejectGroovyQuery(expression.getFunctionCall().getOperands().get(0));
      }
    }
    Expression havingExpression = pinotQuery.getHavingExpression();
    if (havingExpression != null) {
      rejectGroovyQuery(havingExpression);
    }
    Expression filterExpression = pinotQuery.getFilterExpression();
    if (filterExpression != null) {
      rejectGroovyQuery(filterExpression);
    }
    List<Expression> groupByList = pinotQuery.getGroupByList();
    if (groupByList != null) {
      for (Expression expression : groupByList) {
        rejectGroovyQuery(expression);
      }
    }
  }

  private static void rejectGroovyQuery(Expression expression) {
    Function function = expression.getFunctionCall();
    if (function == null) {
      return;
    }
    if (function.getOperator().equals("groovy")) {
      throw new BadQueryRequestException("Groovy transform functions are disabled for queries");
    }
    for (Expression operandExpression : function.getOperands()) {
      rejectGroovyQuery(operandExpression);
    }
  }

  /**
   * Rewrites potential expensive functions to their approximation counterparts.
   * - DISTINCT_COUNT -> DISTINCT_COUNT_SMART_HLL
   * - PERCENTILE -> PERCENTILE_SMART_TDIGEST
   */
  @VisibleForTesting
  static void handleApproximateFunctionOverride(PinotQuery pinotQuery) {
    for (Expression expression : pinotQuery.getSelectList()) {
      handleApproximateFunctionOverride(expression);
    }
    List<Expression> orderByExpressions = pinotQuery.getOrderByList();
    if (orderByExpressions != null) {
      for (Expression expression : orderByExpressions) {
        // NOTE: Order-by is always a Function with the ordering of the Expression
        handleApproximateFunctionOverride(expression.getFunctionCall().getOperands().get(0));
      }
    }
    Expression havingExpression = pinotQuery.getHavingExpression();
    if (havingExpression != null) {
      handleApproximateFunctionOverride(havingExpression);
    }
  }

  private static void handleApproximateFunctionOverride(Expression expression) {
    Function function = expression.getFunctionCall();
    if (function == null) {
      return;
    }
    String functionName = function.getOperator();
    if (functionName.equals("distinctcount") || functionName.equals("distinctcountmv")) {
      function.setOperator("distinctcountsmarthll");
    } else if (functionName.startsWith("percentile")) {
      String remainingFunctionName = functionName.substring(10);
      if (remainingFunctionName.isEmpty() || remainingFunctionName.equals("mv")) {
        function.setOperator("percentilesmarttdigest");
      } else if (remainingFunctionName.matches("\\d+")) {
        try {
          int percentile = Integer.parseInt(remainingFunctionName);
          function.setOperator("percentilesmarttdigest");
          function.addToOperands(RequestUtils.getLiteralExpression(percentile));
        } catch (Exception e) {
          throw new BadQueryRequestException("Illegal function name: " + functionName);
        }
      } else if (remainingFunctionName.matches("\\d+mv")) {
        try {
          int percentile = Integer.parseInt(remainingFunctionName.substring(0, remainingFunctionName.length() - 2));
          function.setOperator("percentilesmarttdigest");
          function.addToOperands(RequestUtils.getLiteralExpression(percentile));
        } catch (Exception e) {
          throw new BadQueryRequestException("Illegal function name: " + functionName);
        }
      }
    } else {
      for (Expression operand : function.getOperands()) {
        handleApproximateFunctionOverride(operand);
      }
    }
  }

  private static void handleExpressionOverride(PinotQuery pinotQuery,
      @Nullable Map<Expression, Expression> expressionOverrideMap) {
    if (expressionOverrideMap == null) {
      return;
    }
    pinotQuery.getSelectList().replaceAll(o -> handleExpressionOverride(o, expressionOverrideMap));
    Expression filterExpression = pinotQuery.getFilterExpression();
    if (filterExpression != null) {
      pinotQuery.setFilterExpression(handleExpressionOverride(filterExpression, expressionOverrideMap));
    }
    List<Expression> groupByList = pinotQuery.getGroupByList();
    if (groupByList != null) {
      groupByList.replaceAll(o -> handleExpressionOverride(o, expressionOverrideMap));
    }
    List<Expression> orderByList = pinotQuery.getOrderByList();
    if (orderByList != null) {
      for (Expression expression : orderByList) {
        // NOTE: Order-by is always a Function with the ordering of the Expression
        expression.getFunctionCall().getOperands().replaceAll(o -> handleExpressionOverride(o, expressionOverrideMap));
      }
    }
    Expression havingExpression = pinotQuery.getHavingExpression();
    if (havingExpression != null) {
      pinotQuery.setHavingExpression(handleExpressionOverride(havingExpression, expressionOverrideMap));
    }
  }

  private static Expression handleExpressionOverride(Expression expression,
      Map<Expression, Expression> expressionOverrideMap) {
    Expression override = expressionOverrideMap.get(expression);
    if (override != null) {
      return new Expression(override);
    }
    Function function = expression.getFunctionCall();
    if (function != null) {
      function.getOperands().replaceAll(o -> handleExpressionOverride(o, expressionOverrideMap));
    }
    return expression;
  }

  /**
   * Returns {@code true} if the given query only contains literals, {@code false} otherwise.
   */
  @VisibleForTesting
  static boolean isLiteralOnlyQuery(PinotQuery pinotQuery) {
    for (Expression expression : pinotQuery.getSelectList()) {
      if (!CalciteSqlParser.isLiteralOnlyExpression(expression)) {
        return false;
      }
    }
    return true;
  }

  /**
   * Processes the literal only query.
   */
  private BrokerResponseNative processLiteralOnlyQuery(long requestId, PinotQuery pinotQuery,
      RequestContext requestContext) {
    BrokerResponseNative brokerResponse = new BrokerResponseNative();
    List<Expression> selectList = pinotQuery.getSelectList();
    int numColumns = selectList.size();
    String[] columnNames = new String[numColumns];
    ColumnDataType[] columnTypes = new ColumnDataType[numColumns];
    Object[] values = new Object[numColumns];
    for (int i = 0; i < numColumns; i++) {
      computeResultsForExpression(selectList.get(i), columnNames, columnTypes, values, i);
      values[i] = columnTypes[i].format(values[i]);
    }
    DataSchema dataSchema = new DataSchema(columnNames, columnTypes);
    List<Object[]> rows = new ArrayList<>(1);
    rows.add(values);
    ResultTable resultTable = new ResultTable(dataSchema, rows);
    brokerResponse.setResultTable(resultTable);
    brokerResponse.setTimeUsedMs(System.currentTimeMillis() - requestContext.getRequestArrivalTimeMillis());
    augmentStatistics(requestContext, brokerResponse);
    if (QueryOptionsUtils.shouldDropResults(pinotQuery.getQueryOptions())) {
      brokerResponse.setResultTable(null);
    }
    return brokerResponse;
  }

  // TODO(xiangfu): Move Literal function computation here from Calcite Parser.
  private void computeResultsForExpression(Expression expression, String[] columnNames, ColumnDataType[] columnTypes,
      Object[] values, int index) {
    ExpressionType type = expression.getType();
    if (type == ExpressionType.LITERAL) {
      computeResultsForLiteral(expression.getLiteral(), columnNames, columnTypes, values, index);
    } else if (type == ExpressionType.FUNCTION) {
      Function function = expression.getFunctionCall();
      String operator = function.getOperator();
      if (operator.equals("as")) {
        List<Expression> operands = function.getOperands();
        computeResultsForExpression(operands.get(0), columnNames, columnTypes, values, index);
        columnNames[index] = operands.get(1).getIdentifier().getName();
      } else {
        throw new IllegalStateException("No able to compute results for function - " + operator);
      }
    }
  }

  private void computeResultsForLiteral(Literal literal, String[] columnNames, ColumnDataType[] columnTypes,
      Object[] values, int index) {
    columnNames[index] = RequestUtils.prettyPrint(literal);
    Pair<ColumnDataType, Object> typeAndValue = RequestUtils.getLiteralTypeAndValue(literal);
    columnTypes[index] = typeAndValue.getLeft();
    values[index] = typeAndValue.getRight();
  }

  /**
   * Fixes the column names to the actual column names in the given query.
   */
  @VisibleForTesting
  static void updateColumnNames(String rawTableName, PinotQuery pinotQuery, boolean isCaseInsensitive,
      Map<String, String> columnNameMap) {
    if (pinotQuery != null) {
      boolean hasStar = false;
      for (Expression expression : pinotQuery.getSelectList()) {
        fixColumnName(rawTableName, expression, columnNameMap, isCaseInsensitive);
        //check if the select expression is '*'
        if (!hasStar && expression.equals(STAR)) {
          hasStar = true;
        }
      }
      //if query has a '*' selection along with other columns
      if (hasStar) {
        expandStarExpressionsToActualColumns(pinotQuery, columnNameMap);
      }
      Expression filterExpression = pinotQuery.getFilterExpression();
      if (filterExpression != null) {
        // We don't support alias in filter expression, so we don't need to pass aliasMap
        fixColumnName(rawTableName, filterExpression, columnNameMap, isCaseInsensitive);
      }
      List<Expression> groupByList = pinotQuery.getGroupByList();
      if (groupByList != null) {
        for (Expression expression : groupByList) {
          fixColumnName(rawTableName, expression, columnNameMap, isCaseInsensitive);
        }
      }
      List<Expression> orderByList = pinotQuery.getOrderByList();
      if (orderByList != null) {
        for (Expression expression : orderByList) {
          // NOTE: Order-by is always a Function with the ordering of the Expression
          fixColumnName(rawTableName, expression.getFunctionCall().getOperands().get(0), columnNameMap,
              isCaseInsensitive);
        }
      }
      Expression havingExpression = pinotQuery.getHavingExpression();
      if (havingExpression != null) {
        fixColumnName(rawTableName, havingExpression, columnNameMap, isCaseInsensitive);
      }
    }
  }

  private static void expandStarExpressionsToActualColumns(PinotQuery pinotQuery, Map<String, String> columnNameMap) {
    List<Expression> originalSelections = pinotQuery.getSelectList();
    //expand '*'
    List<Expression> expandedSelections = new ArrayList<>();
    for (String tableCol : columnNameMap.values()) {
      Expression newSelection = RequestUtils.getIdentifierExpression(tableCol);
      //we exclude default virtual columns
      if (tableCol.charAt(0) != '$') {
        expandedSelections.add(newSelection);
      }
    }
    //sort naturally
    expandedSelections.sort(null);
    List<Expression> newSelections = new ArrayList<>();
    for (Expression originalSelection : originalSelections) {
      if (originalSelection.equals(STAR)) {
        newSelections.addAll(expandedSelections);
      } else {
        newSelections.add(originalSelection);
      }
    }
    pinotQuery.setSelectList(newSelections);
  }

  /**
   * Fixes the column names to the actual column names in the given expression.
   */
  private static void fixColumnName(String rawTableName, Expression expression, Map<String, String> columnNameMap,
      boolean ignoreCase) {
    ExpressionType expressionType = expression.getType();
    if (expressionType == ExpressionType.IDENTIFIER) {
      Identifier identifier = expression.getIdentifier();
      identifier.setName(getActualColumnName(rawTableName, identifier.getName(), columnNameMap, ignoreCase));
    } else if (expressionType == ExpressionType.FUNCTION) {
      final Function functionCall = expression.getFunctionCall();
      switch (functionCall.getOperator()) {
        case "as":
          fixColumnName(rawTableName, functionCall.getOperands().get(0), columnNameMap, ignoreCase);
          break;
        case "lookup":
          // LOOKUP function looks up another table's schema, skip the check for now.
          break;
        default:
          for (Expression operand : functionCall.getOperands()) {
            fixColumnName(rawTableName, operand, columnNameMap, ignoreCase);
          }
          break;
      }
    }
  }

  /**
   * Returns the actual column name for the given column name for:
   * - Case-insensitive cluster
   * - Column name in the format of [{@code rawTableName}].[column_name]
   * - Column name in the format of [logical_table_name].[column_name] while {@code rawTableName} is a translated name
   */
  @VisibleForTesting
  static String getActualColumnName(String rawTableName, String columnName, @Nullable Map<String, String> columnNameMap,
      boolean ignoreCase) {
    if ("*".equals(columnName)) {
      return columnName;
    }
    String columnNameToCheck = trimTableName(rawTableName, columnName, ignoreCase);
    if (ignoreCase) {
      columnNameToCheck = columnNameToCheck.toLowerCase();
    }
    if (columnNameMap != null) {
      String actualColumnName = columnNameMap.get(columnNameToCheck);
      if (actualColumnName != null) {
        return actualColumnName;
      }
    }
    if (columnName.charAt(0) == '$') {
      return columnName;
    }
    throw new BadQueryRequestException("Unknown columnName '" + columnName + "' found in the query");
  }

  private static String trimTableName(String rawTableName, String columnName, boolean ignoreCase) {
    int columnNameLength = columnName.length();
    int rawTableNameLength = rawTableName.length();
    if (columnNameLength > rawTableNameLength && columnName.charAt(rawTableNameLength) == '.'
        && columnName.regionMatches(ignoreCase, 0, rawTableName, 0, rawTableNameLength)) {
      return columnName.substring(rawTableNameLength + 1);
    }
    // Check if raw table name is translated name ([database_name].[logical_table_name]])
    String[] split = StringUtils.split(rawTableName, '.');
    if (split.length == 2) {
      String logicalTableName = split[1];
      int logicalTableNameLength = logicalTableName.length();
      if (columnNameLength > logicalTableNameLength && columnName.charAt(logicalTableNameLength) == '.'
          && columnName.regionMatches(ignoreCase, 0, logicalTableName, 0, logicalTableNameLength)) {
        return columnName.substring(logicalTableNameLength + 1);
      }
    }
    return columnName;
  }

  /**
   * Helper function to decide whether to force the log
   *
   * TODO: come up with other criteria for forcing a log and come up with better numbers
   */
  private boolean forceLog(BrokerResponse brokerResponse, long totalTimeMs) {
    if (brokerResponse.isNumGroupsLimitReached()) {
      return true;
    }

    if (brokerResponse.getExceptionsSize() > 0) {
      return true;
    }

    // If response time is more than 1 sec, force the log
    return totalTimeMs > 1000L;
  }

  /**
   * Sets the query timeout (remaining time in milliseconds) into the query options, and returns the remaining time in
   * milliseconds.
   * <p>For the overall query timeout, use query-level timeout (in the query options) if exists, or use table-level
   * timeout (in the table config) if exists, or use instance-level timeout (in the broker config).
   */
  private long setQueryTimeout(String tableNameWithType, Map<String, String> queryOptions, long timeSpentMs)
      throws TimeoutException {
    long queryTimeoutMs;
    Long queryLevelTimeoutMs = QueryOptionsUtils.getTimeoutMs(queryOptions);
    if (queryLevelTimeoutMs != null) {
      // Use query-level timeout if exists
      queryTimeoutMs = queryLevelTimeoutMs;
    } else {
      Long tableLevelTimeoutMs = _routingManager.getQueryTimeoutMs(tableNameWithType);
      if (tableLevelTimeoutMs != null) {
        // Use table-level timeout if exists
        queryTimeoutMs = tableLevelTimeoutMs;
      } else {
        // Use instance-level timeout
        queryTimeoutMs = _brokerTimeoutMs;
      }
    }

    long remainingTimeMs = queryTimeoutMs - timeSpentMs;
    if (remainingTimeMs <= 0) {
      String errorMessage =
          String.format("Query timed out (time spent: %dms, timeout: %dms) for table: %s before scattering the request",
              timeSpentMs, queryTimeoutMs, tableNameWithType);
      throw new TimeoutException(errorMessage);
    }
    queryOptions.put(QueryOptionKey.TIMEOUT_MS, Long.toString(remainingTimeMs));
    return remainingTimeMs;
  }

  /**
   * Sets a query option indicating the maximum response size that can be sent from a server to the broker. This size
   * is measured for the serialized response.
   *
   * The overriding order of priority is:
   * 1. QueryOption  -> maxServerResponseSizeBytes
   * 2. QueryOption  -> maxQueryResponseSizeBytes
   * 3. TableConfig  -> maxServerResponseSizeBytes
   * 4. TableConfig  -> maxQueryResponseSizeBytes
   * 5. BrokerConfig -> maxServerResponseSizeBytes
   * 6. BrokerConfig -> maxServerResponseSizeBytes
   */
  private void setMaxServerResponseSizeBytes(int numServers, Map<String, String> queryOptions,
      @Nullable TableConfig tableConfig) {
    // QueryOption
    if (QueryOptionsUtils.getMaxServerResponseSizeBytes(queryOptions) != null) {
      return;
    }
    Long maxQueryResponseSizeQueryOption = QueryOptionsUtils.getMaxQueryResponseSizeBytes(queryOptions);
    if (maxQueryResponseSizeQueryOption != null) {
      queryOptions.put(QueryOptionKey.MAX_SERVER_RESPONSE_SIZE_BYTES,
          Long.toString(maxQueryResponseSizeQueryOption / numServers));
      return;
    }

    // TableConfig
    if (tableConfig != null && tableConfig.getQueryConfig() != null) {
      QueryConfig queryConfig = tableConfig.getQueryConfig();
      if (queryConfig.getMaxServerResponseSizeBytes() != null) {
        queryOptions.put(QueryOptionKey.MAX_SERVER_RESPONSE_SIZE_BYTES,
            Long.toString(queryConfig.getMaxServerResponseSizeBytes()));
        return;
      }
      if (queryConfig.getMaxQueryResponseSizeBytes() != null) {
        queryOptions.put(QueryOptionKey.MAX_SERVER_RESPONSE_SIZE_BYTES,
            Long.toString(queryConfig.getMaxQueryResponseSizeBytes() / numServers));
        return;
      }
    }

    // BrokerConfig
    String maxServerResponseSizeBrokerConfig = _config.getProperty(Broker.CONFIG_OF_MAX_SERVER_RESPONSE_SIZE_BYTES);
    if (maxServerResponseSizeBrokerConfig != null) {
      queryOptions.put(QueryOptionKey.MAX_SERVER_RESPONSE_SIZE_BYTES,
          Long.toString(DataSizeUtils.toBytes(maxServerResponseSizeBrokerConfig)));
      return;
    }

    String maxQueryResponseSizeBrokerConfig = _config.getProperty(Broker.CONFIG_OF_MAX_QUERY_RESPONSE_SIZE_BYTES);
    if (maxQueryResponseSizeBrokerConfig != null) {
      queryOptions.put(QueryOptionKey.MAX_SERVER_RESPONSE_SIZE_BYTES,
          Long.toString(DataSizeUtils.toBytes(maxQueryResponseSizeBrokerConfig) / numServers));
    }
  }

  /**
   * Broker side validation on the query.
   * <p>Throw exception if query does not pass validation.
   * <p>Current validations are:
   * <ul>
   *   <li>Value for 'LIMIT' <= configured value</li>
   *   <li>Query options must be set to SQL mode</li>
   *   <li>Check if numReplicaGroupsToQuery option provided is valid</li>
   * </ul>
   */
  @VisibleForTesting
  static void validateRequest(PinotQuery pinotQuery, int queryResponseLimit) {
    // Verify LIMIT
    int limit = pinotQuery.getLimit();
    if (limit > queryResponseLimit) {
      throw new IllegalStateException(
          "Value for 'LIMIT' (" + limit + ") exceeds maximum allowed value of " + queryResponseLimit);
    }
    QueryOptionsUtils.getNumReplicaGroupsToQuery(pinotQuery.getQueryOptions());
    if (pinotQuery.getDataSource().getSubquery() != null) {
      validateRequest(pinotQuery.getDataSource().getSubquery(), queryResponseLimit);
    }
  }

  /**
   * Helper method to attach the time boundary to the given PinotQuery.
   */
  private static void attachTimeBoundary(PinotQuery pinotQuery, TimeBoundaryInfo timeBoundaryInfo,
      boolean isOfflineRequest) {
    String functionName = isOfflineRequest ? FilterKind.LESS_THAN_OR_EQUAL.name() : FilterKind.GREATER_THAN.name();
    String timeColumn = timeBoundaryInfo.getTimeColumn();
    String timeValue = timeBoundaryInfo.getTimeValue();
    Expression timeFilterExpression =
        RequestUtils.getFunctionExpression(functionName, RequestUtils.getIdentifierExpression(timeColumn),
            RequestUtils.getLiteralExpression(timeValue));

    Expression filterExpression = pinotQuery.getFilterExpression();
    if (filterExpression != null) {
      pinotQuery.setFilterExpression(
          RequestUtils.getFunctionExpression(FilterKind.AND.name(), filterExpression, timeFilterExpression));
    } else {
      pinotQuery.setFilterExpression(timeFilterExpression);
    }
  }

  /**
   * Processes the optimized broker requests for both OFFLINE and REALTIME table.
   * TODO: Directly take PinotQuery
   */
  protected abstract BrokerResponseNative processBrokerRequest(long requestId, BrokerRequest originalBrokerRequest,
      BrokerRequest serverBrokerRequest, @Nullable BrokerRequest offlineBrokerRequest,
      @Nullable Map<ServerInstance, ServerRouteInfo> offlineRoutingTable,
      @Nullable BrokerRequest realtimeBrokerRequest,
      @Nullable Map<ServerInstance, ServerRouteInfo> realtimeRoutingTable, long timeoutMs,
      ServerStats serverStats, RequestContext requestContext)
      throws Exception;

  private String getGlobalQueryId(long requestId) {
    return _brokerId + "_" + requestId;
  }

  /**
   * Helper class to pass the per server statistics.
   */
  public static class ServerStats {
    private String _serverStats;

    public String getServerStats() {
      return _serverStats;
    }

    public void setServerStats(String serverStats) {
      _serverStats = serverStats;
    }
  }

  /**
   * Helper class to track the query plaintext and the requested servers.
   */
  private static class QueryServers {
    final String _query;
    final Set<ServerInstance> _servers = new HashSet<>();

    QueryServers(String query, @Nullable Map<ServerInstance, ServerRouteInfo> offlineRoutingTable,
        @Nullable Map<ServerInstance, ServerRouteInfo> realtimeRoutingTable) {
      _query = query;
      if (offlineRoutingTable != null) {
        _servers.addAll(offlineRoutingTable.keySet());
      }
      if (realtimeRoutingTable != null) {
        _servers.addAll(realtimeRoutingTable.keySet());
      }
    }
  }
}<|MERGE_RESOLUTION|>--- conflicted
+++ resolved
@@ -298,46 +298,6 @@
     Tracing.ThreadAccountantOps.setupRunner(String.valueOf(requestId));
 
     try {
-<<<<<<< HEAD
-      // Compile the request into PinotQuery
-      long compilationStartTimeNs = System.nanoTime();
-      PinotQuery pinotQuery;
-      try {
-        pinotQuery = CalciteSqlParser.compileToPinotQuery(sqlNodeAndOptions);
-      } catch (Exception e) {
-        LOGGER.info("Caught exception while compiling SQL request {}: {}, {}", requestId, query, e.getMessage());
-        _brokerMetrics.addMeteredGlobalValue(BrokerMeter.REQUEST_COMPILATION_EXCEPTIONS, 1);
-        requestContext.setErrorCode(QueryErrorCode.SQL_PARSING);
-        // Check if the query is a v2 supported query
-        String database = DatabaseUtils.extractDatabaseFromQueryRequest(sqlNodeAndOptions.getOptions(), httpHeaders);
-        if (ParserUtils.canCompileWithMultiStageEngine(query, database, _tableCache)) {
-          return new BrokerResponseNative(QueryErrorCode.SQL_PARSING,
-              "It seems that the query is only supported by the multi-stage query engine, please retry the query using "
-                  + "the multi-stage query engine "
-                  + "(https://docs.pinot.apache.org/developers/advanced/v2-multi-stage-query-engine)");
-        } else {
-          return new BrokerResponseNative(QueryErrorCode.SQL_PARSING, e.getMessage());
-        }
-      }
-
-      if (isDefaultQueryResponseLimitEnabled() && !pinotQuery.isSetLimit()) {
-        pinotQuery.setLimit(_defaultQueryLimit);
-      }
-
-      if (isLiteralOnlyQuery(pinotQuery)) {
-        LOGGER.debug("Request {} contains only Literal, skipping server query: {}", requestId, query);
-        try {
-          if (pinotQuery.isExplain()) {
-            // EXPLAIN PLAN results to show that query is evaluated exclusively by Broker.
-            return BrokerResponseNative.BROKER_ONLY_EXPLAIN_PLAN_OUTPUT;
-          }
-          return processLiteralOnlyQuery(requestId, pinotQuery, requestContext);
-        } catch (Exception e) {
-          // TODO: refine the errorMsgs here to early termination the queries won't requires to send to servers.
-          LOGGER.warn("Unable to execute literal request {}: {} at broker, fallback to server query. {}", requestId,
-              query, e.getMessage());
-        }
-=======
       return doHandleRequest(requestId, query, sqlNodeAndOptions, request, requesterIdentity, requestContext,
           httpHeaders, accessControl);
     } finally {
@@ -357,43 +317,22 @@
     } catch (Exception e) {
       LOGGER.info("Caught exception while compiling SQL request {}: {}, {}", requestId, query, e.getMessage());
       _brokerMetrics.addMeteredGlobalValue(BrokerMeter.REQUEST_COMPILATION_EXCEPTIONS, 1);
-      requestContext.setErrorCode(QueryException.SQL_PARSING_ERROR_CODE);
+      requestContext.setErrorCode(QueryErrorCode.SQL_PARSING);
       // Check if the query is a v2 supported query
       String database = DatabaseUtils.extractDatabaseFromQueryRequest(sqlNodeAndOptions.getOptions(), httpHeaders);
       if (ParserUtils.canCompileWithMultiStageEngine(query, database, _tableCache)) {
-        return new BrokerResponseNative(QueryException.getException(QueryException.SQL_PARSING_ERROR, new Exception(
+        return new BrokerResponseNative(QueryErrorCode.SQL_PARSING,
             "It seems that the query is only supported by the multi-stage query engine, please retry the query using "
                 + "the multi-stage query engine "
-                + "(https://docs.pinot.apache.org/developers/advanced/v2-multi-stage-query-engine)")));
+                + "(https://docs.pinot.apache.org/developers/advanced/v2-multi-stage-query-engine)");
       } else {
-        return new BrokerResponseNative(QueryException.getException(QueryException.SQL_PARSING_ERROR, e));
->>>>>>> 7bd2d4b3
-      }
-    }
-
-<<<<<<< HEAD
-      PinotQuery serverPinotQuery = GapfillUtils.stripGapfill(pinotQuery);
-      DataSource dataSource = serverPinotQuery.getDataSource();
-      if (dataSource == null) {
-        LOGGER.info("Data source (FROM clause) not found in request {}: {}", requestId, query);
-        requestContext.setErrorCode(QueryErrorCode.QUERY_VALIDATION);
-        return new BrokerResponseNative(QueryErrorCode.QUERY_VALIDATION, "Data source (FROM clause) not found");
-      }
-      if (dataSource.getJoin() != null) {
-        LOGGER.info("JOIN is not supported in request {}: {}", requestId, query);
-        requestContext.setErrorCode(QueryErrorCode.QUERY_VALIDATION);
-        return new BrokerResponseNative(QueryErrorCode.QUERY_VALIDATION, "JOIN is not supported");
-      }
-      if (dataSource.getTableName() == null) {
-        LOGGER.info("Table name not found in request {}: {}", requestId, query);
-        requestContext.setErrorCode(QueryErrorCode.QUERY_VALIDATION);
-        return new BrokerResponseNative(QueryErrorCode.QUERY_VALIDATION, "Table name not found");
-      }
-=======
+        return new BrokerResponseNative(QueryErrorCode.SQL_PARSING, e.getMessage());
+      }
+    }
+
     if (isDefaultQueryResponseLimitEnabled() && !pinotQuery.isSetLimit()) {
       pinotQuery.setLimit(_defaultQueryLimit);
     }
->>>>>>> 7bd2d4b3
 
     if (isLiteralOnlyQuery(pinotQuery)) {
       LOGGER.debug("Request {} contains only Literal, skipping server query: {}", requestId, query);
@@ -404,57 +343,29 @@
         }
         return processLiteralOnlyQuery(requestId, pinotQuery, requestContext);
       } catch (Exception e) {
-<<<<<<< HEAD
-        LOGGER.info("Caught exception while handling the subquery in request {}: {}, {}", requestId, query,
-            e.getMessage());
-        requestContext.setErrorCode(QueryErrorCode.QUERY_EXECUTION);
-        return new BrokerResponseNative(QueryErrorCode.QUERY_EXECUTION, e.getMessage());
-=======
-        // TODO: refine the exceptions here to early termination the queries won't requires to send to servers.
+        // TODO: refine the errorMsgs here to early termination the queries won't requires to send to servers.
         LOGGER.warn("Unable to execute literal request {}: {} at broker, fallback to server query. {}", requestId,
             query, e.getMessage());
->>>>>>> 7bd2d4b3
-      }
-    }
-
-<<<<<<< HEAD
-      boolean ignoreCase = _tableCache.isIgnoreCase();
-      String tableName;
-      try {
-        tableName =
-            getActualTableName(DatabaseUtils.translateTableName(dataSource.getTableName(), httpHeaders, ignoreCase),
-                _tableCache);
-      } catch (DatabaseConflictException e) {
-        LOGGER.info("{}. Request {}: {}", e.getMessage(), requestId, query);
-        _brokerMetrics.addMeteredGlobalValue(BrokerMeter.QUERY_VALIDATION_EXCEPTIONS, 1);
-        requestContext.setErrorCode(QueryErrorCode.QUERY_VALIDATION);
-        return new BrokerResponseNative(QueryErrorCode.QUERY_VALIDATION, e.getMessage());
-      }
-      dataSource.setTableName(tableName);
-      String rawTableName = TableNameBuilder.extractRawTableName(tableName);
-      requestContext.setTableName(rawTableName);
-=======
+      }
+    }
+
     PinotQuery serverPinotQuery = GapfillUtils.stripGapfill(pinotQuery);
     DataSource dataSource = serverPinotQuery.getDataSource();
     if (dataSource == null) {
       LOGGER.info("Data source (FROM clause) not found in request {}: {}", requestId, query);
-      requestContext.setErrorCode(QueryException.QUERY_VALIDATION_ERROR_CODE);
-      return new BrokerResponseNative(
-          QueryException.getException(QueryException.QUERY_VALIDATION_ERROR, "Data source (FROM clause) not found"));
+      requestContext.setErrorCode(QueryErrorCode.QUERY_VALIDATION);
+        return new BrokerResponseNative(QueryErrorCode.QUERY_VALIDATION, "Data source (FROM clause) not found");
     }
     if (dataSource.getJoin() != null) {
       LOGGER.info("JOIN is not supported in request {}: {}", requestId, query);
-      requestContext.setErrorCode(QueryException.QUERY_VALIDATION_ERROR_CODE);
-      return new BrokerResponseNative(
-          QueryException.getException(QueryException.QUERY_VALIDATION_ERROR, "JOIN is not supported"));
+      requestContext.setErrorCode(QueryErrorCode.QUERY_VALIDATION);
+        return new BrokerResponseNative(QueryErrorCode.QUERY_VALIDATION, "JOIN is not supported");
     }
     if (dataSource.getTableName() == null) {
       LOGGER.info("Table name not found in request {}: {}", requestId, query);
-      requestContext.setErrorCode(QueryException.QUERY_VALIDATION_ERROR_CODE);
-      return new BrokerResponseNative(
-          QueryException.getException(QueryException.QUERY_VALIDATION_ERROR, "Table name not found"));
-    }
->>>>>>> 7bd2d4b3
+      requestContext.setErrorCode(QueryErrorCode.QUERY_VALIDATION);
+        return new BrokerResponseNative(QueryErrorCode.QUERY_VALIDATION, "Table name not found");
+    }
 
     try {
       handleSubquery(serverPinotQuery, requestId, request, requesterIdentity, requestContext, httpHeaders,
@@ -462,8 +373,8 @@
     } catch (Exception e) {
       LOGGER.info("Caught exception while handling the subquery in request {}: {}, {}", requestId, query,
           e.getMessage());
-      requestContext.setErrorCode(QueryException.QUERY_EXECUTION_ERROR_CODE);
-      return new BrokerResponseNative(QueryException.getException(QueryException.QUERY_EXECUTION_ERROR, e));
+      requestContext.setErrorCode(QueryErrorCode.QUERY_EXECUTION);
+      return new BrokerResponseNative(QueryErrorCode.QUERY_EXECUTION, e.getMessage());
     }
 
     boolean ignoreCase = _tableCache.isIgnoreCase();
@@ -475,35 +386,15 @@
     } catch (DatabaseConflictException e) {
       LOGGER.info("{}. Request {}: {}", e.getMessage(), requestId, query);
       _brokerMetrics.addMeteredGlobalValue(BrokerMeter.QUERY_VALIDATION_EXCEPTIONS, 1);
-      requestContext.setErrorCode(QueryException.QUERY_VALIDATION_ERROR_CODE);
-      return new BrokerResponseNative(QueryException.getException(QueryException.QUERY_VALIDATION_ERROR, e));
+      requestContext.setErrorCode(QueryErrorCode.QUERY_VALIDATION);
+      return new BrokerResponseNative(QueryErrorCode.QUERY_VALIDATION, e.getMessage());
     }
     dataSource.setTableName(tableName);
     String rawTableName = TableNameBuilder.extractRawTableName(tableName);
     requestContext.setTableName(rawTableName);
 
-<<<<<<< HEAD
-      try {
-        Map<String, String> columnNameMap = _tableCache.getColumnNameMap(rawTableName);
-        if (columnNameMap != null) {
-          updateColumnNames(rawTableName, serverPinotQuery, ignoreCase, columnNameMap);
-        }
-      } catch (Exception e) {
-        // Throw errorMsgs with column in-existence error.
-        if (e instanceof BadQueryRequestException) {
-          LOGGER.info("Caught exception while checking column names in request {}: {}, {}", requestId, query,
-              e.getMessage());
-          requestContext.setErrorCode(QueryErrorCode.UNKNOWN_COLUMN);
-          _brokerMetrics.addMeteredTableValue(rawTableName, BrokerMeter.UNKNOWN_COLUMN_EXCEPTIONS, 1);
-          return new BrokerResponseNative(QueryErrorCode.UNKNOWN_COLUMN, e.getMessage());
-        }
-        LOGGER.warn("Caught exception while updating column names in request {}: {}, {}", requestId, query,
-            e.getMessage());
-      }
-=======
     AuthorizationResult authorizationResult =
         accessControl.authorize(httpHeaders, TargetType.TABLE, tableName, Actions.Table.QUERY);
->>>>>>> 7bd2d4b3
 
     if (!authorizationResult.hasAccess()) {
       throwAccessDeniedError(requestId, query, requestContext, tableName, authorizationResult);
@@ -515,13 +406,13 @@
         updateColumnNames(rawTableName, serverPinotQuery, ignoreCase, columnNameMap);
       }
     } catch (Exception e) {
-      // Throw exceptions with column in-existence error.
+      // Throw errorMsgs with column in-existence error.
       if (e instanceof BadQueryRequestException) {
         LOGGER.info("Caught exception while checking column names in request {}: {}, {}", requestId, query,
             e.getMessage());
-        requestContext.setErrorCode(QueryException.UNKNOWN_COLUMN_ERROR_CODE);
+        requestContext.setErrorCode(QueryErrorCode.UNKNOWN_COLUMN);
         _brokerMetrics.addMeteredTableValue(rawTableName, BrokerMeter.UNKNOWN_COLUMN_EXCEPTIONS, 1);
-        return new BrokerResponseNative(QueryException.getException(QueryException.UNKNOWN_COLUMN_ERROR, e));
+        return new BrokerResponseNative(QueryErrorCode.UNKNOWN_COLUMN, e.getMessage());
       }
       LOGGER.warn("Caught exception while updating column names in request {}: {}, {}", requestId, query,
           e.getMessage());
@@ -556,23 +447,8 @@
         serverPinotQuery == pinotQuery ? brokerRequest : CalciteSqlCompiler.convertToBrokerRequest(serverPinotQuery);
     authorizationResult = accessControl.authorize(requesterIdentity, serverBrokerRequest);
 
-<<<<<<< HEAD
-      if (offlineTableName == null && realtimeTableName == null) {
-        // No table matches the request
-        if (realtimeTableConfig == null && offlineTableConfig == null) {
-          LOGGER.info("Table not found for request {}: {}", requestId, query);
-          requestContext.setErrorCode(QueryErrorCode.TABLE_DOES_NOT_EXIST);
-          return BrokerResponseNative.TABLE_DOES_NOT_EXIST;
-        }
-        LOGGER.info("No table matches for request {}: {}", requestId, query);
-        requestContext.setErrorCode(QueryErrorCode.BROKER_RESOURCE_MISSING);
-        _brokerMetrics.addMeteredGlobalValue(BrokerMeter.RESOURCE_MISSING_EXCEPTIONS, 1);
-        return BrokerResponseNative.NO_TABLE_RESULT;
-      }
-=======
     _brokerMetrics.addPhaseTiming(rawTableName, BrokerQueryPhase.AUTHORIZATION,
         System.nanoTime() - compilationEndTimeNs);
->>>>>>> 7bd2d4b3
 
     if (!authorizationResult.hasAccess()) {
       throwAccessDeniedError(requestId, query, requestContext, tableName, authorizationResult);
@@ -592,49 +468,6 @@
       if (_routingManager.routingExists(tableName)) {
         realtimeTableName = tableName;
       }
-<<<<<<< HEAD
-
-      // Validate QPS quota
-      String database = DatabaseUtils.extractDatabaseFromFullyQualifiedTableName(tableName);
-      if (!_queryQuotaManager.acquireDatabase(database)) {
-        String errorMessage =
-            String.format("Request %d: %s exceeds query quota for database: %s", requestId, query, database);
-        LOGGER.info(errorMessage);
-        requestContext.setErrorCode(QueryErrorCode.TOO_MANY_REQUESTS);
-        return new BrokerResponseNative(QueryErrorCode.TOO_MANY_REQUESTS, errorMessage);
-      }
-      if (!_queryQuotaManager.acquire(tableName)) {
-        String errorMessage =
-            String.format("Request %d: %s exceeds query quota for table: %s", requestId, query, tableName);
-        LOGGER.info(errorMessage);
-        requestContext.setErrorCode(QueryErrorCode.TOO_MANY_REQUESTS);
-        _brokerMetrics.addMeteredTableValue(rawTableName, BrokerMeter.QUERY_QUOTA_EXCEEDED, 1);
-        return new BrokerResponseNative(QueryErrorCode.TOO_MANY_REQUESTS, errorMessage);
-      }
-
-      // Validate the request
-      try {
-        validateRequest(serverPinotQuery, _queryResponseLimit);
-      } catch (Exception e) {
-        LOGGER.info("Caught exception while validating request {}: {}, {}", requestId, query, e.getMessage());
-        requestContext.setErrorCode(QueryErrorCode.QUERY_VALIDATION);
-        _brokerMetrics.addMeteredTableValue(rawTableName, BrokerMeter.QUERY_VALIDATION_EXCEPTIONS, 1);
-        return new BrokerResponseNative(QueryErrorCode.QUERY_VALIDATION, e.getMessage());
-      }
-
-      _brokerMetrics.addMeteredTableValue(rawTableName, BrokerMeter.QUERIES, 1);
-      _brokerMetrics.addMeteredGlobalValue(BrokerMeter.QUERIES_GLOBAL, 1);
-      _brokerMetrics.addValueToTableGauge(rawTableName, BrokerGauge.REQUEST_SIZE, query.length());
-
-      if (!pinotQuery.isExplain() && _enableMultistageMigrationMetric) {
-        // Check if the query is a v2 supported query
-        database = DatabaseUtils.extractDatabaseFromQueryRequest(sqlNodeAndOptions.getOptions(), httpHeaders);
-        // Attempt to add the query to the compile queue; drop if queue is full
-        if (!_multistageCompileQueryQueue.offer(Pair.of(query, database))) {
-          LOGGER.trace("Not compiling query `{}` using the multi-stage query engine because the query queue is full",
-              query);
-        }
-=======
     } else {
       // Hybrid table (check both OFFLINE and REALTIME)
       String offlineTableNameToCheck = TableNameBuilder.OFFLINE.tableNameWithType(tableName);
@@ -644,7 +477,6 @@
       String realtimeTableNameToCheck = TableNameBuilder.REALTIME.tableNameWithType(tableName);
       if (_routingManager.routingExists(realtimeTableNameToCheck)) {
         realtimeTableName = realtimeTableNameToCheck;
->>>>>>> 7bd2d4b3
       }
     }
 
@@ -657,11 +489,11 @@
       // No table matches the request
       if (realtimeTableConfig == null && offlineTableConfig == null) {
         LOGGER.info("Table not found for request {}: {}", requestId, query);
-        requestContext.setErrorCode(QueryException.TABLE_DOES_NOT_EXIST_ERROR_CODE);
+        requestContext.setErrorCode(QueryErrorCode.TABLE_DOES_NOT_EXIST);
         return BrokerResponseNative.TABLE_DOES_NOT_EXIST;
       }
       LOGGER.info("No table matches for request {}: {}", requestId, query);
-      requestContext.setErrorCode(QueryException.BROKER_RESOURCE_MISSING_ERROR_CODE);
+      requestContext.setErrorCode(QueryErrorCode.BROKER_RESOURCE_MISSING);
       _brokerMetrics.addMeteredGlobalValue(BrokerMeter.RESOURCE_MISSING_EXCEPTIONS, 1);
       return BrokerResponseNative.NO_TABLE_RESULT;
     }
@@ -688,55 +520,26 @@
       String errorMessage =
           String.format("Request %d: %s exceeds query quota for database: %s", requestId, query, database);
       LOGGER.info(errorMessage);
-      requestContext.setErrorCode(QueryException.TOO_MANY_REQUESTS_ERROR_CODE);
-      return new BrokerResponseNative(QueryException.getException(QueryException.QUOTA_EXCEEDED_ERROR, errorMessage));
+      requestContext.setErrorCode(QueryErrorCode.TOO_MANY_REQUESTS);
+      return new BrokerResponseNative(QueryErrorCode.TOO_MANY_REQUESTS, errorMessage);
     }
     if (!_queryQuotaManager.acquire(tableName)) {
       String errorMessage =
           String.format("Request %d: %s exceeds query quota for table: %s", requestId, query, tableName);
       LOGGER.info(errorMessage);
-      requestContext.setErrorCode(QueryException.TOO_MANY_REQUESTS_ERROR_CODE);
+      requestContext.setErrorCode(QueryErrorCode.TOO_MANY_REQUESTS);
       _brokerMetrics.addMeteredTableValue(rawTableName, BrokerMeter.QUERY_QUOTA_EXCEEDED, 1);
-      return new BrokerResponseNative(QueryException.getException(QueryException.QUOTA_EXCEEDED_ERROR, errorMessage));
-    }
-
-<<<<<<< HEAD
-      // Calculate routing table for the query
-      // TODO: Modify RoutingManager interface to directly take PinotQuery
-      long routingStartTimeNs = System.nanoTime();
-      Map<ServerInstance, ServerRouteInfo> offlineRoutingTable = null;
-      Map<ServerInstance, ServerRouteInfo> realtimeRoutingTable = null;
-      List<String> unavailableSegments = new ArrayList<>();
-      int numPrunedSegmentsTotal = 0;
-      boolean offlineTableDisabled = false;
-      boolean realtimeTableDisabled = false;
-      List<BrokerQueryErrorMessage> errorMsgs = new ArrayList<>();
-      if (offlineBrokerRequest != null) {
-        offlineTableDisabled = _routingManager.isTableDisabled(offlineTableName);
-        // NOTE: Routing table might be null if table is just removed
-        RoutingTable routingTable = null;
-        if (!offlineTableDisabled) {
-          routingTable = _routingManager.getRoutingTable(offlineBrokerRequest, requestId);
-        }
-        if (routingTable != null) {
-          unavailableSegments.addAll(routingTable.getUnavailableSegments());
-          Map<ServerInstance, ServerRouteInfo> serverInstanceToSegmentsMap =
-              routingTable.getServerInstanceToSegmentsMap();
-          if (!serverInstanceToSegmentsMap.isEmpty()) {
-            offlineRoutingTable = serverInstanceToSegmentsMap;
-          } else {
-            offlineBrokerRequest = null;
-          }
-          numPrunedSegmentsTotal += routingTable.getNumPrunedSegments();
-=======
+      return new BrokerResponseNative(QueryErrorCode.TOO_MANY_REQUESTS, errorMessage);
+    }
+
     // Validate the request
     try {
       validateRequest(serverPinotQuery, _queryResponseLimit);
     } catch (Exception e) {
       LOGGER.info("Caught exception while validating request {}: {}, {}", requestId, query, e.getMessage());
-      requestContext.setErrorCode(QueryException.QUERY_VALIDATION_ERROR_CODE);
+      requestContext.setErrorCode(QueryErrorCode.QUERY_VALIDATION);
       _brokerMetrics.addMeteredTableValue(rawTableName, BrokerMeter.QUERY_VALIDATION_EXCEPTIONS, 1);
-      return new BrokerResponseNative(QueryException.getException(QueryException.QUERY_VALIDATION_ERROR, e));
+      return new BrokerResponseNative(QueryErrorCode.QUERY_VALIDATION, e.getMessage());
     }
 
     _brokerMetrics.addMeteredTableValue(rawTableName, BrokerMeter.QUERIES, 1);
@@ -841,7 +644,7 @@
     int numPrunedSegmentsTotal = 0;
     boolean offlineTableDisabled = false;
     boolean realtimeTableDisabled = false;
-    List<ProcessingException> exceptions = new ArrayList<>();
+    List<BrokerQueryErrorMessage> errorMsgs = new ArrayList<>();
     if (offlineBrokerRequest != null) {
       offlineTableDisabled = _routingManager.isTableDisabled(offlineTableName);
       // NOTE: Routing table might be null if table is just removed
@@ -855,7 +658,6 @@
             routingTable.getServerInstanceToSegmentsMap();
         if (!serverInstanceToSegmentsMap.isEmpty()) {
           offlineRoutingTable = serverInstanceToSegmentsMap;
->>>>>>> 7bd2d4b3
         } else {
           offlineBrokerRequest = null;
         }
@@ -886,100 +688,24 @@
       }
     }
 
-<<<<<<< HEAD
-      if (offlineTableDisabled || realtimeTableDisabled) {
-        String errorMessage = null;
-        if (((realtimeTableConfig != null && offlineTableConfig != null) && (offlineTableDisabled
-            && realtimeTableDisabled)) || (offlineTableConfig == null && realtimeTableDisabled) || (
-            realtimeTableConfig == null && offlineTableDisabled)) {
-          requestContext.setErrorCode(QueryErrorCode.TABLE_IS_DISABLED);
-          return BrokerResponseNative.TABLE_IS_DISABLED;
-        } else if ((realtimeTableConfig != null && offlineTableConfig != null) && realtimeTableDisabled) {
-          errorMessage = "Realtime table is disabled in hybrid table";
-        } else if ((realtimeTableConfig != null && offlineTableConfig != null) && offlineTableDisabled) {
-          errorMessage = "Offline table is disabled in hybrid table";
-        }
-        errorMsgs.add(new BrokerQueryErrorMessage(QueryErrorCode.TABLE_IS_DISABLED, errorMessage));
-=======
     if (offlineTableDisabled || realtimeTableDisabled) {
       String errorMessage = null;
       if (((realtimeTableConfig != null && offlineTableConfig != null) && (offlineTableDisabled
           && realtimeTableDisabled)) || (offlineTableConfig == null && realtimeTableDisabled) || (
           realtimeTableConfig == null && offlineTableDisabled)) {
-        requestContext.setErrorCode(QueryException.TABLE_IS_DISABLED_ERROR_CODE);
+        requestContext.setErrorCode(QueryErrorCode.TABLE_IS_DISABLED);
         return BrokerResponseNative.TABLE_IS_DISABLED;
       } else if ((realtimeTableConfig != null && offlineTableConfig != null) && realtimeTableDisabled) {
         errorMessage = "Realtime table is disabled in hybrid table";
       } else if ((realtimeTableConfig != null && offlineTableConfig != null) && offlineTableDisabled) {
         errorMessage = "Offline table is disabled in hybrid table";
->>>>>>> 7bd2d4b3
-      }
-      exceptions.add(QueryException.getException(QueryException.TABLE_IS_DISABLED_ERROR, errorMessage));
+      }
+      errorMsgs.add(new BrokerQueryErrorMessage(QueryErrorCode.TABLE_IS_DISABLED, errorMessage));
     }
 
     int numUnavailableSegments = unavailableSegments.size();
     requestContext.setNumUnavailableSegments(numUnavailableSegments);
 
-<<<<<<< HEAD
-      if (numUnavailableSegments > 0) {
-        String errorMessage;
-        if (numUnavailableSegments > MAX_UNAVAILABLE_SEGMENTS_TO_PRINT_IN_QUERY_EXCEPTION) {
-          errorMessage = String.format("%d segments unavailable, sampling %d: %s", numUnavailableSegments,
-              MAX_UNAVAILABLE_SEGMENTS_TO_PRINT_IN_QUERY_EXCEPTION,
-              unavailableSegments.subList(0, MAX_UNAVAILABLE_SEGMENTS_TO_PRINT_IN_QUERY_EXCEPTION));
-        } else {
-          errorMessage = String.format("%d segments unavailable: %s", numUnavailableSegments, unavailableSegments);
-        }
-        String realtimeRoutingPolicy = realtimeBrokerRequest != null ? getRoutingPolicy(realtimeTableConfig) : null;
-        String offlineRoutingPolicy = offlineBrokerRequest != null ? getRoutingPolicy(offlineTableConfig) : null;
-        errorMessage = addRoutingPolicyInErrMsg(errorMessage, realtimeRoutingPolicy, offlineRoutingPolicy);
-        errorMsgs.add(new BrokerQueryErrorMessage(QueryErrorCode.BROKER_SEGMENT_UNAVAILABLE, errorMessage));
-        _brokerMetrics.addMeteredTableValue(rawTableName, BrokerMeter.BROKER_RESPONSES_WITH_UNAVAILABLE_SEGMENTS, 1);
-      }
-
-      if (offlineBrokerRequest == null && realtimeBrokerRequest == null) {
-        if (!errorMsgs.isEmpty()) {
-          BrokerQueryErrorMessage firstErrorMsg = errorMsgs.get(0);
-          String logTail = errorMsgs.size() > 1 ? (errorMsgs.size()) + " errorMsgs found. Logging only the first one"
-              : "1 exception found";
-          LOGGER.info("No server found for request {}: {}. {}", requestId, query, logTail, firstErrorMsg);
-          _brokerMetrics.addMeteredTableValue(rawTableName, BrokerMeter.NO_SERVER_FOUND_EXCEPTIONS, 1);
-          return BrokerResponseNative.fromBrokerErrors(errorMsgs);
-        } else {
-          // When all segments have been pruned, we can just return an empty response.
-          return getEmptyBrokerOnlyResponse(pinotQuery, requestContext, tableName, requesterIdentity, schema, query,
-              database);
-        }
-      }
-      long routingEndTimeNs = System.nanoTime();
-      _brokerMetrics.addPhaseTiming(rawTableName, BrokerQueryPhase.QUERY_ROUTING,
-          routingEndTimeNs - routingStartTimeNs);
-
-      // Set timeout in the requests
-      long timeSpentMs = TimeUnit.NANOSECONDS.toMillis(routingEndTimeNs - compilationStartTimeNs);
-      // Remaining time in milliseconds for the server query execution
-      // NOTE: For hybrid use case, in most cases offline table and real-time table should have the same query timeout
-      //       configured, but if necessary, we also allow different timeout for them.
-      //       If the timeout is not the same for offline table and real-time table, use the max of offline table
-      //       remaining time and realtime table remaining time. Server side will have different remaining time set for
-      //       each table type, and broker should wait for both types to return.
-      long remainingTimeMs = 0;
-      try {
-        if (offlineBrokerRequest != null) {
-          remainingTimeMs =
-              setQueryTimeout(offlineTableName, offlineBrokerRequest.getPinotQuery().getQueryOptions(), timeSpentMs);
-        }
-        if (realtimeBrokerRequest != null) {
-          remainingTimeMs = Math.max(remainingTimeMs,
-              setQueryTimeout(realtimeTableName, realtimeBrokerRequest.getPinotQuery().getQueryOptions(), timeSpentMs));
-        }
-      } catch (TimeoutException e) {
-        String errorMessage = e.getMessage();
-        LOGGER.info("{} {}: {}", errorMessage, requestId, query);
-        _brokerMetrics.addMeteredTableValue(rawTableName, BrokerMeter.REQUEST_TIMEOUT_BEFORE_SCATTERED_EXCEPTIONS, 1);
-        errorMsgs.add(new BrokerQueryErrorMessage(QueryErrorCode.BROKER_TIMEOUT, errorMessage));
-        return BrokerResponseNative.fromBrokerErrors(errorMsgs);
-=======
     if (numUnavailableSegments > 0) {
       String errorMessage;
       if (numUnavailableSegments > MAX_UNAVAILABLE_SEGMENTS_TO_PRINT_IN_QUERY_EXCEPTION) {
@@ -992,23 +718,22 @@
       String realtimeRoutingPolicy = realtimeBrokerRequest != null ? getRoutingPolicy(realtimeTableConfig) : null;
       String offlineRoutingPolicy = offlineBrokerRequest != null ? getRoutingPolicy(offlineTableConfig) : null;
       errorMessage = addRoutingPolicyInErrMsg(errorMessage, realtimeRoutingPolicy, offlineRoutingPolicy);
-      exceptions.add(QueryException.getException(QueryException.BROKER_SEGMENT_UNAVAILABLE_ERROR, errorMessage));
+      errorMsgs.add(new BrokerQueryErrorMessage(QueryErrorCode.BROKER_SEGMENT_UNAVAILABLE, errorMessage));
       _brokerMetrics.addMeteredTableValue(rawTableName, BrokerMeter.BROKER_RESPONSES_WITH_UNAVAILABLE_SEGMENTS, 1);
     }
 
     if (offlineBrokerRequest == null && realtimeBrokerRequest == null) {
-      if (!exceptions.isEmpty()) {
-        ProcessingException firstException = exceptions.get(0);
-        String logTail = exceptions.size() > 1 ? (exceptions.size()) + " exceptions found. Logging only the first one"
+      if (!errorMsgs.isEmpty()) {
+        BrokerQueryErrorMessage firstErrorMsg = errorMsgs.get(0);
+        String logTail = errorMsgs.size() > 1 ? (errorMsgs.size()) + " errorMsgs found. Logging only the first one"
             : "1 exception found";
-        LOGGER.info("No server found for request {}: {}. {}", requestId, query, logTail, firstException);
+        LOGGER.info("No server found for request {}: {}. {}", requestId, query, logTail, firstErrorMsg);
         _brokerMetrics.addMeteredTableValue(rawTableName, BrokerMeter.NO_SERVER_FOUND_EXCEPTIONS, 1);
-        return new BrokerResponseNative(exceptions);
+        return BrokerResponseNative.fromBrokerErrors(errorMsgs);
       } else {
         // When all segments have been pruned, we can just return an empty response.
         return getEmptyBrokerOnlyResponse(pinotQuery, requestContext, tableName, requesterIdentity, schema, query,
             database);
->>>>>>> 7bd2d4b3
       }
     }
     long routingEndTimeNs = System.nanoTime();
@@ -1037,8 +762,8 @@
       String errorMessage = e.getMessage();
       LOGGER.info("{} {}: {}", errorMessage, requestId, query);
       _brokerMetrics.addMeteredTableValue(rawTableName, BrokerMeter.REQUEST_TIMEOUT_BEFORE_SCATTERED_EXCEPTIONS, 1);
-      exceptions.add(QueryException.getException(QueryException.BROKER_TIMEOUT_ERROR, errorMessage));
-      return new BrokerResponseNative(exceptions);
+      errorMsgs.add(new BrokerQueryErrorMessage(QueryErrorCode.BROKER_TIMEOUT, errorMessage));
+      return BrokerResponseNative.fromBrokerErrors(errorMsgs);
     }
 
     // Set the maximum serialized response size per server, and ask server to directly return final response when only
@@ -1116,63 +841,15 @@
         onQueryFinish(requestId);
         LOGGER.debug("Remove track of running query: {}", requestId);
       }
-<<<<<<< HEAD
-      brokerResponse.setTablesQueried(Set.of(rawTableName));
-
-      for (BrokerQueryErrorMessage errorMsg : errorMsgs) {
-        brokerResponse.addException(errorMsg);
-      }
-      brokerResponse.setNumSegmentsPrunedByBroker(numPrunedSegmentsTotal);
-      long executionEndTimeNs = System.nanoTime();
-      _brokerMetrics.addPhaseTiming(rawTableName, BrokerQueryPhase.QUERY_EXECUTION,
-          executionEndTimeNs - routingEndTimeNs);
-
-      // Track number of queries with number of groups limit reached
-      if (brokerResponse.isNumGroupsLimitReached()) {
-        _brokerMetrics.addMeteredTableValue(rawTableName, BrokerMeter.BROKER_RESPONSES_WITH_NUM_GROUPS_LIMIT_REACHED,
-            1);
-      }
-
-      // server returns STRING as default dataType for all columns in (some) scenarios where no rows are returned
-      // this is an attempt to return more faithful information based on other sources
-      if (brokerResponse.getNumRowsResultSet() == 0) {
-        ParserUtils.fillEmptyResponseSchema(brokerResponse, _tableCache, schema, database, query);
-      }
-
-      // Set total query processing time
-      long totalTimeMs = System.currentTimeMillis() - requestContext.getRequestArrivalTimeMillis();
-      brokerResponse.setTimeUsedMs(totalTimeMs);
-      augmentStatistics(requestContext, brokerResponse);
-      // include both broker side errorMsgs and server side errorMsgs
-      List<BrokerQueryErrorMessage> brokerExceptions = brokerResponse.getExceptions();
-      brokerExceptions.stream()
-          .filter(exception -> exception.getErrorCode() == QueryErrorCode.QUERY_VALIDATION.getId())
-          .findFirst()
-          .ifPresent(exception -> _brokerMetrics.addMeteredGlobalValue(BrokerMeter.QUERY_VALIDATION_EXCEPTIONS, 1));
-      if (QueryOptionsUtils.shouldDropResults(pinotQuery.getQueryOptions())) {
-        brokerResponse.setResultTable(null);
-      }
-      if (QueryOptionsUtils.isSecondaryWorkload(pinotQuery.getQueryOptions())) {
-        _brokerMetrics.addTimedTableValue(rawTableName, BrokerTimer.SECONDARY_WORKLOAD_QUERY_TOTAL_TIME_MS, totalTimeMs,
-            TimeUnit.MILLISECONDS);
-        _brokerMetrics.addTimedValue(BrokerTimer.SECONDARY_WORKLOAD_QUERY_TOTAL_TIME_MS, totalTimeMs,
-            TimeUnit.MILLISECONDS);
-      } else {
-        _brokerMetrics.addTimedTableValue(rawTableName, BrokerTimer.QUERY_TOTAL_TIME_MS, totalTimeMs,
-            TimeUnit.MILLISECONDS);
-        _brokerMetrics.addTimedValue(BrokerTimer.QUERY_TOTAL_TIME_MS, totalTimeMs, TimeUnit.MILLISECONDS);
-      }
-=======
     } else {
       brokerResponse = processBrokerRequest(requestId, brokerRequest, serverBrokerRequest, offlineBrokerRequest,
           offlineRoutingTable, realtimeBrokerRequest, realtimeRoutingTable, remainingTimeMs, serverStats,
           requestContext);
     }
     brokerResponse.setTablesQueried(Set.of(rawTableName));
->>>>>>> 7bd2d4b3
-
-    for (ProcessingException exception : exceptions) {
-      brokerResponse.addException(exception);
+
+    for (BrokerQueryErrorMessage errorMsg : errorMsgs) {
+      brokerResponse.addException(errorMsg);
     }
     brokerResponse.setNumSegmentsPrunedByBroker(numPrunedSegmentsTotal);
     long executionEndTimeNs = System.nanoTime();
@@ -1195,10 +872,10 @@
     long totalTimeMs = System.currentTimeMillis() - requestContext.getRequestArrivalTimeMillis();
     brokerResponse.setTimeUsedMs(totalTimeMs);
     augmentStatistics(requestContext, brokerResponse);
-    // include both broker side exceptions and server side exceptions
-    List<QueryProcessingException> brokerExceptions = brokerResponse.getExceptions();
+    // include both broker side errorMsgs and server side errorMsgs
+    List<BrokerQueryErrorMessage> brokerExceptions = brokerResponse.getExceptions();
     brokerExceptions.stream()
-        .filter(exception -> exception.getErrorCode() == QueryException.QUERY_VALIDATION_ERROR_CODE)
+        .filter(exception -> exception.getErrorCode() == QueryErrorCode.QUERY_VALIDATION.getId())
         .findFirst()
         .ifPresent(exception -> _brokerMetrics.addMeteredGlobalValue(BrokerMeter.QUERY_VALIDATION_EXCEPTIONS, 1));
     if (QueryOptionsUtils.shouldDropResults(pinotQuery.getQueryOptions())) {
