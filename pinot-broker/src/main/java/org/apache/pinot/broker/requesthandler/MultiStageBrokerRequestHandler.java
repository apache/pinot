/**
 * Licensed to the Apache Software Foundation (ASF) under one
 * or more contributor license agreements.  See the NOTICE file
 * distributed with this work for additional information
 * regarding copyright ownership.  The ASF licenses this file
 * to you under the Apache License, Version 2.0 (the
 * "License"); you may not use this file except in compliance
 * with the License.  You may obtain a copy of the License at
 *
 *   http://www.apache.org/licenses/LICENSE-2.0
 *
 * Unless required by applicable law or agreed to in writing,
 * software distributed under the License is distributed on an
 * "AS IS" BASIS, WITHOUT WARRANTIES OR CONDITIONS OF ANY
 * KIND, either express or implied.  See the License for the
 * specific language governing permissions and limitations
 * under the License.
 */
package org.apache.pinot.broker.requesthandler;

import com.fasterxml.jackson.databind.JsonNode;
import com.fasterxml.jackson.databind.node.JsonNodeFactory;
import java.util.ArrayList;
import java.util.Collection;
import java.util.List;
import java.util.Map;
import java.util.Set;
import java.util.concurrent.Executor;
import java.util.concurrent.TimeoutException;
import java.util.stream.Collectors;
import javax.annotation.Nullable;
import javax.ws.rs.WebApplicationException;
import javax.ws.rs.core.HttpHeaders;
import javax.ws.rs.core.Response;
import org.apache.commons.lang3.StringUtils;
import org.apache.hc.client5.http.io.HttpClientConnectionManager;
import org.apache.pinot.broker.api.AccessControl;
import org.apache.pinot.broker.api.RequesterIdentity;
import org.apache.pinot.broker.broker.AccessControlFactory;
import org.apache.pinot.broker.querylog.QueryLogger;
import org.apache.pinot.broker.queryquota.QueryQuotaManager;
import org.apache.pinot.broker.routing.BrokerRoutingManager;
import org.apache.pinot.common.config.provider.TableCache;
import org.apache.pinot.common.exception.QueryException;
import org.apache.pinot.common.metrics.BrokerMeter;
import org.apache.pinot.common.metrics.BrokerQueryPhase;
import org.apache.pinot.common.response.BrokerResponse;
import org.apache.pinot.common.response.broker.BrokerResponseNative;
import org.apache.pinot.common.response.broker.BrokerResponseNativeV2;
import org.apache.pinot.common.response.broker.ResultTable;
import org.apache.pinot.common.utils.DataSchema;
import org.apache.pinot.common.utils.DatabaseUtils;
import org.apache.pinot.common.utils.ExceptionUtils;
import org.apache.pinot.common.utils.config.QueryOptionsUtils;
import org.apache.pinot.core.auth.Actions;
import org.apache.pinot.core.auth.TargetType;
import org.apache.pinot.query.QueryEnvironment;
import org.apache.pinot.query.mailbox.MailboxService;
import org.apache.pinot.query.planner.explain.AskingServerStageExplainer;
import org.apache.pinot.query.planner.physical.DispatchablePlanFragment;
import org.apache.pinot.query.planner.physical.DispatchableSubPlan;
import org.apache.pinot.query.planner.plannode.PlanNode;
import org.apache.pinot.query.routing.WorkerManager;
import org.apache.pinot.query.runtime.MultiStageStatsTreeBuilder;
import org.apache.pinot.query.runtime.plan.MultiStageQueryStats;
import org.apache.pinot.query.service.dispatch.QueryDispatcher;
import org.apache.pinot.spi.accounting.ThreadExecutionContext;
import org.apache.pinot.spi.auth.TableAuthorizationResult;
import org.apache.pinot.spi.env.PinotConfiguration;
import org.apache.pinot.spi.exception.DatabaseConflictException;
import org.apache.pinot.spi.trace.RequestContext;
import org.apache.pinot.spi.trace.Tracing;
import org.apache.pinot.spi.utils.CommonConstants;
import org.apache.pinot.spi.utils.builder.TableNameBuilder;
import org.apache.pinot.sql.parsers.SqlNodeAndOptions;
import org.slf4j.Logger;
import org.slf4j.LoggerFactory;


public class MultiStageBrokerRequestHandler extends BaseBrokerRequestHandler {
  private static final Logger LOGGER = LoggerFactory.getLogger(MultiStageBrokerRequestHandler.class);

  private static final int NUM_UNAVAILABLE_SEGMENTS_TO_LOG = 10;

  private final WorkerManager _workerManager;
  private final QueryDispatcher _queryDispatcher;
  private final boolean _explainAskingServerDefault;

  public MultiStageBrokerRequestHandler(PinotConfiguration config, String brokerId, BrokerRoutingManager routingManager,
      AccessControlFactory accessControlFactory, QueryQuotaManager queryQuotaManager, TableCache tableCache) {
    super(config, brokerId, routingManager, accessControlFactory, queryQuotaManager, tableCache);
    String hostname = config.getProperty(CommonConstants.MultiStageQueryRunner.KEY_OF_QUERY_RUNNER_HOSTNAME);
    int port = Integer.parseInt(config.getProperty(CommonConstants.MultiStageQueryRunner.KEY_OF_QUERY_RUNNER_PORT));
    _workerManager = new WorkerManager(hostname, port, _routingManager);
    _queryDispatcher = new QueryDispatcher(new MailboxService(hostname, port, config));
    LOGGER.info("Initialized MultiStageBrokerRequestHandler on host: {}, port: {} with broker id: {}, timeout: {}ms, "
            + "query log max length: {}, query log max rate: {}", hostname, port, _brokerId, _brokerTimeoutMs,
        _queryLogger.getMaxQueryLengthToLog(), _queryLogger.getLogRateLimit());
    _explainAskingServerDefault = _config.getProperty(
        CommonConstants.MultiStageQueryRunner.KEY_OF_MULTISTAGE_EXPLAIN_INCLUDE_SEGMENT_PLAN,
        CommonConstants.MultiStageQueryRunner.DEFAULT_OF_MULTISTAGE_EXPLAIN_INCLUDE_SEGMENT_PLAN);
  }

  @Override
  public void start() {
    _queryDispatcher.start();
  }

  @Override
  public void shutDown() {
    _queryDispatcher.shutdown();
  }

  @Override
  protected BrokerResponse handleRequest(long requestId, String query, SqlNodeAndOptions sqlNodeAndOptions,
      JsonNode request, @Nullable RequesterIdentity requesterIdentity, RequestContext requestContext,
      HttpHeaders httpHeaders, AccessControl accessControl) {
    LOGGER.debug("SQL query for request {}: {}", requestId, query);

    // Compile the request
    Map<String, String> queryOptions = sqlNodeAndOptions.getOptions();

    long compilationStartTimeNs = System.nanoTime();
    long queryTimeoutMs;
    QueryEnvironment.QueryPlannerResult queryPlanResult;
    String database;
    String application;
    try {
      Long timeoutMsFromQueryOption = QueryOptionsUtils.getTimeoutMs(queryOptions);
      queryTimeoutMs = timeoutMsFromQueryOption != null ? timeoutMsFromQueryOption : _brokerTimeoutMs;
      database = DatabaseUtils.extractDatabaseFromQueryRequest(queryOptions, httpHeaders);
<<<<<<< HEAD
      application = queryOptions.get(CommonConstants.Broker.Request.QueryOptionKey.APPLICATION_NAME);
      QueryEnvironment queryEnvironment = new QueryEnvironment(database, _tableCache, _workerManager);
=======
      boolean inferPartitionHint = _config.getProperty(CommonConstants.Broker.CONFIG_OF_INFER_PARTITION_HINT,
          CommonConstants.Broker.DEFAULT_INFER_PARTITION_HINT);
      //@formatter:off
      QueryEnvironment queryEnvironment = new QueryEnvironment(QueryEnvironment.configBuilder()
          .database(database)
          .tableCache(_tableCache)
          .workerManager(_workerManager)
          .defaultInferPartitionHint(inferPartitionHint)
          .build());
      //@formatter:on
>>>>>>> 7e842395
      switch (sqlNodeAndOptions.getSqlNode().getKind()) {
        case EXPLAIN:
          boolean askServers = QueryOptionsUtils.isExplainAskingServers(queryOptions)
              .orElse(_explainAskingServerDefault);
          @Nullable
          AskingServerStageExplainer.OnServerExplainer fragmentToPlanNode = askServers
              ? fragment -> requestPhysicalPlan(fragment, requestContext, queryTimeoutMs, queryOptions)
              : null;

          queryPlanResult = queryEnvironment.explainQuery(query, sqlNodeAndOptions, requestId, fragmentToPlanNode);
          String plan = queryPlanResult.getExplainPlan();
          Set<String> tableNames = queryPlanResult.getTableNames();
          TableAuthorizationResult tableAuthorizationResult =
              hasTableAccess(requesterIdentity, tableNames, requestContext, httpHeaders);
          if (!tableAuthorizationResult.hasAccess()) {
            String failureMessage = tableAuthorizationResult.getFailureMessage();
            if (StringUtils.isNotBlank(failureMessage)) {
              failureMessage = "Reason: " + failureMessage;
            }
            throw new WebApplicationException("Permission denied. " + failureMessage, Response.Status.FORBIDDEN);
          }
          return constructMultistageExplainPlan(query, plan);
        case SELECT:
        default:
          queryPlanResult = queryEnvironment.planQuery(query, sqlNodeAndOptions, requestId);
          break;
      }
    } catch (DatabaseConflictException e) {
      LOGGER.info("{}. Request {}: {}", e.getMessage(), requestId, query);
      _brokerMetrics.addMeteredGlobalValue(BrokerMeter.QUERY_VALIDATION_EXCEPTIONS, 1);
      requestContext.setErrorCode(QueryException.QUERY_VALIDATION_ERROR_CODE);
      return new BrokerResponseNative(QueryException.getException(QueryException.QUERY_VALIDATION_ERROR, e));
    } catch (WebApplicationException e) {
      throw e;
    } catch (RuntimeException e) {
      String consolidatedMessage = ExceptionUtils.consolidateExceptionMessages(e);
      LOGGER.warn("Caught exception planning request {}: {}, {}", requestId, query, consolidatedMessage);
      _brokerMetrics.addMeteredGlobalValue(BrokerMeter.REQUEST_COMPILATION_EXCEPTIONS, 1);
      if (e.getMessage().matches(".* Column .* not found in any table'")) {
        requestContext.setErrorCode(QueryException.UNKNOWN_COLUMN_ERROR_CODE);
        return new BrokerResponseNative(
            QueryException.getException(QueryException.UNKNOWN_COLUMN_ERROR, consolidatedMessage));
      }
      requestContext.setErrorCode(QueryException.QUERY_PLANNING_ERROR_CODE);
      return new BrokerResponseNative(
          QueryException.getException(QueryException.QUERY_PLANNING_ERROR, consolidatedMessage));
    }

    DispatchableSubPlan dispatchableSubPlan = queryPlanResult.getQueryPlan();
    Set<String> tableNames = queryPlanResult.getTableNames();

    _brokerMetrics.addMeteredGlobalValue(BrokerMeter.MULTI_STAGE_QUERIES_GLOBAL, 1);
    for (String tableName : tableNames) {
      _brokerMetrics.addMeteredTableValue(tableName, BrokerMeter.MULTI_STAGE_QUERIES, 1);
    }

    requestContext.setTableNames(List.copyOf(tableNames));

    // Compilation Time. This includes the time taken for parsing, compiling, create stage plans and assigning workers.
    long compilationEndTimeNs = System.nanoTime();
    long compilationTimeNs = (compilationEndTimeNs - compilationStartTimeNs) + sqlNodeAndOptions.getParseTimeNs();
    updatePhaseTimingForTables(tableNames, BrokerQueryPhase.REQUEST_COMPILATION, compilationTimeNs);

    // Validate table access.
    TableAuthorizationResult tableAuthorizationResult =
        hasTableAccess(requesterIdentity, tableNames, requestContext, httpHeaders);
    if (!tableAuthorizationResult.hasAccess()) {
      String failureMessage = tableAuthorizationResult.getFailureMessage();
      if (StringUtils.isNotBlank(failureMessage)) {
        failureMessage = "Reason: " + failureMessage;
      }
      throw new WebApplicationException("Permission denied." + failureMessage, Response.Status.FORBIDDEN);
    }

    // Validate QPS quota
    if (hasExceededQPSQuota(database, tableNames, application, requestContext)) {
      String errorMessage = String.format("Request %d: %s exceeds query quota.", requestId, query);
      return new BrokerResponseNative(QueryException.getException(QueryException.QUOTA_EXCEEDED_ERROR, errorMessage));
    }

    Tracing.ThreadAccountantOps.setupRunner(String.valueOf(requestId), ThreadExecutionContext.TaskType.MSE);

    long executionStartTimeNs = System.nanoTime();
    QueryDispatcher.QueryResult queryResults;
    try {
      queryResults =
          _queryDispatcher.submitAndReduce(requestContext, dispatchableSubPlan, queryTimeoutMs, queryOptions);
    } catch (TimeoutException e) {
      for (String table : tableNames) {
        _brokerMetrics.addMeteredTableValue(table, BrokerMeter.BROKER_RESPONSES_WITH_TIMEOUTS, 1);
      }
      LOGGER.warn("Timed out executing request {}: {}", requestId, query);
      requestContext.setErrorCode(QueryException.EXECUTION_TIMEOUT_ERROR_CODE);
      return new BrokerResponseNative(QueryException.EXECUTION_TIMEOUT_ERROR);
    } catch (Throwable t) {
      String consolidatedMessage = ExceptionUtils.consolidateExceptionMessages(t);
      LOGGER.error("Caught exception executing request {}: {}, {}", requestId, query, consolidatedMessage);
      requestContext.setErrorCode(QueryException.QUERY_EXECUTION_ERROR_CODE);
      return new BrokerResponseNative(
          QueryException.getException(QueryException.QUERY_EXECUTION_ERROR, consolidatedMessage));
    } finally {
      Tracing.getThreadAccountant().clear();
    }
    long executionEndTimeNs = System.nanoTime();
    updatePhaseTimingForTables(tableNames, BrokerQueryPhase.QUERY_EXECUTION, executionEndTimeNs - executionStartTimeNs);

    BrokerResponseNativeV2 brokerResponse = new BrokerResponseNativeV2();
    brokerResponse.setResultTable(queryResults.getResultTable());
    // TODO: Add servers queried/responded stats
    brokerResponse.setBrokerReduceTimeMs(queryResults.getBrokerReduceTimeMs());

    // Attach unavailable segments
    int numUnavailableSegments = 0;
    for (Map.Entry<String, Set<String>> entry : dispatchableSubPlan.getTableToUnavailableSegmentsMap().entrySet()) {
      String tableName = entry.getKey();
      Set<String> unavailableSegments = entry.getValue();
      int unavailableSegmentsInSubPlan = unavailableSegments.size();
      numUnavailableSegments += unavailableSegmentsInSubPlan;
      brokerResponse.addException(QueryException.getException(QueryException.SERVER_SEGMENT_MISSING_ERROR,
          String.format("Found %d unavailable segments for table %s: %s", unavailableSegmentsInSubPlan, tableName,
              toSizeLimitedString(unavailableSegments, NUM_UNAVAILABLE_SEGMENTS_TO_LOG))));
    }
    requestContext.setNumUnavailableSegments(numUnavailableSegments);

    fillOldBrokerResponseStats(brokerResponse, queryResults.getQueryStats(), dispatchableSubPlan);

    // Set total query processing time
    // TODO: Currently we don't emit metric for QUERY_TOTAL_TIME_MS
    long totalTimeMs = System.currentTimeMillis() - requestContext.getRequestArrivalTimeMillis();
    brokerResponse.setTimeUsedMs(totalTimeMs);
    augmentStatistics(requestContext, brokerResponse);
    if (QueryOptionsUtils.shouldDropResults(queryOptions)) {
      brokerResponse.setResultTable(null);
    }

    // Log query and stats
    _queryLogger.log(
        new QueryLogger.QueryLogParams(requestContext, tableNames.toString(), brokerResponse, requesterIdentity, null));

    return brokerResponse;
  }

  private Collection<PlanNode> requestPhysicalPlan(DispatchablePlanFragment fragment,
      RequestContext requestContext, long queryTimeoutMs, Map<String, String> queryOptions) {
    List<PlanNode> stagePlans;
    try {
      stagePlans = _queryDispatcher.explain(requestContext, fragment, queryTimeoutMs, queryOptions);
    } catch (Exception e) {
      PlanNode fragmentRoot = fragment.getPlanFragment().getFragmentRoot();
      throw new RuntimeException("Cannot obtain physical plan for fragment " + fragmentRoot.explain(), e);
    }

    return stagePlans;
  }

  private void fillOldBrokerResponseStats(BrokerResponseNativeV2 brokerResponse,
      List<MultiStageQueryStats.StageStats.Closed> queryStats, DispatchableSubPlan dispatchableSubPlan) {
    try {
      List<DispatchablePlanFragment> stagePlans = dispatchableSubPlan.getQueryStageList();
      List<PlanNode> planNodes = new ArrayList<>(stagePlans.size());
      for (DispatchablePlanFragment stagePlan : stagePlans) {
        planNodes.add(stagePlan.getPlanFragment().getFragmentRoot());
      }
      MultiStageStatsTreeBuilder treeBuilder = new MultiStageStatsTreeBuilder(planNodes, queryStats);
      brokerResponse.setStageStats(treeBuilder.jsonStatsByStage(0));
      for (MultiStageQueryStats.StageStats.Closed stageStats : queryStats) {
        if (stageStats != null) { // for example pipeline breaker may not have stats
          stageStats.forEach((type, stats) -> type.mergeInto(brokerResponse, stats));
        }
      }
    } catch (Exception e) {
      LOGGER.warn("Error encountered while collecting multi-stage stats", e);
      brokerResponse.setStageStats(JsonNodeFactory.instance.objectNode()
          .put("error", "Error encountered while collecting multi-stage stats - " + e));
    }
  }

  /**
   * Validates whether the requester has access to all the tables.
   */
  private TableAuthorizationResult hasTableAccess(RequesterIdentity requesterIdentity, Set<String> tableNames,
      RequestContext requestContext, HttpHeaders httpHeaders) {
    final long startTimeNs = System.nanoTime();
    AccessControl accessControl = _accessControlFactory.create();

    TableAuthorizationResult tableAuthorizationResult = accessControl.authorize(requesterIdentity, tableNames);

    Set<String> failedTables = tableNames.stream()
        .filter(table -> !accessControl.hasAccess(httpHeaders, TargetType.TABLE, table, Actions.Table.QUERY))
        .collect(Collectors.toSet());

    failedTables.addAll(tableAuthorizationResult.getFailedTables());

    if (!failedTables.isEmpty()) {
      tableAuthorizationResult = new TableAuthorizationResult(failedTables);
    } else {
      tableAuthorizationResult = TableAuthorizationResult.success();
    }

    if (!tableAuthorizationResult.hasAccess()) {
      _brokerMetrics.addMeteredGlobalValue(BrokerMeter.REQUEST_DROPPED_DUE_TO_ACCESS_ERROR, 1);
      LOGGER.warn("Access denied for requestId {}", requestContext.getRequestId());
      requestContext.setErrorCode(QueryException.ACCESS_DENIED_ERROR_CODE);
    }

    updatePhaseTimingForTables(tableNames, BrokerQueryPhase.AUTHORIZATION, System.nanoTime() - startTimeNs);

    return tableAuthorizationResult;
  }

  /**
   * Returns true if the QPS quota of query tables, database or application has been exceeded.
   */
  private boolean hasExceededQPSQuota(@Nullable String database, Set<String> tableNames, @Nullable String application,
      RequestContext requestContext) {
    if (application != null && !_queryQuotaManager.acquireApplication(application)) {
      LOGGER.warn("Request {}: query exceeds quota for application: {}", requestContext.getRequestId(), application);
      requestContext.setErrorCode(QueryException.TOO_MANY_REQUESTS_ERROR_CODE);
      return true;
    }
    if (database != null && !_queryQuotaManager.acquireDatabase(database)) {
      LOGGER.warn("Request {}: query exceeds quota for database: {}", requestContext.getRequestId(), database);
      requestContext.setErrorCode(QueryException.TOO_MANY_REQUESTS_ERROR_CODE);
      return true;
    }
    for (String tableName : tableNames) {
      if (!_queryQuotaManager.acquire(tableName)) {
        LOGGER.warn("Request {}: query exceeds quota for table: {}", requestContext.getRequestId(), tableName);
        requestContext.setErrorCode(QueryException.TOO_MANY_REQUESTS_ERROR_CODE);
        String rawTableName = TableNameBuilder.extractRawTableName(tableName);
        _brokerMetrics.addMeteredTableValue(rawTableName, BrokerMeter.QUERY_QUOTA_EXCEEDED, 1);
        return true;
      }
    }
    return false;
  }

  private void updatePhaseTimingForTables(Set<String> tableNames, BrokerQueryPhase phase, long time) {
    for (String tableName : tableNames) {
      String rawTableName = TableNameBuilder.extractRawTableName(tableName);
      _brokerMetrics.addPhaseTiming(rawTableName, phase, time);
    }
  }

  private BrokerResponse constructMultistageExplainPlan(String sql, String plan) {
    BrokerResponseNative brokerResponse = BrokerResponseNative.empty();
    List<Object[]> rows = new ArrayList<>();
    rows.add(new Object[]{sql, plan});
    DataSchema multistageExplainResultSchema = new DataSchema(new String[]{"SQL", "PLAN"},
        new DataSchema.ColumnDataType[]{DataSchema.ColumnDataType.STRING, DataSchema.ColumnDataType.STRING});
    brokerResponse.setResultTable(new ResultTable(multistageExplainResultSchema, rows));
    return brokerResponse;
  }

  @Override
  public Map<Long, String> getRunningQueries() {
    // TODO: Support running query tracking for multi-stage engine
    throw new UnsupportedOperationException();
  }

  @Override
  public boolean cancelQuery(long queryId, int timeoutMs, Executor executor, HttpClientConnectionManager connMgr,
      Map<String, Integer> serverResponses) {
    // TODO: Support query cancellation for multi-stage engine
    throw new UnsupportedOperationException();
  }

  /**
   * Returns the string representation of the Set of Strings with a limit on the number of elements.
   * @param setOfStrings Set of strings
   * @param limit Limit on the number of elements
   * @return String representation of the set of the form [a,b,c...].
   */
  private static String toSizeLimitedString(Set<String> setOfStrings, int limit) {
    return setOfStrings.stream().limit(limit)
        .collect(Collectors.joining(", ", "[", setOfStrings.size() > limit ? "...]" : "]"));
  }
}<|MERGE_RESOLUTION|>--- conflicted
+++ resolved
@@ -129,10 +129,7 @@
       Long timeoutMsFromQueryOption = QueryOptionsUtils.getTimeoutMs(queryOptions);
       queryTimeoutMs = timeoutMsFromQueryOption != null ? timeoutMsFromQueryOption : _brokerTimeoutMs;
       database = DatabaseUtils.extractDatabaseFromQueryRequest(queryOptions, httpHeaders);
-<<<<<<< HEAD
       application = queryOptions.get(CommonConstants.Broker.Request.QueryOptionKey.APPLICATION_NAME);
-      QueryEnvironment queryEnvironment = new QueryEnvironment(database, _tableCache, _workerManager);
-=======
       boolean inferPartitionHint = _config.getProperty(CommonConstants.Broker.CONFIG_OF_INFER_PARTITION_HINT,
           CommonConstants.Broker.DEFAULT_INFER_PARTITION_HINT);
       //@formatter:off
@@ -143,7 +140,6 @@
           .defaultInferPartitionHint(inferPartitionHint)
           .build());
       //@formatter:on
->>>>>>> 7e842395
       switch (sqlNodeAndOptions.getSqlNode().getKind()) {
         case EXPLAIN:
           boolean askServers = QueryOptionsUtils.isExplainAskingServers(queryOptions)
