/**
 * Licensed to the Apache Software Foundation (ASF) under one
 * or more contributor license agreements.  See the NOTICE file
 * distributed with this work for additional information
 * regarding copyright ownership.  The ASF licenses this file
 * to you under the Apache License, Version 2.0 (the
 * "License"); you may not use this file except in compliance
 * with the License.  You may obtain a copy of the License at
 *
 *   http://www.apache.org/licenses/LICENSE-2.0
 *
 * Unless required by applicable law or agreed to in writing,
 * software distributed under the License is distributed on an
 * "AS IS" BASIS, WITHOUT WARRANTIES OR CONDITIONS OF ANY
 * KIND, either express or implied.  See the License for the
 * specific language governing permissions and limitations
 * under the License.
 */
package org.apache.pinot.broker.requesthandler;

import com.fasterxml.jackson.databind.JsonNode;
import com.fasterxml.jackson.databind.node.JsonNodeFactory;
import java.util.ArrayList;
import java.util.List;
import java.util.Map;
import java.util.Set;
import java.util.concurrent.Executor;
import java.util.concurrent.TimeoutException;
import java.util.stream.Collectors;
import javax.annotation.Nullable;
import javax.ws.rs.WebApplicationException;
import javax.ws.rs.core.HttpHeaders;
import javax.ws.rs.core.Response;
import org.apache.commons.lang3.StringUtils;
import org.apache.hc.client5.http.io.HttpClientConnectionManager;
import org.apache.pinot.broker.api.AccessControl;
import org.apache.pinot.broker.api.RequesterIdentity;
import org.apache.pinot.broker.broker.AccessControlFactory;
import org.apache.pinot.broker.querylog.QueryLogger;
import org.apache.pinot.broker.queryquota.QueryQuotaManager;
import org.apache.pinot.broker.routing.BrokerRoutingManager;
import org.apache.pinot.common.config.provider.TableCache;
import org.apache.pinot.common.exception.QueryException;
import org.apache.pinot.common.metrics.BrokerMeter;
import org.apache.pinot.common.metrics.BrokerQueryPhase;
import org.apache.pinot.common.response.BrokerResponse;
import org.apache.pinot.common.response.broker.BrokerResponseNative;
import org.apache.pinot.common.response.broker.BrokerResponseNativeV2;
import org.apache.pinot.common.response.broker.ResultTable;
import org.apache.pinot.common.utils.DataSchema;
import org.apache.pinot.common.utils.DatabaseUtils;
import org.apache.pinot.common.utils.ExceptionUtils;
import org.apache.pinot.common.utils.config.QueryOptionsUtils;
import org.apache.pinot.common.utils.request.RequestUtils;
import org.apache.pinot.core.auth.Actions;
import org.apache.pinot.core.auth.TargetType;
import org.apache.pinot.query.QueryEnvironment;
import org.apache.pinot.query.catalog.PinotCatalog;
import org.apache.pinot.query.mailbox.MailboxService;
import org.apache.pinot.query.planner.physical.DispatchablePlanFragment;
import org.apache.pinot.query.planner.physical.DispatchableSubPlan;
import org.apache.pinot.query.planner.plannode.PlanNode;
import org.apache.pinot.query.routing.WorkerManager;
import org.apache.pinot.query.runtime.MultiStageStatsTreeBuilder;
import org.apache.pinot.query.runtime.plan.MultiStageQueryStats;
import org.apache.pinot.query.service.dispatch.QueryDispatcher;
import org.apache.pinot.spi.auth.TableAuthorizationResult;
import org.apache.pinot.spi.env.PinotConfiguration;
import org.apache.pinot.spi.exception.DatabaseConflictException;
import org.apache.pinot.spi.trace.RequestContext;
import org.apache.pinot.spi.utils.CommonConstants;
import org.apache.pinot.spi.utils.builder.TableNameBuilder;
import org.apache.pinot.sql.parsers.SqlNodeAndOptions;
import org.slf4j.Logger;
import org.slf4j.LoggerFactory;


public class MultiStageBrokerRequestHandler extends BaseBrokerRequestHandler {
  private static final Logger LOGGER = LoggerFactory.getLogger(MultiStageBrokerRequestHandler.class);

  private static final int NUM_UNAVAILABLE_SEGMENTS_TO_LOG = 10;

  private final WorkerManager _workerManager;
  private final QueryDispatcher _queryDispatcher;
  private final PinotCatalog _catalog;

  public MultiStageBrokerRequestHandler(PinotConfiguration config, String brokerId, BrokerRoutingManager routingManager,
      AccessControlFactory accessControlFactory, QueryQuotaManager queryQuotaManager, TableCache tableCache) {
    super(config, brokerId, routingManager, accessControlFactory, queryQuotaManager, tableCache);
    String hostname = config.getProperty(CommonConstants.MultiStageQueryRunner.KEY_OF_QUERY_RUNNER_HOSTNAME);
    int port = Integer.parseInt(config.getProperty(CommonConstants.MultiStageQueryRunner.KEY_OF_QUERY_RUNNER_PORT));
    _workerManager = new WorkerManager(hostname, port, _routingManager);
    _queryDispatcher = new QueryDispatcher(new MailboxService(hostname, port, config));
    _catalog = new PinotCatalog(tableCache);
    LOGGER.info("Initialized MultiStageBrokerRequestHandler on host: {}, port: {} with broker id: {}, timeout: {}ms, "
            + "query log max length: {}, query log max rate: {}", hostname, port, _brokerId, _brokerTimeoutMs,
        _queryLogger.getMaxQueryLengthToLog(), _queryLogger.getLogRateLimit());
  }

  @Override
  public void start() {
    _queryDispatcher.start();
  }

  @Override
  public void shutDown() {
    _queryDispatcher.shutdown();
  }

  @Override
  protected BrokerResponse handleRequest(long requestId, String query, @Nullable SqlNodeAndOptions sqlNodeAndOptions,
      JsonNode request, @Nullable RequesterIdentity requesterIdentity, RequestContext requestContext,
      HttpHeaders httpHeaders, AccessControl accessControl) {
    LOGGER.debug("SQL query for request {}: {}", requestId, query);

    // Parse the query if needed
    if (sqlNodeAndOptions == null) {
      try {
        sqlNodeAndOptions = RequestUtils.parseQuery(query, request);
      } catch (Exception e) {
        // Do not log or emit metric here because it is pure user error
        requestContext.setErrorCode(QueryException.SQL_PARSING_ERROR_CODE);
        return new BrokerResponseNative(QueryException.getException(QueryException.SQL_PARSING_ERROR, e));
      }
    }

    // Compile the request
    Map<String, String> queryOptions = sqlNodeAndOptions.getOptions();
    long compilationStartTimeNs = System.nanoTime();
    long queryTimeoutMs;
    QueryEnvironment.QueryPlannerResult queryPlanResult;
    String database;
    try {
      Long timeoutMsFromQueryOption = QueryOptionsUtils.getTimeoutMs(queryOptions);
      queryTimeoutMs = timeoutMsFromQueryOption != null ? timeoutMsFromQueryOption : _brokerTimeoutMs;
<<<<<<< HEAD
      database = DatabaseUtils.extractDatabaseFromQueryRequest(queryOptions, httpHeaders);
      QueryEnvironment queryEnvironment = new QueryEnvironment(new TypeFactory(new TypeSystem()),
          CalciteSchemaBuilder.asRootSchema(new PinotCatalog(database, _tableCache), database), _workerManager,
          _tableCache);
=======
      String database = DatabaseUtils.extractDatabaseFromQueryRequest(queryOptions, httpHeaders);
      QueryEnvironment queryEnvironment = new QueryEnvironment(database, _tableCache, _workerManager);
>>>>>>> eee14b59
      switch (sqlNodeAndOptions.getSqlNode().getKind()) {
        case EXPLAIN:
          queryPlanResult = queryEnvironment.explainQuery(query, sqlNodeAndOptions, requestId);
          String plan = queryPlanResult.getExplainPlan();
          Set<String> tableNames = queryPlanResult.getTableNames();
          TableAuthorizationResult tableAuthorizationResult =
              hasTableAccess(requesterIdentity, tableNames, requestContext, httpHeaders);
          if (!tableAuthorizationResult.hasAccess()) {
            String failureMessage = tableAuthorizationResult.getFailureMessage();
            if (StringUtils.isNotBlank(failureMessage)) {
              failureMessage = "Reason: " + failureMessage;
            }
            throw new WebApplicationException("Permission denied. " + failureMessage,
                Response.Status.FORBIDDEN);
          }
          return constructMultistageExplainPlan(query, plan);
        case SELECT:
        default:
          queryPlanResult = queryEnvironment.planQuery(query, sqlNodeAndOptions, requestId);
          break;
      }
    } catch (DatabaseConflictException e) {
      LOGGER.info("{}. Request {}: {}", e.getMessage(), requestId, query);
      _brokerMetrics.addMeteredGlobalValue(BrokerMeter.QUERY_VALIDATION_EXCEPTIONS, 1);
      requestContext.setErrorCode(QueryException.QUERY_VALIDATION_ERROR_CODE);
      return new BrokerResponseNative(QueryException.getException(QueryException.QUERY_VALIDATION_ERROR, e));
    } catch (WebApplicationException e) {
      throw e;
    } catch (RuntimeException e) {
      String consolidatedMessage = ExceptionUtils.consolidateExceptionMessages(e);
      LOGGER.warn("Caught exception planning request {}: {}, {}", requestId, query, consolidatedMessage);
      _brokerMetrics.addMeteredGlobalValue(BrokerMeter.REQUEST_COMPILATION_EXCEPTIONS, 1);
      if (e.getMessage().matches(".* Column .* not found in any table'")) {
        requestContext.setErrorCode(QueryException.UNKNOWN_COLUMN_ERROR_CODE);
        return new BrokerResponseNative(
            QueryException.getException(QueryException.UNKNOWN_COLUMN_ERROR, consolidatedMessage));
      }
      requestContext.setErrorCode(QueryException.QUERY_PLANNING_ERROR_CODE);
      return new BrokerResponseNative(
          QueryException.getException(QueryException.QUERY_PLANNING_ERROR, consolidatedMessage));
    }

    DispatchableSubPlan dispatchableSubPlan = queryPlanResult.getQueryPlan();
    Set<String> tableNames = queryPlanResult.getTableNames();

    _brokerMetrics.addMeteredGlobalValue(BrokerMeter.MULTI_STAGE_QUERIES_GLOBAL, 1);
    for (String tableName : tableNames) {
      _brokerMetrics.addMeteredTableValue(tableName, BrokerMeter.MULTI_STAGE_QUERIES, 1);
    }

    requestContext.setTableNames(List.copyOf(tableNames));

    // Compilation Time. This includes the time taken for parsing, compiling, create stage plans and assigning workers.
    long compilationEndTimeNs = System.nanoTime();
    long compilationTimeNs = (compilationEndTimeNs - compilationStartTimeNs) + sqlNodeAndOptions.getParseTimeNs();
    updatePhaseTimingForTables(tableNames, BrokerQueryPhase.REQUEST_COMPILATION, compilationTimeNs);

    // Validate table access.
    TableAuthorizationResult tableAuthorizationResult =
        hasTableAccess(requesterIdentity, tableNames, requestContext, httpHeaders);
    if (!tableAuthorizationResult.hasAccess()) {
      String failureMessage = tableAuthorizationResult.getFailureMessage();
      if (StringUtils.isNotBlank(failureMessage)) {
        failureMessage = "Reason: " + failureMessage;
      }
      throw new WebApplicationException("Permission denied." + failureMessage,
          Response.Status.FORBIDDEN);
    }

    // Validate QPS quota
    if (hasExceededQPSQuota(tableNames, database, requestContext)) {
      String errorMessage = String.format("Request %d: %s exceeds query quota.", requestId, query);
      return new BrokerResponseNative(QueryException.getException(QueryException.QUOTA_EXCEEDED_ERROR, errorMessage));
    }

    long executionStartTimeNs = System.nanoTime();
    QueryDispatcher.QueryResult queryResults;
    try {
      queryResults =
          _queryDispatcher.submitAndReduce(requestContext, dispatchableSubPlan, queryTimeoutMs, queryOptions);
    } catch (TimeoutException e) {
      for (String table : tableNames) {
        _brokerMetrics.addMeteredTableValue(table, BrokerMeter.BROKER_RESPONSES_WITH_TIMEOUTS, 1);
      }
      LOGGER.warn("Timed out executing request {}: {}", requestId, query);
      requestContext.setErrorCode(QueryException.EXECUTION_TIMEOUT_ERROR_CODE);
      return new BrokerResponseNative(QueryException.EXECUTION_TIMEOUT_ERROR);
    } catch (Throwable t) {
      String consolidatedMessage = ExceptionUtils.consolidateExceptionMessages(t);
      LOGGER.error("Caught exception executing request {}: {}, {}", requestId, query, consolidatedMessage);
      requestContext.setErrorCode(QueryException.QUERY_EXECUTION_ERROR_CODE);
      return new BrokerResponseNative(
          QueryException.getException(QueryException.QUERY_EXECUTION_ERROR, consolidatedMessage));
    }
    long executionEndTimeNs = System.nanoTime();
    updatePhaseTimingForTables(tableNames, BrokerQueryPhase.QUERY_EXECUTION, executionEndTimeNs - executionStartTimeNs);

    BrokerResponseNativeV2 brokerResponse = new BrokerResponseNativeV2();
    brokerResponse.setResultTable(queryResults.getResultTable());
    // TODO: Add servers queried/responded stats
    brokerResponse.setBrokerReduceTimeMs(queryResults.getBrokerReduceTimeMs());

    // Attach unavailable segments
    int numUnavailableSegments = 0;
    for (Map.Entry<String, Set<String>> entry : dispatchableSubPlan.getTableToUnavailableSegmentsMap().entrySet()) {
      String tableName = entry.getKey();
      Set<String> unavailableSegments = entry.getValue();
      int unavailableSegmentsInSubPlan = unavailableSegments.size();
      numUnavailableSegments += unavailableSegmentsInSubPlan;
      brokerResponse.addException(QueryException.getException(QueryException.SERVER_SEGMENT_MISSING_ERROR,
          String.format("Found %d unavailable segments for table %s: %s", unavailableSegmentsInSubPlan, tableName,
              toSizeLimitedString(unavailableSegments, NUM_UNAVAILABLE_SEGMENTS_TO_LOG))));
    }
    requestContext.setNumUnavailableSegments(numUnavailableSegments);

    fillOldBrokerResponseStats(brokerResponse, queryResults.getQueryStats(), dispatchableSubPlan);

    // Set total query processing time
    // TODO: Currently we don't emit metric for QUERY_TOTAL_TIME_MS
    long totalTimeMs = System.currentTimeMillis() - requestContext.getRequestArrivalTimeMillis();
    brokerResponse.setTimeUsedMs(totalTimeMs);
    augmentStatistics(requestContext, brokerResponse);
    if (QueryOptionsUtils.shouldDropResults(queryOptions)) {
      brokerResponse.setResultTable(null);
    }

    // Log query and stats
    _queryLogger.log(
        new QueryLogger.QueryLogParams(requestContext, tableNames.toString(), brokerResponse, requesterIdentity, null));

    return brokerResponse;
  }

  private void fillOldBrokerResponseStats(BrokerResponseNativeV2 brokerResponse,
      List<MultiStageQueryStats.StageStats.Closed> queryStats, DispatchableSubPlan dispatchableSubPlan) {
    try {
      List<DispatchablePlanFragment> stagePlans = dispatchableSubPlan.getQueryStageList();
      List<PlanNode> planNodes = new ArrayList<>(stagePlans.size());
      for (DispatchablePlanFragment stagePlan : stagePlans) {
        planNodes.add(stagePlan.getPlanFragment().getFragmentRoot());
      }
      MultiStageStatsTreeBuilder treeBuilder = new MultiStageStatsTreeBuilder(planNodes, queryStats);
      brokerResponse.setStageStats(treeBuilder.jsonStatsByStage(0));
      for (MultiStageQueryStats.StageStats.Closed stageStats : queryStats) {
        if (stageStats != null) { // for example pipeline breaker may not have stats
          stageStats.forEach((type, stats) -> type.mergeInto(brokerResponse, stats));
        }
      }
    } catch (Exception e) {
      LOGGER.warn("Error encountered while collecting multi-stage stats", e);
      brokerResponse.setStageStats(JsonNodeFactory.instance.objectNode().put(
          "error",
          "Error encountered while collecting multi-stage stats - " + e)
      );
    }
  }

  /**
   * Validates whether the requester has access to all the tables.
   */
  private TableAuthorizationResult hasTableAccess(RequesterIdentity requesterIdentity, Set<String> tableNames,
      RequestContext requestContext, HttpHeaders httpHeaders) {
    final long startTimeNs = System.nanoTime();
    AccessControl accessControl = _accessControlFactory.create();

    TableAuthorizationResult tableAuthorizationResult = accessControl.authorize(requesterIdentity, tableNames);

    Set<String> failedTables = tableNames.stream()
        .filter(table -> !accessControl.hasAccess(httpHeaders, TargetType.TABLE, table, Actions.Table.QUERY))
        .collect(Collectors.toSet());

    failedTables.addAll(tableAuthorizationResult.getFailedTables());

    if (!failedTables.isEmpty()) {
      tableAuthorizationResult = new TableAuthorizationResult(failedTables);
    } else {
      tableAuthorizationResult = TableAuthorizationResult.success();
    }

    if (!tableAuthorizationResult.hasAccess()) {
      _brokerMetrics.addMeteredGlobalValue(BrokerMeter.REQUEST_DROPPED_DUE_TO_ACCESS_ERROR, 1);
      LOGGER.warn("Access denied for requestId {}", requestContext.getRequestId());
      requestContext.setErrorCode(QueryException.ACCESS_DENIED_ERROR_CODE);
    }

    updatePhaseTimingForTables(tableNames, BrokerQueryPhase.AUTHORIZATION, System.nanoTime() - startTimeNs);

    return tableAuthorizationResult;
  }

  /**
   * Returns true if the QPS quota of the tables has exceeded.
   */
  private boolean hasExceededQPSQuota(Set<String> tableNames, String database, RequestContext requestContext) {
    if (database != null && !_queryQuotaManager.acquireDatabase(database)) {
      LOGGER.warn("Request {}: query exceeds quota for database: {}", requestContext.getRequestId(), database);
      requestContext.setErrorCode(QueryException.TOO_MANY_REQUESTS_ERROR_CODE);
      return true;
    }
    for (String tableName : tableNames) {
      if (!_queryQuotaManager.acquire(tableName)) {
        LOGGER.warn("Request {}: query exceeds quota for table: {}", requestContext.getRequestId(), tableName);
        requestContext.setErrorCode(QueryException.TOO_MANY_REQUESTS_ERROR_CODE);
        String rawTableName = TableNameBuilder.extractRawTableName(tableName);
        _brokerMetrics.addMeteredTableValue(rawTableName, BrokerMeter.QUERY_QUOTA_EXCEEDED, 1);
        return true;
      }
    }
    return false;
  }

  private void updatePhaseTimingForTables(Set<String> tableNames, BrokerQueryPhase phase, long time) {
    for (String tableName : tableNames) {
      String rawTableName = TableNameBuilder.extractRawTableName(tableName);
      _brokerMetrics.addPhaseTiming(rawTableName, phase, time);
    }
  }

  private BrokerResponse constructMultistageExplainPlan(String sql, String plan) {
    BrokerResponseNative brokerResponse = BrokerResponseNative.empty();
    List<Object[]> rows = new ArrayList<>();
    rows.add(new Object[]{sql, plan});
    DataSchema multistageExplainResultSchema = new DataSchema(new String[]{"SQL", "PLAN"},
        new DataSchema.ColumnDataType[]{DataSchema.ColumnDataType.STRING, DataSchema.ColumnDataType.STRING});
    brokerResponse.setResultTable(new ResultTable(multistageExplainResultSchema, rows));
    return brokerResponse;
  }

  @Override
  public Map<Long, String> getRunningQueries() {
    // TODO: Support running query tracking for multi-stage engine
    throw new UnsupportedOperationException();
  }

  @Override
  public boolean cancelQuery(long queryId, int timeoutMs, Executor executor, HttpClientConnectionManager connMgr,
      Map<String, Integer> serverResponses) {
    // TODO: Support query cancellation for multi-stage engine
    throw new UnsupportedOperationException();
  }

  /**
   * Returns the string representation of the Set of Strings with a limit on the number of elements.
   * @param setOfStrings Set of strings
   * @param limit Limit on the number of elements
   * @return String representation of the set of the form [a,b,c...].
   */
  private static String toSizeLimitedString(Set<String> setOfStrings, int limit) {
    return setOfStrings.stream().limit(limit)
        .collect(Collectors.joining(", ", "[", setOfStrings.size() > limit ? "...]" : "]"));
  }
}<|MERGE_RESOLUTION|>--- conflicted
+++ resolved
@@ -133,15 +133,8 @@
     try {
       Long timeoutMsFromQueryOption = QueryOptionsUtils.getTimeoutMs(queryOptions);
       queryTimeoutMs = timeoutMsFromQueryOption != null ? timeoutMsFromQueryOption : _brokerTimeoutMs;
-<<<<<<< HEAD
       database = DatabaseUtils.extractDatabaseFromQueryRequest(queryOptions, httpHeaders);
-      QueryEnvironment queryEnvironment = new QueryEnvironment(new TypeFactory(new TypeSystem()),
-          CalciteSchemaBuilder.asRootSchema(new PinotCatalog(database, _tableCache), database), _workerManager,
-          _tableCache);
-=======
-      String database = DatabaseUtils.extractDatabaseFromQueryRequest(queryOptions, httpHeaders);
       QueryEnvironment queryEnvironment = new QueryEnvironment(database, _tableCache, _workerManager);
->>>>>>> eee14b59
       switch (sqlNodeAndOptions.getSqlNode().getKind()) {
         case EXPLAIN:
           queryPlanResult = queryEnvironment.explainQuery(query, sqlNodeAndOptions, requestId);
