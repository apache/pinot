/**
 * Licensed to the Apache Software Foundation (ASF) under one
 * or more contributor license agreements.  See the NOTICE file
 * distributed with this work for additional information
 * regarding copyright ownership.  The ASF licenses this file
 * to you under the Apache License, Version 2.0 (the
 * "License"); you may not use this file except in compliance
 * with the License.  You may obtain a copy of the License at
 *
 *   http://www.apache.org/licenses/LICENSE-2.0
 *
 * Unless required by applicable law or agreed to in writing,
 * software distributed under the License is distributed on an
 * "AS IS" BASIS, WITHOUT WARRANTIES OR CONDITIONS OF ANY
 * KIND, either express or implied.  See the License for the
 * specific language governing permissions and limitations
 * under the License.
 */
package org.apache.pinot.broker.requesthandler;

import com.fasterxml.jackson.databind.JsonNode;
import com.fasterxml.jackson.databind.node.JsonNodeFactory;
import java.util.ArrayList;
import java.util.Collection;
import java.util.HashSet;
import java.util.List;
import java.util.Map;
import java.util.Set;
import java.util.concurrent.Callable;
import java.util.concurrent.ExecutionException;
import java.util.concurrent.Executor;
import java.util.concurrent.ExecutorService;
import java.util.concurrent.Executors;
import java.util.concurrent.Future;
import java.util.concurrent.TimeUnit;
import java.util.concurrent.TimeoutException;
import java.util.stream.Collectors;
import javax.annotation.Nullable;
import javax.ws.rs.WebApplicationException;
import javax.ws.rs.core.HttpHeaders;
import javax.ws.rs.core.Response;
import org.apache.commons.lang3.StringUtils;
import org.apache.hc.client5.http.io.HttpClientConnectionManager;
import org.apache.pinot.broker.api.AccessControl;
import org.apache.pinot.broker.api.RequesterIdentity;
import org.apache.pinot.broker.broker.AccessControlFactory;
import org.apache.pinot.broker.querylog.QueryLogger;
import org.apache.pinot.broker.queryquota.QueryQuotaManager;
import org.apache.pinot.broker.routing.BrokerRoutingManager;
import org.apache.pinot.common.config.TlsConfig;
import org.apache.pinot.common.config.provider.TableCache;
import org.apache.pinot.common.exception.QueryException;
import org.apache.pinot.common.exception.QueryInfoException;
import org.apache.pinot.common.metrics.BrokerMeter;
import org.apache.pinot.common.metrics.BrokerQueryPhase;
import org.apache.pinot.common.response.BrokerResponse;
import org.apache.pinot.common.response.ProcessingException;
import org.apache.pinot.common.response.broker.BrokerResponseNative;
import org.apache.pinot.common.response.broker.BrokerResponseNativeV2;
import org.apache.pinot.common.response.broker.ResultTable;
import org.apache.pinot.common.utils.DataSchema;
import org.apache.pinot.common.utils.DatabaseUtils;
import org.apache.pinot.common.utils.ExceptionUtils;
import org.apache.pinot.common.utils.NamedThreadFactory;
import org.apache.pinot.common.utils.Timer;
import org.apache.pinot.common.utils.config.QueryOptionsUtils;
import org.apache.pinot.common.utils.tls.TlsUtils;
import org.apache.pinot.core.auth.Actions;
import org.apache.pinot.core.auth.TargetType;
import org.apache.pinot.query.QueryEnvironment;
import org.apache.pinot.query.mailbox.MailboxService;
import org.apache.pinot.query.planner.explain.AskingServerStageExplainer;
import org.apache.pinot.query.planner.physical.DispatchablePlanFragment;
import org.apache.pinot.query.planner.physical.DispatchableSubPlan;
import org.apache.pinot.query.planner.plannode.PlanNode;
import org.apache.pinot.query.routing.QueryServerInstance;
import org.apache.pinot.query.routing.WorkerManager;
import org.apache.pinot.query.runtime.MultiStageStatsTreeBuilder;
import org.apache.pinot.query.runtime.plan.MultiStageQueryStats;
import org.apache.pinot.query.service.dispatch.QueryDispatcher;
import org.apache.pinot.spi.accounting.ThreadExecutionContext;
import org.apache.pinot.spi.auth.TableAuthorizationResult;
import org.apache.pinot.spi.env.PinotConfiguration;
import org.apache.pinot.spi.exception.DatabaseConflictException;
import org.apache.pinot.spi.trace.RequestContext;
import org.apache.pinot.spi.trace.Tracing;
import org.apache.pinot.spi.utils.CommonConstants;
import org.apache.pinot.spi.utils.builder.TableNameBuilder;
import org.apache.pinot.sql.parsers.SqlNodeAndOptions;
import org.slf4j.Logger;
import org.slf4j.LoggerFactory;


public class MultiStageBrokerRequestHandler extends BaseBrokerRequestHandler {
  private static final Logger LOGGER = LoggerFactory.getLogger(MultiStageBrokerRequestHandler.class);

  private static final int NUM_UNAVAILABLE_SEGMENTS_TO_LOG = 10;

  private final WorkerManager _workerManager;
  private final QueryDispatcher _queryDispatcher;
  private final boolean _explainAskingServerDefault;
  private final MultiStageQueryThrottler _queryThrottler;
  private final ExecutorService _queryCompileExecutor;

  public MultiStageBrokerRequestHandler(PinotConfiguration config, String brokerId, BrokerRoutingManager routingManager,
      AccessControlFactory accessControlFactory, QueryQuotaManager queryQuotaManager, TableCache tableCache,
      MultiStageQueryThrottler queryThrottler) {
    super(config, brokerId, routingManager, accessControlFactory, queryQuotaManager, tableCache);
    String hostname = config.getProperty(CommonConstants.MultiStageQueryRunner.KEY_OF_QUERY_RUNNER_HOSTNAME);
    int port = Integer.parseInt(config.getProperty(CommonConstants.MultiStageQueryRunner.KEY_OF_QUERY_RUNNER_PORT));
    _workerManager = new WorkerManager(hostname, port, _routingManager);
    TlsConfig tlsConfig = config.getProperty(
        CommonConstants.Helix.CONFIG_OF_MULTI_STAGE_ENGINE_TLS_ENABLED,
        CommonConstants.Helix.DEFAULT_MULTI_STAGE_ENGINE_TLS_ENABLED) ? TlsUtils.extractTlsConfig(config,
        CommonConstants.Broker.BROKER_TLS_PREFIX) : null;
    _queryDispatcher = new QueryDispatcher(new MailboxService(hostname, port, config, tlsConfig), tlsConfig);
    LOGGER.info("Initialized MultiStageBrokerRequestHandler on host: {}, port: {} with broker id: {}, timeout: {}ms, "
            + "query log max length: {}, query log max rate: {}", hostname, port, _brokerId, _brokerTimeoutMs,
        _queryLogger.getMaxQueryLengthToLog(), _queryLogger.getLogRateLimit());
    _explainAskingServerDefault = _config.getProperty(
        CommonConstants.MultiStageQueryRunner.KEY_OF_MULTISTAGE_EXPLAIN_INCLUDE_SEGMENT_PLAN,
        CommonConstants.MultiStageQueryRunner.DEFAULT_OF_MULTISTAGE_EXPLAIN_INCLUDE_SEGMENT_PLAN);
    _queryThrottler = queryThrottler;
    _queryCompileExecutor = Executors.newFixedThreadPool(Math.max(1, Runtime.getRuntime().availableProcessors() / 2),
        new NamedThreadFactory("multi-stage-query-compile-executor"));
  }

  @Override
  public void start() {
    _queryDispatcher.start();
  }

  @Override
  public void shutDown() {
    _queryCompileExecutor.shutdown();
    _queryDispatcher.shutdown();
  }

  @Override
  protected BrokerResponse handleRequest(long requestId, String query, SqlNodeAndOptions sqlNodeAndOptions,
      JsonNode request, @Nullable RequesterIdentity requesterIdentity, RequestContext requestContext,
      HttpHeaders httpHeaders, AccessControl accessControl) {
    LOGGER.debug("SQL query for request {}: {}", requestId, query);

    // Compile the request
    Map<String, String> queryOptions = sqlNodeAndOptions.getOptions();

    long compilationStartTimeNs = System.nanoTime();
    long queryTimeoutMs;
    QueryEnvironment queryEnvironment = null;
    Timer queryTimer;
    QueryEnvironment.QueryPlannerResult queryPlanResult;
    String database;
    try {
      Long timeoutMsFromQueryOption = QueryOptionsUtils.getTimeoutMs(queryOptions);
      queryTimeoutMs = timeoutMsFromQueryOption != null ? timeoutMsFromQueryOption : _brokerTimeoutMs;
      queryTimer = new Timer(queryTimeoutMs);
      database = DatabaseUtils.extractDatabaseFromQueryRequest(queryOptions, httpHeaders);

      boolean inferPartitionHint = _config.getProperty(CommonConstants.Broker.CONFIG_OF_INFER_PARTITION_HINT,
          CommonConstants.Broker.DEFAULT_INFER_PARTITION_HINT);
      boolean defaultUseSpool = _config.getProperty(CommonConstants.Broker.CONFIG_OF_SPOOLS,
          CommonConstants.Broker.DEFAULT_OF_SPOOLS);
<<<<<<< HEAD
      boolean defaultEnableGroupTrim = _config.getProperty(CommonConstants.Broker.CONFIG_OF_ENABLE_GROUP_TRIM,
          CommonConstants.Broker.DEFAULT_BROKER_ENABLE_GROUP_TRIM);

      QueryEnvironment queryEnvironment = new QueryEnvironment(QueryEnvironment.configBuilder()
=======

      queryEnvironment = new QueryEnvironment(QueryEnvironment.configBuilder()
>>>>>>> 8864d575
          .database(database)
          .tableCache(_tableCache)
          .workerManager(_workerManager)
          .defaultInferPartitionHint(inferPartitionHint)
          .defaultUseSpools(defaultUseSpool)
          .defaultEnableGroupTrim(defaultEnableGroupTrim)
          .build());

      switch (sqlNodeAndOptions.getSqlNode().getKind()) {
        case EXPLAIN:
          boolean askServers = QueryOptionsUtils.isExplainAskingServers(queryOptions)
              .orElse(_explainAskingServerDefault);
          @Nullable
          AskingServerStageExplainer.OnServerExplainer fragmentToPlanNode = askServers
              ? fragment -> requestPhysicalPlan(fragment, requestContext, queryTimeoutMs, queryOptions)
              : null;

          try {
            QueryEnvironment finalQueryEnvironment = queryEnvironment;
            queryPlanResult = planQueryWithTimeout(requestId, query,
                () -> finalQueryEnvironment.explainQuery(query, sqlNodeAndOptions, requestId, fragmentToPlanNode),
                queryTimer.getRemainingTime());
          } catch (TimeoutException | InterruptedException e) {
            requestContext.setErrorCode(QueryException.BROKER_TIMEOUT_ERROR_CODE);
            return new BrokerResponseNative(QueryException.BROKER_TIMEOUT_ERROR);
          }
          String plan = queryPlanResult.getExplainPlan();
          Set<String> tableNames = queryPlanResult.getTableNames();
          TableAuthorizationResult tableAuthorizationResult =
              hasTableAccess(requesterIdentity, tableNames, requestContext, httpHeaders);
          if (!tableAuthorizationResult.hasAccess()) {
            String failureMessage = tableAuthorizationResult.getFailureMessage();
            if (StringUtils.isNotBlank(failureMessage)) {
              failureMessage = "Reason: " + failureMessage;
            }
            throw new WebApplicationException("Permission denied. " + failureMessage, Response.Status.FORBIDDEN);
          }
          return constructMultistageExplainPlan(query, plan);
        case SELECT:
        default:
          try {
            QueryEnvironment finalQueryEnvironment = queryEnvironment;
            queryPlanResult = planQueryWithTimeout(requestId, query,
                () -> finalQueryEnvironment.planQuery(query, sqlNodeAndOptions, requestId),
                queryTimer.getRemainingTime());
          } catch (TimeoutException | InterruptedException e) {
            requestContext.setErrorCode(QueryException.BROKER_TIMEOUT_ERROR_CODE);
            return new BrokerResponseNative(QueryException.BROKER_TIMEOUT_ERROR);
          }
          break;
      }
    } catch (DatabaseConflictException e) {
      LOGGER.info("{}. Request {}: {}", e.getMessage(), requestId, query);
      _brokerMetrics.addMeteredGlobalValue(BrokerMeter.QUERY_VALIDATION_EXCEPTIONS, 1);
      requestContext.setErrorCode(QueryException.QUERY_VALIDATION_ERROR_CODE);
      return new BrokerResponseNative(QueryException.getException(QueryException.QUERY_VALIDATION_ERROR, e));
    } catch (WebApplicationException e) {
      throw e;
    } catch (Throwable t) {
      if (queryEnvironment != null) {
        Set<String> resolvedTables = queryEnvironment.getResolvedTables();
        if (resolvedTables != null && !resolvedTables.isEmpty()) {
          // validate table access to prevent schema leak via error messages
          TableAuthorizationResult tableAuthorizationResult =
              hasTableAccess(requesterIdentity, resolvedTables, requestContext, httpHeaders);
          if (!tableAuthorizationResult.hasAccess()) {
            throwTableAccessError(tableAuthorizationResult);
          }
        }
      }

      String consolidatedMessage = ExceptionUtils.consolidateExceptionMessages(t);
      LOGGER.warn("Caught exception planning request {}: {}, {}", requestId, query, consolidatedMessage);
      _brokerMetrics.addMeteredGlobalValue(BrokerMeter.REQUEST_COMPILATION_EXCEPTIONS, 1);
      if (t.getMessage() != null && t.getMessage().matches(".* Column .* not found in any table'")) {
        requestContext.setErrorCode(QueryException.UNKNOWN_COLUMN_ERROR_CODE);
        return new BrokerResponseNative(
            QueryException.getException(QueryException.UNKNOWN_COLUMN_ERROR, consolidatedMessage));
      }
      requestContext.setErrorCode(QueryException.QUERY_PLANNING_ERROR_CODE);
      return new BrokerResponseNative(
          QueryException.getException(QueryException.QUERY_PLANNING_ERROR, consolidatedMessage));
    }

    DispatchableSubPlan dispatchableSubPlan = queryPlanResult.getQueryPlan();

    Set<QueryServerInstance> servers = new HashSet<>();
    for (DispatchablePlanFragment planFragment: dispatchableSubPlan.getQueryStageList()) {
      servers.addAll(planFragment.getServerInstances());
    }

    Set<String> tableNames = queryPlanResult.getTableNames();
    _brokerMetrics.addMeteredGlobalValue(BrokerMeter.MULTI_STAGE_QUERIES_GLOBAL, 1);
    for (String tableName : tableNames) {
      _brokerMetrics.addMeteredTableValue(tableName, BrokerMeter.MULTI_STAGE_QUERIES, 1);
    }

    requestContext.setTableNames(List.copyOf(tableNames));

    // Compilation Time. This includes the time taken for parsing, compiling, create stage plans and assigning workers.
    long compilationEndTimeNs = System.nanoTime();
    long compilationTimeNs = (compilationEndTimeNs - compilationStartTimeNs) + sqlNodeAndOptions.getParseTimeNs();
    updatePhaseTimingForTables(tableNames, BrokerQueryPhase.REQUEST_COMPILATION, compilationTimeNs);

    // Validate table access.
    TableAuthorizationResult tableAuthorizationResult =
        hasTableAccess(requesterIdentity, tableNames, requestContext, httpHeaders);
    if (!tableAuthorizationResult.hasAccess()) {
      throwTableAccessError(tableAuthorizationResult);
    }

    // Validate QPS quota
    if (hasExceededQPSQuota(database, tableNames, requestContext)) {
      String errorMessage = String.format("Request %d: %s exceeds query quota.", requestId, query);
      return new BrokerResponseNative(QueryException.getException(QueryException.QUOTA_EXCEEDED_ERROR, errorMessage));
    }

    int estimatedNumQueryThreads = dispatchableSubPlan.getEstimatedNumQueryThreads();
    try {
      // It's fine to block in this thread because we use a separate thread pool from the main Jersey server to process
      // these requests.
      if (!_queryThrottler.tryAcquire(estimatedNumQueryThreads, queryTimer.getRemainingTime(),
          TimeUnit.MILLISECONDS)) {
        LOGGER.warn("Timed out waiting to execute request {}: {}", requestId, query);
        requestContext.setErrorCode(QueryException.EXECUTION_TIMEOUT_ERROR_CODE);
        return new BrokerResponseNative(QueryException.EXECUTION_TIMEOUT_ERROR);
      }
    } catch (InterruptedException e) {
      LOGGER.warn("Interrupt received while waiting to execute request {}: {}", requestId, query);
      requestContext.setErrorCode(QueryException.EXECUTION_TIMEOUT_ERROR_CODE);
      return new BrokerResponseNative(QueryException.EXECUTION_TIMEOUT_ERROR);
    }

    try {
      Tracing.ThreadAccountantOps.setupRunner(String.valueOf(requestId), ThreadExecutionContext.TaskType.MSE);

      long executionStartTimeNs = System.nanoTime();
      QueryDispatcher.QueryResult queryResults;
      try {
        queryResults =
            _queryDispatcher.submitAndReduce(requestContext, dispatchableSubPlan, queryTimer.getRemainingTime(),
                queryOptions);
      } catch (TimeoutException e) {
        for (String table : tableNames) {
          _brokerMetrics.addMeteredTableValue(table, BrokerMeter.BROKER_RESPONSES_WITH_TIMEOUTS, 1);
        }
        LOGGER.warn("Timed out executing request {}: {}", requestId, query);
        requestContext.setErrorCode(QueryException.EXECUTION_TIMEOUT_ERROR_CODE);
        return new BrokerResponseNative(QueryException.EXECUTION_TIMEOUT_ERROR);
      } catch (Throwable t) {
        ProcessingException queryException = QueryException.QUERY_EXECUTION_ERROR;
        if (t instanceof QueryInfoException
            && ((QueryInfoException) t).getProcessingException().equals(QueryException.QUERY_VALIDATION_ERROR)) {
          // provide more specific error code if available
          queryException = QueryException.QUERY_VALIDATION_ERROR;
          _brokerMetrics.addMeteredGlobalValue(BrokerMeter.QUERY_VALIDATION_EXCEPTIONS, 1);
        }

        String consolidatedMessage = ExceptionUtils.consolidateExceptionMessages(t);
        LOGGER.error("Caught exception executing request {}: {}, {}", requestId, query, consolidatedMessage);
        requestContext.setErrorCode(queryException.getErrorCode());
        return new BrokerResponseNative(
            QueryException.getException(queryException, consolidatedMessage));
      } finally {
        Tracing.getThreadAccountant().clear();
      }
      long executionEndTimeNs = System.nanoTime();
      updatePhaseTimingForTables(tableNames, BrokerQueryPhase.QUERY_EXECUTION,
          executionEndTimeNs - executionStartTimeNs);

      BrokerResponseNativeV2 brokerResponse = new BrokerResponseNativeV2();
      brokerResponse.setResultTable(queryResults.getResultTable());
      brokerResponse.setTablesQueried(tableNames);
      brokerResponse.setBrokerReduceTimeMs(queryResults.getBrokerReduceTimeMs());
      // MSE cannot finish if a single queried server did not respond, so we can use the same count for
      // both the queried and responded stats. Minus one prevents the broker to be included in the count
      // (it will always be included because of the root of the query plan)
      brokerResponse.setNumServersQueried(servers.size() - 1);
      brokerResponse.setNumServersResponded(servers.size() - 1);

      // Attach unavailable segments
      int numUnavailableSegments = 0;
      for (Map.Entry<String, Set<String>> entry : dispatchableSubPlan.getTableToUnavailableSegmentsMap().entrySet()) {
        String tableName = entry.getKey();
        Set<String> unavailableSegments = entry.getValue();
        int unavailableSegmentsInSubPlan = unavailableSegments.size();
        numUnavailableSegments += unavailableSegmentsInSubPlan;
        brokerResponse.addException(QueryException.getException(QueryException.SERVER_SEGMENT_MISSING_ERROR,
            String.format("Found %d unavailable segments for table %s: %s", unavailableSegmentsInSubPlan, tableName,
                toSizeLimitedString(unavailableSegments, NUM_UNAVAILABLE_SEGMENTS_TO_LOG))));
      }
      requestContext.setNumUnavailableSegments(numUnavailableSegments);

      fillOldBrokerResponseStats(brokerResponse, queryResults.getQueryStats(), dispatchableSubPlan);

      // Set total query processing time
      // TODO: Currently we don't emit metric for QUERY_TOTAL_TIME_MS
      long totalTimeMs = System.currentTimeMillis() - requestContext.getRequestArrivalTimeMillis();
      brokerResponse.setTimeUsedMs(totalTimeMs);
      augmentStatistics(requestContext, brokerResponse);
      if (QueryOptionsUtils.shouldDropResults(queryOptions)) {
        brokerResponse.setResultTable(null);
      }

      // Log query and stats
      _queryLogger.log(
          new QueryLogger.QueryLogParams(requestContext, tableNames.toString(), brokerResponse,
              QueryLogger.QueryLogParams.QueryEngine.MULTI_STAGE, requesterIdentity, null));

      return brokerResponse;
    } finally {
      _queryThrottler.release(estimatedNumQueryThreads);
    }
  }

  private static void throwTableAccessError(TableAuthorizationResult tableAuthorizationResult) {
    String failureMessage = tableAuthorizationResult.getFailureMessage();
    if (StringUtils.isNotBlank(failureMessage)) {
      failureMessage = "Reason: " + failureMessage;
    }
    throw new WebApplicationException("Permission denied." + failureMessage, Response.Status.FORBIDDEN);
  }

  /**
   * Runs the query planning in a separate thread so that we can enforce a timeout on it (in some rare cases,
   * we can see query compilation taking a very long time).
   */
  private QueryEnvironment.QueryPlannerResult planQueryWithTimeout(long requestId, String query,
      Callable<QueryEnvironment.QueryPlannerResult> queryPlannerResultCallable, long timeoutMs)
      throws Throwable {
    Future<QueryEnvironment.QueryPlannerResult> queryPlanResultFuture = _queryCompileExecutor.submit(
        queryPlannerResultCallable);
    try {
      return queryPlanResultFuture.get(timeoutMs, TimeUnit.MILLISECONDS);
    } catch (TimeoutException e) {
      LOGGER.warn("Timed out while planning query {}: {}", requestId, query);
      queryPlanResultFuture.cancel(true);
      throw e;
    } catch (InterruptedException e) {
      LOGGER.warn("Interrupt received while planning query {}: {}", requestId, query);
      throw e;
    } catch (ExecutionException e) {
      throw e.getCause();
    }
  }

  private Collection<PlanNode> requestPhysicalPlan(DispatchablePlanFragment fragment,
      RequestContext requestContext, long queryTimeoutMs, Map<String, String> queryOptions) {
    List<PlanNode> stagePlans;
    try {
      stagePlans = _queryDispatcher.explain(requestContext, fragment, queryTimeoutMs, queryOptions);
    } catch (Exception e) {
      PlanNode fragmentRoot = fragment.getPlanFragment().getFragmentRoot();
      throw new RuntimeException("Cannot obtain physical plan for fragment " + fragmentRoot.explain(), e);
    }

    return stagePlans;
  }

  private void fillOldBrokerResponseStats(BrokerResponseNativeV2 brokerResponse,
      List<MultiStageQueryStats.StageStats.Closed> queryStats, DispatchableSubPlan dispatchableSubPlan) {
    try {
      List<DispatchablePlanFragment> stagePlans = dispatchableSubPlan.getQueryStageList();

      MultiStageStatsTreeBuilder treeBuilder = new MultiStageStatsTreeBuilder(stagePlans, queryStats);
      brokerResponse.setStageStats(treeBuilder.jsonStatsByStage(0));
      for (MultiStageQueryStats.StageStats.Closed stageStats : queryStats) {
        if (stageStats != null) { // for example pipeline breaker may not have stats
          stageStats.forEach((type, stats) -> type.mergeInto(brokerResponse, stats));
        }
      }
    } catch (Exception e) {
      LOGGER.warn("Error encountered while collecting multi-stage stats", e);
      brokerResponse.setStageStats(JsonNodeFactory.instance.objectNode()
          .put("error", "Error encountered while collecting multi-stage stats - " + e));
    }
  }

  /**
   * Validates whether the requester has access to all the tables.
   */
  private TableAuthorizationResult hasTableAccess(RequesterIdentity requesterIdentity, Set<String> tableNames,
      RequestContext requestContext, HttpHeaders httpHeaders) {
    final long startTimeNs = System.nanoTime();
    AccessControl accessControl = _accessControlFactory.create();

    TableAuthorizationResult tableAuthorizationResult = accessControl.authorize(requesterIdentity, tableNames);

    Set<String> failedTables = tableNames.stream()
        .filter(table -> !accessControl.hasAccess(httpHeaders, TargetType.TABLE, table, Actions.Table.QUERY))
        .collect(Collectors.toSet());

    failedTables.addAll(tableAuthorizationResult.getFailedTables());

    if (!failedTables.isEmpty()) {
      tableAuthorizationResult = new TableAuthorizationResult(failedTables);
    } else {
      tableAuthorizationResult = TableAuthorizationResult.success();
    }

    if (!tableAuthorizationResult.hasAccess()) {
      _brokerMetrics.addMeteredGlobalValue(BrokerMeter.REQUEST_DROPPED_DUE_TO_ACCESS_ERROR, 1);
      LOGGER.warn("Access denied for requestId {}", requestContext.getRequestId());
      requestContext.setErrorCode(QueryException.ACCESS_DENIED_ERROR_CODE);
    }

    updatePhaseTimingForTables(tableNames, BrokerQueryPhase.AUTHORIZATION, System.nanoTime() - startTimeNs);

    return tableAuthorizationResult;
  }

  /**
   * Returns true if the QPS quota of query tables, database or application has been exceeded.
   */
  private boolean hasExceededQPSQuota(@Nullable String database, Set<String> tableNames,
      RequestContext requestContext) {
    if (database != null && !_queryQuotaManager.acquireDatabase(database)) {
      LOGGER.warn("Request {}: query exceeds quota for database: {}", requestContext.getRequestId(), database);
      requestContext.setErrorCode(QueryException.TOO_MANY_REQUESTS_ERROR_CODE);
      return true;
    }
    for (String tableName : tableNames) {
      if (!_queryQuotaManager.acquire(tableName)) {
        LOGGER.warn("Request {}: query exceeds quota for table: {}", requestContext.getRequestId(), tableName);
        requestContext.setErrorCode(QueryException.TOO_MANY_REQUESTS_ERROR_CODE);
        String rawTableName = TableNameBuilder.extractRawTableName(tableName);
        _brokerMetrics.addMeteredTableValue(rawTableName, BrokerMeter.QUERY_QUOTA_EXCEEDED, 1);
        return true;
      }
    }
    return false;
  }

  private void updatePhaseTimingForTables(Set<String> tableNames, BrokerQueryPhase phase, long time) {
    for (String tableName : tableNames) {
      String rawTableName = TableNameBuilder.extractRawTableName(tableName);
      _brokerMetrics.addPhaseTiming(rawTableName, phase, time);
    }
  }

  private BrokerResponse constructMultistageExplainPlan(String sql, String plan) {
    BrokerResponseNative brokerResponse = BrokerResponseNative.empty();
    List<Object[]> rows = new ArrayList<>();
    rows.add(new Object[]{sql, plan});
    DataSchema multistageExplainResultSchema = new DataSchema(new String[]{"SQL", "PLAN"},
        new DataSchema.ColumnDataType[]{DataSchema.ColumnDataType.STRING, DataSchema.ColumnDataType.STRING});
    brokerResponse.setResultTable(new ResultTable(multistageExplainResultSchema, rows));
    return brokerResponse;
  }

  @Override
  public Map<Long, String> getRunningQueries() {
    // TODO: Support running query tracking for multi-stage engine
    throw new UnsupportedOperationException();
  }

  @Override
  public boolean cancelQuery(long queryId, int timeoutMs, Executor executor, HttpClientConnectionManager connMgr,
      Map<String, Integer> serverResponses) {
    // TODO: Support query cancellation for multi-stage engine
    throw new UnsupportedOperationException();
  }

  /**
   * Returns the string representation of the Set of Strings with a limit on the number of elements.
   * @param setOfStrings Set of strings
   * @param limit Limit on the number of elements
   * @return String representation of the set of the form [a,b,c...].
   */
  private static String toSizeLimitedString(Set<String> setOfStrings, int limit) {
    return setOfStrings.stream().limit(limit)
        .collect(Collectors.joining(", ", "[", setOfStrings.size() > limit ? "...]" : "]"));
  }
}<|MERGE_RESOLUTION|>--- conflicted
+++ resolved
@@ -161,15 +161,10 @@
           CommonConstants.Broker.DEFAULT_INFER_PARTITION_HINT);
       boolean defaultUseSpool = _config.getProperty(CommonConstants.Broker.CONFIG_OF_SPOOLS,
           CommonConstants.Broker.DEFAULT_OF_SPOOLS);
-<<<<<<< HEAD
       boolean defaultEnableGroupTrim = _config.getProperty(CommonConstants.Broker.CONFIG_OF_ENABLE_GROUP_TRIM,
           CommonConstants.Broker.DEFAULT_BROKER_ENABLE_GROUP_TRIM);
 
       QueryEnvironment queryEnvironment = new QueryEnvironment(QueryEnvironment.configBuilder()
-=======
-
-      queryEnvironment = new QueryEnvironment(QueryEnvironment.configBuilder()
->>>>>>> 8864d575
           .database(database)
           .tableCache(_tableCache)
           .workerManager(_workerManager)
