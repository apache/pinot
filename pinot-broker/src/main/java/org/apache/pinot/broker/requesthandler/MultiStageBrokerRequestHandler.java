--- conflicted
+++ resolved
@@ -141,11 +141,8 @@
       database = DatabaseUtils.extractDatabaseFromQueryRequest(queryOptions, httpHeaders);
       boolean inferPartitionHint = _config.getProperty(CommonConstants.Broker.CONFIG_OF_INFER_PARTITION_HINT,
           CommonConstants.Broker.DEFAULT_INFER_PARTITION_HINT);
-<<<<<<< HEAD
       boolean defaultUseSpool = _config.getProperty(CommonConstants.Broker.CONFIG_OF_SPOOLS,
           CommonConstants.Broker.DEFAULT_OF_SPOOLS);
-=======
->>>>>>> 1c07aa4c
       QueryEnvironment queryEnvironment = new QueryEnvironment(QueryEnvironment.configBuilder()
           .database(database)
           .tableCache(_tableCache)
