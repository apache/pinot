/**
 * Licensed to the Apache Software Foundation (ASF) under one
 * or more contributor license agreements.  See the NOTICE file
 * distributed with this work for additional information
 * regarding copyright ownership.  The ASF licenses this file
 * to you under the Apache License, Version 2.0 (the
 * "License"); you may not use this file except in compliance
 * with the License.  You may obtain a copy of the License at
 *
 *   http://www.apache.org/licenses/LICENSE-2.0
 *
 * Unless required by applicable law or agreed to in writing,
 * software distributed under the License is distributed on an
 * "AS IS" BASIS, WITHOUT WARRANTIES OR CONDITIONS OF ANY
 * KIND, either express or implied.  See the License for the
 * specific language governing permissions and limitations
 * under the License.
 */
package org.apache.pinot.broker.requesthandler;

import com.fasterxml.jackson.databind.JsonNode;
import java.util.ArrayList;
import java.util.HashMap;
import java.util.List;
import java.util.Map;
import java.util.Set;
import java.util.concurrent.TimeUnit;
import javax.annotation.Nullable;
import javax.ws.rs.WebApplicationException;
import javax.ws.rs.core.HttpHeaders;
import javax.ws.rs.core.Response;
import org.apache.calcite.jdbc.CalciteSchemaBuilder;
import org.apache.commons.lang3.StringUtils;
import org.apache.pinot.broker.api.RequesterIdentity;
import org.apache.pinot.broker.broker.AccessControlFactory;
import org.apache.pinot.broker.querylog.QueryLogger;
import org.apache.pinot.broker.queryquota.QueryQuotaManager;
import org.apache.pinot.broker.routing.BrokerRoutingManager;
import org.apache.pinot.common.config.provider.TableCache;
import org.apache.pinot.common.exception.QueryException;
import org.apache.pinot.common.metrics.BrokerMeter;
import org.apache.pinot.common.metrics.BrokerMetrics;
import org.apache.pinot.common.metrics.BrokerQueryPhase;
import org.apache.pinot.common.request.BrokerRequest;
import org.apache.pinot.common.response.BrokerResponse;
import org.apache.pinot.common.response.broker.BrokerResponseNative;
import org.apache.pinot.common.response.broker.BrokerResponseNativeV2;
import org.apache.pinot.common.response.broker.BrokerResponseStats;
import org.apache.pinot.common.response.broker.QueryProcessingException;
import org.apache.pinot.common.response.broker.ResultTable;
import org.apache.pinot.common.utils.DataSchema;
import org.apache.pinot.common.utils.ExceptionUtils;
import org.apache.pinot.common.utils.config.QueryOptionsUtils;
import org.apache.pinot.common.utils.request.RequestUtils;
import org.apache.pinot.core.query.reduce.ExecutionStatsAggregator;
import org.apache.pinot.core.transport.ServerInstance;
import org.apache.pinot.query.QueryEnvironment;
import org.apache.pinot.query.catalog.PinotCatalog;
import org.apache.pinot.query.mailbox.MailboxService;
import org.apache.pinot.query.planner.DispatchableSubPlan;
import org.apache.pinot.query.routing.WorkerManager;
import org.apache.pinot.query.service.dispatch.QueryDispatcher;
import org.apache.pinot.query.type.TypeFactory;
import org.apache.pinot.query.type.TypeSystem;
import org.apache.pinot.spi.env.PinotConfiguration;
import org.apache.pinot.spi.trace.RequestContext;
import org.apache.pinot.spi.utils.CommonConstants;
import org.apache.pinot.spi.utils.builder.TableNameBuilder;
import org.apache.pinot.sql.parsers.SqlNodeAndOptions;
import org.slf4j.Logger;
import org.slf4j.LoggerFactory;


public class MultiStageBrokerRequestHandler extends BaseBrokerRequestHandler {
  private static final Logger LOGGER = LoggerFactory.getLogger(MultiStageBrokerRequestHandler.class);
<<<<<<< HEAD
  private static final String DEFAULT_MULTISTAGE_V2_TABLE = "default_multistage_v2_table";
  private final String _reducerHostname;
  private final int _reducerPort;
  private final long _defaultBrokerTimeoutMs;

  private final MailboxService _mailboxService;
  private final OpChainSchedulerService _reducerScheduler;
=======
>>>>>>> 94d3b7df

  private final QueryEnvironment _queryEnvironment;
  private final MailboxService _mailboxService;
  private final QueryDispatcher _queryDispatcher;

  public MultiStageBrokerRequestHandler(PinotConfiguration config, String brokerIdFromConfig,
      BrokerRoutingManager routingManager, AccessControlFactory accessControlFactory,
      QueryQuotaManager queryQuotaManager, TableCache tableCache, BrokerMetrics brokerMetrics) {
    super(config, brokerIdFromConfig, routingManager, accessControlFactory, queryQuotaManager, tableCache,
        brokerMetrics);
    LOGGER.info("Using Multi-stage BrokerRequestHandler.");
    String reducerHostname = config.getProperty(CommonConstants.MultiStageQueryRunner.KEY_OF_QUERY_RUNNER_HOSTNAME);
    if (reducerHostname == null) {
      // use broker ID as host name, but remove the
      String brokerId = brokerIdFromConfig;
      brokerId = brokerId.startsWith(CommonConstants.Helix.PREFIX_OF_BROKER_INSTANCE) ? brokerId.substring(
          CommonConstants.Helix.BROKER_INSTANCE_PREFIX_LENGTH) : brokerId;
      brokerId = StringUtils.split(brokerId, "_").length > 1 ? StringUtils.split(brokerId, "_")[0] : brokerId;
      reducerHostname = brokerId;
    }
    // This config has to be set to a valid port number.
    int reducerPort =
        Integer.parseInt(config.getProperty(CommonConstants.MultiStageQueryRunner.KEY_OF_QUERY_RUNNER_PORT));
    _queryEnvironment = new QueryEnvironment(new TypeFactory(new TypeSystem()),
        CalciteSchemaBuilder.asRootSchema(new PinotCatalog(tableCache)),
        new WorkerManager(reducerHostname, reducerPort, routingManager), _tableCache);
    _mailboxService = new MailboxService(reducerHostname, reducerPort, config);
    _queryDispatcher = new QueryDispatcher(_mailboxService);

    // TODO: move this to a startUp() function.
    _mailboxService.start();
  }

  @Override
  protected BrokerResponse handleRequest(long requestId, String query, @Nullable SqlNodeAndOptions sqlNodeAndOptions,
      JsonNode request, @Nullable RequesterIdentity requesterIdentity, RequestContext requestContext,
      HttpHeaders httpHeaders) {
    LOGGER.debug("SQL query for request {}: {}", requestId, query);

    long compilationStartTimeNs;
    long queryTimeoutMs;
    QueryEnvironment.QueryPlannerResult queryPlanResult;
    try {
      // Parse the request
      sqlNodeAndOptions = sqlNodeAndOptions != null ? sqlNodeAndOptions : RequestUtils.parseQuery(query, request);
      Long timeoutMsFromQueryOption = QueryOptionsUtils.getTimeoutMs(sqlNodeAndOptions.getOptions());
      queryTimeoutMs = timeoutMsFromQueryOption == null ? _brokerTimeoutMs : timeoutMsFromQueryOption;
      // Compile the request
      compilationStartTimeNs = System.nanoTime();
      switch (sqlNodeAndOptions.getSqlNode().getKind()) {
        case EXPLAIN:
          queryPlanResult = _queryEnvironment.explainQuery(query, sqlNodeAndOptions, requestId);
          String plan = queryPlanResult.getExplainPlan();
          Set<String> tableNames = queryPlanResult.getTableNames();
          if (!hasTableAccess(requesterIdentity, tableNames, requestContext)) {
            throw new WebApplicationException("Permission denied", Response.Status.FORBIDDEN);
          }

          return constructMultistageExplainPlan(query, plan);
        case SELECT:
        default:
          queryPlanResult = _queryEnvironment.planQuery(query, sqlNodeAndOptions, requestId);
          break;
      }
    } catch (Exception e) {
      String consolidatedMessage = ExceptionUtils.consolidateExceptionMessages(e);
      LOGGER.info("Caught exception compiling request {}: {}, {}", requestId, query, consolidatedMessage);
      _brokerMetrics.addMeteredGlobalValue(BrokerMeter.REQUEST_COMPILATION_EXCEPTIONS, 1);
      requestContext.setErrorCode(QueryException.SQL_PARSING_ERROR_CODE);
      return new BrokerResponseNative(
          QueryException.getException(QueryException.SQL_PARSING_ERROR, consolidatedMessage));
    }

    DispatchableSubPlan dispatchableSubPlan = queryPlanResult.getQueryPlan();
    Set<String> tableNames = queryPlanResult.getTableNames();

    // Compilation Time. This includes the time taken for parsing, compiling, create stage plans and assigning workers.
    long compilationEndTimeNs = System.nanoTime();
    long compilationTimeNs = (compilationEndTimeNs - compilationStartTimeNs) + sqlNodeAndOptions.getParseTimeNs();
    updatePhaseTimingForTables(tableNames, BrokerQueryPhase.REQUEST_COMPILATION, compilationTimeNs);

    // Validate table access.
    if (!hasTableAccess(requesterIdentity, tableNames, requestContext)) {
      throw new WebApplicationException("Permission denied", Response.Status.FORBIDDEN);
    }
    updatePhaseTimingForTables(tableNames, BrokerQueryPhase.AUTHORIZATION, System.nanoTime() - compilationEndTimeNs);

    // Validate QPS quota
    if (hasExceededQPSQuota(tableNames, requestContext)) {
      String errorMessage = String.format("Request %d: %s exceeds query quota.", requestId, query);
      return new BrokerResponseNative(QueryException.getException(QueryException.QUOTA_EXCEEDED_ERROR, errorMessage));
    }

    Map<String, String> queryOptions = sqlNodeAndOptions.getOptions();
    boolean traceEnabled = Boolean.parseBoolean(queryOptions.get(CommonConstants.Broker.Request.TRACE));

    ResultTable queryResults;
    Map<Integer, ExecutionStatsAggregator> stageIdStatsMap = new HashMap<>();
    for (int stageId = 0; stageId < dispatchableSubPlan.getQueryStageList().size(); stageId++) {
      stageIdStatsMap.put(stageId, new ExecutionStatsAggregator(traceEnabled));
    }

    long executionStartTimeNs = System.nanoTime();
    try {
      queryResults = _queryDispatcher.submitAndReduce(requestContext, dispatchableSubPlan, queryTimeoutMs, queryOptions,
          stageIdStatsMap);
    } catch (Throwable t) {
      String consolidatedMessage = ExceptionUtils.consolidateExceptionMessages(t);
      LOGGER.error("Caught exception executing request {}: {}, {}", requestId, query, consolidatedMessage);
      requestContext.setErrorCode(QueryException.QUERY_EXECUTION_ERROR_CODE);
      return new BrokerResponseNative(
          QueryException.getException(QueryException.QUERY_EXECUTION_ERROR, consolidatedMessage));
    }
    long executionEndTimeNs = System.nanoTime();
    updatePhaseTimingForTables(tableNames, BrokerQueryPhase.QUERY_EXECUTION, executionEndTimeNs - executionStartTimeNs);

    BrokerResponseNativeV2 brokerResponse = new BrokerResponseNativeV2();
    brokerResponse.setResultTable(queryResults);

    // Attach unavailable segments
    int numUnavailableSegments = 0;
    for (Map.Entry<String, Set<String>> entry : dispatchableSubPlan.getTableToUnavailableSegmentsMap().entrySet()) {
      String tableName = entry.getKey();
      Set<String> unavailableSegments = entry.getValue();
      numUnavailableSegments += unavailableSegments.size();
      brokerResponse.addToExceptions(new QueryProcessingException(QueryException.SERVER_SEGMENT_MISSING_ERROR_CODE,
          String.format("Find unavailable segments: %s for table: %s", unavailableSegments, tableName)));
    }

    boolean numGroupsLimitReached = false;

    for (Map.Entry<Integer, ExecutionStatsAggregator> entry : stageIdStatsMap.entrySet()) {
      if (entry.getKey() == 0) {
        // Root stats are aggregated and added separately to broker response for backward compatibility
        entry.getValue().setStats(brokerResponse);
        continue;
      }

      BrokerResponseStats brokerResponseStats = new BrokerResponseStats();
      if (!tableNames.isEmpty()) {
        //TODO: Only using first table to assign broker metrics
        // find a way to split metrics in case of multiple table
        String rawTableName = TableNameBuilder.extractRawTableName(tableNames.iterator().next());
        entry.getValue().setStageLevelStats(rawTableName, brokerResponseStats, _brokerMetrics);

        // Check if any of the stages had isNumGroupsLimitReached as true
        numGroupsLimitReached = numGroupsLimitReached || brokerResponse.isNumGroupsLimitReached();
      } else {
        entry.getValue().setStageLevelStats(null, brokerResponseStats, null);
      }
      brokerResponse.addStageStat(entry.getKey(), brokerResponseStats);
    }

<<<<<<< HEAD
    // Track number of v2 queries where number of groups limit reached
    if (numGroupsLimitReached) {
      _brokerMetrics.addMeteredTableValue(DEFAULT_MULTISTAGE_V2_TABLE,
              BrokerMeter.BROKER_RESPONSES_WITH_NUM_GROUPS_LIMIT_REACHED, 1);
    }

=======
    // Set total query processing time
    // TODO: Currently we don't emit metric for QUERY_TOTAL_TIME_MS
    long totalTimeMs = TimeUnit.NANOSECONDS.toMillis(
        sqlNodeAndOptions.getParseTimeNs() + (executionEndTimeNs - compilationStartTimeNs));
    brokerResponse.setTimeUsedMs(totalTimeMs);
>>>>>>> 94d3b7df
    requestContext.setQueryProcessingTime(totalTimeMs);
    augmentStatistics(requestContext, brokerResponse);

    // Log query and stats
    _queryLogger.log(
        new QueryLogger.QueryLogParams(requestId, query, requestContext, tableNames.toString(), numUnavailableSegments,
            null, brokerResponse, totalTimeMs, requesterIdentity));

    return brokerResponse;
  }

  /**
   * Validates whether the requester has access to all the tables.
   */
  private boolean hasTableAccess(RequesterIdentity requesterIdentity, Set<String> tableNames,
      RequestContext requestContext) {
    boolean hasAccess = _accessControlFactory.create().hasAccess(requesterIdentity, tableNames);
    if (!hasAccess) {
      _brokerMetrics.addMeteredGlobalValue(BrokerMeter.REQUEST_DROPPED_DUE_TO_ACCESS_ERROR, 1);
      LOGGER.warn("Access denied for requestId {}", requestContext.getRequestId());
      requestContext.setErrorCode(QueryException.ACCESS_DENIED_ERROR_CODE);
      return false;
    }
    return true;
  }

  /**
   * Returns true if the QPS quota of the tables has exceeded.
   */
  private boolean hasExceededQPSQuota(Set<String> tableNames, RequestContext requestContext) {
    for (String tableName : tableNames) {
      if (!_queryQuotaManager.acquire(tableName)) {
        LOGGER.warn("Request {}: query exceeds quota for table: {}", requestContext.getRequestId(), tableName);
        requestContext.setErrorCode(QueryException.TOO_MANY_REQUESTS_ERROR_CODE);
        String rawTableName = TableNameBuilder.extractRawTableName(tableName);
        _brokerMetrics.addMeteredTableValue(rawTableName, BrokerMeter.QUERY_QUOTA_EXCEEDED, 1);
        return true;
      }
    }
    return false;
  }

  private void updatePhaseTimingForTables(Set<String> tableNames, BrokerQueryPhase phase, long time) {
    for (String tableName : tableNames) {
      String rawTableName = TableNameBuilder.extractRawTableName(tableName);
      _brokerMetrics.addPhaseTiming(rawTableName, phase, time);
    }
  }

  private BrokerResponseNative constructMultistageExplainPlan(String sql, String plan) {
    BrokerResponseNative brokerResponse = BrokerResponseNative.empty();
    List<Object[]> rows = new ArrayList<>();
    rows.add(new Object[]{sql, plan});
    DataSchema multistageExplainResultSchema = new DataSchema(new String[]{"SQL", "PLAN"},
        new DataSchema.ColumnDataType[]{DataSchema.ColumnDataType.STRING, DataSchema.ColumnDataType.STRING});
    brokerResponse.setResultTable(new ResultTable(multistageExplainResultSchema, rows));
    return brokerResponse;
  }

  @Override
  protected BrokerResponseNative processBrokerRequest(long requestId, BrokerRequest originalBrokerRequest,
      BrokerRequest serverBrokerRequest, @Nullable BrokerRequest offlineBrokerRequest,
      @Nullable Map<ServerInstance, List<String>> offlineRoutingTable, @Nullable BrokerRequest realtimeBrokerRequest,
      @Nullable Map<ServerInstance, List<String>> realtimeRoutingTable, long timeoutMs, ServerStats serverStats,
      RequestContext requestContext) {
    throw new UnsupportedOperationException();
  }

  @Override
  public void start() {
    // no-op
  }

  @Override
  public void shutDown() {
    _queryDispatcher.shutdown();
    _mailboxService.shutdown();
  }
}<|MERGE_RESOLUTION|>--- conflicted
+++ resolved
@@ -73,16 +73,7 @@
 
 public class MultiStageBrokerRequestHandler extends BaseBrokerRequestHandler {
   private static final Logger LOGGER = LoggerFactory.getLogger(MultiStageBrokerRequestHandler.class);
-<<<<<<< HEAD
   private static final String DEFAULT_MULTISTAGE_V2_TABLE = "default_multistage_v2_table";
-  private final String _reducerHostname;
-  private final int _reducerPort;
-  private final long _defaultBrokerTimeoutMs;
-
-  private final MailboxService _mailboxService;
-  private final OpChainSchedulerService _reducerScheduler;
-=======
->>>>>>> 94d3b7df
 
   private final QueryEnvironment _queryEnvironment;
   private final MailboxService _mailboxService;
@@ -236,20 +227,17 @@
       brokerResponse.addStageStat(entry.getKey(), brokerResponseStats);
     }
 
-<<<<<<< HEAD
     // Track number of v2 queries where number of groups limit reached
     if (numGroupsLimitReached) {
       _brokerMetrics.addMeteredTableValue(DEFAULT_MULTISTAGE_V2_TABLE,
               BrokerMeter.BROKER_RESPONSES_WITH_NUM_GROUPS_LIMIT_REACHED, 1);
     }
-
-=======
+    
     // Set total query processing time
     // TODO: Currently we don't emit metric for QUERY_TOTAL_TIME_MS
     long totalTimeMs = TimeUnit.NANOSECONDS.toMillis(
         sqlNodeAndOptions.getParseTimeNs() + (executionEndTimeNs - compilationStartTimeNs));
     brokerResponse.setTimeUsedMs(totalTimeMs);
->>>>>>> 94d3b7df
     requestContext.setQueryProcessingTime(totalTimeMs);
     augmentStatistics(requestContext, brokerResponse);
 
