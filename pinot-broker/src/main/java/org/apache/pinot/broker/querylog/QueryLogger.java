--- conflicted
+++ resolved
@@ -309,13 +309,6 @@
         builder.append(params._queryEngine.getName());
       }
     },
-<<<<<<< HEAD
-    REPLICA_GROUPS("replicaGroups") {
-        @Override
-        void doFormat(StringBuilder builder, QueryLogger logger, QueryLogParams params) {
-            builder.append(params._response.getReplicaGroups());
-        }
-=======
     OFFLINE_MEM_ALLOCATED_BYTES("offlineMemAllocatedBytes(total/thread/resSer)", ':') {
       @Override
       void doFormat(StringBuilder builder, QueryLogger logger, QueryLogParams params) {
@@ -331,7 +324,12 @@
             .append(params._response.getRealtimeThreadMemAllocatedBytes()).append('/')
             .append(params._response.getRealtimeResponseSerMemAllocatedBytes());
       }
->>>>>>> 6950c850
+    },
+    REPLICA_GROUPS("replicaGroups") {
+      @Override
+      void doFormat(StringBuilder builder, QueryLogger logger, QueryLogParams params) {
+          builder.append(params._response.getReplicaGroups());
+      }
     };
 
     public final String _entryName;
