/**
 * Licensed to the Apache Software Foundation (ASF) under one
 * or more contributor license agreements.  See the NOTICE file
 * distributed with this work for additional information
 * regarding copyright ownership.  The ASF licenses this file
 * to you under the Apache License, Version 2.0 (the
 * "License"); you may not use this file except in compliance
 * with the License.  You may obtain a copy of the License at
 *
 *   http://www.apache.org/licenses/LICENSE-2.0
 *
 * Unless required by applicable law or agreed to in writing,
 * software distributed under the License is distributed on an
 * "AS IS" BASIS, WITHOUT WARRANTIES OR CONDITIONS OF ANY
 * KIND, either express or implied.  See the License for the
 * specific language governing permissions and limitations
 * under the License.
 */
package org.apache.pinot.integration.tests;

import com.google.common.base.Function;
import com.google.common.collect.Lists;
import java.io.File;
import java.util.Collections;
import java.util.HashSet;
import java.util.List;
import java.util.Map;
import java.util.Set;
import java.util.concurrent.ExecutorService;
import java.util.concurrent.Executors;
import java.util.concurrent.TimeUnit;
import java.util.concurrent.atomic.AtomicInteger;
import javax.annotation.Nullable;
import org.apache.commons.io.FileUtils;
import org.apache.helix.model.IdealState;
import org.apache.helix.model.InstanceConfig;
import org.apache.pinot.common.config.TableConfig;
import org.apache.pinot.common.config.TableNameBuilder;
import org.apache.pinot.common.config.TagNameUtils;
import org.apache.pinot.common.config.TagOverrideConfig;
import org.apache.pinot.common.config.TenantConfig;
import org.apache.pinot.common.data.Schema;
import org.apache.pinot.common.metrics.ControllerGauge;
import org.apache.pinot.common.metrics.ControllerMeter;
import org.apache.pinot.common.metrics.ControllerMetrics;
import org.apache.pinot.common.metrics.ValidationMetrics;
import org.apache.pinot.common.utils.CommonConstants;
import org.apache.pinot.common.utils.helix.HelixHelper;
import org.apache.pinot.common.utils.retry.RetryPolicies;
import org.apache.pinot.controller.ControllerConf;
import org.apache.pinot.controller.validation.OfflineSegmentIntervalChecker;
import org.apache.pinot.controller.validation.RealtimeSegmentValidationManager;
import org.apache.pinot.core.indexsegment.generator.SegmentVersion;
import org.apache.pinot.core.realtime.impl.kafka.KafkaStarterUtils;
import org.apache.pinot.util.TestUtils;
import org.testng.Assert;
import org.testng.ITestContext;
import org.testng.annotations.AfterClass;
import org.testng.annotations.AfterGroups;
import org.testng.annotations.BeforeClass;
import org.testng.annotations.BeforeGroups;
import org.testng.annotations.Test;


/**
 * Integration tests for all {@link org.apache.pinot.controller.helix.core.periodictask.ControllerPeriodicTask}
 * The intention of these tests is not to test functionality of daemons,
 * but simply to check that they run as expected and process the tables when the controller starts.
 *
 * Cluster setup/teardown is common across all tests in the @BeforeClass method {@link ControllerPeriodicTasksIntegrationTests::setup}.
 * This includes:
 * zk, controller, 1 broker, 3 offline servers, 3 realtime servers, kafka with avro loaded, offline table with segments from avro
 *
 * There will be a separate beforeTask(), testTask() and afterTask() for each ControllerPeriodicTask test, grouped by task name.
 * See group = "segmentStatusChecker" for example.
 * The tables needed for the test will be created in beforeTask(), and dropped in afterTask()
 *
 * The groups run sequentially in the order: segmentStatusChecker -> realtimeSegmentRelocation ->
 * brokerResourceValidationManager -> OfflineSegmentIntervalChecker ....
 */
public class ControllerPeriodicTasksIntegrationTests extends BaseClusterIntegrationTestSet {

  // Controller configuration used in this class.
  private class TestControllerConf extends ControllerConf {
    private TestControllerConf(ControllerConf controllerConf) {
      copy(controllerConf);
    }

    @Override
    public long getRealtimeSegmentValidationManagerInitialDelaySeconds() {
      return PERIODIC_TASK_INITIAL_DELAY_SECONDS;
    }
    public long getStatusCheckerInitialDelayInSeconds() {
      return PERIODIC_TASK_INITIAL_DELAY_SECONDS;
    }
    public long getRealtimeSegmentRelocationInitialDelayInSeconds() {
      return PERIODIC_TASK_INITIAL_DELAY_SECONDS;
    }
    public long getBrokerResourceValidationInitialDelayInSeconds() {
      return PERIODIC_TASK_INITIAL_DELAY_SECONDS;
    }
    public long getOfflineSegmentIntervalCheckerInitialDelayInSeconds() {
      return PERIODIC_TASK_INITIAL_DELAY_SECONDS;
    }
  }

  private static final String TENANT_NAME = "TestTenant";
  private static final String DEFAULT_TABLE_NAME = "mytable";

  private static final int PERIODIC_TASK_INITIAL_DELAY_SECONDS = 60;
  private static final int PERIODIC_TASK_FREQ_SECONDS = 5;
  private static final String PERIODIC_TASK_FREQ = "5s";

  private String _currentTableName;
  private List<File> _avroFiles;

  /**
   * Setup the cluster for the tests
   * @throws Exception
   */
  @BeforeClass
  public void setUp() throws Exception {
    TestUtils.ensureDirectoriesExistAndEmpty(_tempDir, _segmentDir, _tarDir);

    startZk();
    startKafka();

    // Set initial delay of 60 seconds for periodic tasks, to allow time for tables setup.
    // Run at 5 seconds freq in order to keep them running, in case first run happens before table setup
    TestControllerConf controllerConf = new TestControllerConf(getDefaultControllerConfiguration());
    controllerConf.setTenantIsolationEnabled(false);
    controllerConf.setStatusCheckerFrequencyInSeconds(PERIODIC_TASK_FREQ_SECONDS);
    controllerConf.setRealtimeSegmentRelocatorFrequency(PERIODIC_TASK_FREQ);
    controllerConf.setBrokerResourceValidationFrequencyInSeconds(PERIODIC_TASK_FREQ_SECONDS);
    controllerConf.setOfflineSegmentIntervalCheckerFrequencyInSeconds(PERIODIC_TASK_FREQ_SECONDS);
    controllerConf.setRealtimeSegmentValidationFrequencyInSeconds(PERIODIC_TASK_FREQ_SECONDS);

    startController(controllerConf);
    startBroker();
    startServers(6);

    // Create tenants
    createBrokerTenant(TENANT_NAME, 1);
    createServerTenant(TENANT_NAME, 3, 3);

    // unpack avro into _tempDir
    _avroFiles = unpackAvroData(_tempDir);

    // setup a default offline table, shared across all tests. Each test can create additional tables and destroy them
    setupOfflineTableAndSegments(DEFAULT_TABLE_NAME, _avroFiles);

    // push avro into kafka, each test can create the realtime table and destroy it
    ExecutorService executor = Executors.newCachedThreadPool();
    pushAvroIntoKafka(_avroFiles, getKafkaTopic(), executor);
    executor.shutdown();
    executor.awaitTermination(10, TimeUnit.MINUTES);
  }

  /**
   * Setup offline table, but no segments
   */
  private void setupOfflineTable(String table) throws Exception {
    _realtimeTableConfig = null;
    addOfflineTable(table, null, null, TENANT_NAME, TENANT_NAME, null, SegmentVersion.v1, null, null, null, null, null);
    completeTableConfiguration();
  }

  /**
   * Setup offline table, with segments from avro
   */
  private void setupOfflineTableAndSegments(String tableName, List<File> avroFiles) throws Exception {
    TestUtils.ensureDirectoriesExistAndEmpty(_segmentDir, _tarDir);
    setTableName(tableName);
    _realtimeTableConfig = null;

    File schemaFile = getSchemaFile();
    Schema schema = Schema.fromFile(schemaFile);
    String schemaName = schema.getSchemaName();
    addSchema(schemaFile, schemaName);

    String timeColumnName = schema.getTimeColumnName();
    Assert.assertNotNull(timeColumnName);
    TimeUnit outgoingTimeUnit = schema.getOutgoingTimeUnit();
    Assert.assertNotNull(outgoingTimeUnit);
    String timeType = outgoingTimeUnit.toString();

<<<<<<< HEAD
    addOfflineTable(table, timeColumnName, timeType, TENANT_NAME, TENANT_NAME, null, SegmentVersion.v1, null, null, null, null, null);
=======
    addOfflineTable(tableName, timeColumnName, timeType, TENANT_NAME, TENANT_NAME, null, SegmentVersion.v1, null, null, null);
>>>>>>> db7cd63f
    completeTableConfiguration();

    ExecutorService executor = Executors.newCachedThreadPool();
    ClusterIntegrationTestUtils.buildSegmentsFromAvro(avroFiles, 0, _segmentDir, _tarDir, tableName, false,
        null, null, null, executor);
    executor.shutdown();
    executor.awaitTermination(10, TimeUnit.MINUTES);
    uploadSegments(_tarDir);
    waitForAllDocsLoaded(600_000L);
  }

  /**
   * Setup realtime table for given tablename and topic
   */
  private void setupRealtimeTable(String table, String  topic, File avroFile) throws Exception {
    _offlineTableConfig = null;
    File schemaFile = getSchemaFile();
    Schema schema = Schema.fromFile(schemaFile);
    String schemaName = schema.getSchemaName();
    addSchema(schemaFile, schemaName);

    String timeColumnName = schema.getTimeColumnName();
    Assert.assertNotNull(timeColumnName);
    TimeUnit outgoingTimeUnit = schema.getOutgoingTimeUnit();
    Assert.assertNotNull(outgoingTimeUnit);
    String timeType = outgoingTimeUnit.toString();

    addRealtimeTable(table, useLlc(), KafkaStarterUtils.DEFAULT_KAFKA_BROKER, KafkaStarterUtils.DEFAULT_ZK_STR, topic,
        getRealtimeSegmentFlushSize(), avroFile, timeColumnName, timeType, schemaName, TENANT_NAME, TENANT_NAME,
        getLoadMode(), getSortedColumn(), getInvertedIndexColumns(), getBloomFilterIndexColumns(), getRawIndexColumns(),
        getTaskConfig(), getStreamConsumerFactoryClassName());
    completeTableConfiguration();
  }

  @Override
  public String getTableName() {
    return _currentTableName;
  }

  private void setTableName(String tableName) {
    _currentTableName = tableName;
  }

  /**
   * Group - segmentStatusChecker - Integration tests for {@link org.apache.pinot.controller.helix.SegmentStatusChecker}
   * @throws Exception
   */
  @BeforeGroups(groups = "segmentStatusChecker")
  public void beforeTestSegmentStatusCheckerTest(ITestContext context) throws Exception {
    String emptyTable = "table1_OFFLINE";
    String disabledOfflineTable = "table2_OFFLINE";
    String basicOfflineTable = getDefaultOfflineTableName();
    String errorOfflineTable = "table4_OFFLINE";
    String basicRealtimeTable = getDefaultRealtimeTableName();
    int numTables = 5;

    context.setAttribute("emptyTable", emptyTable);
    context.setAttribute("disabledOfflineTable", disabledOfflineTable);
    context.setAttribute("basicOfflineTable", basicOfflineTable);
    context.setAttribute("errorOfflineTable", errorOfflineTable);
    context.setAttribute("basicRealtimeTable", basicRealtimeTable);
    context.setAttribute("numTables", numTables);

    // empty table
    setupOfflineTable(emptyTable);

    // table with disabled ideal state
    setupOfflineTable(disabledOfflineTable);
    _helixAdmin.enableResource(_clusterName, disabledOfflineTable, false);

    // some segments offline
    setupOfflineTableAndSegments(errorOfflineTable, _avroFiles);
    HelixHelper.updateIdealState(_helixManager, errorOfflineTable, new Function<IdealState, IdealState>() {
      @Nullable
      @Override
      public IdealState apply(@Nullable IdealState input) {
        List<String> segmentNames = Lists.newArrayList(input.getPartitionSet());
        Collections.sort(segmentNames);

        Map<String, String> instanceStateMap1 = input.getInstanceStateMap(segmentNames.get(0));
        for (String instance : instanceStateMap1.keySet()) {
          instanceStateMap1.put(instance, "OFFLINE");
          break;
        }
        return input;
      }
    }, RetryPolicies.fixedDelayRetryPolicy(2, 10));

    // setup default realtime table
    setupRealtimeTable(basicRealtimeTable, getKafkaTopic(), _avroFiles.get(0));
  }

  /**
   * After 1 run of SegmentStatusChecker the controllerMetrics will be set for each table
   * Validate that we are seeing the expected numbers
   */
  @Test(groups = "segmentStatusChecker")
  public void testSegmentStatusChecker(ITestContext context) throws Exception {
    String emptyTable = (String) context.getAttribute("emptyTable");
    String disabledOfflineTable = (String) context.getAttribute("disabledOfflineTable");
    String basicOfflineTable = (String) context.getAttribute("basicOfflineTable");
    String errorOfflineTable = (String) context.getAttribute("errorOfflineTable");
    String basicRealtimeTable = (String) context.getAttribute("basicRealtimeTable");
    int numTables = (int) context.getAttribute("numTables");

    ControllerMetrics controllerMetrics = _controllerStarter.getControllerMetrics();

    TestUtils.waitForCondition(input ->
        controllerMetrics.getValueOfGlobalGauge(ControllerGauge.PERIODIC_TASK_NUM_TABLES_PROCESSED,
            "SegmentStatusChecker") >= numTables, 240_000, "Timed out waiting for SegmentStatusChecker");

    // empty table - table1_OFFLINE
    // num replicas set from ideal state
    checkSegmentStatusCheckerMetrics(controllerMetrics, emptyTable, null, 3, 100, 0, 100);

    // disabled table - table2_OFFLINE
    // reset to defaults
    checkSegmentStatusCheckerMetrics(controllerMetrics, disabledOfflineTable, null, Long.MIN_VALUE, Long.MIN_VALUE,
        Long.MIN_VALUE, Long.MIN_VALUE);

    // happy path table - mytable_OFFLINE
    IdealState idealState = _helixResourceManager.getTableIdealState(basicOfflineTable);
    checkSegmentStatusCheckerMetrics(controllerMetrics, basicOfflineTable, idealState, 3, 100, 0, 100);

    // offline segments - table4_OFFLINE
    // 2 replicas available out of 3, percent 66
    idealState = _helixResourceManager.getTableIdealState(errorOfflineTable);
    checkSegmentStatusCheckerMetrics(controllerMetrics, errorOfflineTable, idealState, 2, 66, 0, 100);

    // happy path table - mytable_REALTIME
    idealState = _helixResourceManager.getTableIdealState(basicRealtimeTable);
    checkSegmentStatusCheckerMetrics(controllerMetrics, basicRealtimeTable, idealState, 1, 100, 0, 100);

    // Total metrics
    Assert.assertEquals(controllerMetrics.getValueOfGlobalGauge(ControllerGauge.OFFLINE_TABLE_COUNT), 4);
    Assert.assertEquals(controllerMetrics.getValueOfGlobalGauge(ControllerGauge.REALTIME_TABLE_COUNT), 1);
    Assert.assertEquals(controllerMetrics.getValueOfGlobalGauge(ControllerGauge.DISABLED_TABLE_COUNT), 1);
  }

  private void checkSegmentStatusCheckerMetrics(ControllerMetrics controllerMetrics, String tableName,
      IdealState idealState, long numReplicas, long percentReplicas, long segmentsInErrorState,
      long percentSegmentsAvailable) {
    if (idealState != null) {
      Assert.assertEquals(controllerMetrics.getValueOfTableGauge(tableName, ControllerGauge.IDEALSTATE_ZNODE_SIZE),
          idealState.toString().length());
      Assert.assertEquals(controllerMetrics.getValueOfTableGauge(tableName, ControllerGauge.SEGMENT_COUNT),
          (long) (idealState.getPartitionSet().size()));
    }
    Assert.assertEquals(controllerMetrics.getValueOfTableGauge(tableName, ControllerGauge.NUMBER_OF_REPLICAS),
        numReplicas);
    Assert.assertEquals(controllerMetrics.getValueOfTableGauge(tableName, ControllerGauge.PERCENT_OF_REPLICAS),
        percentReplicas);
    Assert.assertEquals(controllerMetrics.getValueOfTableGauge(tableName, ControllerGauge.SEGMENTS_IN_ERROR_STATE),
        segmentsInErrorState);
    Assert.assertEquals(controllerMetrics.getValueOfTableGauge(tableName, ControllerGauge.PERCENT_SEGMENTS_AVAILABLE),
        percentSegmentsAvailable);
  }

  @AfterGroups(groups = "segmentStatusChecker")
  public void afterTestSegmentStatusChecker(ITestContext context) throws Exception {
    String emptyTable = (String) context.getAttribute("emptyTable");
    String disabledOfflineTable = (String) context.getAttribute("disabledOfflineTable");
    String errorOfflineTable = (String) context.getAttribute("errorOfflineTable");
    String basicRealtimeTable = (String) context.getAttribute("basicRealtimeTable");

    dropOfflineTable(emptyTable);
    dropOfflineTable(disabledOfflineTable);
    dropOfflineTable(errorOfflineTable);
  }

  /**
   * Group - realtimeSegmentRelocator - Integration tests for {@link org.apache.pinot.controller.helix.core.relocation.RealtimeSegmentRelocator}
   * @param context
   * @throws Exception
   */
  @BeforeGroups(groups = "realtimeSegmentRelocator", dependsOnGroups = "segmentStatusChecker")
  public void beforeRealtimeSegmentRelocatorTest(ITestContext context) throws Exception {
    String relocationTable = getDefaultRealtimeTableName();
    context.setAttribute("relocationTable", relocationTable);

    // add tag override for relocation
    TenantConfig tenantConfig = new TenantConfig();
    tenantConfig.setServer(TENANT_NAME);
    tenantConfig.setBroker(TENANT_NAME);
    TagOverrideConfig tagOverrideConfig = new TagOverrideConfig();
    tagOverrideConfig.setRealtimeConsuming(TENANT_NAME + "_REALTIME");
    tagOverrideConfig.setRealtimeCompleted(TENANT_NAME + "_OFFLINE");
    tenantConfig.setTagOverrideConfig(tagOverrideConfig);
    updateRealtimeTableTenant(TableNameBuilder.extractRawTableName(relocationTable), tenantConfig);
  }

  @Test(groups = "realtimeSegmentRelocator", dependsOnGroups = "segmentStatusChecker")
  public void testRealtimeSegmentRelocator(ITestContext context) throws Exception {

    String relocationTable = (String) context.getAttribute("relocationTable");

    ControllerMetrics controllerMetrics = _controllerStarter.getControllerMetrics();

    long taskRunCount = controllerMetrics.getMeteredTableValue("RealtimeSegmentRelocator",
        ControllerMeter.CONTROLLER_PERIODIC_TASK_RUN).count();
    TestUtils.waitForCondition(input ->
        controllerMetrics.getMeteredTableValue("RealtimeSegmentRelocator", ControllerMeter.CONTROLLER_PERIODIC_TASK_RUN)
            .count() > taskRunCount, 60_000, "Timed out waiting for RealtimeSegmentRelocation to run");

    Assert.assertTrue(controllerMetrics.getValueOfGlobalGauge(ControllerGauge.PERIODIC_TASK_NUM_TABLES_PROCESSED,
        "RealtimeSegmentRelocator") > 0);

    // check servers for ONLINE segment and CONSUMING segments are disjoint sets
    Set<String> consuming = new HashSet<>();
    Set<String> completed = new HashSet<>();
    IdealState tableIdealState = _helixResourceManager.getTableIdealState(relocationTable);
    for (String partition : tableIdealState.getPartitionSet()) {
      Map<String, String> instanceStateMap = tableIdealState.getInstanceStateMap(partition);
      if (instanceStateMap.containsValue("CONSUMING")) {
        consuming.addAll(instanceStateMap.keySet());
      }
      if (instanceStateMap.containsValue("ONLINE")) {
        completed.addAll(instanceStateMap.keySet());
      }
    }

    Assert.assertTrue(Collections.disjoint(consuming, completed));
  }

  @BeforeGroups(groups = "brokerResourceValidationManager", dependsOnGroups = "realtimeSegmentRelocator")
  public void beforeBrokerResourceValidationManagerTest(ITestContext context)
      throws Exception {
    String table1 = "testTable";
    String table2 = "testTable2";
    context.setAttribute("testTableOne", table1);
    context.setAttribute("testTableTwo", table2);
    setupOfflineTable(table1);
  }

  @Test(groups = "brokerResourceValidationManager", dependsOnGroups = "realtimeSegmentRelocator")
  public void testBrokerResourceValidationManager(ITestContext context)
      throws Exception {
    // Check that the first table we added doesn't need to be rebuilt(case where ideal state brokers and brokers in broker resource are the same.
    String table1 = (String) context.getAttribute("testTableOne");
    String table2 = (String) context.getAttribute("testTableTwo");
    TableConfig tableConfigOne = new TableConfig.Builder(CommonConstants.Helix.TableType.OFFLINE).setTableName(table1).build();
    String partitionNameOne = tableConfigOne.getTableName();

    // Ensure that the broker resource is not rebuilt.
    TestUtils.waitForCondition(input -> {
      IdealState idealState = HelixHelper.getBrokerIdealStates(_helixAdmin, getHelixClusterName());
      return idealState.getInstanceSet(partitionNameOne)
          .equals(_helixResourceManager.getAllInstancesForBrokerTenant(TENANT_NAME));
    }, 60_000L, "Timeout when waiting for broker resource to be rebuilt");

    // Add another table that needs to be rebuilt
    TableConfig offlineTableConfigTwo =
        new TableConfig.Builder(CommonConstants.Helix.TableType.OFFLINE).setTableName(table2)
            .setBrokerTenant(TENANT_NAME).setServerTenant(TENANT_NAME).build();
    _helixResourceManager.addTable(offlineTableConfigTwo);
    String partitionNameTwo = offlineTableConfigTwo.getTableName();

    // Add a new broker manually such that the ideal state is not updated and ensure that rebuild broker resource is called
    final String brokerId = "Broker_localhost_2";
    InstanceConfig instanceConfig = new InstanceConfig(brokerId);
    instanceConfig.setInstanceEnabled(true);
    instanceConfig.setHostName("Broker_localhost");
    instanceConfig.setPort("2");
    _helixAdmin.addInstance(getHelixClusterName(), instanceConfig);
    _helixAdmin.addInstanceTag(getHelixClusterName(), instanceConfig.getInstanceName(),
        TagNameUtils.getBrokerTagForTenant(TENANT_NAME));

    // Count the number of times we check on ideal state change, which is made by rebuild broker resource method.
    AtomicInteger count = new AtomicInteger();
    TestUtils.waitForCondition(input -> {
      count.getAndIncrement();
      IdealState idealState = HelixHelper.getBrokerIdealStates(_helixAdmin, getHelixClusterName());
      return idealState.getInstanceSet(partitionNameTwo)
          .equals(_helixResourceManager.getAllInstancesForBrokerTenant(TENANT_NAME));
    }, 60_000L, "Timeout when waiting for broker resource to be rebuilt");

    // At least the broker resource won't be changed immediately.
    Assert.assertTrue(count.get() > 1);

    // Drop the instance so that broker resource doesn't match the current one.
    _helixAdmin.dropInstance(getHelixClusterName(), instanceConfig);
    count.set(0);
    TestUtils.waitForCondition(input -> {
      count.getAndIncrement();
      IdealState idealState = HelixHelper.getBrokerIdealStates(_helixAdmin, getHelixClusterName());
      return idealState.getInstanceSet(partitionNameTwo)
          .equals(_helixResourceManager.getAllInstancesForBrokerTenant(TENANT_NAME));
    }, 60_000L, "Timeout when waiting for broker resource to be rebuilt");

    // At least the broker resource won't be changed immediately.
    Assert.assertTrue(count.get() > 1);
  }

  @AfterGroups(groups = "brokerResourceValidationManager", dependsOnGroups = "realtimeSegmentRelocator")
  public void afterBrokerResourceValidationManagerTest(ITestContext context)
      throws Exception {
    String table1 = (String) context.getAttribute("testTableOne");
    String table2 = (String) context.getAttribute("testTableTwo");
    dropOfflineTable(table1);
    dropOfflineTable(table2);
  }

  @Test(groups = "offlineSegmentIntervalChecker", dependsOnGroups = "brokerResourceValidationManager")
  public void testOfflineSegmentIntervalChecker()
      throws Exception {
    OfflineSegmentIntervalChecker offlineSegmentIntervalChecker = _controllerStarter.getOfflineSegmentIntervalChecker();
    ValidationMetrics validationMetrics = offlineSegmentIntervalChecker.getValidationMetrics();

    String tablNameWithType = TableNameBuilder.OFFLINE.tableNameWithType(DEFAULT_TABLE_NAME);

    // Wait until OfflineSegmentIntervalChecker gets executed
    TestUtils.waitForCondition(
        input -> validationMetrics.getValueOfGauge(ValidationMetrics.makeGaugeName(tablNameWithType, "SegmentCount"))
            > 0, 60_000, "Timed out waiting for OfflineSegmentIntervalChecker");

    // Test the validation metrics values updated by OfflineSegmentIntervalChecker against the known values
    // from segment metadata
    Assert.assertEquals(
        validationMetrics.getValueOfGauge(ValidationMetrics.makeGaugeName(tablNameWithType, "SegmentCount")), 12);
    Assert.assertEquals(
        validationMetrics.getValueOfGauge(ValidationMetrics.makeGaugeName(tablNameWithType, "missingSegmentCount")), 0);
    Assert.assertEquals(
        validationMetrics.getValueOfGauge(ValidationMetrics.makeGaugeName(tablNameWithType, "TotalDocumentCount")),
        115545);
  }

  /**
   * Group - realtimeSegmentValidationManager - Integration tests for {@link org.apache.pinot.controller.validation.RealtimeSegmentValidationManager}
   * @param context
   * @throws Exception
   */

  @Test(groups="realtimeSegmentValidationManager", dependsOnGroups = "offlineSegmentIntervalChecker")
  public void testRealtimeSegmentValidationManager(ITestContext context) throws Exception {
    ControllerMetrics controllerMetrics = _controllerStarter.getControllerMetrics();
    long taskRunCount = controllerMetrics.getMeteredTableValue("RealtimeSegmentValidationManager",
        ControllerMeter.CONTROLLER_PERIODIC_TASK_RUN).count();

    // Wait until the RealtimeSegmentValidationManager runs at least once. Most likely it already ran once
    // on the realtime table (default one) already setup, so we should have the total document count on that
    // realtime table.
    TestUtils.waitForCondition(input ->
        controllerMetrics.getMeteredTableValue("RealtimeSegmentValidationManager", ControllerMeter.CONTROLLER_PERIODIC_TASK_RUN)
            .count() > taskRunCount, 60_000, "Timed out waiting for RealtimeSegmentValidationManager to run");

    Assert.assertTrue(controllerMetrics.getValueOfGlobalGauge(ControllerGauge.PERIODIC_TASK_NUM_TABLES_PROCESSED,
        "RealtimeSegmentValidationManager") > 0);
    RealtimeSegmentValidationManager validationManager = _controllerStarter.getRealtimeSegmentValidationManager();
    ValidationMetrics validationMetrics = validationManager.getValidationMetrics();
    // Make sure we processed the realtime table to get the total document count. Should have been done the first
    // time RealtimeSegmentValidationManager ran on the default realtime table.
    Assert.assertTrue(validationMetrics.getValueOfGauge(ValidationMetrics.makeGaugeName(getDefaultRealtimeTableName(),
        "TotalDocumentCount")) > 0);
  }

  // TODO: tests for other ControllerPeriodicTasks (RetentionManagert , RealtimeSegmentValidationManager)

  @Override
  protected boolean isUsingNewConfigFormat() {
    return true;
  }

  @Override
  protected boolean useLlc() {
    return true;
  }

  private String getDefaultOfflineTableName() {
    return DEFAULT_TABLE_NAME + "_OFFLINE";
  }

  private String getDefaultRealtimeTableName() {
    return DEFAULT_TABLE_NAME + "_REALTIME";
  }

  /**
   * Tear down the cluster after tests
   * @throws Exception
   */
  @AfterClass
  public void tearDown() throws Exception {
    stopServer();
    stopBroker();
    stopController();
    stopKafka();
    stopZk();
    FileUtils.deleteDirectory(_tempDir);
  }
}<|MERGE_RESOLUTION|>--- conflicted
+++ resolved
@@ -184,11 +184,7 @@
     Assert.assertNotNull(outgoingTimeUnit);
     String timeType = outgoingTimeUnit.toString();
 
-<<<<<<< HEAD
     addOfflineTable(table, timeColumnName, timeType, TENANT_NAME, TENANT_NAME, null, SegmentVersion.v1, null, null, null, null, null);
-=======
-    addOfflineTable(tableName, timeColumnName, timeType, TENANT_NAME, TENANT_NAME, null, SegmentVersion.v1, null, null, null);
->>>>>>> db7cd63f
     completeTableConfiguration();
 
     ExecutorService executor = Executors.newCachedThreadPool();
