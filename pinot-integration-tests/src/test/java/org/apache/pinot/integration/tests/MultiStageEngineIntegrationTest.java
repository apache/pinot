/**
 * Licensed to the Apache Software Foundation (ASF) under one
 * or more contributor license agreements.  See the NOTICE file
 * distributed with this work for additional information
 * regarding copyright ownership.  The ASF licenses this file
 * to you under the Apache License, Version 2.0 (the
 * "License"); you may not use this file except in compliance
 * with the License.  You may obtain a copy of the License at
 *
 *   http://www.apache.org/licenses/LICENSE-2.0
 *
 * Unless required by applicable law or agreed to in writing,
 * software distributed under the License is distributed on an
 * "AS IS" BASIS, WITHOUT WARRANTIES OR CONDITIONS OF ANY
 * KIND, either express or implied.  See the License for the
 * specific language governing permissions and limitations
 * under the License.
 */
package org.apache.pinot.integration.tests;

import com.fasterxml.jackson.databind.JsonNode;
import com.fasterxml.jackson.databind.node.ObjectNode;
import java.io.File;
import java.io.IOException;
import java.time.Duration;
import java.time.Instant;
import java.time.ZoneId;
import java.time.format.DateTimeFormatter;
import java.util.ArrayList;
import java.util.Collections;
import java.util.HashMap;
import java.util.Iterator;
import java.util.List;
import java.util.Map;
import java.util.concurrent.ExecutorService;
import java.util.concurrent.Executors;
import java.util.concurrent.Future;
import java.util.concurrent.TimeUnit;
import java.util.concurrent.atomic.AtomicInteger;
import java.util.regex.Pattern;
import javax.annotation.Nullable;
import org.apache.commons.io.FileUtils;
import org.apache.commons.lang3.StringUtils;
import org.apache.helix.model.HelixConfigScope;
import org.apache.helix.model.builder.HelixConfigScopeBuilder;
import org.apache.pinot.spi.config.table.TableConfig;
import org.apache.pinot.spi.config.table.ingestion.IngestionConfig;
import org.apache.pinot.spi.config.table.ingestion.TransformConfig;
import org.apache.pinot.spi.data.FieldSpec;
import org.apache.pinot.spi.data.MetricFieldSpec;
import org.apache.pinot.spi.data.Schema;
import org.apache.pinot.spi.data.readers.FileFormat;
import org.apache.pinot.spi.exception.QueryErrorCode;
import org.apache.pinot.spi.utils.CommonConstants;
import org.apache.pinot.util.TestUtils;
import org.joda.time.DateTime;
import org.joda.time.DateTimeZone;
import org.testng.Assert;
import org.testng.annotations.AfterClass;
import org.testng.annotations.BeforeClass;
import org.testng.annotations.BeforeMethod;
import org.testng.annotations.DataProvider;
import org.testng.annotations.Test;

import static org.apache.pinot.common.function.scalar.StringFunctions.*;
import static org.testng.Assert.assertEquals;
import static org.testng.Assert.assertFalse;
import static org.testng.Assert.assertNotNull;
import static org.testng.Assert.assertTrue;


public class MultiStageEngineIntegrationTest extends BaseClusterIntegrationTestSet {
  private static final String SCHEMA_FILE_NAME = "On_Time_On_Time_Performance_2014_100k_subset_nonulls.schema";
  private static final String DEFAULT_DATABASE_NAME = CommonConstants.DEFAULT_DATABASE;
  private static final String DATABASE_NAME = "db1";
  private static final String TABLE_NAME_WITH_DATABASE = DATABASE_NAME + "." + DEFAULT_TABLE_NAME;
  private String _tableName = DEFAULT_TABLE_NAME;

  private static final String PRIMARY_TABLE_DATA_PATH = "baseballStats_data.csv";
  private static final String PRIMARY_TABLE_SCHEMA_PATH = "baseballStats_schema.json";
  private static final String PRIMARY_TABLE_TABLE_CONFIG_PATH = "baseballStats_offline_table_config.json";
  private static final Integer PRIMARY_NUMBER_OF_RECORDS = 97889;
  private static final String DIM_TABLE_DATA_PATH = "data/dimBaseballTeams.csv";
  private static final String DIM_TABLE_SCHEMA_PATH = "data/dimBaseballTeams_schema.json";
  private static final String DIM_TABLE_TABLE_CONFIG_PATH = "data/dimBaseballTeams_config.json";
  private static final Integer DIM_NUMBER_OF_RECORDS = 52;

  @Override
  protected String getSchemaFileName() {
    return SCHEMA_FILE_NAME;
  }

  @BeforeClass
  public void setUp()
      throws Exception {
    TestUtils.ensureDirectoriesExistAndEmpty(_tempDir, _segmentDir, _tarDir);

    // Start the Pinot cluster
    startZk();
    startController();

    // Set the multi-stage max server query threads for the cluster, so that we can test the query queueing logic
    // in the MultiStageBrokerRequestHandler
    HelixConfigScope scope =
        new HelixConfigScopeBuilder(HelixConfigScope.ConfigScopeProperty.CLUSTER).forCluster(getHelixClusterName())
            .build();
    _helixManager.getConfigAccessor()
        .set(scope, CommonConstants.Helix.CONFIG_OF_MULTI_STAGE_ENGINE_MAX_SERVER_QUERY_THREADS, "30");

    startBroker();
    startServer();
    setupTenants();

    // Create and upload the schema and table config
    Schema schema = createSchema();
    addSchema(schema);
    TableConfig tableConfig = createOfflineTableConfig();
    addTableConfig(tableConfig);

    // Unpack the Avro files
    List<File> avroFiles = unpackAvroData(_tempDir);

    // Create and upload segments
    ClusterIntegrationTestUtils.buildSegmentsFromAvro(avroFiles, tableConfig, schema, 0, _segmentDir, _tarDir);
    uploadSegments(getTableName(), _tarDir);

    // Set up the H2 connection
    setUpH2Connection(avroFiles);

    // Initialize the query generator
    setUpQueryGenerator(avroFiles);

    // Wait for all documents loaded
    waitForAllDocsLoaded(600_000L);

    setupTableWithNonDefaultDatabase(avroFiles);
  }

  @Override
  protected Map<String, String> getExtraQueryProperties() {
    // Increase timeout for this test since it keeps failing in CI.
    Map<String, String> timeoutProperties = new HashMap<>();
    timeoutProperties.put("brokerReadTimeoutMs", "120000");
    timeoutProperties.put("brokerConnectTimeoutMs", "60000");
    timeoutProperties.put("brokerHandshakeTimeoutMs", "60000");
    return timeoutProperties;
  }

  private void setupTableWithNonDefaultDatabase(List<File> avroFiles)
      throws Exception {
    _tableName = TABLE_NAME_WITH_DATABASE;
    String defaultCol = "ActualElapsedTime";
    String customCol = "ActualElapsedTime_2";
    Schema schema = createSchema();
    schema.addField(new MetricFieldSpec(customCol, FieldSpec.DataType.INT));
    addSchema(schema);
    TableConfig tableConfig = createOfflineTableConfig();
    assert tableConfig.getIndexingConfig().getNoDictionaryColumns() != null;
    List<String> noDicCols = new ArrayList<>(DEFAULT_NO_DICTIONARY_COLUMNS);
    noDicCols.add(customCol);
    tableConfig.getIndexingConfig().setNoDictionaryColumns(noDicCols);
    IngestionConfig ingestionConfig = new IngestionConfig();
    ingestionConfig.setTransformConfigs(List.of(new TransformConfig(customCol, defaultCol)));
    tableConfig.setIngestionConfig(ingestionConfig);
    addTableConfig(tableConfig);

    // Create and upload segments to 'db1.mytable'
    TestUtils.ensureDirectoriesExistAndEmpty(_segmentDir, _tarDir);
    ClusterIntegrationTestUtils.buildSegmentsFromAvro(avroFiles, tableConfig, schema, 0, _segmentDir, _tarDir);
    uploadSegments(getTableName(), _tarDir);

    // Wait for all documents loaded
    waitForAllDocsLoaded(600_000L);
    _tableName = DEFAULT_TABLE_NAME;
  }

  protected void setupTenants()
      throws IOException {
  }

  @BeforeMethod
  @Override
  public void resetMultiStage() {
    setUseMultiStageQueryEngine(true);
  }

  @Test
  @Override
  public void testHardcodedQueries()
      throws Exception {
    super.testHardcodedQueries();
  }

  @Test
  public void testSingleValueQuery()
      throws Exception {
    String query = "select sum(ActualElapsedTime) from mytable WHERE ActualElapsedTime > "
        + "(select avg(ActualElapsedTime) as avg_profit from mytable)";
    JsonNode jsonNode = postQuery(query);
    long joinResult = jsonNode.get("resultTable").get("rows").get(0).get(0).asLong();

    // The query of `SELECT avg(ActualElapsedTime) FROM mytable` is -1412.435033969449
    query = "select sum(ActualElapsedTime) as profit from mytable WHERE ActualElapsedTime > -1412.435033969449";
    jsonNode = postQuery(query);
    long expectedResult = jsonNode.get("resultTable").get("rows").get(0).get(0).asLong();
    assertEquals(joinResult, expectedResult);
  }

  @Test
  @Override
  public void testGeneratedQueries()
      throws Exception {
    super.testGeneratedQueries(false, true);
    super.testGeneratedQueries(true, true);
  }

  // This query was failing in https://github.com/apache/pinot/issues/14375
  @Test
  public void testIssue14375()
      throws Exception {
    String query = "SELECT \"DivArrDelay\", \"Cancelled\", \"DestAirportID\" "
        + "FROM mytable "
        + "WHERE \"OriginStateName\" BETWEEN 'Montana' AND 'South Dakota' "
        + "AND \"OriginAirportID\" BETWEEN 13127 AND 12945 "
        + "OR \"DistanceGroup\" = 4 "
        + "ORDER BY \"Month\", \"LateAircraftDelay\", \"TailNum\" "
        + "LIMIT 10000";
    String h2Query = "SELECT `DivArrDelay`, `Cancelled`, `DestAirportID` "
        + "FROM mytable "
        + "WHERE `OriginStateName` BETWEEN 'Montana' AND 'South Dakota' "
        + "AND `OriginAirportID` BETWEEN 13127 AND 12945 "
        + "OR `DistanceGroup` = 4 "
        + "ORDER BY `Month`, `LateAircraftDelay`, `TailNum` "
        + "LIMIT 10000";

    testQuery(query, h2Query);
  }

  @Test
  public void testQueryOptions()
      throws Exception {
    String pinotQuery = "SET multistageLeafLimit = 1; SELECT * FROM mytable;";
    String h2Query = "SELECT * FROM mytable limit 1";
    testQueryWithMatchingRowCount(pinotQuery, h2Query);
  }

  @Test
  public void testMultiValueColumnSelectionQuery()
      throws Exception {
    String pinotQuery =
        "SELECT DivAirportIDs, DivAirports FROM mytable WHERE DATE_TIME_CONVERT(DaysSinceEpoch, '1:DAYS:EPOCH', "
            + "'1:DAYS:SIMPLE_DATE_FORMAT:yyyy-MM-dd''T''HH:mm:ss.SSS''Z''', '1:DAYS') = '2014-09-05T00:00:00.000Z'";
    String h2Query =
        "SELECT DivAirportIDs[1], DivAirports[1] FROM mytable WHERE DaysSinceEpoch = 16318 LIMIT 10000";
    testQueryWithMatchingRowCount(pinotQuery, h2Query);
  }

  @Test(dataProvider = "useBothQueryEngines")
  public void testDistinctCountQueries(boolean useMultiStageQueryEngine)
      throws Exception {
    setUseMultiStageQueryEngine(useMultiStageQueryEngine);
    String[] numericResultFunctions = new String[]{
        "distinctCount", "distinctCountBitmap", "distinctCountHLL", "segmentPartitionedDistinctCount",
        "distinctCountSmartHLL", "distinctCountThetaSketch", "distinctSum", "distinctAvg"
    };

    double[] expectedNumericResults = new double[]{
        364, 364, 355, 364, 364, 364, 5915969, 16252.662087912087
    };
    Assert.assertEquals(numericResultFunctions.length, expectedNumericResults.length);

    for (int i = 0; i < numericResultFunctions.length; i++) {
      String pinotQuery = "SELECT " + numericResultFunctions[i] + "(DaysSinceEpoch) FROM mytable";
      JsonNode jsonNode = postQuery(pinotQuery);
      Assert.assertEquals(jsonNode.get("resultTable").get("rows").get(0).get(0).asDouble(), expectedNumericResults[i]);
    }

    String[] binaryResultFunctions = new String[]{
        "distinctCountRawHLL", "distinctCountRawThetaSketch"
    };
    int[] expectedBinarySizeResults = new int[]{
        360,
        3904
    };
    for (int i = 0; i < binaryResultFunctions.length; i++) {
      String pinotQuery = "SELECT " + binaryResultFunctions[i] + "(DaysSinceEpoch) FROM mytable";
      JsonNode jsonNode = postQuery(pinotQuery);
      Assert.assertEquals(jsonNode.get("resultTable").get("rows").get(0).get(0).asText().length(),
          expectedBinarySizeResults[i]);
    }
  }

  @Test(dataProvider = "useBothQueryEngines")
  public void testMultiValueColumnAggregationQuery(boolean useMultiStageQueryEngine)
      throws Exception {
    setUseMultiStageQueryEngine(useMultiStageQueryEngine);

    String[] multiValueFunctions = new String[]{
        "sumMV", "countMV", "minMV", "maxMV", "avgMV", "minMaxRangeMV", "distinctCountMV", "distinctCountBitmapMV",
        "distinctCountHLLMV", "distinctSumMV", "distinctAvgMV"
    };
    double[] expectedResults = new double[]{
        -5.421344202E9, 577725, -9999.0, 16271.0, -9383.95292223809, 26270.0, 312, 312, 328, 3954484.0,
        12674.628205128205
    };

    Assert.assertEquals(multiValueFunctions.length, expectedResults.length);

    for (int i = 0; i < multiValueFunctions.length; i++) {
      String pinotQuery = String.format("SELECT %s(DivAirportIDs) FROM mytable", multiValueFunctions[i]);
      JsonNode jsonNode = postQuery(pinotQuery);
      Assert.assertEquals(jsonNode.get("resultTable").get("rows").get(0).get(0).asDouble(), expectedResults[i]);
    }

    String pinotQuery = "SELECT percentileMV(DivAirportIDs, 99) FROM mytable";
    JsonNode jsonNode = postQuery(pinotQuery);
    Assert.assertEquals(jsonNode.get("resultTable").get("rows").get(0).get(0).asDouble(), 13433.0);

    pinotQuery = "SELECT percentileEstMV(DivAirportIDs, 99) FROM mytable";
    jsonNode = postQuery(pinotQuery);
    Assert.assertTrue(jsonNode.get("resultTable").get("rows").get(0).get(0).asDouble() > 13000);
    Assert.assertTrue(jsonNode.get("resultTable").get("rows").get(0).get(0).asDouble() < 14000);

    pinotQuery = "SELECT percentileTDigestMV(DivAirportIDs, 99) FROM mytable";
    jsonNode = postQuery(pinotQuery);
    Assert.assertTrue(jsonNode.get("resultTable").get("rows").get(0).get(0).asDouble() > 13000);
    Assert.assertTrue(jsonNode.get("resultTable").get("rows").get(0).get(0).asDouble() < 14000);

    pinotQuery = "SELECT percentileKLLMV(DivAirportIDs, 99) FROM mytable";
    jsonNode = postQuery(pinotQuery);
    Assert.assertTrue(jsonNode.get("resultTable").get("rows").get(0).get(0).asDouble() > 10000);
    Assert.assertTrue(jsonNode.get("resultTable").get("rows").get(0).get(0).asDouble() < 17000);

    pinotQuery = "SELECT percentileKLLMV(DivAirportIDs, 99, 100) FROM mytable";
    jsonNode = postQuery(pinotQuery);
    Assert.assertTrue(jsonNode.get("resultTable").get("rows").get(0).get(0).asDouble() > 10000);
    Assert.assertTrue(jsonNode.get("resultTable").get("rows").get(0).get(0).asDouble() < 17000);
  }

  @Test
  public void testTimeFunc()
      throws Exception {
    String sqlQuery = "SELECT toDateTime(now(), 'yyyy-MM-dd z'), toDateTime(ago('PT1H'), 'yyyy-MM-dd z') FROM mytable";
    JsonNode response = postQuery(sqlQuery);
    String todayStr = response.get("resultTable").get("rows").get(0).get(0).asText();
    String expectedTodayStr =
        Instant.now().atZone(ZoneId.of("UTC")).format(DateTimeFormatter.ofPattern("yyyy-MM-dd z"));
    assertEquals(todayStr, expectedTodayStr);

    String oneHourAgoTodayStr = response.get("resultTable").get("rows").get(0).get(1).asText();
    String expectedOneHourAgoTodayStr = Instant.now().minus(Duration.parse("PT1H")).atZone(ZoneId.of("UTC"))
        .format(DateTimeFormatter.ofPattern("yyyy-MM-dd z"));
    assertEquals(oneHourAgoTodayStr, expectedOneHourAgoTodayStr);
  }

  @Test
  public void testRegexpReplace()
      throws Exception {
    // Correctness tests of regexpReplace.

    // Test replace all.
    String sqlQuery = "SELECT regexpReplace('CA', 'C', 'TEST')";
    JsonNode response = postQuery(sqlQuery);
    String result = response.get("resultTable").get("rows").get(0).get(0).asText();
    assertEquals(result, "TESTA");

    sqlQuery = "SELECT regexpReplace('foobarbaz', 'b', 'X')";
    response = postQuery(sqlQuery);
    result = response.get("resultTable").get("rows").get(0).get(0).asText();
    assertEquals(result, "fooXarXaz");

    sqlQuery = "SELECT regexpReplace('foobarbaz', 'b', 'XY')";
    response = postQuery(sqlQuery);
    result = response.get("resultTable").get("rows").get(0).get(0).asText();
    assertEquals(result, "fooXYarXYaz");

    sqlQuery = "SELECT regexpReplace('Argentina', '(.)', '$1 ')";
    response = postQuery(sqlQuery);
    result = response.get("resultTable").get("rows").get(0).get(0).asText();
    assertEquals(result, "A r g e n t i n a ");

    sqlQuery = "SELECT regexpReplace('Pinot is  blazing  fast', '( ){2,}', ' ')";
    response = postQuery(sqlQuery);
    result = response.get("resultTable").get("rows").get(0).get(0).asText();
    assertEquals(result, "Pinot is blazing fast");

    sqlQuery = "SELECT regexpReplace('healthy, wealthy, and wise','\\w+thy', 'something')";
    response = postQuery(sqlQuery);
    result = response.get("resultTable").get("rows").get(0).get(0).asText();
    assertEquals(result, "something, something, and wise");

    sqlQuery = "SELECT regexpReplace('11234567898','(\\d)(\\d{3})(\\d{3})(\\d{4})', '$1-($2) $3-$4')";
    response = postQuery(sqlQuery);
    result = response.get("resultTable").get("rows").get(0).get(0).asText();
    assertEquals(result, "1-(123) 456-7898");

    // Test replace starting at index.

    sqlQuery = "SELECT regexpReplace('healthy, wealthy, stealthy and wise','\\w+thy', 'something', 4)";
    response = postQuery(sqlQuery);
    result = response.get("resultTable").get("rows").get(0).get(0).asText();
    assertEquals(result, "healthy, something, something and wise");

    sqlQuery = "SELECT regexpReplace('healthy, wealthy, stealthy and wise','\\w+thy', 'something', 1)";
    response = postQuery(sqlQuery);
    result = response.get("resultTable").get("rows").get(0).get(0).asText();
    assertEquals(result, "hsomething, something, something and wise");

    // Test occurence
    sqlQuery = "SELECT regexpReplace('healthy, wealthy, stealthy and wise','\\w+thy', 'something', 0, 2)";
    response = postQuery(sqlQuery);
    result = response.get("resultTable").get("rows").get(0).get(0).asText();
    assertEquals(result, "healthy, wealthy, something and wise");

    sqlQuery = "SELECT regexpReplace('healthy, wealthy, stealthy and wise','\\w+thy', 'something', 0, 0)";
    response = postQuery(sqlQuery);
    result = response.get("resultTable").get("rows").get(0).get(0).asText();
    assertEquals(result, "something, wealthy, stealthy and wise");

    // Test flags
    sqlQuery = "SELECT regexpReplace('healthy, wealthy, stealthy and wise','\\w+tHy', 'something', 0, 0, 'i')";
    response = postQuery(sqlQuery);
    result = response.get("resultTable").get("rows").get(0).get(0).asText();
    assertEquals(result, "something, wealthy, stealthy and wise");

    // Negative test. Pattern match not found.
    sqlQuery = "SELECT regexpReplace('healthy, wealthy, stealthy and wise','\\w+tHy', 'something')";
    response = postQuery(sqlQuery);
    result = response.get("resultTable").get("rows").get(0).get(0).asText();
    assertEquals(result, "healthy, wealthy, stealthy and wise");

    // Negative test. Pattern match not found.
    sqlQuery = "SELECT regexpReplace('healthy, wealthy, stealthy and wise','\\w+tHy', 'something', 3, 21, 'i')";
    response = postQuery(sqlQuery);
    result = response.get("resultTable").get("rows").get(0).get(0).asText();
    assertEquals(result, "healthy, wealthy, stealthy and wise");

    // Negative test - incorrect flag
    sqlQuery = "SELECT regexpReplace('healthy, wealthy, stealthy and wise','\\w+tHy', 'something', 3, 12, 'xyz')";
    response = postQuery(sqlQuery);
    result = response.get("resultTable").get("rows").get(0).get(0).asText();
    assertEquals(result, "healthy, wealthy, stealthy and wise");

    // Test in select clause with column values
    sqlQuery = "SELECT regexpReplace(DestCityName, ' ', '', 0, -1, 'i') from mytable where OriginState = 'CA'";
    response = postQuery(sqlQuery);
    JsonNode rows = response.get("resultTable").get("rows");
    for (int i = 0; i < rows.size(); i++) {
      JsonNode row = rows.get(i);
      assertFalse(row.get(0).asText().contains(" "));
    }

    // Test in where clause
    sqlQuery = "SELECT count(*) from mytable where regexpReplace(OriginState, '[VC]A', 'TEST') = 'TEST'";
    response = postQuery(sqlQuery);
    int count1 = response.get("resultTable").get("rows").get(0).get(0).asInt();
    sqlQuery = "SELECT count(*) from mytable where OriginState='CA' or OriginState='VA'";
    response = postQuery(sqlQuery);
    int count2 = response.get("resultTable").get("rows").get(0).get(0).asInt();
    assertEquals(count1, count2);

    // Test nested transform
    sqlQuery =
        "SELECT count(*) from mytable where contains(regexpReplace(OriginState, '(C)(A)', '$1TEST$2'), 'CTESTA')";
    response = postQuery(sqlQuery);
    count1 = response.get("resultTable").get("rows").get(0).get(0).asInt();
    sqlQuery = "SELECT count(*) from mytable where OriginState='CA'";
    response = postQuery(sqlQuery);
    count2 = response.get("resultTable").get("rows").get(0).get(0).asInt();
    assertEquals(count1, count2);
  }

  @Test
  public void testRegexpReplaceVar()
      throws Exception {
    // Correctness tests of regexpReplaceVar.

    // Test replace all.
    String sqlQuery = "SELECT regexpReplaceVar('CA', 'C', 'TEST')";
    JsonNode response = postQuery(sqlQuery);
    String result = response.get("resultTable").get("rows").get(0).get(0).asText();
    assertEquals(result, "TESTA");

    sqlQuery = "SELECT regexpReplaceVar('foobarbaz', 'b', 'X')";
    response = postQuery(sqlQuery);
    result = response.get("resultTable").get("rows").get(0).get(0).asText();
    assertEquals(result, "fooXarXaz");

    sqlQuery = "SELECT regexpReplaceVar('foobarbaz', 'b', 'XY')";
    response = postQuery(sqlQuery);
    result = response.get("resultTable").get("rows").get(0).get(0).asText();
    assertEquals(result, "fooXYarXYaz");

    sqlQuery = "SELECT regexpReplaceVar('Argentina', '(.)', '$1 ')";
    response = postQuery(sqlQuery);
    result = response.get("resultTable").get("rows").get(0).get(0).asText();
    assertEquals(result, "A r g e n t i n a ");

    sqlQuery = "SELECT regexpReplaceVar('Pinot is  blazing  fast', '( ){2,}', ' ')";
    response = postQuery(sqlQuery);
    result = response.get("resultTable").get("rows").get(0).get(0).asText();
    assertEquals(result, "Pinot is blazing fast");

    sqlQuery = "SELECT regexpReplaceVar('healthy, wealthy, and wise','\\w+thy', 'something')";
    response = postQuery(sqlQuery);
    result = response.get("resultTable").get("rows").get(0).get(0).asText();
    assertEquals(result, "something, something, and wise");

    sqlQuery = "SELECT regexpReplaceVar('11234567898','(\\d)(\\d{3})(\\d{3})(\\d{4})', '$1-($2) $3-$4')";
    response = postQuery(sqlQuery);
    result = response.get("resultTable").get("rows").get(0).get(0).asText();
    assertEquals(result, "1-(123) 456-7898");

    // Test replace starting at index.

    sqlQuery = "SELECT regexpReplaceVar('healthy, wealthy, stealthy and wise','\\w+thy', 'something', 4)";
    response = postQuery(sqlQuery);
    result = response.get("resultTable").get("rows").get(0).get(0).asText();
    assertEquals(result, "healthy, something, something and wise");

    sqlQuery = "SELECT regexpReplaceVar('healthy, wealthy, stealthy and wise','\\w+thy', 'something', 1)";
    response = postQuery(sqlQuery);
    result = response.get("resultTable").get("rows").get(0).get(0).asText();
    assertEquals(result, "hsomething, something, something and wise");

    // Test occurence
    sqlQuery = "SELECT regexpReplaceVar('healthy, wealthy, stealthy and wise','\\w+thy', 'something', 0, 2)";
    response = postQuery(sqlQuery);
    result = response.get("resultTable").get("rows").get(0).get(0).asText();
    assertEquals(result, "healthy, wealthy, something and wise");

    sqlQuery = "SELECT regexpReplaceVar('healthy, wealthy, stealthy and wise','\\w+thy', 'something', 0, 0)";
    response = postQuery(sqlQuery);
    result = response.get("resultTable").get("rows").get(0).get(0).asText();
    assertEquals(result, "something, wealthy, stealthy and wise");

    // Test flags
    sqlQuery = "SELECT regexpReplaceVar('healthy, wealthy, stealthy and wise','\\w+tHy', 'something', 0, 0, 'i')";
    response = postQuery(sqlQuery);
    result = response.get("resultTable").get("rows").get(0).get(0).asText();
    assertEquals(result, "something, wealthy, stealthy and wise");

    // Negative test. Pattern match not found.
    sqlQuery = "SELECT regexpReplaceVar('healthy, wealthy, stealthy and wise','\\w+tHy', 'something')";
    response = postQuery(sqlQuery);
    result = response.get("resultTable").get("rows").get(0).get(0).asText();
    assertEquals(result, "healthy, wealthy, stealthy and wise");

    // Negative test. Pattern match not found.
    sqlQuery = "SELECT regexpReplaceVar('healthy, wealthy, stealthy and wise','\\w+tHy', 'something', 3, 21, 'i')";
    response = postQuery(sqlQuery);
    result = response.get("resultTable").get("rows").get(0).get(0).asText();
    assertEquals(result, "healthy, wealthy, stealthy and wise");

    // Negative test - incorrect flag
    sqlQuery = "SELECT regexpReplaceVar('healthy, wealthy, stealthy and wise','\\w+tHy', 'something', 3, 12, 'xyz')";
    response = postQuery(sqlQuery);
    result = response.get("resultTable").get("rows").get(0).get(0).asText();
    assertEquals(result, "healthy, wealthy, stealthy and wise");

    // Test in select clause with column values
    sqlQuery = "SELECT regexpReplaceVar(DestCityName, ' ', '', 0, -1, 'i') from mytable where OriginState = 'CA'";
    response = postQuery(sqlQuery);
    JsonNode rows = response.get("resultTable").get("rows");
    for (int i = 0; i < rows.size(); i++) {
      JsonNode row = rows.get(i);
      assertFalse(row.get(0).asText().contains(" "));
    }

    // Test in where clause
    sqlQuery = "SELECT count(*) from mytable where regexpReplaceVar(OriginState, '[VC]A', 'TEST') = 'TEST'";
    response = postQuery(sqlQuery);
    int count1 = response.get("resultTable").get("rows").get(0).get(0).asInt();
    sqlQuery = "SELECT count(*) from mytable where OriginState='CA' or OriginState='VA'";
    response = postQuery(sqlQuery);
    int count2 = response.get("resultTable").get("rows").get(0).get(0).asInt();
    assertEquals(count1, count2);

    // Test nested transform
    sqlQuery =
        "SELECT count(*) from mytable where contains(regexpReplaceVar(OriginState, '(C)(A)', '$1TEST$2'), 'CTESTA')";
    response = postQuery(sqlQuery);
    count1 = response.get("resultTable").get("rows").get(0).get(0).asInt();
    sqlQuery = "SELECT count(*) from mytable where OriginState='CA'";
    response = postQuery(sqlQuery);
    count2 = response.get("resultTable").get("rows").get(0).get(0).asInt();
    assertEquals(count1, count2);
  }

  @Test
  public void testUrlFunc()
      throws Exception {
    String sqlQuery = "SELECT encodeUrl('key1=value 1&key2=value@!$2&key3=value%3'), "
        + "decodeUrl('key1%3Dvalue+1%26key2%3Dvalue%40%21%242%26key3%3Dvalue%253') FROM mytable";
    JsonNode response = postQuery(sqlQuery);
    String encodedString = response.get("resultTable").get("rows").get(0).get(0).asText();
    String expectedUrlStr = encodeUrl("key1=value 1&key2=value@!$2&key3=value%3");
    assertEquals(encodedString, expectedUrlStr);

    String decodedString = response.get("resultTable").get("rows").get(0).get(1).asText();
    expectedUrlStr = decodeUrl("key1%3Dvalue+1%26key2%3Dvalue%40%21%242%26key3%3Dvalue%253");
    assertEquals(decodedString, expectedUrlStr);
  }

  @Test
  public void testBase64Func()
      throws Exception {

    // string literal
    String sqlQuery = "SELECT toBase64(toUtf8('hello!')), " + "fromUtf8(fromBase64('aGVsbG8h')) FROM mytable";
    JsonNode response = postQuery(sqlQuery);
    JsonNode resultTable = response.get("resultTable");
    JsonNode dataSchema = resultTable.get("dataSchema");
    assertEquals(dataSchema.get("columnDataTypes").toString(), "[\"STRING\",\"STRING\"]");
    JsonNode rows = response.get("resultTable").get("rows");

    String encodedString = rows.get(0).get(0).asText();
    String expectedEncodedStr = toBase64(toUtf8("hello!"));
    assertEquals(encodedString, expectedEncodedStr);
    String decodedString = rows.get(0).get(1).asText();
    String expectedDecodedStr = fromUtf8(fromBase64("aGVsbG8h"));
    assertEquals(decodedString, expectedDecodedStr);

    // long string literal encode
    sqlQuery =
        "SELECT toBase64(toUtf8('this is a long string that will encode to more than 76 characters using base64')) "
            + "FROM mytable";
    response = postQuery(sqlQuery);
    resultTable = response.get("resultTable");
    rows = resultTable.get("rows");
    encodedString = rows.get(0).get(0).asText();
    assertEquals(encodedString,
        toBase64(toUtf8("this is a long string that will encode to more than 76 characters using base64")));

    // long string literal decode
    sqlQuery = "SELECT fromUtf8(fromBase64"
        + "('dGhpcyBpcyBhIGxvbmcgc3RyaW5nIHRoYXQgd2lsbCBlbmNvZGUgdG8gbW9yZSB0aGFuIDc2IGNoYXJhY3RlcnMgdXNpbmcgYmFzZTY0"
        + "')) FROM mytable";
    response = postQuery(sqlQuery);
    resultTable = response.get("resultTable");
    rows = resultTable.get("rows");
    decodedString = rows.get(0).get(0).asText();
    assertEquals(decodedString, fromUtf8(fromBase64(
        "dGhpcyBpcyBhIGxvbmcgc3RyaW5nIHRoYXQgd2lsbCBlbmNvZGUgdG8gbW9yZSB0aGFuIDc2IGNoYXJhY3RlcnMgdXNpbmcgYmFzZTY0")));

    // non-string literal
    sqlQuery = "SELECT toBase64(toUtf8(123)), fromUtf8(fromBase64(toBase64(toUtf8(123)))), 123 FROM mytable";
    response = postQuery(sqlQuery);
    resultTable = response.get("resultTable");
    rows = resultTable.get("rows");
    encodedString = rows.get(0).get(0).asText();
    decodedString = rows.get(0).get(1).asText();
    String originalCol = rows.get(0).get(2).asText();
    assertEquals(decodedString, originalCol);
    assertEquals(encodedString, toBase64(toUtf8("123")));

    // identifier
    sqlQuery = "SELECT Carrier, toBase64(toUtf8(Carrier)), fromUtf8(fromBase64(toBase64(toUtf8(Carrier)))), "
        + "fromBase64(toBase64(toUtf8(Carrier))) FROM mytable LIMIT 100";
    response = postQuery(sqlQuery);
    resultTable = response.get("resultTable");
    dataSchema = resultTable.get("dataSchema");
    assertEquals(dataSchema.get("columnDataTypes").toString(), "[\"STRING\",\"STRING\",\"STRING\",\"BYTES\"]");
    rows = response.get("resultTable").get("rows");
    assertEquals(rows.size(), 100);
    for (int i = 0; i < 100; i++) {
      String original = rows.get(0).asText();
      String encoded = rows.get(1).asText();
      String decoded = rows.get(2).asText();
      assertEquals(original, decoded);
      assertEquals(encoded, toBase64(toUtf8(original)));
      assertEquals(decoded, fromUtf8(fromBase64(toBase64(toUtf8(original)))));
    }

    // invalid argument
    sqlQuery = "SELECT toBase64('hello!') FROM mytable";
    response = postQuery(sqlQuery);
    int expectedStatusCode = useMultiStageQueryEngine() ? QueryErrorCode.QUERY_PLANNING.getId()
        : QueryErrorCode.SQL_PARSING.getId();
    Assert.assertEquals(response.get("exceptions").get(0).get("errorCode").asInt(), expectedStatusCode);

    // invalid argument
    sqlQuery = "SELECT fromBase64('hello!') FROM mytable";
    response = postQuery(sqlQuery);
    assertTrue(response.get("exceptions").get(0).get("message").toString().contains("Illegal base64 character"));

    // string literal used in a filter
    sqlQuery = "SELECT * FROM mytable WHERE fromUtf8(fromBase64('aGVsbG8h')) != Carrier AND "
        + "toBase64(toUtf8('hello!')) != Carrier LIMIT 10";
    response = postQuery(sqlQuery);
    resultTable = response.get("resultTable");
    rows = resultTable.get("rows");
    assertEquals(rows.size(), 10);

    // non-string literal used in a filter
    sqlQuery = "SELECT * FROM mytable WHERE fromUtf8(fromBase64(toBase64(toUtf8(AirlineID)))) != Carrier LIMIT 10";
    response = postQuery(sqlQuery);
    resultTable = response.get("resultTable");
    rows = resultTable.get("rows");
    assertEquals(rows.size(), 10);

    // string identifier used in a filter
    sqlQuery = "SELECT * FROM mytable WHERE fromUtf8(fromBase64(toBase64(toUtf8(Carrier)))) = Carrier LIMIT 10";
    response = postQuery(sqlQuery);
    resultTable = response.get("resultTable");
    rows = resultTable.get("rows");
    assertEquals(rows.size(), 10);

    // non-string identifier used in a filter
    sqlQuery = "SELECT fromUtf8(fromBase64(toBase64(toUtf8(AirlineID)))), AirlineID FROM mytable WHERE "
        + "fromUtf8(fromBase64(toBase64(toUtf8(AirlineID)))) = AirlineID LIMIT 10";
    response = postQuery(sqlQuery);
    resultTable = response.get("resultTable");
    dataSchema = resultTable.get("dataSchema");
    assertEquals(dataSchema.get("columnDataTypes").toString(), "[\"STRING\",\"LONG\"]");
    rows = resultTable.get("rows");
    assertEquals(rows.size(), 10);

    // string identifier used in group by order by
    sqlQuery = "SELECT Carrier as originalCol, toBase64(toUtf8(Carrier)) as encoded, "
        + "fromUtf8(fromBase64(toBase64(toUtf8(Carrier)))) as decoded FROM mytable "
        + "GROUP BY Carrier, toBase64(toUtf8(Carrier)), fromUtf8(fromBase64(toBase64(toUtf8(Carrier)))) "
        + "ORDER BY toBase64(toUtf8(Carrier)) LIMIT 10";
    response = postQuery(sqlQuery);
    resultTable = response.get("resultTable");
    dataSchema = resultTable.get("dataSchema");
    assertEquals(dataSchema.get("columnDataTypes").toString(), "[\"STRING\",\"STRING\",\"STRING\"]");
    rows = resultTable.get("rows");
    assertEquals(rows.size(), 10);
    for (int i = 0; i < 10; i++) {
      String original = rows.get(0).asText();
      String encoded = rows.get(1).asText();
      String decoded = rows.get(2).asText();
      assertEquals(original, decoded);
      assertEquals(encoded, toBase64(toUtf8(original)));
      assertEquals(decoded, fromUtf8(fromBase64(toBase64(toUtf8(original)))));
    }

    // non-string identifier used in group by order by
    sqlQuery = "SELECT AirlineID as originalCol, toBase64(toUtf8(CAST(AirlineID AS VARCHAR))) as encoded, "
        + "fromUtf8(fromBase64(toBase64(toUtf8(CAST(AirlineID AS VARCHAR))))) as decoded FROM mytable "
        + "GROUP BY AirlineID, toBase64(toUtf8(CAST(AirlineID AS VARCHAR))), "
        + "fromUtf8(fromBase64(toBase64(toUtf8(CAST(AirlineID AS VARCHAR))))) "
        + "ORDER BY fromUtf8(fromBase64(toBase64(toUtf8(CAST(AirlineID AS VARCHAR))))) LIMIT 10";
    response = postQuery(sqlQuery);
    resultTable = response.get("resultTable");
    dataSchema = resultTable.get("dataSchema");
    assertEquals(dataSchema.get("columnDataTypes").toString(), "[\"LONG\",\"STRING\",\"STRING\"]");
    rows = resultTable.get("rows");
    assertEquals(rows.size(), 10);
    for (int i = 0; i < 10; i++) {
      String original = rows.get(0).asText();
      String encoded = rows.get(1).asText();
      String decoded = rows.get(2).asText();
      assertEquals(original, decoded);
      assertEquals(encoded, toBase64(toUtf8(original)));
      assertEquals(decoded, fromUtf8(fromBase64(toBase64(toUtf8(original)))));
    }

    // Test select with group by order by limit
    sqlQuery = "SELECT toBase64(toUtf8(AirlineID)) "
        + "FROM mytable "
        + "GROUP BY toBase64(toUtf8(AirlineID)) "
        + "ORDER BY toBase64(toUtf8(AirlineID)) DESC "
        + "LIMIT 10";
    response = postQuery(sqlQuery);
    resultTable = response.get("resultTable");
    dataSchema = resultTable.get("dataSchema");
    assertEquals(dataSchema.get("columnDataTypes").toString(), "[\"STRING\"]");
    rows = response.get("resultTable").get("rows");
    assertEquals(rows.get(0).get(0).asText(), "MjExNzE=");
    assertEquals(rows.get(1).get(0).asText(), "MjAzOTg=");
    assertEquals(rows.get(2).get(0).asText(), "MjAzNjY=");
    assertEquals(rows.get(3).get(0).asText(), "MjAzNTU=");
    assertEquals(rows.get(4).get(0).asText(), "MjAzMDQ=");
    assertEquals(rows.get(5).get(0).asText(), "MjA0Mzc=");
    assertEquals(rows.get(6).get(0).asText(), "MjA0MzY=");
    assertEquals(rows.get(7).get(0).asText(), "MjA0MDk=");
    assertEquals(rows.get(8).get(0).asText(), "MTkzOTM=");
    assertEquals(rows.get(9).get(0).asText(), "MTk5Nzc=");
  }

  @Test
  public void testLiteralOnlyFunc()
      throws Exception {
    long queryStartTimeMs = System.currentTimeMillis();
    String sqlQuery =
        "SELECT 1, cast(now() as bigint) as currentTs, ago('PT1H') as oneHourAgoTs, 'abc', "
            + "toDateTime(now(), 'yyyy-MM-dd z') as today, cast(now() as bigint), ago('PT1H'), "
            + "encodeUrl('key1=value 1&key2=value@!$2&key3=value%3') as encodedUrl, "
            + "decodeUrl('key1%3Dvalue+1%26key2%3Dvalue%40%21%242%26key3%3Dvalue%253') as decodedUrl, "
            + "toBase64(toUtf8('hello!')) as toBase64, fromUtf8(fromBase64('aGVsbG8h')) as fromBase64";
    JsonNode response = postQuery(sqlQuery);
    long queryEndTimeMs = System.currentTimeMillis();

    JsonNode resultTable = response.get("resultTable");
    JsonNode dataSchema = resultTable.get("dataSchema");
    JsonNode columnDataTypes = dataSchema.get("columnDataTypes");
    assertEquals(columnDataTypes.get(0).asText(), "INT");
    assertEquals(columnDataTypes.get(1).asText(), "LONG");
    assertEquals(columnDataTypes.get(2).asText(), "LONG");
    assertEquals(columnDataTypes.get(3).asText(), "STRING");
    assertEquals(columnDataTypes.get(4).asText(), "STRING");
    assertEquals(columnDataTypes.get(5).asText(), "LONG");
    assertEquals(columnDataTypes.get(6).asText(), "LONG");
    assertEquals(columnDataTypes.get(7).asText(), "STRING");
    assertEquals(columnDataTypes.get(8).asText(), "STRING");
    assertEquals(columnDataTypes.get(9).asText(), "STRING");
    assertEquals(columnDataTypes.get(10).asText(), "STRING");

    JsonNode results = resultTable.get("rows").get(0);
    assertEquals(results.get(0).asInt(), 1);
    long nowResult = results.get(1).asLong();
    // Timestamp granularity is seconds
    assertTrue(nowResult >= ((queryStartTimeMs / 1000) * 1000));
    assertTrue(nowResult <= ((queryEndTimeMs / 1000) * 1000));
    long oneHourAgoResult = results.get(2).asLong();
    assertTrue(oneHourAgoResult >= queryStartTimeMs - TimeUnit.HOURS.toMillis(1));
    assertTrue(oneHourAgoResult <= queryEndTimeMs - TimeUnit.HOURS.toMillis(1));
    assertEquals(results.get(3).asText(), "abc");
    String queryStartTimeDay = Instant.ofEpochMilli(queryStartTimeMs).atZone(ZoneId.of("UTC"))
        .format(DateTimeFormatter.ofPattern("yyyy-MM-dd z"));
    String queryEndTimeDay = Instant.ofEpochMilli(queryEndTimeMs).atZone(ZoneId.of("UTC"))
        .format(DateTimeFormatter.ofPattern("yyyy-MM-dd z"));
    String dateTimeResult = results.get(4).asText();
    assertTrue(dateTimeResult.equals(queryStartTimeDay) || dateTimeResult.equals(queryEndTimeDay));
    nowResult = results.get(5).asLong();
    assertTrue(nowResult >= ((queryStartTimeMs / 1000) * 1000));
    assertTrue(nowResult <= ((queryEndTimeMs / 1000) * 1000));
    oneHourAgoResult = results.get(6).asLong();
    assertTrue(oneHourAgoResult >= queryStartTimeMs - TimeUnit.HOURS.toMillis(1));
    assertTrue(oneHourAgoResult <= queryEndTimeMs - TimeUnit.HOURS.toMillis(1));
    assertEquals(results.get(7).asText(), "key1%3Dvalue+1%26key2%3Dvalue%40%21%242%26key3%3Dvalue%253");
    assertEquals(results.get(8).asText(), "key1=value 1&key2=value@!$2&key3=value%3");
    assertEquals(results.get(9).asText(), "aGVsbG8h");
    assertEquals(results.get(10).asText(), "hello!");
  }

  @Test
  public void testMultiValueColumnGroupBy()
      throws Exception {
    String pinotQuery = "SELECT count(*), ARRAY_TO_MV(RandomAirports) FROM mytable "
        + "GROUP BY ARRAY_TO_MV(RandomAirports)";
    JsonNode jsonNode = postQuery(pinotQuery);
    Assert.assertEquals(jsonNode.get("resultTable").get("rows").size(), 154);
  }

  @Test
  public void testVariadicFunction()
      throws Exception {
    String sqlQuery = "SELECT ARRAY_TO_MV(VALUE_IN(RandomAirports, 'MFR', 'SUN', 'GTR')) as airport, count(*) "
        + "FROM mytable WHERE ARRAY_TO_MV(RandomAirports) IN ('MFR', 'SUN', 'GTR') GROUP BY airport";
    JsonNode jsonNode = postQuery(sqlQuery);
    assertNoError(jsonNode);
    assertEquals(jsonNode.get("resultTable").get("dataSchema").get("columnDataTypes").get(0).asText(), "STRING");
    assertEquals(jsonNode.get("resultTable").get("dataSchema").get("columnDataTypes").get(1).asText(), "LONG");
    assertEquals(jsonNode.get("numRowsResultSet").asInt(), 3);
  }

  @Test(dataProvider = "polymorphicScalarComparisonFunctionsDataProvider")
  public void testPolymorphicScalarComparisonFunctions(String type, String literal, String lesserLiteral,
      Object expectedValue)
      throws Exception {

    // Queries written this way will trigger the PinotEvaluateLiteralRule which will call the scalar comparison function
    // on the literals. Simpler queries like SELECT ... WHERE 'test' = 'test' will not trigger the optimization rule
    // because the filter will be removed by Calcite in the SQL to Rel conversion phase even before the optimization
    // rules are fired.
    String sqlQueryPrefix = "WITH data as (SELECT " + literal + " as \"foo\" FROM mytable) "
        + "SELECT * FROM data ";

    // Test equals
    JsonNode result = postQuery(sqlQueryPrefix + "WHERE \"foo\" = " + literal);
    assertNoError(result);
    checkSingleColumnSameValueResult(result, DEFAULT_COUNT_STAR_RESULT, type, expectedValue);

    // Test not equals
    result = postQuery(sqlQueryPrefix + "WHERE \"foo\" != " + lesserLiteral);
    assertNoError(result);
    checkSingleColumnSameValueResult(result, DEFAULT_COUNT_STAR_RESULT, type, expectedValue);

    // Test greater than
    result = postQuery(sqlQueryPrefix + "WHERE \"foo\" > " + lesserLiteral);
    assertNoError(result);
    checkSingleColumnSameValueResult(result, DEFAULT_COUNT_STAR_RESULT, type, expectedValue);

    // Test greater than or equals
    result = postQuery(sqlQueryPrefix + "WHERE \"foo\" >= " + lesserLiteral);
    assertNoError(result);
    checkSingleColumnSameValueResult(result, DEFAULT_COUNT_STAR_RESULT, type, expectedValue);

    // Test less than
    result = postQuery(sqlQueryPrefix + "WHERE " + lesserLiteral + " < \"foo\"");
    assertNoError(result);
    checkSingleColumnSameValueResult(result, DEFAULT_COUNT_STAR_RESULT, type, expectedValue);

    // Test less than or equals
    result = postQuery(sqlQueryPrefix + "WHERE " + lesserLiteral + " <= \"foo\"");
    assertNoError(result);
    checkSingleColumnSameValueResult(result, DEFAULT_COUNT_STAR_RESULT, type, expectedValue);
  }

  @Test
  public void testPolymorphicScalarComparisonFunctionsDifferentType()
      throws Exception {
    // Don't support comparison for literals with different types
    String sqlQueryPrefix = "WITH data as (SELECT 1 as \"foo\" FROM mytable) "
        + "SELECT * FROM data WHERE \"foo\" ";

    JsonNode jsonNode = postQuery(sqlQueryPrefix + "= 'test'");
    assertFalse(jsonNode.get("exceptions").isEmpty());

    jsonNode = postQuery(sqlQueryPrefix + "!= 'test'");
    assertFalse(jsonNode.get("exceptions").isEmpty());

    jsonNode = postQuery(sqlQueryPrefix + "> 'test'");
    assertFalse(jsonNode.get("exceptions").isEmpty());

    jsonNode = postQuery(sqlQueryPrefix + ">= 'test'");
    assertFalse(jsonNode.get("exceptions").isEmpty());

    jsonNode = postQuery(sqlQueryPrefix + "< 'test'");
    assertFalse(jsonNode.get("exceptions").isEmpty());

    jsonNode = postQuery(sqlQueryPrefix + "<= 'test'");
    assertFalse(jsonNode.get("exceptions").isEmpty());
  }

  /**
   * Helper method to verify the result of a query that is assumed to return a single column with the same value for
   * all the rows. Only the first row value is checked.
   */
  private void checkSingleColumnSameValueResult(JsonNode result, long expectedRows, String type,
      Object expectedValue) {
    assertEquals(result.get("resultTable").get("dataSchema").get("columnDataTypes").size(), 1);
    assertEquals(result.get("resultTable").get("dataSchema").get("columnDataTypes").get(0).asText(), type);
    assertEquals(result.get("numRowsResultSet").asLong(), expectedRows);
    assertEquals(result.get("resultTable").get("rows").get(0).get(0).asText(), expectedValue);
  }

  @DataProvider(name = "polymorphicScalarComparisonFunctionsDataProvider")
  Object[][] polymorphicScalarComparisonFunctionsDataProvider() {
    List<Object[]> inputs = new ArrayList<>();

    inputs.add(new Object[]{"STRING", "'test'", "'abc'", "test"});
    inputs.add(new Object[]{"INT", "1", "0", "1"});
    inputs.add(new Object[]{"LONG", "12345678999", "12345678998", "12345678999"});
    inputs.add(new Object[]{"FLOAT", "CAST(1.234 AS FLOAT)", "CAST(1.23 AS FLOAT)", "1.234"});
    inputs.add(new Object[]{"DOUBLE", "1.234", "1.23", "1.234"});
    inputs.add(new Object[]{"BOOLEAN", "CAST(true AS BOOLEAN)", "CAST(FALSE AS BOOLEAN)", "true"});
    inputs.add(new Object[]{
        "TIMESTAMP", "CAST(1723593600000 AS TIMESTAMP)", "CAST (1623593600000 AS TIMESTAMP)",
        new DateTime(1723593600000L, DateTimeZone.getDefault()).toString("yyyy-MM-dd HH:mm:ss.S")
    });

    return inputs.toArray(new Object[0][]);
  }

  @Test
  public void skipArrayToMvOptimization()
      throws Exception {
    String sqlQuery = "SELECT 1 "
        + "FROM mytable "
        + "WHERE ARRAY_TO_MV(RandomAirports) = 'MFR' and ARRAY_TO_MV(RandomAirports) = 'GTR'";

    JsonNode jsonNode = postQuery("Explain plan for " + sqlQuery);
    JsonNode plan = jsonNode.get("resultTable").get("rows").get(0).get(1);

    Pattern pattern = Pattern.compile("LogicalValues\\(tuples=\\[\\[]]\\)");
    String planAsText = plan.asText();
    boolean matches = pattern.matcher(planAsText).find();
    Assert.assertFalse(matches, "Plan should not contain contain LogicalValues node but plan is \n"
        + planAsText);

    jsonNode = postQuery(sqlQuery);
    Assert.assertNotEquals(jsonNode.get("resultTable").get("rows").size(), 0);
  }

  @Test
  public void testMultiValueColumnGroupByOrderBy()
      throws Exception {
    String pinotQuery =
        "SELECT count(*), ARRAY_TO_MV(RandomAirports) FROM mytable GROUP BY ARRAY_TO_MV(RandomAirports) "
            + "ORDER BY ARRAY_TO_MV(RandomAirports) DESC";
    JsonNode jsonNode = postQuery(pinotQuery);
    Assert.assertEquals(jsonNode.get("resultTable").get("rows").size(), 154);
  }

  @Test
  public void testMultiValueColumnTransforms()
      throws Exception {
    String pinotQuery = "SELECT arrayLength(RandomAirports) FROM mytable limit 10";
    JsonNode jsonNode = postQuery(pinotQuery);
    Assert.assertEquals(jsonNode.get("resultTable").get("rows").size(), 10);
    Assert.assertEquals(jsonNode.get("resultTable").get("dataSchema").get("columnDataTypes").get(0).asText(), "INT");

    pinotQuery = "SELECT cardinality(DivAirportIDs) FROM mytable limit 10";
    jsonNode = postQuery(pinotQuery);
    Assert.assertEquals(jsonNode.get("resultTable").get("rows").size(), 10);
    Assert.assertEquals(jsonNode.get("resultTable").get("dataSchema").get("columnDataTypes").get(0).asText(), "INT");

    // arrayMin dataType should be same as the column dataType
    pinotQuery = "SELECT arrayMin(DivAirports) FROM mytable limit 10";
    jsonNode = postQuery(pinotQuery);
    Assert.assertEquals(jsonNode.get("resultTable").get("rows").size(), 10);
    Assert.assertEquals(jsonNode.get("resultTable").get("dataSchema").get("columnDataTypes").get(0).asText(), "STRING");

    pinotQuery = "SELECT arrayMin(DivAirportIDs) FROM mytable limit 10";
    jsonNode = postQuery(pinotQuery);
    Assert.assertEquals(jsonNode.get("resultTable").get("rows").size(), 10);
    Assert.assertEquals(jsonNode.get("resultTable").get("dataSchema").get("columnDataTypes").get(0).asText(), "INT");

    // arrayMax dataType should be same as the column dataType
    pinotQuery = "SELECT arrayMax(DivAirports) FROM mytable limit 10";
    jsonNode = postQuery(pinotQuery);
    Assert.assertEquals(jsonNode.get("resultTable").get("rows").size(), 10);
    Assert.assertEquals(jsonNode.get("resultTable").get("dataSchema").get("columnDataTypes").get(0).asText(), "STRING");

    pinotQuery = "SELECT arrayMax(DivAirportIDs) FROM mytable limit 10";
    jsonNode = postQuery(pinotQuery);
    Assert.assertEquals(jsonNode.get("resultTable").get("rows").size(), 10);
    Assert.assertEquals(jsonNode.get("resultTable").get("dataSchema").get("columnDataTypes").get(0).asText(), "INT");

    // arraySum
    pinotQuery = "SELECT arraySum(DivAirportIDs) FROM mytable limit 1";
    jsonNode = postQuery(pinotQuery);
    Assert.assertEquals(jsonNode.get("resultTable").get("rows").size(), 1);
    Assert.assertEquals(jsonNode.get("resultTable").get("dataSchema").get("columnDataTypes").get(0).asText(), "DOUBLE");

    // arraySum
    pinotQuery = "SELECT arrayAverage(DivAirportIDs) FROM mytable limit 1";
    jsonNode = postQuery(pinotQuery);
    Assert.assertEquals(jsonNode.get("resultTable").get("rows").size(), 1);
    Assert.assertEquals(jsonNode.get("resultTable").get("dataSchema").get("columnDataTypes").get(0).asText(), "DOUBLE");
  }

  @Test
  public void selectStarDoesNotProjectSystemColumns()
      throws Exception {
    JsonNode jsonNode = postQuery("select * from mytable limit 0");
    List<String> columns = getColumns(jsonNode);
    for (int i = 0; i < columns.size(); i++) {
      String colName = columns.get(i);
      Assert.assertFalse(colName.startsWith("$"), "Column " + colName + " (found at index " + i + " is a system column "
          + "and shouldn't be included in select *");
    }
  }

  @Test(dataProvider = "systemColumns")
  public void systemColumnsCanBeSelected(String systemColumn)
      throws Exception {
    JsonNode jsonNode = postQuery("select " + systemColumn + " from mytable limit 0");
    assertNoError(jsonNode);
  }

  @Test(dataProvider = "systemColumns")
  public void systemColumnsCanBeUsedInWhere(String systemColumn)
      throws Exception {
    JsonNode jsonNode = postQuery("select 1 from mytable where " + systemColumn + " is not null limit 0");
    assertNoError(jsonNode);
  }

  @Test
  public void testSearch()
      throws Exception {
    String sqlQuery = "SELECT CASE WHEN ArrDelay > 50 OR ArrDelay < 10 THEN 10 ELSE 0 END "
        + "FROM mytable LIMIT 1000";
    JsonNode jsonNode = postQuery("Explain plan WITHOUT IMPLEMENTATION for " + sqlQuery);
    JsonNode plan = jsonNode.get("resultTable").get("rows").get(0).get(1);

    Pattern pattern = Pattern.compile("SEARCH\\(\\$7, Sarg\\[\\(-∞\\.\\.10\\), \\(50\\.\\.\\+∞\\)]\\)");
    boolean matches = pattern.matcher(plan.asText()).find();
    Assert.assertTrue(matches, "Plan doesn't contain the expected SEARCH");

    jsonNode = postQuery(sqlQuery);
    assertNoError(jsonNode);
  }

  @Test
  public void testLiteralFilterReduce()
      throws Exception {
    String sqlQuery = "SELECT * FROM (SELECT CASE WHEN AirTime > 0 THEN 'positive' ELSE 'negative' END AS AirTime "
        + "FROM mytable) WHERE AirTime IN ('positive', 'negative')";
    JsonNode jsonNode = postQuery(sqlQuery);
    assertNoError(jsonNode);
    assertEquals(jsonNode.get("resultTable").get("rows").size(), getCountStarResult());
  }

  @Test
  public void testBetween()
      throws Exception {
    String sqlQuery = "SELECT COUNT(*) FROM mytable WHERE ArrDelay BETWEEN 10 AND 50";
    JsonNode jsonNode = postQuery(sqlQuery);
    assertNoError(jsonNode);
    assertEquals(jsonNode.get("resultTable").get("rows").get(0).get(0).asInt(), 18572);

    String explainQuery = "EXPLAIN PLAN FOR " + sqlQuery;
    jsonNode = postQuery(explainQuery);
    assertNoError(jsonNode);
    String plan = jsonNode.get("resultTable").get("rows").get(0).get(1).asText();
    // Ensure that the BETWEEN filter predicate was converted
    Assert.assertFalse(plan.contains("BETWEEN"));
    Assert.assertTrue(plan.contains("Sarg[[10..50]]"));

    // No rows should be returned since lower bound is greater than upper bound
    sqlQuery = "SELECT COUNT(*) FROM mytable WHERE ARRAY_TO_MV(RandomAirports) BETWEEN 'SUN' AND 'GTR'";
    jsonNode = postQuery(sqlQuery);
    assertNoError(jsonNode);
    assertEquals(jsonNode.get("resultTable").get("rows").get(0).get(0).asInt(), 0);

    explainQuery = "EXPLAIN PLAN FOR " + sqlQuery;
    jsonNode = postQuery(explainQuery);
    assertNoError(jsonNode);
    plan = jsonNode.get("resultTable").get("rows").get(0).get(1).asText();
    // Ensure that the BETWEEN filter predicate was not converted
    Assert.assertTrue(plan.contains("BETWEEN"));
    Assert.assertFalse(plan.contains(">="));
    Assert.assertFalse(plan.contains("<="));
    Assert.assertFalse(plan.contains("Sarg"));

    // Expect a non-zero result this time since we're using BETWEEN SYMMETRIC
    sqlQuery = "SELECT COUNT(*) FROM mytable WHERE ARRAY_TO_MV(RandomAirports) BETWEEN SYMMETRIC 'SUN' AND 'GTR'";
    jsonNode = postQuery(sqlQuery);
    assertNoError(jsonNode);
    assertEquals(jsonNode.get("resultTable").get("rows").get(0).get(0).asInt(), 57007);

    explainQuery = "EXPLAIN PLAN FOR " + sqlQuery;
    jsonNode = postQuery(explainQuery);
    assertNoError(jsonNode);
    plan = jsonNode.get("resultTable").get("rows").get(0).get(1).asText();
    Assert.assertTrue(plan.contains("BETWEEN"));
    // Ensure that the BETWEEN filter predicate was not converted
    Assert.assertFalse(plan.contains(">="));
    Assert.assertFalse(plan.contains("<="));
    Assert.assertFalse(plan.contains("Sarg"));

    // Test NOT BETWEEN
    sqlQuery = "SELECT COUNT(*) FROM mytable WHERE ARRAY_TO_MV(RandomAirports) NOT BETWEEN 'GTR' AND 'SUN'";
    jsonNode = postQuery(sqlQuery);
    assertNoError(jsonNode);
    assertEquals(jsonNode.get("resultTable").get("rows").get(0).get(0).asInt(), 58538);

    explainQuery =
        "SET " + CommonConstants.Broker.Request.QueryOptionKey.EXPLAIN_ASKING_SERVERS + "=true; EXPLAIN PLAN FOR "
            + sqlQuery;
    jsonNode = postQuery(explainQuery);
    assertNoError(jsonNode);
    plan = jsonNode.get("resultTable").get("rows").get(0).get(1).asText();
    // Ensure that the BETWEEN filter predicate was not converted. Also ensure that the NOT filter is added.
    Assert.assertTrue(plan.contains("BETWEEN"));
    Assert.assertTrue(plan.contains("FilterNot"));
    Assert.assertFalse(plan.contains(">="));
    Assert.assertFalse(plan.contains("<="));
    Assert.assertFalse(plan.contains("Sarg"));
  }

  @Test
  public void testCaseWhenWithLargeNumberOfWhenThenClauses()
      throws Exception {
    // This test is to verify that the case when function with a large number of when then clauses works correctly.
    // The test verifies both the scalar and transform function variants.

    // Write the query in a way that the case when will be executed in the intermediate stage and hence will have
    // to use the scalar function variant instead of the transform function variant.
    String sqlQuery =
        "SELECT CASE WHEN CRSArrTime > 2000 THEN 20 WHEN CRSArrTime > 1900 THEN 19 WHEN CRSArrTime > 1800 THEN 18 "
            + "WHEN CRSArrTime > 1700 THEN 17 WHEN CRSArrTime > 1600 THEN 16 WHEN CRSArrTime > 1500 THEN 15 WHEN "
            + "CRSArrTime > 1400 THEN 14 WHEN CRSArrTime > 1300 THEN 13 WHEN CRSArrTime > 1200 THEN 12 WHEN "
            + "CRSArrTime > 1100 THEN 11 WHEN CRSArrTime > 1000 THEN 10 WHEN CRSArrTime > 900 THEN 9 WHEN "
            + "CRSArrTime > 800 THEN 8 WHEN CRSArrTime > 700 THEN 7 WHEN CRSArrTime > 600 THEN 6 WHEN "
            + "CRSArrTime > 500 THEN 50 WHEN CRSArrTime > 400 THEN 4 WHEN CRSArrTime > 300 THEN 3 WHEN "
            + "CRSArrTime > 200 THEN 2 WHEN CRSArrTime > 100 THEN 1 ELSE 0 END FROM (SELECT * FROM mytable ORDER BY "
            + "CRSArrTime LIMIT 10)";
    JsonNode jsonNode = postQuery(sqlQuery);
    assertNoError(jsonNode);
    Assert.assertEquals(jsonNode.get("resultTable").get("dataSchema").get("columnDataTypes").size(), 1);
    Assert.assertEquals(jsonNode.get("resultTable").get("dataSchema").get("columnDataTypes").get(0).asText(), "INT");
    JsonNode rowsScalar = jsonNode.get("resultTable").get("rows");
    assertEquals(rowsScalar.size(), 10);

    // Rewrite the query in a way that the case when will be executed in the leaf stage projection and hence will use
    // the transform function variant
    sqlQuery =
        "SELECT CASE WHEN CRSArrTime > 2000 THEN 20 WHEN CRSArrTime > 1900 THEN 19 WHEN CRSArrTime > 1800 THEN 18 "
            + "WHEN CRSArrTime > 1700 THEN 17 WHEN CRSArrTime > 1600 THEN 16 WHEN CRSArrTime > 1500 THEN 15 WHEN "
            + "CRSArrTime > 1400 THEN 14 WHEN CRSArrTime > 1300 THEN 13 WHEN CRSArrTime > 1200 THEN 12 WHEN "
            + "CRSArrTime > 1100 THEN 11 WHEN CRSArrTime > 1000 THEN 10 WHEN CRSArrTime > 900 THEN 9 WHEN "
            + "CRSArrTime > 800 THEN 8 WHEN CRSArrTime > 700 THEN 7 WHEN CRSArrTime > 600 THEN 6 WHEN "
            + "CRSArrTime > 500 THEN 50 WHEN CRSArrTime > 400 THEN 4 WHEN CRSArrTime > 300 THEN 3 WHEN "
            + "CRSArrTime > 200 THEN 2 WHEN CRSArrTime > 100 THEN 1 ELSE 0 END FROM mytable ORDER BY "
            + "CRSArrTime LIMIT 10";
    jsonNode = postQuery(sqlQuery);
    assertNoError(jsonNode);
    Assert.assertEquals(jsonNode.get("resultTable").get("dataSchema").get("columnDataTypes").size(), 1);
    Assert.assertEquals(jsonNode.get("resultTable").get("dataSchema").get("columnDataTypes").get(0).asText(), "INT");
    JsonNode rowsTransform = jsonNode.get("resultTable").get("rows");
    assertEquals(rowsTransform.size(), 10);

    for (int i = 0; i < 10; i++) {
      assertEquals(rowsScalar.get(i).get(0).asInt(), rowsTransform.get(i).get(0).asInt());
    }
  }

  @Test
  public void testNullIf()
      throws Exception {
    // Calls to the Calcite NULLIF operator are rewritten to the equivalent CASE WHEN expressions. This test verifies
    // that the rewrite works correctly.
    String sqlQuery = "SET " + CommonConstants.Broker.Request.QueryOptionKey.ENABLE_NULL_HANDLING
        + "=true; SELECT NULLIF(ArrDelay, 0) FROM mytable";
    JsonNode result = postQuery(sqlQuery);
    assertNoError(result);

    JsonNode rows = result.get("resultTable").get("rows");
    AtomicInteger nullRows = new AtomicInteger();
    rows.elements().forEachRemaining(row -> {
      if (row.get(0).isNull()) {
        nullRows.getAndIncrement();
      }
    });

    sqlQuery = "SELECT COUNT(*) FROM mytable WHERE ArrDelay = 0";
    result = postQuery(sqlQuery);
    assertNoError(result);
    assertEquals(nullRows.get(), result.get("resultTable").get("rows").get(0).get(0).asInt());
  }

  @Test
  public void testMVNumericCastInFilter()
      throws Exception {
    String sqlQuery = "SELECT COUNT(*) FROM mytable WHERE ARRAY_TO_MV(CAST(DivAirportIDs AS BIGINT ARRAY)) > 0";
    JsonNode jsonNode = postQuery(sqlQuery);
    assertNoError(jsonNode);
    assertEquals(jsonNode.get("resultTable").get("rows").get(0).get(0).asInt(), 15482);
  }

  @Test
  public void testDirectFilteredAggregationWithNoValueMatchingAggregationFilterDefault()
      throws Exception {
    // Use a hint to ensure that the aggregation will not be pushed to the leaf stage, so that we can test the
    // MultistageGroupByExecutor. This will use a "DIRECT" aggregation.
    String sqlQuery = "SELECT /*+ aggOptions(is_skip_leaf_stage_group_by='true') */"
        + "AirlineID, COUNT(*) FILTER (WHERE Origin = 'garbage') FROM mytable WHERE AirlineID > 20000 GROUP BY "
        + "AirlineID";
    JsonNode result = postQuery(sqlQuery);
    assertNoError(result);
    // Ensure that result set is not empty
    assertTrue(result.get("numRowsResultSet").asInt() > 0);

    // Ensure that the count is 0 for all groups (because the aggregation filter does not match any rows)
    JsonNode rows = result.get("resultTable").get("rows");
    for (int i = 0; i < rows.size(); i++) {
      assertEquals(rows.get(i).get(1).asInt(), 0);
      // Ensure that the main filter was applied
      assertTrue(rows.get(i).get(0).asInt() > 20000);
    }
  }

  @Test
  public void testFilteredAggregationWithNoValueMatchingAggregationFilterDefault()
      throws Exception {
    // Query written this way with a CTE and limit will be planned such that the multi-stage group by executor will be
    // used for both leaf and final aggregation
    String aggregates1 = "COUNT(*) FILTER (WHERE Origin = 'garbage')";
    String aggregates2 = aggregates1 + ", COUNT(*)";
    String queryTemplate = "SET mseMaxInitialResultHolderCapacity = 1;\n"
        + "WITH tmp AS (SELECT * FROM mytable WHERE AirlineID > 20000 LIMIT 10000)\n"
        + "SELECT AirlineID, %s FROM tmp GROUP BY AirlineID";
    String query1 = String.format(queryTemplate, aggregates1);
    String query2 = String.format(queryTemplate, aggregates2);
    for (String query : new String[]{query1, query2}) {
      JsonNode result = postQuery(query);
      assertNoError(result);
      // Ensure that result set is not empty
      assertTrue(result.get("numRowsResultSet").asInt() > 0);

      // Ensure that the count is 0 for all groups (because the aggregation filter does not match any rows)
      JsonNode rows = result.get("resultTable").get("rows");
      for (int i = 0; i < rows.size(); i++) {
        assertEquals(rows.get(i).get(1).asInt(), 0);
        // Ensure that the main filter was applied
        assertTrue(rows.get(i).get(0).asInt() > 20000);
      }
    }
  }

  @Test
  public void testDirectFilteredAggregationWithNoValueMatchingAggregationFilterWithOption()
      throws Exception {
    // Use a hint to ensure that the aggregation will not be pushed to the leaf stage, so that we can test the
    // MultistageGroupByExecutor
    String sqlQuery = "SET " + CommonConstants.Broker.Request.QueryOptionKey.FILTERED_AGGREGATIONS_SKIP_EMPTY_GROUPS
        + "=true; SELECT /*+ aggOptions(is_skip_leaf_stage_group_by='true') */"
        + "AirlineID, COUNT(*) FILTER (WHERE Origin = 'garbage') FROM mytable WHERE AirlineID > 20000 GROUP BY "
        + "AirlineID";

    JsonNode result = postQuery(sqlQuery);
    assertNoError(result);

    // Result set will be empty since the aggregation filter does not match any rows, and we've set the query option to
    // skip empty groups
    assertEquals(result.get("numRowsResultSet").asInt(), 0);
  }

  @Test
  public void testWindowFunction()
      throws Exception {
    String query =
        "SELECT AirlineID, ArrDelay, DaysSinceEpoch, MAX(ArrDelay) OVER(PARTITION BY AirlineID ORDER BY DaysSinceEpoch "
            + "RANGE BETWEEN UNBOUNDED PRECEDING AND CURRENT ROW) AS MaxAirlineDelaySoFar FROM mytable;";
    JsonNode jsonNode = postQuery(query);
    assertNoError(jsonNode);

    query =
        "SELECT AirlineID, ArrDelay, DaysSinceEpoch, SUM(ArrDelay) OVER(PARTITION BY AirlineID ORDER BY DaysSinceEpoch "
            + "ROWS BETWEEN 2 PRECEDING AND 2 FOLLOWING) AS SumAirlineDelayInWindow FROM mytable;";
    jsonNode = postQuery(query);
    assertNoError(jsonNode);
  }

  @Test
  public void testBigDecimalAggregations()
      throws Exception {
    String query =
        "SELECT MIN(CAST(ArrTime AS DECIMAL)), MAX(CAST(ArrTime AS DECIMAL)), SUM(CAST(ArrTime AS DECIMAL)), AVG(CAST"
            + "(ArrTime AS DECIMAL)) FROM mytable";
    testQuery(query);
  }

  @Override
  protected String getTableName() {
    return _tableName;
  }

  @Test
  public void testWithoutDatabaseContext()
      throws Exception {
    // default database check. No database context passed
    checkQueryResultForDBTest("ActualElapsedTime", DEFAULT_TABLE_NAME);
  }

  @Test
  public void testWithDefaultDatabaseContextAsTableNamePrefix()
      throws Exception {
    // default database check. Default database context passed as table prefix
    checkQueryResultForDBTest("ActualElapsedTime", DEFAULT_DATABASE_NAME + "." + DEFAULT_TABLE_NAME);
  }

  @Test
  public void testWithDefaultDatabaseContextAsQueryOption()
      throws Exception {
    // default database check. Default database context passed as SET database='dbName'
    checkQueryResultForDBTest("ActualElapsedTime", DEFAULT_TABLE_NAME, DEFAULT_DATABASE_NAME);
  }

  @Test
  public void testWithDefaultDatabaseContextAsHttpHeader()
      throws Exception {
    // default database check. Default database context passed as "database" http header
    checkQueryResultForDBTest("ActualElapsedTime", DEFAULT_TABLE_NAME,
        Collections.singletonMap(CommonConstants.DATABASE, DEFAULT_DATABASE_NAME));
  }

  @Test
  public void testWithDefaultDatabaseContextAsTableNamePrefixAndQueryOption()
      throws Exception {
    // default database check. Default database context passed as table prefix as well as query option
    checkQueryResultForDBTest("ActualElapsedTime", DEFAULT_DATABASE_NAME + "." + DEFAULT_TABLE_NAME,
        DEFAULT_DATABASE_NAME);
  }

  @Test
  public void testWithDefaultDatabaseContextAsTableNamePrefixAndHttpHeader()
      throws Exception {
    // default database check. Default database context passed as table prefix as well as http header
    checkQueryResultForDBTest("ActualElapsedTime", DEFAULT_DATABASE_NAME + "." + DEFAULT_TABLE_NAME,
        Collections.singletonMap(CommonConstants.DATABASE, DEFAULT_DATABASE_NAME));
  }

  @Test
  public void testWithDatabaseContextAsTableNamePrefix()
      throws Exception {
    // Using renamed column "ActualElapsedTime_2" to ensure that the same table is not being queried.
    // custom database check. Database context passed only as table prefix. Will
    JsonNode result = getQueryResultForDBTest("ActualElapsedTime_2", TABLE_NAME_WITH_DATABASE, null, null);
    checkQueryPlanningErrorForDBTest(result, QueryErrorCode.QUERY_PLANNING);
  }

  @Test
  public void testWithDatabaseContextAsQueryOption()
      throws Exception {
    // Using renamed column "ActualElapsedTime_2" to ensure that the same table is not being queried.
    // custom database check. Database context passed as SET database='dbName'
    checkQueryResultForDBTest("ActualElapsedTime_2", DEFAULT_TABLE_NAME, DATABASE_NAME);
  }

  @Test
  public void testWithDatabaseContextAsHttpHeader()
      throws Exception {
    // Using renamed column "ActualElapsedTime_2" to ensure that the same table is not being queried.
    // custom database check. Database context passed as "database" http header
    checkQueryResultForDBTest("ActualElapsedTime_2", DEFAULT_TABLE_NAME,
        Collections.singletonMap(CommonConstants.DATABASE, DATABASE_NAME));
  }

  @Test
  public void testWithDatabaseContextAsTableNamePrefixAndQueryOption()
      throws Exception {
    // Using renamed column "ActualElapsedTime_2" to ensure that the same table is not being queried.
    // custom database check. Database context passed as table prefix as well as query option
    checkQueryResultForDBTest("ActualElapsedTime_2", TABLE_NAME_WITH_DATABASE, DATABASE_NAME);
  }

  @Test
  public void testWithDatabaseContextAsTableNamePrefixAndHttpHeader()
      throws Exception {
    // Using renamed column "ActualElapsedTime_2" to ensure that the same table is not being queried.
    // custom database check. Database context passed as table prefix as well as http header
    checkQueryResultForDBTest("ActualElapsedTime_2", TABLE_NAME_WITH_DATABASE,
        Collections.singletonMap(CommonConstants.DATABASE, DATABASE_NAME));
  }

  @Test
  public void testWithConflictingDatabaseContextFromTableNamePrefixAndQueryOption()
      throws Exception {
    JsonNode result = getQueryResultForDBTest("ActualElapsedTime", TABLE_NAME_WITH_DATABASE, DEFAULT_DATABASE_NAME,
        null);
    checkQueryPlanningErrorForDBTest(result, QueryErrorCode.QUERY_PLANNING);
  }

  @Test
  public void testWithConflictingDatabaseContextFromTableNamePrefixAndHttpHeader()
      throws Exception {
    JsonNode result = getQueryResultForDBTest("ActualElapsedTime", TABLE_NAME_WITH_DATABASE, null,
        Collections.singletonMap(CommonConstants.DATABASE, DEFAULT_DATABASE_NAME));
    checkQueryPlanningErrorForDBTest(result, QueryErrorCode.QUERY_PLANNING);
  }

  @Test
  public void testWithConflictingDatabaseContextFromHttpHeaderAndQueryOption()
      throws Exception {
    JsonNode result = getQueryResultForDBTest("ActualElapsedTime", TABLE_NAME_WITH_DATABASE, DATABASE_NAME,
        Collections.singletonMap(CommonConstants.DATABASE, DEFAULT_DATABASE_NAME));
    checkQueryPlanningErrorForDBTest(result, QueryErrorCode.QUERY_VALIDATION);
  }

  @Test
  public void testCrossDatabaseQuery()
      throws Exception {
    String query = "SELECT tb1.Carrier, maxTime, distance FROM (SELECT max(AirTime) AS maxTime, Carrier FROM "
        + DEFAULT_TABLE_NAME + " GROUP BY Carrier ORDER BY maxTime DESC) AS tb1 JOIN (SELECT sum(Distance) AS distance,"
        + " Carrier FROM " + TABLE_NAME_WITH_DATABASE + " GROUP BY Carrier) AS tb2 "
        + "ON tb1.Carrier = tb2.Carrier; ";
    JsonNode result = postQuery(query);
    checkQueryPlanningErrorForDBTest(result, QueryErrorCode.QUERY_PLANNING);
  }

  @Test(dataProvider = "useBothQueryEngines")
  public void testTablesQueriedField(boolean useMultiStageQueryEngine)
      throws Exception {
    setUseMultiStageQueryEngine(useMultiStageQueryEngine);
    String query = "select sum(ActualElapsedTime) from mytable;";
    JsonNode jsonNode = postQuery(query);
    JsonNode tablesQueried = jsonNode.get("tablesQueried");
    assertNotNull(tablesQueried);
    assertTrue(tablesQueried.isArray());
    assertEquals(tablesQueried.size(), 1);
    assertEquals(tablesQueried.get(0).asText(), "mytable");
  }

  @Test
  public void testTablesQueriedWithJoin()
      throws Exception {
    // Self Join
    String query = "select sum(ActualElapsedTime) from mytable WHERE ActualElapsedTime > "
        + "(select avg(ActualElapsedTime) as avg_profit from mytable)";
    JsonNode jsonNode = postQuery(query);
    JsonNode tablesQueried = jsonNode.get("tablesQueried");
    assertNotNull(tablesQueried);
    assertTrue(tablesQueried.isArray());
    assertEquals(tablesQueried.size(), 1);
    assertEquals(tablesQueried.get(0).asText(), "mytable");
  }

  @Test
  public void testConcurrentQueries() {
    QueryGenerator queryGenerator = getQueryGenerator();
    queryGenerator.setUseMultistageEngine(true);

    int numThreads = 20;
    ExecutorService executorService = Executors.newFixedThreadPool(numThreads);
    List<Future<JsonNode>> futures = new ArrayList<>();
    for (int i = 0; i < numThreads; i++) {
      futures.add(executorService.submit(
          () -> postQuery(queryGenerator.generateQuery().generatePinotQuery().replace("`", "\""))));
    }

    for (Future<JsonNode> future : futures) {
      try {
        JsonNode jsonNode = future.get();
        assertNoError(jsonNode);
      } catch (Exception e) {
        Assert.fail("Caught exception while executing query", e);
      }
    }
    executorService.shutdownNow();
  }

  @Test
  public void testCaseInsensitiveNames() throws Exception {
    String query = "select ACTualELAPsedTIMe from mYtABLE where actUALelAPSedTIMe > 0 limit 1";
    JsonNode jsonNode = postQuery(query);
    long result = jsonNode.get("resultTable").get("rows").get(0).get(0).asLong();

    assertTrue(result > 0);
  }

  @Test
  public void testCaseInsensitiveNamesAgainstController() throws Exception {
    String query = "select ACTualELAPsedTIMe from mYtABLE where actUALelAPSedTIMe > 0 limit 1";
    JsonNode jsonNode = postQueryToController(query);
    long result = jsonNode.get("resultTable").get("rows").get(0).get(0).asLong();

    assertTrue(result > 0);
  }

  @Test
  public void testQueryCompileBrokerTimeout() throws Exception {
    // See https://github.com/apache/pinot/issues/13617. This test can be updated / removed when that issue is closed
    String query = "SET timeoutMs=100; SELECT Carrier\n"
        + "FROM (\n"
        + "         SELECT Carrier\n"
        + "         FROM mytable\n"
        + "         WHERE Carrier IN (\n"
        + "             'a0', 'a1', 'a2', 'a3', 'a4', 'a5', 'a6', 'a7', 'a8', 'a9',\n"
        + "             'a10', 'a11', 'a12', 'a13', 'a14', 'a15', 'a16', 'a17', 'a18', 'a19',\n"
        + "             'a20', 'a21', 'a22', 'a23', 'a24', 'a25', 'a26', 'a27', 'a28', 'a29',\n"
        + "             'a30', 'a31', 'a32', 'a33', 'a34', 'a35', 'a36', 'a37', 'a38', 'a39',\n"
        + "             'a40', 'a41', 'a42', 'a43', 'a44', 'a45', 'a46', 'a47', 'a48', 'a49',\n"
        + "             'a50', 'a51', 'a52', 'a53', 'a54', 'a55', 'a56', 'a57', 'a58', 'a59',\n"
        + "             'a60', 'a61', 'a62', 'a63', 'a64', 'a65', 'a66', 'a67', 'a68', 'a69',\n"
        + "             'a70', 'a71', 'a72', 'a73', 'a74', 'a75', 'a76', 'a77', 'a78', 'a79',\n"
        + "             'a80', 'a81', 'a82', 'a83', 'a84', 'a85', 'a86', 'a87', 'a88', 'a89',\n"
        + "             'a90', 'a91', 'a92', 'a93', 'a94', 'a95', 'a96', 'a97', 'a98', 'a99',\n"
        + "             'a100', 'a101', 'a102', 'a103', 'a104', 'a105', 'a106', 'a107', 'a108', 'a109',\n"
        + "             'a110', 'a111', 'a112', 'a113', 'a114', 'a115', 'a116', 'a117', 'a118', 'a119',\n"
        + "             'a120', 'a121', 'a122', 'a123', 'a124', 'a125', 'a126', 'a127', 'a128', 'a129',\n"
        + "             'a130', 'a131', 'a132', 'a133', 'a134', 'a135', 'a136', 'a137', 'a138', 'a139',\n"
        + "             'a140', 'a141', 'a142', 'a143', 'a144', 'a145', 'a146', 'a147', 'a148', 'a149',\n"
        + "             'a150', 'a151', 'a152', 'a153', 'a154', 'a155', 'a156', 'a157', 'a158', 'a159',\n"
        + "             'a160', 'a161', 'a162', 'a163', 'a164', 'a165', 'a166', 'a167', 'a168', 'a169',\n"
        + "             'a170', 'a171', 'a172', 'a173', 'a174', 'a175', 'a176', 'a177', 'a178', 'a179',\n"
        + "             'a180', 'a181', 'a182', 'a183', 'a184', 'a185', 'a186', 'a187', 'a188', 'a189',\n"
        + "             'a190', 'a191', 'a192', 'a193', 'a194', 'a195', 'a196', 'a197', 'a198', 'a199',\n"
        + "             'a200', 'a201', 'a202', 'a203', 'a204', 'a205', 'a206', 'a207', 'a208', 'a209',\n"
        + "             'a210', 'a211', 'a212', 'a213', 'a214', 'a215', 'a216', 'a217', 'a218', 'a219',\n"
        + "             'a220', 'a221', 'a222', 'a223', 'a224', 'a225', 'a226', 'a227', 'a228', 'a229',\n"
        + "             'a230', 'a231', 'a232', 'a233', 'a234', 'a235', 'a236', 'a237', 'a238', 'a239',\n"
        + "             'a240', 'a241', 'a242', 'a243', 'a244', 'a245', 'a246', 'a247', 'a248', 'a249',\n"
        + "             'a250', 'a251', 'a252', 'a253', 'a254', 'a255', 'a256', 'a257', 'a258', 'a259',\n"
        + "             'a260', 'a261', 'a262', 'a263', 'a264', 'a265', 'a266', 'a267', 'a268', 'a269',\n"
        + "             'a270', 'a271', 'a272', 'a273', 'a274', 'a275', 'a276', 'a277', 'a278', 'a279',\n"
        + "             'a280', 'a281', 'a282', 'a283', 'a284', 'a285', 'a286', 'a287', 'a288', 'a289',\n"
        + "             'a290', 'a291', 'a292', 'a293', 'a294', 'a295', 'a296', 'a297', 'a298', 'a299',\n"
        + "             'a300', 'a301', 'a302', 'a303', 'a304', 'a305', 'a306', 'a307', 'a308', 'a309',\n"
        + "             'a310', 'a311', 'a312', 'a313', 'a314', 'a315', 'a316', 'a317', 'a318', 'a319',\n"
        + "             'a320', 'a321', 'a322', 'a323', 'a324', 'a325', 'a326', 'a327', 'a328', 'a329',\n"
        + "             'a330', 'a331', 'a332', 'a333', 'a334', 'a335', 'a336', 'a337', 'a338', 'a339',\n"
        + "             'a340', 'a341', 'a342', 'a343', 'a344', 'a345', 'a346', 'a347', 'a348', 'a349',\n"
        + "             'a350', 'a351', 'a352', 'a353', 'a354', 'a355', 'a356', 'a357', 'a358', 'a359',\n"
        + "             'a360', 'a361', 'a362', 'a363', 'a364', 'a365', 'a366', 'a367', 'a368', 'a369',\n"
        + "             'a370', 'a371', 'a372', 'a373', 'a374', 'a375', 'a376', 'a377', 'a378', 'a379',\n"
        + "             'a380', 'a381', 'a382', 'a383', 'a384', 'a385', 'a386', 'a387', 'a388', 'a389',\n"
        + "             'a390', 'a391', 'a392', 'a393', 'a394', 'a395', 'a396', 'a397', 'a398', 'a399',\n"
        + "             'a400', 'a401', 'a402', 'a403', 'a404', 'a405', 'a406', 'a407', 'a408', 'a409',\n"
        + "             'a410', 'a411', 'a412', 'a413', 'a414', 'a415', 'a416', 'a417', 'a418', 'a419',\n"
        + "             'a420', 'a421', 'a422', 'a423', 'a424', 'a425', 'a426', 'a427', 'a428', 'a429',\n"
        + "             'a430', 'a431', 'a432', 'a433', 'a434', 'a435', 'a436', 'a437', 'a438', 'a439',\n"
        + "             'a440', 'a441', 'a442', 'a443', 'a444', 'a445', 'a446', 'a447', 'a448', 'a449',\n"
        + "             'a450', 'a451', 'a452', 'a453', 'a454', 'a455', 'a456', 'a457', 'a458', 'a459',\n"
        + "             'a460', 'a461', 'a462', 'a463', 'a464', 'a465', 'a466', 'a467', 'a468', 'a469',\n"
        + "             'a470', 'a471', 'a472', 'a473', 'a474', 'a475', 'a476', 'a477', 'a478', 'a479',\n"
        + "             'a480', 'a481', 'a482', 'a483', 'a484', 'a485', 'a486', 'a487', 'a488', 'a489',\n"
        + "             'a490', 'a491', 'a492', 'a493', 'a494', 'a495', 'a496', 'a497', 'a498', 'a499'\n"
        + "         )\n"
        + "     )\n"
        + "GROUP BY Carrier;";

    JsonNode result = postQuery(query);
    JsonNode exceptionsJson = result.get("exceptions");
    Iterator<JsonNode> exIterator = exceptionsJson.iterator();
    assertTrue(exIterator.hasNext(), "Expected a timeout exception but did not find one");
    ObjectNode exception = (ObjectNode) exIterator.next();
    assertEquals(exception.get("errorCode").asInt(), QueryErrorCode.BROKER_TIMEOUT.getId());
    assertEquals(exception.get("message").asText(), QueryErrorCode.BROKER_TIMEOUT.getDefaultMessage());
  }

  @Test
  public void testNumServersQueried() throws Exception {
    String query = "select * from mytable limit 10";
    JsonNode jsonNode = postQuery(query);
    JsonNode numServersQueried = jsonNode.get("numServersQueried");
    assertNotNull(numServersQueried);
    assertTrue(numServersQueried.isInt());
    assertTrue(numServersQueried.asInt() > 0);
  }

  @Test
<<<<<<< HEAD
  public void testLookupJoin() throws Exception {

    Schema lookupTableSchema = createSchema(DIM_TABLE_SCHEMA_PATH);
    addSchema(lookupTableSchema);
    TableConfig tableConfig = createTableConfig(DIM_TABLE_TABLE_CONFIG_PATH);
    addTableConfig(tableConfig);
    createAndUploadSegmentFromFile(tableConfig, lookupTableSchema, DIM_TABLE_DATA_PATH, FileFormat.CSV,
        DIM_NUMBER_OF_RECORDS, 60_000);

    Schema primaryTableSchema = createSchema(PRIMARY_TABLE_SCHEMA_PATH);
    addSchema(primaryTableSchema);
    TableConfig primaryTableConfig = createTableConfig(PRIMARY_TABLE_TABLE_CONFIG_PATH);
    addTableConfig(primaryTableConfig);
    createAndUploadSegmentFromFile(primaryTableConfig, primaryTableSchema, PRIMARY_TABLE_DATA_PATH, FileFormat.CSV,
        PRIMARY_NUMBER_OF_RECORDS, 60_000);

    String query = "select /*+ joinOptions(join_strategy='lookup') */ yearID, teamName from baseballStats "
        + "join dimBaseballTeams ON baseballStats.teamID = dimBaseballTeams.teamID where playerId = 'aardsda01'";
    JsonNode jsonNode = postQuery(query);
    long result = jsonNode.get("resultTable").get("rows").size();
    assertEquals(result, 3);

    dropOfflineTable("baseballStats");
    dropOfflineTable("dimBaseballTeams");
=======
  public void testSearchLiteralFilter() throws Exception {
    String sqlQuery =
        "WITH CTE_B AS (SELECT 1692057600000 AS __ts FROM mytable GROUP BY __ts) SELECT 1692057600000 AS __ts FROM "
            + "CTE_B WHERE __ts >= 1692057600000 AND __ts < 1693267200000 GROUP BY __ts";
    JsonNode explainPlan = postQuery("EXPLAIN PLAN FOR " + sqlQuery);
    assertTrue(explainPlan.get("resultTable").get("rows").get(0).get(1).asText().contains("SEARCH"));

    JsonNode result = postQuery(sqlQuery);
    assertNoError(result);
    assertEquals(result.get("resultTable").get("rows").size(), 1);
    assertEquals(result.get("resultTable").get("rows").get(0).get(0).asLong(), 1692057600000L);

    sqlQuery =
        "SELECT * FROM (SELECT CASE WHEN Carrier = 'garbage' THEN 'val1' ELSE 'val2' END as val FROM mytable) WHERE "
            + "val in ('val1', 'val2') LIMIT 1";
    explainPlan = postQuery("EXPLAIN PLAN FOR " + sqlQuery);
    assertTrue(explainPlan.get("resultTable").get("rows").get(0).get(1).asText().contains("SEARCH"));

    result = postQuery(sqlQuery);
    assertNoError(result);
    assertEquals(result.get("resultTable").get("rows").size(), 1);
    assertEquals(result.get("resultTable").get("rows").get(0).get(0).asText(), "val2");
  }

  @Test
  public void testPolymorphicScalarArrayFunctions() throws Exception {
    String query = "select ARRAY_LENGTH(ARRAY[1,2,3]);";
    JsonNode jsonNode = postQuery(query);
    assertNoError(jsonNode);
    assertEquals(jsonNode.get("resultTable").get("rows").get(0).get(0).asInt(), 3);

    query = "select ARRAY_LENGTH(SPLIT('abc,xyz', ','));";
    jsonNode = postQuery(query);
    assertNoError(jsonNode);
    assertEquals(jsonNode.get("resultTable").get("rows").get(0).get(0).asInt(), 2);
>>>>>>> 2c7b0ddc
  }

  private void checkQueryResultForDBTest(String column, String tableName)
      throws Exception {
    checkQueryResultForDBTest(column, tableName, null, null);
  }

  private void checkQueryResultForDBTest(String column, String tableName, Map<String, String> headers)
      throws Exception {
    checkQueryResultForDBTest(column, tableName, null, headers);
  }

  private void checkQueryResultForDBTest(String column, String tableName, String database)
      throws Exception {
    checkQueryResultForDBTest(column, tableName, database, null);
  }

  private void checkQueryResultForDBTest(String column, String tableName, @Nullable String database,
      Map<String, String> headers)
      throws Exception {
    // max value of 'ActualElapsedTime'
    long expectedValue = 678;
    JsonNode jsonNode = getQueryResultForDBTest(column, tableName, database, headers);
    long result = jsonNode.get("resultTable").get("rows").get(0).get(0).asLong();
    assertEquals(result, expectedValue);
  }

  private void checkQueryPlanningErrorForDBTest(JsonNode queryResult, QueryErrorCode errorCode) {
    long result = queryResult.get("exceptions").get(0).get("errorCode").asInt();
    assertEquals(result, errorCode.getId());
  }

  private JsonNode getQueryResultForDBTest(String column, String tableName, @Nullable String database,
      Map<String, String> headers)
      throws Exception {
    String query = (StringUtils.isNotBlank(database) ? "SET database='" + database + "'; " : "")
        + "select max(" + column + ") from " + tableName + ";";
    return postQuery(query, headers);
  }

  @AfterClass
  public void tearDown()
      throws Exception {
    dropOfflineTable(DEFAULT_TABLE_NAME);
    dropOfflineTable(TABLE_NAME_WITH_DATABASE);

    stopServer();
    stopBroker();
    stopController();
    stopZk();

    FileUtils.deleteDirectory(_tempDir);
  }
}<|MERGE_RESOLUTION|>--- conflicted
+++ resolved
@@ -1606,7 +1606,6 @@
   }
 
   @Test
-<<<<<<< HEAD
   public void testLookupJoin() throws Exception {
 
     Schema lookupTableSchema = createSchema(DIM_TABLE_SCHEMA_PATH);
@@ -1631,7 +1630,8 @@
 
     dropOfflineTable("baseballStats");
     dropOfflineTable("dimBaseballTeams");
-=======
+  }
+  
   public void testSearchLiteralFilter() throws Exception {
     String sqlQuery =
         "WITH CTE_B AS (SELECT 1692057600000 AS __ts FROM mytable GROUP BY __ts) SELECT 1692057600000 AS __ts FROM "
@@ -1667,7 +1667,6 @@
     jsonNode = postQuery(query);
     assertNoError(jsonNode);
     assertEquals(jsonNode.get("resultTable").get("rows").get(0).get(0).asInt(), 2);
->>>>>>> 2c7b0ddc
   }
 
   private void checkQueryResultForDBTest(String column, String tableName)
