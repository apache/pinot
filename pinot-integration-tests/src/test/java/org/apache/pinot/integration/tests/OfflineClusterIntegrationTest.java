--- conflicted
+++ resolved
@@ -698,47 +698,28 @@
     }
 
     // Test in where clause
-<<<<<<< HEAD
-    sqlQuery = "SELECT count(*) from mytable where regexpReplace(originState, '[VC]A', 'TEST') = 'TEST'";
-    response = postQuery(sqlQuery);
-    int count1 = response.get("resultTable").get("rows").get(0).get(0).asInt();
-    sqlQuery = "SELECT count(*) from mytable where originState='CA' or originState='VA'";
-=======
     sqlQuery = "SELECT count(*) from mytable where regexpReplace(OriginState, '[VC]A', 'TEST') = 'TEST'";
     response = postQuery(sqlQuery);
     int count1 = response.get("resultTable").get("rows").get(0).get(0).asInt();
     sqlQuery = "SELECT count(*) from mytable where OriginState='CA' or OriginState='VA'";
->>>>>>> 9ab0389b
     response = postQuery(sqlQuery);
     int count2 = response.get("resultTable").get("rows").get(0).get(0).asInt();
     assertEquals(count1, count2);
 
     // Test nested transform
     sqlQuery =
-<<<<<<< HEAD
-        "SELECT count(*) from mytable where contains(regexpReplace(originState, '(C)(A)', '$1TEST$2'), 'CTESTA')";
-    response = postQuery(sqlQuery);
-    count1 = response.get("resultTable").get("rows").get(0).get(0).asInt();
-    sqlQuery = "SELECT count(*) from mytable where originState='CA'";
-=======
         "SELECT count(*) from mytable where contains(regexpReplace(OriginState, '(C)(A)', '$1TEST$2'), 'CTESTA')";
     response = postQuery(sqlQuery);
     count1 = response.get("resultTable").get("rows").get(0).get(0).asInt();
     sqlQuery = "SELECT count(*) from mytable where OriginState='CA'";
->>>>>>> 9ab0389b
     response = postQuery(sqlQuery);
     count2 = response.get("resultTable").get("rows").get(0).get(0).asInt();
     assertEquals(count1, count2);
   }
 
-  @Test(dataProvider = "useBothQueryEngines")
-  public void testCastMV(boolean useMultiStageQueryEngine)
-      throws Exception {
-<<<<<<< HEAD
-    setUseMultiStageQueryEngine(useMultiStageQueryEngine);
-
-=======
->>>>>>> 9ab0389b
+  @Test
+  public void testCastMV()
+      throws Exception {
     // simple cast
     String sqlQuery = "SELECT DivLongestGTimes, CAST(DivLongestGTimes as DOUBLE) from mytable LIMIT 100";
     JsonNode response = postQuery(sqlQuery);
@@ -1401,10 +1382,9 @@
     _tableSizeAfterRemovingIndex = getTableSize(getTableName());
   }
 
-  @Test(dataProvider = "useBothQueryEngines")
-  public void testDisableGroovyQueryTableConfigOverride(boolean useMultiStageQueryEngine)
-      throws Exception {
-    setUseMultiStageQueryEngine(useMultiStageQueryEngine);
+  @Test
+  public void testDisableGroovyQueryTableConfigOverride()
+      throws Exception {
     String groovyQuery = "SELECT GROOVY('{\"returnType\":\"STRING\",\"isSingleValue\":true}', "
         + "'arg0 + arg1', FlightNum, Origin) FROM mytable";
     TableConfig tableConfig = getOfflineTableConfig();
@@ -1756,11 +1736,6 @@
     JsonNode response = postQuery(query);
     JsonNode resultTable = response.get("resultTable");
     JsonNode dataSchema = resultTable.get("dataSchema");
-<<<<<<< HEAD
-//    assertEquals(dataSchema.get("columnNames").toString(),
-//        "[\"timeconvert(DaysSinceEpoch,'DAYS','SECONDS')\",\"count(*)\"]");
-=======
->>>>>>> 9ab0389b
     assertEquals(dataSchema.get("columnDataTypes").toString(), "[\"LONG\",\"LONG\"]");
     JsonNode rows = resultTable.get("rows");
     assertFalse(rows.isEmpty());
@@ -1774,11 +1749,6 @@
     response = postQuery(query);
     resultTable = response.get("resultTable");
     dataSchema = resultTable.get("dataSchema");
-<<<<<<< HEAD
-//    assertEquals(dataSchema.get("columnNames").toString(),
-//        "[\"datetimeconvert(DaysSinceEpoch,'1:DAYS:EPOCH','1:HOURS:EPOCH','1:HOURS')\",\"count(*)\"]");
-=======
->>>>>>> 9ab0389b
     assertEquals(dataSchema.get("columnDataTypes").toString(), "[\"LONG\",\"LONG\"]");
     rows = resultTable.get("rows");
     assertFalse(rows.isEmpty());
@@ -1797,11 +1767,6 @@
     response = postQuery(query);
     resultTable = response.get("resultTable");
     dataSchema = resultTable.get("dataSchema");
-<<<<<<< HEAD
-//    assertEquals(dataSchema.get("columnNames").toString(),
-//        "[\"add(DaysSinceEpoch,DaysSinceEpoch,'15')\",\"count(*)\"]");
-=======
->>>>>>> 9ab0389b
     assertEquals(dataSchema.get("columnDataTypes").toString(), "[\"DOUBLE\",\"LONG\"]");
     rows = resultTable.get("rows");
     assertFalse(rows.isEmpty());
@@ -1815,10 +1780,6 @@
     response = postQuery(query);
     resultTable = response.get("resultTable");
     dataSchema = resultTable.get("dataSchema");
-<<<<<<< HEAD
-//    assertEquals(dataSchema.get("columnNames").toString(), "[\"sub(DaysSinceEpoch,'25')\",\"count(*)\"]");
-=======
->>>>>>> 9ab0389b
     assertEquals(dataSchema.get("columnDataTypes").toString(), "[\"DOUBLE\",\"LONG\"]");
     rows = resultTable.get("rows");
     assertFalse(rows.isEmpty());
@@ -1850,10 +1811,6 @@
     response = postQuery(query);
     resultTable = response.get("resultTable");
     dataSchema = resultTable.get("dataSchema");
-<<<<<<< HEAD
-//    assertEquals(dataSchema.get("columnNames").toString(), "[\"div(DaysSinceEpoch,'2')\",\"count(*)\"]");
-=======
->>>>>>> 9ab0389b
     assertEquals(dataSchema.get("columnDataTypes").toString(), "[\"DOUBLE\",\"LONG\"]");
     rows = resultTable.get("rows");
     assertFalse(rows.isEmpty());
@@ -1867,10 +1824,6 @@
     response = postQuery(query);
     resultTable = response.get("resultTable");
     dataSchema = resultTable.get("dataSchema");
-<<<<<<< HEAD
-//    assertEquals(dataSchema.get("columnNames").toString(), "[\"arraylength(DivAirports)\",\"count(*)\"]");
-=======
->>>>>>> 9ab0389b
     assertEquals(dataSchema.get("columnDataTypes").toString(), "[\"INT\",\"LONG\"]");
     rows = resultTable.get("rows");
     assertFalse(rows.isEmpty());
@@ -1884,11 +1837,6 @@
     response = postQuery(query);
     resultTable = response.get("resultTable");
     dataSchema = resultTable.get("dataSchema");
-<<<<<<< HEAD
-//    assertEquals(dataSchema.get("columnNames").toString(),
-//        "[\"arraylength(valuein(DivAirports,'DFW','ORD'))\",\"count(*)\"]");
-=======
->>>>>>> 9ab0389b
     assertEquals(dataSchema.get("columnDataTypes").toString(), "[\"INT\",\"LONG\"]");
     rows = resultTable.get("rows");
     assertEquals(rows.size(), 3);
@@ -1910,10 +1858,6 @@
     response = postQuery(query);
     resultTable = response.get("resultTable");
     dataSchema = resultTable.get("dataSchema");
-<<<<<<< HEAD
-//    assertEquals(dataSchema.get("columnNames").toString(), "[\"valuein(DivAirports,'DFW','ORD')\",\"count(*)\"]");
-=======
->>>>>>> 9ab0389b
     assertEquals(dataSchema.get("columnDataTypes").toString(), "[\"STRING\",\"LONG\"]");
     rows = resultTable.get("rows");
     assertEquals(rows.size(), 2);
@@ -1957,7 +1901,6 @@
 
   @Test
   public void testAggregationUDFV2()
-<<<<<<< HEAD
       throws Exception {
     setUseMultiStageQueryEngine(true);
     String query = "SELECT MAX(timeConvert(DaysSinceEpoch,'DAYS','SECONDS')) FROM mytable";
@@ -1989,41 +1932,7 @@
   public void testSelectionUDF(boolean useMultiStageQueryEngine)
       throws Exception {
     setUseMultiStageQueryEngine(useMultiStageQueryEngine);
-    String query = "SELECT DaysSinceEpoch, timeConvert(DaysSinceEpoch,'DAYS','SECONDS') FROM mytable";
-=======
-      throws Exception {
-    setUseMultiStageQueryEngine(true);
-    String query = "SELECT MAX(timeConvert(DaysSinceEpoch,'DAYS','SECONDS')) FROM mytable";
-    JsonNode response = postQuery(query);
-    JsonNode resultTable = response.get("resultTable");
-    JsonNode dataSchema = resultTable.get("dataSchema");
-//    assertEquals(dataSchema.get("columnNames").toString(), "[\"max(timeconvert(DaysSinceEpoch,'DAYS','SECONDS'))\"]");
-    assertEquals(dataSchema.get("columnDataTypes").toString(), "[\"LONG\"]");
-    JsonNode rows = resultTable.get("rows");
-    assertEquals(rows.size(), 1);
-    JsonNode row = rows.get(0);
-    assertEquals(row.size(), 1);
-    assertEquals(row.get(0).asDouble(), 16435.0 * 24 * 3600);
-
-    query = "SELECT MIN(div(DaysSinceEpoch,2)) FROM mytable";
-    response = postQuery(query);
-    resultTable = response.get("resultTable");
-    dataSchema = resultTable.get("dataSchema");
-//    assertEquals(dataSchema.get("columnNames").toString(), "[\"min(div(DaysSinceEpoch,'2'))\"]");
-    assertEquals(dataSchema.get("columnDataTypes").toString(), "[\"LONG\"]");
-    rows = resultTable.get("rows");
-    assertEquals(rows.size(), 1);
-    row = rows.get(0);
-    assertEquals(row.size(), 1);
-    assertEquals(row.get(0).asDouble(), 16071.0 / 2);
-  }
-
-  @Test(dataProvider = "useBothQueryEngines")
-  public void testSelectionUDF(boolean useMultiStageQueryEngine)
-      throws Exception {
-    setUseMultiStageQueryEngine(useMultiStageQueryEngine);
     String query = "SELECT DaysSinceEpoch, timeConvert(DaysSinceEpoch,'DAYS','SECONDS') FROM mytable limit 10";
->>>>>>> 9ab0389b
     JsonNode response = postQuery(query);
     JsonNode resultTable = response.get("resultTable");
     JsonNode dataSchema = resultTable.get("dataSchema");
@@ -2770,46 +2679,6 @@
       throws Exception {
     setUseMultiStageQueryEngine(true);
     String query1 = "EXPLAIN PLAN FOR SELECT count(*) AS count, Carrier AS name FROM mytable GROUP BY name ORDER BY 1";
-<<<<<<< HEAD
-    String response1 = postQuery(query1).get("resultTable").toString();
-
-    // Replace string "docs:[0-9]+" with "docs:*" so that test doesn't fail when number of documents change. This is
-    // needed because both OfflineClusterIntegrationTest and MultiNodesOfflineClusterIntegrationTest run this test
-    // case with different number of documents in the segment.
-    response1 = response1.replaceAll("docs:[0-9]+", "docs:*");
-
-    assertEquals(response1, "{\"dataSchema\":{\"columnNames\":[\"SQL\",\"PLAN\"],"
-        + "\"columnDataTypes\":[\"STRING\",\"STRING\"]},"
-        + "\"rows\":[[\"EXPLAIN PLAN FOR SELECT count(*) AS count, Carrier AS name FROM mytable GROUP BY name "
-        + "ORDER BY 1\",\"Execution Plan\n"
-        + "LogicalSort(sort0=[$0], dir0=[ASC], offset=[0])\n"
-        + "  PinotLogicalSortExchange(distribution=[hash], collation=[[0]], isSortOnSender=[false], "
-        + "isSortOnReceiver=[true])\n"
-        + "    LogicalSort(sort0=[$0], dir0=[ASC])\n" + "      LogicalProject(count=[$1], name=[$0])\n"
-        + "        LogicalAggregate(group=[{0}], agg#0=[COUNT($1)])\n"
-        + "          PinotLogicalExchange(distribution=[hash[0]])\n"
-        + "            LogicalAggregate(group=[{17}], agg#0=[COUNT()])\n"
-        + "              LogicalTableScan(table=[[mytable]])\n" + "\"]]}");
-
-    // In the query below, FlightNum column has an inverted index and there is no data satisfying the predicate
-    // "FlightNum < 0". Hence, all segments are pruned out before query execution on the server side.
-    String query2 = "EXPLAIN PLAN FOR SELECT * FROM mytable WHERE FlightNum < 0";
-    String response2 = postQuery(query2).get("resultTable").toString();
-
-    assertEquals(response2, "{\"dataSchema\":{\"columnNames\":[\"Operator\",\"Operator_Id\",\"Parent_Id\"],"
-        + "\"columnDataTypes\":[\"STRING\",\"INT\",\"INT\"]},\"rows\":[[\"BROKER_REDUCE(limit:10)\",1,0],"
-        + "[\"PLAN_START(numSegmentsForThisPlan:12)\",-1,-1],[\"ALL_SEGMENTS_PRUNED_ON_SERVER\",2,1]]}");
-  }
-
-  /** Test to make sure we are properly handling string comparisons in predicates. */
-  @Test(dataProvider = "useBothQueryEngines")
-  public void testStringComparisonInFilter(boolean useMultiStageQueryEngine)
-      throws Exception {
-    setUseMultiStageQueryEngine(useMultiStageQueryEngine);
-    // compare two string columns.
-    String query1 = "SELECT count(*) FROM mytable WHERE OriginState = DestState";
-=======
->>>>>>> 9ab0389b
     String response1 = postQuery(query1).get("resultTable").toString();
 
     // Replace string "docs:[0-9]+" with "docs:*" so that test doesn't fail when number of documents change. This is
