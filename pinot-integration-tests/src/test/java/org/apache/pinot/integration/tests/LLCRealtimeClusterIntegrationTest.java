--- conflicted
+++ resolved
@@ -433,15 +433,10 @@
   @Test
   public void testForceCommitInBatches()
       throws Exception {
-<<<<<<< HEAD
-    Set<String> consumingSegments = getConsumingSegmentsFromIdealState(getTableName() + "_REALTIME");
-    String jobId = forceCommit(getTableName(), 1, 5, 310);
-    testForceCommitInternal(jobId, consumingSegments, 300000L);
-=======
     String realtimeTableName = TableNameBuilder.REALTIME.tableNameWithType(getTableName());
     Set<String> consumingSegments = getConsumingSegmentsFromIdealState(realtimeTableName);
-    String jobId = forceCommit(realtimeTableName, 1, 1, 600);
-    testForceCommitInternal(realtimeTableName, jobId, consumingSegments, 600000L);
+    String jobId = forceCommit(realtimeTableName, 1, 5, 140);
+    testForceCommitInternal(realtimeTableName, jobId, consumingSegments, 140000L);
   }
 
   public Set<String> getConsumingSegmentsFromIdealState(String realtimeTableName) {
@@ -454,7 +449,6 @@
       }
     }
     return consumingSegments;
->>>>>>> 632a2cf0
   }
 
   private String forceCommit(String tableName)
