<?xml version="1.0"?>
<!--

    Licensed to the Apache Software Foundation (ASF) under one
    or more contributor license agreements.  See the NOTICE file
    distributed with this work for additional information
    regarding copyright ownership.  The ASF licenses this file
    to you under the Apache License, Version 2.0 (the
    "License"); you may not use this file except in compliance
    with the License.  You may obtain a copy of the License at

      http://www.apache.org/licenses/LICENSE-2.0

    Unless required by applicable law or agreed to in writing,
    software distributed under the License is distributed on an
    "AS IS" BASIS, WITHOUT WARRANTIES OR CONDITIONS OF ANY
    KIND, either express or implied.  See the License for the
    specific language governing permissions and limitations
    under the License.

-->
<<<<<<< HEAD
<project xmlns="http://maven.apache.org/POM/4.0.0" xmlns:xsi="http://www.w3.org/2001/XMLSchema-instance" xsi:schemaLocation="http://maven.apache.org/POM/4.0.0 http://maven.apache.org/xsd/maven-4.0.0.xsd">
  <modelVersion>4.0.0</modelVersion>
  <parent>
    <artifactId>pinot</artifactId>
    <groupId>com.linkedin.pinot</groupId>
    <version>0.1.097-SNAPSHOT</version>
=======
<project xmlns="http://maven.apache.org/POM/4.0.0" xmlns:xsi="http://www.w3.org/2001/XMLSchema-instance"
         xsi:schemaLocation="http://maven.apache.org/POM/4.0.0 http://maven.apache.org/xsd/maven-4.0.0.xsd">
  <modelVersion>4.0.0</modelVersion>
  <parent>
    <artifactId>pinot</artifactId>
    <groupId>org.apache.pinot</groupId>
    <version>0.1.0-SNAPSHOT</version>
>>>>>>> 0675aee3
  </parent>
  <artifactId>pinot-tools</artifactId>
<<<<<<< HEAD
  <version>0.1.097-SNAPSHOT</version>
  <name>pinot-tools</name>
  <url>http://maven.apache.org</url>
=======
  <name>Pinot Tools</name>
  <url>https://pinot.apache.org/</url>
>>>>>>> 0675aee3
  <properties>
    <pinot.root>${basedir}/..</pinot.root>
  </properties>
  <dependencies>
    <dependency>
      <groupId>org.apache.pinot</groupId>
      <artifactId>pinot-core</artifactId>
    </dependency>
    <dependency>
      <groupId>org.apache.pinot</groupId>
      <artifactId>pinot-common</artifactId>
    </dependency>
    <dependency>
      <groupId>org.apache.pinot</groupId>
      <artifactId>pinot-server</artifactId>
    </dependency>
    <dependency>
      <groupId>org.apache.pinot</groupId>
      <artifactId>pinot-controller</artifactId>
    </dependency>
    <dependency>
      <groupId>org.apache.pinot</groupId>
      <artifactId>pinot-broker</artifactId>
    </dependency>
    <dependency>
      <groupId>commons-cli</groupId>
      <artifactId>commons-cli</artifactId>
    </dependency>
    <dependency>
      <groupId>args4j</groupId>
      <artifactId>args4j</artifactId>
    </dependency>
    <dependency>
      <groupId>org.testng</groupId>
      <artifactId>testng</artifactId>
      <scope>test</scope>
    </dependency>
    <dependency>
      <groupId>org.glassfish.tyrus.bundles</groupId>
      <artifactId>tyrus-standalone-client</artifactId>
    </dependency>
    <dependency>
      <groupId>com.fasterxml.jackson.core</groupId>
      <artifactId>jackson-databind</artifactId>
    </dependency>
    <dependency>
      <groupId>org.yaml</groupId>
      <artifactId>snakeyaml</artifactId>
    </dependency>
  </dependencies>
  <build>
    <plugins>
      <plugin>
        <groupId>org.codehaus.mojo</groupId>
        <artifactId>appassembler-maven-plugin</artifactId>
        <configuration>
          <programs>
            <program>
              <mainClass>org.apache.pinot.tools.PinotToolLauncher</mainClass>
              <name>pinot-tools</name>
              <jvmSettings>
                <initialMemorySize>1G</initialMemorySize>
                <maxMemorySize>1G</maxMemorySize>
                <extraArguments>
                  <extraArgument>-Dlog4j.configuration=conf/pinot-tools-log4j.properties</extraArgument>
                </extraArguments>
              </jvmSettings>
            </program>
            <program>
              <mainClass>org.apache.pinot.tools.admin.PinotAdministrator</mainClass>
              <name>pinot-admin</name>
              <jvmSettings>
                <initialMemorySize>4G</initialMemorySize>
                <maxMemorySize>4G</maxMemorySize>
                <extraArguments>
                  <extraArgument>-XX:MaxDirectMemorySize=30g</extraArgument>
                  <extraArgument>-Dlog4j.configuration=conf/pinot-admin-log4j.properties</extraArgument>
                </extraArguments>
              </jvmSettings>
            </program>
            <program>
              <mainClass>org.apache.pinot.tools.scan.query.ScanBasedQueryProcessor</mainClass>
              <name>scan-query</name>
              <jvmSettings>
                <initialMemorySize>1G</initialMemorySize>
                <maxMemorySize>20G</maxMemorySize>
                <extraArguments>
                  <extraArgument>-XX:MaxDirectMemorySize=30g</extraArgument>
                  <extraArgument>-Dlog4j.configuration=conf/pinot-tools-log4j.properties</extraArgument>
                </extraArguments>
              </jvmSettings>
            </program>
            <program>
              <mainClass>org.apache.pinot.tools.query.comparison.QueryComparison</mainClass>
              <name>query-comparator</name>
              <jvmSettings>
                <initialMemorySize>10G</initialMemorySize>
                <maxMemorySize>30G</maxMemorySize>
                <extraArguments>
                  <extraArgument>-XX:MaxDirectMemorySize=30g</extraArgument>
                  <extraArgument>-Dlog4j.configuration=conf/pinot-tools-log4j.properties</extraArgument>
                </extraArguments>
              </jvmSettings>
            </program>
            <program>
              <mainClass>org.apache.pinot.tools.query.comparison.StarQueryComparison</mainClass>
              <name>star-query-comparator</name>
              <jvmSettings>
                <initialMemorySize>10G</initialMemorySize>
                <maxMemorySize>30G</maxMemorySize>
                <extraArguments>
                  <extraArgument>-XX:MaxDirectMemorySize=30g</extraArgument>
                  <extraArgument>-Dlog4j.configuration=conf/pinot-tools-log4j.properties</extraArgument>
                </extraArguments>
              </jvmSettings>
            </program>
            <program>
              <mainClass>org.apache.pinot.tools.query.comparison.StatsGenerator</mainClass>
              <name>stats-generator</name>
              <jvmSettings>
                <initialMemorySize>1G</initialMemorySize>
                <maxMemorySize>1G</maxMemorySize>
                <extraArguments>
                  <extraArgument>-Dlog4j.configuration=conf/pinot-tools-log4j.properties</extraArgument>
                </extraArguments>
              </jvmSettings>
            </program>
            <program>
              <mainClass>org.apache.pinot.tools.StarTreeIndexViewer</mainClass>
              <name>star-tree-index-viewer</name>
              <jvmSettings>
                <initialMemorySize>1G</initialMemorySize>
                <maxMemorySize>1G</maxMemorySize>
                <extraArguments>
                  <extraArgument>-Dlog4j.configuration=conf/pinot-tools-log4j.properties</extraArgument>
                </extraArguments>
              </jvmSettings>
            </program>
            <program>
              <mainClass>org.apache.pinot.tools.admin.PinotController</mainClass>
              <name>start-controller</name>
              <jvmSettings>
                <initialMemorySize>1G</initialMemorySize>
                <maxMemorySize>1G</maxMemorySize>
                <extraArguments>
                  <extraArgument>-Dlog4j.configuration=conf/pinot-controller-log4j.properties</extraArgument>
                </extraArguments>
              </jvmSettings>
            </program>
            <program>
              <mainClass>org.apache.pinot.tools.admin.PinotBroker</mainClass>
              <name>start-broker</name>
              <jvmSettings>
                <initialMemorySize>1G</initialMemorySize>
                <maxMemorySize>1G</maxMemorySize>
                <extraArguments>
                  <extraArgument>-Dlog4j.configuration=conf/pinot-broker-log4j.properties</extraArgument>
                </extraArguments>
              </jvmSettings>
            </program>
            <program>
              <mainClass>org.apache.pinot.tools.admin.PinotServer</mainClass>
              <name>start-server</name>
              <jvmSettings>
                <initialMemorySize>1G</initialMemorySize>
                <maxMemorySize>1G</maxMemorySize>
                <extraArguments>
                  <extraArgument>-Dlog4j.configuration=conf/pinot-server-log4j.properties</extraArgument>
                </extraArguments>
              </jvmSettings>
            </program>
            <program>
              <mainClass>org.apache.pinot.tools.Quickstart</mainClass>
              <name>quick-start-offline</name>
              <jvmSettings>
                <initialMemorySize>1G</initialMemorySize>
                <maxMemorySize>1G</maxMemorySize>
                <extraArguments>
                  <extraArgument>-Dlog4j.configuration=conf/quickstart-offline-log4j.properties</extraArgument>
                </extraArguments>
              </jvmSettings>
            </program>
            <program>
              <mainClass>org.apache.pinot.tools.HybridQuickstart</mainClass>
              <name>quick-start-hybrid</name>
              <jvmSettings>
                <initialMemorySize>1G</initialMemorySize>
                <maxMemorySize>1G</maxMemorySize>
                <extraArguments>
                  <extraArgument>-XX:MaxDirectMemorySize=6g</extraArgument>
                  <extraArgument>-Dlog4j.configuration=conf/quickstart-offline-log4j.properties</extraArgument>
                </extraArguments>
              </jvmSettings>
            </program>
            <program>
              <mainClass>org.apache.pinot.tools.RealtimeQuickStart</mainClass>
              <name>quick-start-realtime</name>
              <jvmSettings>
                <initialMemorySize>1G</initialMemorySize>
                <maxMemorySize>1G</maxMemorySize>
                <extraArguments>
                  <extraArgument>-Dlog4j.configuration=conf/quickstart-realtime-log4j.properties</extraArgument>
                </extraArguments>
              </jvmSettings>
            </program>
          </programs>
          <binFileExtensions>
            <unix>.sh</unix>
          </binFileExtensions>

          <!-- Set the target configuration directory to be used in the bin scripts -->
          <configurationDirectory>conf</configurationDirectory>
          <!-- Copy the contents from "/src/main/config" to the target configuration directory in the assembled application -->
          <copyConfigurationDirectory>false</copyConfigurationDirectory>
          <!-- Include the target configuration directory in the beginning of the classpath declaration in the bin scripts -->
          <includeConfigurationDirectoryInClasspath>false</includeConfigurationDirectoryInClasspath>
          <assembleDirectory>${project.build.directory}/${project.artifactId}-pkg</assembleDirectory>
          <unixScriptTemplate>${project.basedir}/src/main/resources/appAssemblerScriptTemplate</unixScriptTemplate>
          <!-- Generate bin scripts for windows and unix pr default -->
          <platforms>
            <platform>unix</platform>
          </platforms>
          <repositoryLayout>flat</repositoryLayout>
          <repositoryName>lib</repositoryName>
        </configuration>
      </plugin>
      <plugin>
        <artifactId>maven-assembly-plugin</artifactId>
        <executions>
          <execution>
            <id>build-pinot-tool-launcher</id>
            <configuration>
              <descriptorRefs>
                <descriptorRef>jar-with-dependencies</descriptorRef>
              </descriptorRefs>
              <archive>
                <manifest>
                  <mainClass>org.apache.pinot.tools.PinotToolLauncher</mainClass>
                </manifest>
              </archive>
              <finalName>pinot-tool-launcher</finalName>
            </configuration>
            <phase>package</phase>
            <goals>
              <goal>single</goal>
            </goals>
          </execution>
<<<<<<< HEAD
          <!--comment out due to maven release issue in our jenkins-->
          <!--<execution>-->
            <!--<id>build-query-comparison</id>-->
            <!--<configuration>-->
              <!--<descriptorRefs>-->
                <!--<descriptorRef>jar-with-dependencies</descriptorRef>-->
              <!--</descriptorRefs>-->
              <!--<archive>-->
                <!--<manifest>-->
                  <!--<mainClass>com.linkedin.pinot.tools.query.comparison.QueryComparison</mainClass>-->
                <!--</manifest>-->
              <!--</archive>-->
              <!--<finalName>query-comparison</finalName>-->
            <!--</configuration>-->
            <!--<phase>package</phase>-->
            <!--<goals>-->
              <!--<goal>single</goal>-->
            <!--</goals>-->
          <!--</execution>-->
=======
          <execution>
            <id>build-query-comparison</id>
            <configuration>
              <descriptorRefs>
                <descriptorRef>jar-with-dependencies</descriptorRef>
              </descriptorRefs>
              <archive>
                <manifest>
                  <mainClass>org.apache.pinot.tools.query.comparison.QueryComparison</mainClass>
                </manifest>
              </archive>
              <finalName>query-comparison</finalName>
            </configuration>
            <phase>package</phase>
            <goals>
              <goal>single</goal>
            </goals>
          </execution>
>>>>>>> 0675aee3
        </executions>
      </plugin>
      <plugin>
        <groupId>org.apache.maven.plugins</groupId>
        <artifactId>maven-enforcer-plugin</artifactId>
      </plugin>
    </plugins>
  </build>
</project><|MERGE_RESOLUTION|>--- conflicted
+++ resolved
@@ -19,14 +19,6 @@
     under the License.
 
 -->
-<<<<<<< HEAD
-<project xmlns="http://maven.apache.org/POM/4.0.0" xmlns:xsi="http://www.w3.org/2001/XMLSchema-instance" xsi:schemaLocation="http://maven.apache.org/POM/4.0.0 http://maven.apache.org/xsd/maven-4.0.0.xsd">
-  <modelVersion>4.0.0</modelVersion>
-  <parent>
-    <artifactId>pinot</artifactId>
-    <groupId>com.linkedin.pinot</groupId>
-    <version>0.1.097-SNAPSHOT</version>
-=======
 <project xmlns="http://maven.apache.org/POM/4.0.0" xmlns:xsi="http://www.w3.org/2001/XMLSchema-instance"
          xsi:schemaLocation="http://maven.apache.org/POM/4.0.0 http://maven.apache.org/xsd/maven-4.0.0.xsd">
   <modelVersion>4.0.0</modelVersion>
@@ -34,17 +26,10 @@
     <artifactId>pinot</artifactId>
     <groupId>org.apache.pinot</groupId>
     <version>0.1.0-SNAPSHOT</version>
->>>>>>> 0675aee3
   </parent>
   <artifactId>pinot-tools</artifactId>
-<<<<<<< HEAD
-  <version>0.1.097-SNAPSHOT</version>
-  <name>pinot-tools</name>
-  <url>http://maven.apache.org</url>
-=======
   <name>Pinot Tools</name>
   <url>https://pinot.apache.org/</url>
->>>>>>> 0675aee3
   <properties>
     <pinot.root>${basedir}/..</pinot.root>
   </properties>
@@ -292,27 +277,6 @@
               <goal>single</goal>
             </goals>
           </execution>
-<<<<<<< HEAD
-          <!--comment out due to maven release issue in our jenkins-->
-          <!--<execution>-->
-            <!--<id>build-query-comparison</id>-->
-            <!--<configuration>-->
-              <!--<descriptorRefs>-->
-                <!--<descriptorRef>jar-with-dependencies</descriptorRef>-->
-              <!--</descriptorRefs>-->
-              <!--<archive>-->
-                <!--<manifest>-->
-                  <!--<mainClass>com.linkedin.pinot.tools.query.comparison.QueryComparison</mainClass>-->
-                <!--</manifest>-->
-              <!--</archive>-->
-              <!--<finalName>query-comparison</finalName>-->
-            <!--</configuration>-->
-            <!--<phase>package</phase>-->
-            <!--<goals>-->
-              <!--<goal>single</goal>-->
-            <!--</goals>-->
-          <!--</execution>-->
-=======
           <execution>
             <id>build-query-comparison</id>
             <configuration>
@@ -331,7 +295,6 @@
               <goal>single</goal>
             </goals>
           </execution>
->>>>>>> 0675aee3
         </executions>
       </plugin>
       <plugin>
