--- conflicted
+++ resolved
@@ -17,34 +17,21 @@
 
 import com.linkedin.pinot.common.data.Schema;
 import com.linkedin.pinot.common.utils.FileUploadUtils;
+import com.linkedin.pinot.common.utils.NetUtil;
 import org.kohsuke.args4j.Option;
+import org.slf4j.Logger;
+import org.slf4j.LoggerFactory;
 
 import java.io.File;
 import java.io.FileInputStream;
 import java.io.FileNotFoundException;
 
-<<<<<<< HEAD
-=======
-import org.kohsuke.args4j.Option;
-import org.slf4j.Logger;
-import org.slf4j.LoggerFactory;
-
-import com.linkedin.pinot.common.data.Schema;
-import com.linkedin.pinot.common.utils.FileUploadUtils;
-import com.linkedin.pinot.common.utils.NetUtil;
-
->>>>>>> 50574231
 
 public class AddSchemaCommand extends AbstractBaseCommand implements Command {
   private static final Logger LOGGER = LoggerFactory.getLogger(AddSchemaCommand.class);
 
-<<<<<<< HEAD
-  @Option(name = "-controllerHost", required = false, metaVar = "<string>", usage = "host name for controller.")
-  private String _controllerHost = "localhost";
-=======
   @Option(name = "-controllerHost", required = false, metaVar = "<String>", usage = "host name for controller.")
   private String _controllerHost;
->>>>>>> 50574231
 
   @Option(name = "-controllerPort", required = false, metaVar = "<string>", usage = "port name for controller.")
   private String _controllerPort = DEFAULT_CONTROLLER_PORT;
