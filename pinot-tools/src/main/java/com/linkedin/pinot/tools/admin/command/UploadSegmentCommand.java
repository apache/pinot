--- conflicted
+++ resolved
@@ -21,17 +21,7 @@
 import com.linkedin.pinot.common.utils.TarGzCompressionUtils;
 import com.linkedin.pinot.tools.Command;
 import java.io.File;
-<<<<<<< HEAD
-import java.io.FileInputStream;
-import java.util.Timer;
-import java.util.TimerTask;
-import java.util.concurrent.Executors;
-import java.util.concurrent.ScheduledExecutorService;
-import java.util.concurrent.TimeUnit;
-
-=======
 import java.net.URI;
->>>>>>> 4982bf14
 import org.apache.commons.io.FileUtils;
 import org.kohsuke.args4j.Option;
 import org.slf4j.Logger;
@@ -58,7 +48,7 @@
   private String _segmentDir = null;
 
   @Option(name = "-help", required = false, help = true, aliases = { "-h", "--h", "--help" },
-      usage = "Print this message.")
+          usage = "Print this message.")
   private boolean _help = false;
 
   @Override
@@ -74,7 +64,7 @@
   @Override
   public String toString() {
     return ("UploadSegment -controllerHost " + _controllerHost + " -controllerPort " + _controllerPort
-        + " -segmentDir " + _segmentDir);
+            + " -segmentDir " + _segmentDir);
   }
 
   @Override
@@ -120,7 +110,7 @@
 
     try (FileUploadDownloadClient fileUploadDownloadClient = new FileUploadDownloadClient()) {
       URI uploadSegmentHttpURI =
-          FileUploadDownloadClient.getUploadSegmentHttpURI(_controllerHost, Integer.parseInt(_controllerPort));
+              FileUploadDownloadClient.getUploadSegmentHttpURI(_controllerHost, Integer.parseInt(_controllerPort));
       for (File file : files) {
         File tgzFile = file;
 
@@ -129,7 +119,7 @@
 
           String srcDir = file.getAbsolutePath();
           String tgzFileName = TarGzCompressionUtils.createTarGzOfDirectory(srcDir,
-              tempDir.getAbsolutePath() + File.separator + file.getName() + TAR_GZIP);
+                  tempDir.getAbsolutePath() + File.separator + file.getName() + TAR_GZIP);
           tgzFile = new File(tgzFileName);
         }
 
@@ -142,55 +132,4 @@
     }
     return true;
   }
-
-  public void upload(File tmpDir, File file) throws Exception {
-    File tgzFile = file;
-
-    if (file.isDirectory()) {
-      LOGGER.info("Compressing segment {}", file.getName());
-
-      String srcDir = file.getAbsolutePath();
-      String tgzFileName = TarGzCompressionUtils
-              .createTarGzOfDirectory(srcDir, tmpDir.getAbsolutePath() + File.separator + file.getName() + TAR_GZIP);
-      tgzFile = new File(tgzFileName);
-    }
-
-    LOGGER.info("Uploading segment {}", tgzFile.getName());
-    FileUploadUtils
-            .sendSegmentFile(_controllerHost, _controllerPort, tgzFile.getName(), tgzFile,
-                    tgzFile.length());
-  }
-
-  /* Function to upload segments periodically after a delayed interval */
-  public boolean execute(int uploadInterval) throws Exception {
-    if (_controllerHost == null) {
-      _controllerHost = NetUtil.getHostAddress();
-    }
-
-    // Create a temp working directory.
-    File tmpDir = File.createTempFile(SEGMENT_UPLOADER, null, FileUtils.getTempDirectory());
-    FileUtils.deleteQuietly(tmpDir);
-    tmpDir.mkdir();
-
-    int index = 0;
-
-    try {
-      LOGGER.info("Executing command: " + toString());
-      File dir = new File(_segmentDir);
-      File[] files = dir.listFiles();
-
-      while (index < files.length) {
-        upload(tmpDir, files[index++]);
-        LOGGER.info("Uploading segment of {} table with interval {}", _segmentDir, String.valueOf(uploadInterval));
-        Thread.sleep(uploadInterval * 1000);
-      }
-
-    } catch (Exception e) {
-      LOGGER.error("Exception caught while uploading segment {}", _segmentDir, e);
-    } finally {
-      // Delete the temporary working directory.
-      FileUtils.deleteQuietly(tmpDir);
-    }
-    return true;
-  }
 }