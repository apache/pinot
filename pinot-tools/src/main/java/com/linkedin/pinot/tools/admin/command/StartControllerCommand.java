--- conflicted
+++ resolved
@@ -15,16 +15,9 @@
  */
 package com.linkedin.pinot.tools.admin.command;
 
-<<<<<<< HEAD
 import com.linkedin.pinot.common.utils.NetUtil;
 import com.linkedin.pinot.controller.ControllerConf;
 import com.linkedin.pinot.controller.ControllerStarter;
-=======
-import java.io.File;
-
-import org.apache.commons.configuration.ConfigurationException;
->>>>>>> f77ea693
-import org.apache.helix.manager.zk.ZkClient;
 import org.kohsuke.args4j.Option;
 import org.slf4j.Logger;
 import org.slf4j.LoggerFactory;
@@ -55,11 +48,6 @@
   @Option(name = "-clusterName", required = false, metaVar = "<String>", usage = "Pinot cluster name.")
   private String _clusterName = "PinotCluster";
 
-  @Option(name = "-configFileName", required = false, metaVar = "<FilePathName>",
-      usage = "Controller Starter config file",
-      forbids = { "-controllerHost", "-controllerPort", "-dataDir", "-zkAddress", "-clusterName" })
-  private String _configFileName;
-
   @Option(name = "-help", required = false, help = true, aliases = { "-h", "--h", "--help" },
           usage = "Print this message.")
   private boolean _help = false;
@@ -89,11 +77,6 @@
     return this;
   }
 
-  public StartControllerCommand setConfigFileName(String configFileName) {
-    _configFileName = configFileName;
-    return this;
-  }
-
   @Override
   public String getName() {
     return "StartController";
@@ -101,17 +84,8 @@
 
   @Override
   public String toString() {
-<<<<<<< HEAD
     return ("StartControllerCommand -clusterName " + _clusterName + " -controllerHost " + _controllerHost
             + " -controllerPort " + _controllerPort + " -dataDir " + _dataDir + " -zkAddress " + _zkAddress);
-=======
-    if (_configFileName != null) {
-      return ("StartController -configFileName " + _configFileName);
-    } else {
-      return ("StartController -clusterName " + _clusterName + " -controllerHost " + _controllerHost
-          + " -controllerPort " + _controllerPort + " -dataDir " + _dataDir + " -zkAddress " + _zkAddress);
-    }
->>>>>>> f77ea693
   }
 
   @Override
@@ -126,30 +100,21 @@
 
   @Override
   public boolean execute() throws Exception {
+    final ControllerConf conf = new ControllerConf();
+
     if (_controllerHost == null) {
       _controllerHost = NetUtil.getHostAddress();
     }
+    conf.setControllerHost(_controllerHost);
+    conf.setControllerPort(_controllerPort);
+    conf.setDataDir(_dataDir);
+    conf.setZkStr(_zkAddress);
 
-    ControllerConf conf = readConfigFromFile(_configFileName);
-    if (conf == null) {
-      if (_configFileName != null) {
-        LOGGER.error("Error: Unable to find file {}.", _configFileName);
-        return false;
-      }
+    conf.setHelixClusterName(_clusterName);
+    conf.setControllerVipHost(_controllerHost);
 
-      conf = new ControllerConf();
-
-      conf.setControllerHost(_controllerHost);
-      conf.setControllerPort(_controllerPort);
-      conf.setDataDir(_dataDir);
-      conf.setZkStr(_zkAddress);
-
-      conf.setHelixClusterName(_clusterName);
-      conf.setControllerVipHost(_controllerHost);
-
-      conf.setRetentionControllerFrequencyInSeconds(3600 * 6);
-      conf.setValidationControllerFrequencyInSeconds(3600);
-    }
+    conf.setRetentionControllerFrequencyInSeconds(3600 * 6);
+    conf.setValidationControllerFrequencyInSeconds(3600);
 
     LOGGER.info("Executing command: " + toString());
     final ControllerStarter starter = new ControllerStarter(conf);
@@ -159,51 +124,4 @@
     savePID(System.getProperty("java.io.tmpdir") + File.separator + ".pinotAdminController.pid");
     return true;
   }
-
-  @Override
-  ControllerConf readConfigFromFile(String configFileName) throws ConfigurationException {
-    ControllerConf conf = null;
-
-    if (configFileName != null) {
-      File configFile = new File(_configFileName);
-
-      if (configFile.exists()) {
-        conf = new ControllerConf(configFile);
-      } else {
-        return null;
-      }
-    }
-
-    return (validateConfig(conf)) ? conf : null;
-  }
-
-  private boolean validateConfig(ControllerConf conf) {
-    if (conf == null) {
-      LOGGER.error("Error: Null conf object.");
-      return false;
-    }
-
-    if (conf.getControllerHost() == null) {
-      LOGGER.error("Error: missing hostname, please specify 'controller.host' property in config file.");
-      return false;
-    }
-
-    if (conf.getControllerPort() == null) {
-      LOGGER.error("Error: missing controller port, please specify 'controller.port' property in config file.");
-      return false;
-    }
-
-    if (conf.getZkStr() == null) {
-      LOGGER.error("Error: missing Zookeeper address, please specify 'controller.zk.str' property in config file.");
-      return false;
-    }
-
-    if (conf.getHelixClusterName() == null) {
-      LOGGER
-          .error("Error: missing helix cluster name, please specify 'controller.helix.cluster.name' property in config file.");
-      return false;
-    }
-
-    return true;
-  }
 }