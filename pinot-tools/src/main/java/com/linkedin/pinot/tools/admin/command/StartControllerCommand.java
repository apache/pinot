--- conflicted
+++ resolved
@@ -15,6 +15,7 @@
  */
 package com.linkedin.pinot.tools.admin.command;
 
+import com.linkedin.pinot.common.utils.NetUtil;
 import com.linkedin.pinot.controller.ControllerConf;
 import com.linkedin.pinot.controller.ControllerStarter;
 import org.apache.helix.manager.zk.ZkClient;
@@ -22,15 +23,7 @@
 import org.slf4j.Logger;
 import org.slf4j.LoggerFactory;
 
-<<<<<<< HEAD
 import java.io.File;
-import java.net.InetAddress;
-import java.net.UnknownHostException;
-=======
-import com.linkedin.pinot.common.utils.NetUtil;
-import com.linkedin.pinot.controller.ControllerConf;
-import com.linkedin.pinot.controller.ControllerStarter;
->>>>>>> 50574231
 
 
 /**
@@ -44,7 +37,7 @@
   private String _controllerHost;
 
   @Option(name = "-controllerPort", required = false, metaVar = "<int>",
-      usage = "Port number to start the controller at.")
+          usage = "Port number to start the controller at.")
   private String _controllerPort = DEFAULT_CONTROLLER_PORT;
 
   @Option(name = "-dataDir", required = false, metaVar = "<string>", usage = "Path to directory containging data.")
@@ -56,7 +49,7 @@
   private String _clusterName = "PinotCluster";
 
   @Option(name = "-help", required = false, help = true, aliases = { "-h", "--h", "--help" },
-      usage = "Print this message.")
+          usage = "Print this message.")
   private boolean _help = false;
 
   @Override
@@ -92,7 +85,7 @@
   @Override
   public String toString() {
     return ("StartControllerCommand -clusterName " + _clusterName + " -controllerHost " + _controllerHost
-        + " -controllerPort " + _controllerPort + " -dataDir " + _dataDir + " -zkAddress " + _zkAddress);
+            + " -controllerPort " + _controllerPort + " -dataDir " + _dataDir + " -zkAddress " + _zkAddress);
   }
 
   @Override
@@ -108,31 +101,17 @@
   @Override
   public boolean execute() throws Exception {
     final ControllerConf conf = new ControllerConf();
-    String hostname = "localhost";
-    try {
-      hostname = InetAddress.getLocalHost().getHostName();
-    } catch (UnknownHostException e) {
-      e.printStackTrace();
-    }
 
-<<<<<<< HEAD
-    conf.setControllerHost(hostname);
-=======
     if (_controllerHost == null) {
       _controllerHost = NetUtil.getHostAddress();
     }
     conf.setControllerHost(_controllerHost);
->>>>>>> 50574231
     conf.setControllerPort(_controllerPort);
     conf.setDataDir(_dataDir);
     conf.setZkStr(_zkAddress);
 
     conf.setHelixClusterName(_clusterName);
-<<<<<<< HEAD
-    conf.setControllerVipHost(hostname);
-=======
     conf.setControllerVipHost(_controllerHost);
->>>>>>> 50574231
 
     conf.setRetentionControllerFrequencyInSeconds(3600 * 6);
     conf.setValidationControllerFrequencyInSeconds(3600);
