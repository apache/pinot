/**
 * Copyright (C) 2014-2016 LinkedIn Corp. (pinot-core@linkedin.com)
 *
 * Licensed under the Apache License, Version 2.0 (the "License");
 * you may not use this file except in compliance with the License.
 * You may obtain a copy of the License at
 *
 *         http://www.apache.org/licenses/LICENSE-2.0
 *
 * Unless required by applicable law or agreed to in writing, software
 * distributed under the License is distributed on an "AS IS" BASIS,
 * WITHOUT WARRANTIES OR CONDITIONS OF ANY KIND, either express or implied.
 * See the License for the specific language governing permissions and
 * limitations under the License.
 */

package com.linkedin.pinot.tools.admin.command;

import com.linkedin.pinot.tools.Command;
import com.linkedin.pinot.tools.pacelab.benchmark.EventTableGenerator;
import org.apache.commons.io.FileUtils;
import org.kohsuke.args4j.Option;
import org.slf4j.Logger;
import org.slf4j.LoggerFactory;

import java.io.File;
import java.util.List;
import java.util.Random;

public class PinotBenchmarkEventTableCreationCommand extends AbstractBaseAdminCommand implements Command {
    private static final Logger LOGGER = LoggerFactory.getLogger(CreateSegmentCommand.class);
    @Option(name = "-dataDir", required = false, metaVar = "<string>", usage = "Directory containing the data.")
    private String _dataDir;

    @Option(name = "-outDir", required = false, metaVar = "<string>", usage = "Name of output directory.")
    private String _outDir;

    @Option(name = "-overwrite", required = false, usage = "Overwrite existing output directory.")
    private boolean _overwrite = false;

    @Option(name = "-numRecords", required = false, metaVar = "<int>", usage = "Number of records to generate.")
    private int _numRecords = 10000;


    final String _timeIntervalConfig = "pinot_benchmark/event_data_config/time_intervals_100_days_of_2017_2018.properties";
    final String _tableConfig = "pinot_benchmark/event_data_config/event_table_config.properties";



   // private int[] _numRecordList={200000,210000,220000,230000,240000,250000,260000,270000,280000,290000,300000};
    private double[] _numRecordRatio={1,0.6,0.5,0.3,0.2};

    //private int[] _numRecordList={200000,210000,220000,230000,240000,250000,260000,270000,280000,290000,300000};

    private int[] _numRecordList={80000,90000,100000,110000,120000,130000,140000,150000};

    //private double[] _numRecordRatio={1,0.6,0.5,0.3};


    private  int[] _meanDocCount = {30000,15000,10000,20000};
    private  int[] _standardDeviation = {1000,4000,2000,3000};

    public PinotBenchmarkEventTableCreationCommand setDataDir(String dataDir) {
        _dataDir = dataDir;
        return this;
    }


    public PinotBenchmarkEventTableCreationCommand setOutDir(String outDir) {
        _outDir = outDir;
        return this;
    }


    public PinotBenchmarkEventTableCreationCommand setOverwrite(boolean overwrite) {
        _overwrite = overwrite;
        return this;
    }

    @Override
    public boolean execute() throws Exception {

        ClassLoader classLoader = PinotBenchmarkEventTableCreationCommand.class.getClassLoader();
        String timeIntervalConfigPath = EventTableGenerator.getFileFromResourceUrl(classLoader.getResource(_timeIntervalConfig));
        List<String> timeIntervals =  FileUtils.readLines(new File(timeIntervalConfigPath));
        //BufferedReader br = new BufferedReader(new FileReader(trained_cost_file));
        Random rand = new Random(System.currentTimeMillis());
        int[] everyRoundRecordCount = new int[4];

        for(int i=1; i < timeIntervals.size();i++)
        {
            String[] timeIntervalInfo = timeIntervals.get(i).split(",");
            String outDir = _outDir + "/" +timeIntervalInfo[0];
            File outDirFile = new File(outDir);
            outDirFile.mkdir();

            long timeIntervalStart= Long.parseLong(timeIntervalInfo[1]);
            long timeIntervalEnd= Long.parseLong(timeIntervalInfo[2]);


            for(int j=0;j<4;j++)
            {
                double gussianNumber = rand.nextGaussian();
                everyRoundRecordCount[j] = (int)(gussianNumber*_standardDeviation[j] + _meanDocCount[j]);
            }

            EventTableGenerator eventTableGenerator = new EventTableGenerator(_dataDir,outDir);
            eventTableGenerator.generateProfileViewTable(timeIntervalStart,timeIntervalEnd,everyRoundRecordCount[0]);
            eventTableGenerator.generateAdClickTable(timeIntervalStart,timeIntervalEnd,everyRoundRecordCount[1]);
            eventTableGenerator.generateArticleReadTable(timeIntervalStart,timeIntervalEnd,everyRoundRecordCount[2]);
            eventTableGenerator.generateJobApplyTable(timeIntervalStart,timeIntervalEnd,everyRoundRecordCount[3]);

            /*
            int index = rand.nextInt(_numRecordList.length);
            int numRecord = _numRecordList[index];
            eventTableGenerator.generateProfileViewTable(timeIntervalStart,timeIntervalEnd, (int)(numRecord*_numRecordRatio[0]));
            eventTableGenerator.generateAdClickTable(timeIntervalStart,timeIntervalEnd,(int)(numRecord*_numRecordRatio[1]));
            eventTableGenerator.generateArticleReadTable(timeIntervalStart,timeIntervalEnd,(int)(numRecord*_numRecordRatio[2]));
            eventTableGenerator.generateJobApplyTable(timeIntervalStart,timeIntervalEnd,(int)(numRecord*_numRecordRatio[3]));
<<<<<<< HEAD
            eventTableGenerator.generateCompanySearchTable(timeIntervalStart,timeIntervalEnd,(int)(numRecord*_numRecordRatio[4]));
=======
            */

>>>>>>> 123061d8

        }



        return true;
    }

    @Override
    public String description() {
        return null;
    }

    @Override
    public boolean getHelp() {
        return false;
    }
}<|MERGE_RESOLUTION|>--- conflicted
+++ resolved
@@ -117,12 +117,8 @@
             eventTableGenerator.generateAdClickTable(timeIntervalStart,timeIntervalEnd,(int)(numRecord*_numRecordRatio[1]));
             eventTableGenerator.generateArticleReadTable(timeIntervalStart,timeIntervalEnd,(int)(numRecord*_numRecordRatio[2]));
             eventTableGenerator.generateJobApplyTable(timeIntervalStart,timeIntervalEnd,(int)(numRecord*_numRecordRatio[3]));
-<<<<<<< HEAD
-            eventTableGenerator.generateCompanySearchTable(timeIntervalStart,timeIntervalEnd,(int)(numRecord*_numRecordRatio[4]));
-=======
             */
 
->>>>>>> 123061d8
 
         }
 
