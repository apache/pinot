/**
 * Copyright (C) 2014-2016 LinkedIn Corp. (pinot-core@linkedin.com)
 *
 * Licensed under the Apache License, Version 2.0 (the "License");
 * you may not use this file except in compliance with the License.
 * You may obtain a copy of the License at
 *
 *         http://www.apache.org/licenses/LICENSE-2.0
 *
 * Unless required by applicable law or agreed to in writing, software
 * distributed under the License is distributed on an "AS IS" BASIS,
 * WITHOUT WARRANTIES OR CONDITIONS OF ANY KIND, either express or implied.
 * See the License for the specific language governing permissions and
 * limitations under the License.
 */
package com.linkedin.pinot.hadoop.job.mapper;

import java.io.File;
import java.io.IOException;

import org.apache.commons.io.FileUtils;
import org.apache.hadoop.conf.Configuration;
import org.apache.hadoop.fs.FileSystem;
import org.apache.hadoop.fs.Path;
import org.apache.hadoop.io.LongWritable;
import org.apache.hadoop.io.Text;
import org.apache.hadoop.mapreduce.Mapper;
import org.apache.hadoop.mapreduce.lib.output.FileOutputFormat;
import org.codehaus.jackson.map.ObjectMapper;
import org.slf4j.Logger;
import org.slf4j.LoggerFactory;

import com.linkedin.pinot.common.data.Schema;
import com.linkedin.pinot.common.utils.TarGzCompressionUtils;
import com.linkedin.pinot.core.data.readers.CSVRecordReaderConfig;
import com.linkedin.pinot.core.data.readers.FileFormat;
import com.linkedin.pinot.core.data.readers.RecordReaderConfig;
import com.linkedin.pinot.core.indexsegment.generator.SegmentGeneratorConfig;
import com.linkedin.pinot.core.segment.creator.impl.SegmentIndexCreationDriverImpl;


public class HadoopSegmentCreationMapReduceJob {

  public static class HadoopSegmentCreationMapper extends Mapper<LongWritable, Text, LongWritable, Text> {
    private static Logger LOGGER = LoggerFactory.getLogger(HadoopSegmentCreationMapper.class);
    private Configuration _properties;

    private String _inputFilePath;
    private String _outputPath;
    private String _tableName;
    private String _postfix;

    private Path _currentHdfsWorkDir;
    private String _currentDiskWorkDir;

    // Temporary HDFS path for local machine
    private String _localHdfsSegmentTarPath;

    private String _localDiskSegmentDirectory;
    private String _localDiskSegmentTarPath;

    @Override
    public void setup(Context context) throws IOException, InterruptedException {

      _currentHdfsWorkDir = FileOutputFormat.getWorkOutputPath(context);
      _currentDiskWorkDir = "pinot_hadoop_tmp";

      // Temporary HDFS path for local machine
      _localHdfsSegmentTarPath = _currentHdfsWorkDir + "/segmentTar";

      // Temporary DISK path for local machine
      _localDiskSegmentDirectory = _currentDiskWorkDir + "/segments/";
      _localDiskSegmentTarPath = _currentDiskWorkDir + "/segmentsTar/";
      new File(_localDiskSegmentTarPath).mkdirs();

      LOGGER.info("*********************************************************************");
      LOGGER.info("Configurations : {}", context.getConfiguration().toString());
      LOGGER.info("*********************************************************************");
      LOGGER.info("Current HDFS working dir : {}", _currentHdfsWorkDir);
      LOGGER.info("Current DISK working dir : {}", new File(_currentDiskWorkDir).getAbsolutePath());
      LOGGER.info("*********************************************************************");
      _properties = context.getConfiguration();

      _outputPath = _properties.get("path.to.output");
      _tableName = _properties.get("segment.table.name");
      _postfix = _properties.get("segment.name.postfix", null);
      if (_outputPath == null || _tableName == null) {
        throw new RuntimeException(
            "Missing configs: " +
                "\n\toutputPath: " +
                _properties.get("path.to.output") +
                "\n\ttableName: " +
                _properties.get("segment.table.name"));
      }
    }

    @Override
    public void cleanup(Context context) throws IOException, InterruptedException {
      FileUtils.deleteQuietly(new File(_currentDiskWorkDir));
    }

    @Override
    protected void map(LongWritable key, Text value, Context context) throws IOException, InterruptedException {

      String line = value.toString();
      String[] lineSplits = line.split(" ");

      LOGGER.info("*********************************************************************");
      LOGGER.info("mapper input : {}", value);
      LOGGER.info("PATH_TO_OUTPUT : {}", _outputPath);
      LOGGER.info("TABLE_NAME : {}", _tableName);
      LOGGER.info("num lines : {}", lineSplits.length);

      for (String split : lineSplits) {
        LOGGER.info("Command line : {}", split);
      }
      LOGGER.info("*********************************************************************");

      if (lineSplits.length != 3) {
        throw new RuntimeException("Input to the mapper is malformed, please contact the pinot team");
      }
      _inputFilePath = lineSplits[1].trim();
      Schema schema = Schema.fromString(context.getConfiguration().get("data.schema"));

      LOGGER.info("*********************************************************************");
      LOGGER.info("input data file path : {}", _inputFilePath);
      LOGGER.info("local hdfs segment tar path: {}", _localHdfsSegmentTarPath);
      LOGGER.info("local disk segment path: {}", _localDiskSegmentDirectory);
      LOGGER.info("local disk segment tar path: {}", _localDiskSegmentTarPath);
      LOGGER.info("data schema: {}", _localDiskSegmentTarPath);
      LOGGER.info("*********************************************************************");

      try {
        createSegment(_inputFilePath, schema, Integer.parseInt(lineSplits[2]));
        LOGGER.info("finished segment creation job successfully");
      } catch (Exception e) {
        LOGGER.error("Got exceptions during creating segments!", e);
      }

      context.write(new LongWritable(Long.parseLong(lineSplits[2])),
          new Text(FileSystem.get(_properties).listStatus(new Path(_localHdfsSegmentTarPath + "/"))[0].getPath().getName()));
      LOGGER.info("finished the job successfully");
    }

<<<<<<< HEAD
    private String createSegment(String dataFilePath, Schema schema, String seqId) throws Exception {
      final FileSystem fs = FileSystem.get(_properties);
=======
    private String createSegment(String dataFilePath, Schema schema, Integer seqId) throws Exception {
      final FileSystem fs = FileSystem.get(new Configuration());
>>>>>>> 1bcb7f13
      final Path hdfsDataPath = new Path(dataFilePath);
      final File dataPath = new File(_currentDiskWorkDir, "data");
      if (dataPath.exists()) {
        dataPath.delete();
      }
      dataPath.mkdir();
      final Path localAvroPath = new Path(dataPath + "/" + hdfsDataPath.getName());
      fs.copyToLocalFile(hdfsDataPath, localAvroPath);

      LOGGER.info("Data schema is : {}", schema);
      SegmentGeneratorConfig segmentGeneratorConfig = new SegmentGeneratorConfig(schema);
      segmentGeneratorConfig.setTableName(_tableName);

      segmentGeneratorConfig.setInputFilePath(new File(dataPath, hdfsDataPath.getName()).getAbsolutePath());

      FileFormat fileFormat = getFileFormat(dataFilePath);
      segmentGeneratorConfig.setFormat(fileFormat);

      if (null != _postfix) {
        segmentGeneratorConfig.setSegmentNamePostfix(String.format("%s-%s", _postfix, seqId));
      } else {
        segmentGeneratorConfig.setSequenceId(seqId);
      }
      segmentGeneratorConfig.setReaderConfig(getReaderConfig(fileFormat));

      segmentGeneratorConfig.setOutDir(_localDiskSegmentDirectory);

      // Add the current java package version to the segment metadata
      // properties file.
      Package objPackage = this.getClass().getPackage();
      if (null != objPackage) {
        String packageVersion = objPackage.getSpecificationVersion();
        if (null != packageVersion) {
          LOGGER.info("Pinot Hadoop Package version {}", packageVersion);
          segmentGeneratorConfig.setCreatorVersion(packageVersion);
        }
      }

      SegmentIndexCreationDriverImpl driver = new SegmentIndexCreationDriverImpl();
      driver.init(segmentGeneratorConfig);
      driver.build();
      // Tar the segment directory into file.
      String segmentName = (new File(_localDiskSegmentDirectory).listFiles()[0]).getName();
      String localSegmentPath = new File(_localDiskSegmentDirectory, segmentName).getAbsolutePath();

      String localTarPath = _localDiskSegmentTarPath + "/" + segmentName + ".tar.gz";
      LOGGER.info("Trying to tar the segment to: {}", localTarPath);
      TarGzCompressionUtils.createTarGzOfDirectory(localSegmentPath, localTarPath);
      String hdfsTarPath = _localHdfsSegmentTarPath + "/" + segmentName + ".tar.gz";

      LOGGER.info("*********************************************************************");
      LOGGER.info("Copy from : {} to {}", localTarPath, hdfsTarPath);
      LOGGER.info("*********************************************************************");
      fs.copyFromLocalFile(true, true, new Path(localTarPath), new Path(hdfsTarPath));
      return segmentName;
    }

    private RecordReaderConfig getReaderConfig(FileFormat fileFormat) {
      RecordReaderConfig readerConfig = null;
      switch (fileFormat) {
        case CSV:
          readerConfig = new CSVRecordReaderConfig();
          break;
        case AVRO:
          break;
        case JSON:
          break;
        default:
          break;
      }
      return readerConfig;
    }

    private FileFormat getFileFormat(String dataFilePath) {
      if (dataFilePath.endsWith(".json")) {
        return FileFormat.JSON;
      }
      if (dataFilePath.endsWith(".csv")) {
        return FileFormat.CSV;
      }
      if (dataFilePath.endsWith(".avro")) {
        return FileFormat.AVRO;
      }
      throw new RuntimeException("Not support file format - " + dataFilePath);
    }
  }
}<|MERGE_RESOLUTION|>--- conflicted
+++ resolved
@@ -142,13 +142,8 @@
       LOGGER.info("finished the job successfully");
     }
 
-<<<<<<< HEAD
-    private String createSegment(String dataFilePath, Schema schema, String seqId) throws Exception {
+    private String createSegment(String dataFilePath, Schema schema, Integer seqId) throws Exception {
       final FileSystem fs = FileSystem.get(_properties);
-=======
-    private String createSegment(String dataFilePath, Schema schema, Integer seqId) throws Exception {
-      final FileSystem fs = FileSystem.get(new Configuration());
->>>>>>> 1bcb7f13
       final Path hdfsDataPath = new Path(dataFilePath);
       final File dataPath = new File(_currentDiskWorkDir, "data");
       if (dataPath.exists()) {
