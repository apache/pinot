<?xml version="1.0"?>
<!--

    Copyright (C) 2014-2015 LinkedIn Corp. (pinot-core@linkedin.com)

    Licensed under the Apache License, Version 2.0 (the "License");
    you may not use this file except in compliance with the License.
    You may obtain a copy of the License at

            http://www.apache.org/licenses/LICENSE-2.0

    Unless required by applicable law or agreed to in writing, software
    distributed under the License is distributed on an "AS IS" BASIS,
    WITHOUT WARRANTIES OR CONDITIONS OF ANY KIND, either express or implied.
    See the License for the specific language governing permissions and
    limitations under the License.

-->
<project xmlns="http://maven.apache.org/POM/4.0.0" xmlns:xsi="http://www.w3.org/2001/XMLSchema-instance"
         xsi:schemaLocation="http://maven.apache.org/POM/4.0.0 http://maven.apache.org/xsd/maven-4.0.0.xsd">

    <modelVersion>4.0.0</modelVersion>
    <parent>
        <artifactId>pinot</artifactId>
        <groupId>com.linkedin.pinot</groupId>
        <version>0.016</version>
    </parent>
    <groupId>com.linkedin.pinot</groupId>
    <artifactId>pinot-hadoop</artifactId>
    <version>0.016</version>
<<<<<<< HEAD
    <name>pinot-hadoop</name>
    <url>http://maven.apache.org</url>
    <properties>
        <project.build.sourceEncoding>UTF-8</project.build.sourceEncoding>
    </properties>
    <dependencies>
        <dependency>
            <groupId>com.linkedin.pinot</groupId>
            <artifactId>pinot-core</artifactId>
        </dependency>
        <dependency>
            <groupId>org.apache.hadoop</groupId>
            <artifactId>hadoop-client</artifactId>
            <scope>provided</scope>
        </dependency>
        <dependency>
            <groupId>org.testng</groupId>
            <artifactId>testng</artifactId>
            <scope>test</scope>
        </dependency>
    </dependencies>
=======
  </parent>
  <groupId>com.linkedin.pinot</groupId>
  <artifactId>pinot-hadoop</artifactId>
  <version>0.016</version>
  <name>pinot-hadoop</name>
  <url>http://maven.apache.org</url>
  <properties>
    <project.build.sourceEncoding>UTF-8</project.build.sourceEncoding>
  </properties>
  <dependencies>
    <dependency>
      <groupId>com.linkedin.pinot</groupId>
      <artifactId>pinot-core</artifactId>
    </dependency>
    <dependency>
      <groupId>org.apache.hadoop</groupId>
      <artifactId>hadoop-client</artifactId>
      <scope>provided</scope>
    </dependency>
    <dependency>
      <groupId>org.testng</groupId>
      <artifactId>testng</artifactId>
      <scope>test</scope>
    </dependency>
  </dependencies>
>>>>>>> 01d6af98

    <build>
        <plugins>
            <plugin>
                <groupId>org.apache.maven.plugins</groupId>
                <artifactId>maven-jar-plugin</artifactId>
                <version>2.5</version>
                <configuration>
                    <forceCreation>true</forceCreation>
                </configuration>
            </plugin>
            <plugin>
                <groupId>org.apache.maven.plugins</groupId>
                <artifactId>maven-shade-plugin</artifactId>
                <version>2.3</version>
                <configuration>
                    <createDependencyReducedPom>false</createDependencyReducedPom>
                    <filters>
                        <filter>
                            <artifact>*:*</artifact>
                            <excludes>
                                <exclude>META-INF/*.SF</exclude>
                                <exclude>META-INF/*.DSA</exclude>
                                <exclude>META-INF/*.RSA</exclude>
                            </excludes>
                        </filter>
                    </filters>
                </configuration>
                <executions>
                    <execution>
                        <phase>package</phase>
                        <goals>
                            <goal>shade</goal>
                        </goals>
                        <configuration>
                            <transformers>
                                <transformer implementation="org.apache.maven.plugins.shade.resource.ServicesResourceTransformer" />
                                <transformer implementation="org.apache.maven.plugins.shade.resource.ManifestResourceTransformer">
                                    <mainClass>com.linkedin.pinot.hadoop.PinotHadoopJobLauncher</mainClass>
                                </transformer>
                            </transformers>
                        </configuration>
                    </execution>
                </executions>
            </plugin>
        </plugins>
    </build>
</project><|MERGE_RESOLUTION|>--- conflicted
+++ resolved
@@ -28,29 +28,6 @@
     <groupId>com.linkedin.pinot</groupId>
     <artifactId>pinot-hadoop</artifactId>
     <version>0.016</version>
-<<<<<<< HEAD
-    <name>pinot-hadoop</name>
-    <url>http://maven.apache.org</url>
-    <properties>
-        <project.build.sourceEncoding>UTF-8</project.build.sourceEncoding>
-    </properties>
-    <dependencies>
-        <dependency>
-            <groupId>com.linkedin.pinot</groupId>
-            <artifactId>pinot-core</artifactId>
-        </dependency>
-        <dependency>
-            <groupId>org.apache.hadoop</groupId>
-            <artifactId>hadoop-client</artifactId>
-            <scope>provided</scope>
-        </dependency>
-        <dependency>
-            <groupId>org.testng</groupId>
-            <artifactId>testng</artifactId>
-            <scope>test</scope>
-        </dependency>
-    </dependencies>
-=======
   </parent>
   <groupId>com.linkedin.pinot</groupId>
   <artifactId>pinot-hadoop</artifactId>
@@ -76,7 +53,6 @@
       <scope>test</scope>
     </dependency>
   </dependencies>
->>>>>>> 01d6af98
 
     <build>
         <plugins>
