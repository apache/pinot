/**
 * Licensed to the Apache Software Foundation (ASF) under one
 * or more contributor license agreements.  See the NOTICE file
 * distributed with this work for additional information
 * regarding copyright ownership.  The ASF licenses this file
 * to you under the Apache License, Version 2.0 (the
 * "License"); you may not use this file except in compliance
 * with the License.  You may obtain a copy of the License at
 *
 *   http://www.apache.org/licenses/LICENSE-2.0
 *
 * Unless required by applicable law or agreed to in writing,
 * software distributed under the License is distributed on an
 * "AS IS" BASIS, WITHOUT WARRANTIES OR CONDITIONS OF ANY
 * KIND, either express or implied.  See the License for the
 * specific language governing permissions and limitations
 * under the License.
 */
package org.apache.pinot.query.runtime.operator;

import com.google.common.annotations.VisibleForTesting;
import com.google.common.collect.ImmutableList;
import java.util.ArrayList;
import java.util.LinkedList;
import java.util.List;
import java.util.PriorityQueue;
import javax.annotation.Nullable;
import org.apache.calcite.rel.RelFieldCollation;
import org.apache.pinot.common.datablock.DataBlock;
import org.apache.pinot.common.utils.DataSchema;
import org.apache.pinot.core.query.selection.SelectionOperatorUtils;
import org.apache.pinot.query.planner.logical.RexExpression;
import org.apache.pinot.query.runtime.blocks.TransferableBlock;
import org.apache.pinot.query.runtime.blocks.TransferableBlockUtils;
import org.apache.pinot.query.runtime.operator.utils.SortUtils;
import org.apache.pinot.query.runtime.plan.OpChainExecutionContext;
import org.apache.pinot.spi.utils.CommonConstants;
import org.slf4j.Logger;
import org.slf4j.LoggerFactory;


public class SortOperator extends MultiStageOperator {
  private static final String EXPLAIN_NAME = "SORT";
  private static final Logger LOGGER = LoggerFactory.getLogger(SortOperator.class);

  private final MultiStageOperator _upstreamOperator;
  private final int _fetch;
  private final int _offset;
  private final DataSchema _dataSchema;
  private final PriorityQueue<Object[]> _priorityQueue;
  private final ArrayList<Object[]> _rows;
  private final int _numRowsToKeep;

  private boolean _isSortedBlockConstructed;
  private TransferableBlock _upstreamErrorBlock;

  public SortOperator(OpChainExecutionContext context, MultiStageOperator upstreamOperator,
      List<RexExpression> collationKeys, List<RelFieldCollation.Direction> collationDirections,
      List<RelFieldCollation.NullDirection> collationNullDirections, int fetch, int offset, DataSchema dataSchema,
      boolean isInputSorted) {
    this(context, upstreamOperator, collationKeys, collationDirections, collationNullDirections, fetch, offset,
        dataSchema, isInputSorted, SelectionOperatorUtils.MAX_ROW_HOLDER_INITIAL_CAPACITY,
        CommonConstants.Broker.DEFAULT_BROKER_QUERY_RESPONSE_LIMIT);
  }

  @VisibleForTesting
  SortOperator(OpChainExecutionContext context, MultiStageOperator upstreamOperator, List<RexExpression> collationKeys,
      List<RelFieldCollation.Direction> collationDirections,
      List<RelFieldCollation.NullDirection> collationNullDirections, int fetch, int offset, DataSchema dataSchema,
      boolean isInputSorted, int defaultHolderCapacity, int defaultResponseLimit) {
    super(context);
    _upstreamOperator = upstreamOperator;
    _fetch = fetch;
    _offset = Math.max(offset, 0);
    _dataSchema = dataSchema;
    _upstreamErrorBlock = null;
    _isSortedBlockConstructed = false;
    // Setting numRowsToKeep as default maximum on Broker if limit not set.
    // TODO: make this default behavior configurable.
    _numRowsToKeep = _fetch > 0 ? _fetch + _offset : defaultResponseLimit;
    // Under the following circumstances, the SortOperator is a simple selection with row trim on limit & offset:
    // - There are no collationKeys
    // - 'isInputSorted' is set to true indicating that the data was already sorted
    if (collationKeys.isEmpty() || isInputSorted) {
      _priorityQueue = null;
      _rows = new ArrayList<>(Math.min(defaultHolderCapacity, _numRowsToKeep));
    } else {
      // Use the opposite direction as specified by the collation directions since we need the PriorityQueue to decide
      // which elements to keep and which to remove based on the limits.
      _priorityQueue = new PriorityQueue<>(Math.min(defaultHolderCapacity, _numRowsToKeep),
          new SortUtils.SortComparator(collationKeys, collationDirections, collationNullDirections, dataSchema, true));
      _rows = null;
    }
  }

  @Override
  public List<MultiStageOperator> getChildOperators() {
    return ImmutableList.of(_upstreamOperator);
  }

  @Override
  public void cancel(Throwable e) {
  }

  @Nullable
  @Override
  public String toExplainString() {
    return EXPLAIN_NAME;
  }

  @Override
  protected TransferableBlock getNextBlock() {
    try {
      consumeInputBlocks();
      return produceSortedBlock();
    } catch (Exception e) {
      return TransferableBlockUtils.getErrorTransferableBlock(e);
    }
  }

  private TransferableBlock produceSortedBlock() {
    if (_upstreamErrorBlock != null) {
      return _upstreamErrorBlock;
    }

    if (!_isSortedBlockConstructed) {
      _isSortedBlockConstructed = true;
      if (_priorityQueue == null) {
        if (_rows.size() > _offset) {
          List<Object[]> row = _rows.subList(_offset, _rows.size());
          return new TransferableBlock(row, _dataSchema, DataBlock.Type.ROW);
        } else {
          return TransferableBlockUtils.getEndOfStreamTransferableBlock();
        }
      } else {
        LinkedList<Object[]> rows = new LinkedList<>();
        while (_priorityQueue.size() > _offset) {
          Object[] row = _priorityQueue.poll();
          rows.addFirst(row);
        }
        if (rows.size() == 0) {
          return TransferableBlockUtils.getEndOfStreamTransferableBlock();
        } else {
          return new TransferableBlock(rows, _dataSchema, DataBlock.Type.ROW);
        }
      }
    } else {
      return TransferableBlockUtils.getEndOfStreamTransferableBlock();
    }
  }

  private void consumeInputBlocks() {
    if (!_isSortedBlockConstructed) {
      TransferableBlock block = _upstreamOperator.nextBlock();
<<<<<<< HEAD
      while (!TransferableBlockUtils.isEndOfStream(block)) {
=======
      while (!block.isNoOpBlock()) {
        // setting upstream error block
        if (block.isErrorBlock()) {
          _upstreamErrorBlock = block;
          return;
        } else if (block.isSuccessfulEndOfStreamBlock()) {
          _readyToConstruct = true;
          return;
        }

>>>>>>> 575398da
        List<Object[]> container = block.getContainer();
        if (_priorityQueue == null) {
          // TODO: when push-down properly, we shouldn't get more than _numRowsToKeep
          int numRows = _rows.size();
          if (numRows < _numRowsToKeep) {
            if (numRows + container.size() < _numRowsToKeep) {
              _rows.addAll(container);
            } else {
              _rows.addAll(container.subList(0, _numRowsToKeep - numRows));
              LOGGER.debug("Early terminate at SortOperator - operatorId={}, opChainId={}", _operatorId,
                  _context.getId());
              _readyToConstruct = true;
              return;
            }
          }
        } else {
          for (Object[] row : container) {
            SelectionOperatorUtils.addToPriorityQueue(row, _priorityQueue, _numRowsToKeep);
          }
        }
        block = _upstreamOperator.nextBlock();
      }
      if (block.isErrorBlock()) {
        _upstreamErrorBlock = block;
      }
    }
  }
}<|MERGE_RESOLUTION|>--- conflicted
+++ resolved
@@ -152,20 +152,7 @@
   private void consumeInputBlocks() {
     if (!_isSortedBlockConstructed) {
       TransferableBlock block = _upstreamOperator.nextBlock();
-<<<<<<< HEAD
-      while (!TransferableBlockUtils.isEndOfStream(block)) {
-=======
-      while (!block.isNoOpBlock()) {
-        // setting upstream error block
-        if (block.isErrorBlock()) {
-          _upstreamErrorBlock = block;
-          return;
-        } else if (block.isSuccessfulEndOfStreamBlock()) {
-          _readyToConstruct = true;
-          return;
-        }
-
->>>>>>> 575398da
+      while (!block.isSuccessfulEndOfStreamBlock()) {
         List<Object[]> container = block.getContainer();
         if (_priorityQueue == null) {
           // TODO: when push-down properly, we shouldn't get more than _numRowsToKeep
@@ -177,8 +164,7 @@
               _rows.addAll(container.subList(0, _numRowsToKeep - numRows));
               LOGGER.debug("Early terminate at SortOperator - operatorId={}, opChainId={}", _operatorId,
                   _context.getId());
-              _readyToConstruct = true;
-              return;
+              break;
             }
           }
         } else {
