--- conflicted
+++ resolved
@@ -28,10 +28,7 @@
 import org.apache.pinot.query.mailbox.MailboxService;
 import org.apache.pinot.query.mailbox.ReceivingMailbox;
 import org.apache.pinot.query.runtime.blocks.ErrorMseBlock;
-<<<<<<< HEAD
 import org.apache.pinot.spi.exception.QueryCancelledException;
-=======
->>>>>>> 883d8ee3
 import org.slf4j.Logger;
 import org.slf4j.LoggerFactory;
 
@@ -118,13 +115,8 @@
     LOGGER.warn("Error on receiver side", t);
     if (_mailbox != null) {
       _mailbox.setErrorBlock(
-<<<<<<< HEAD
-          ErrorMseBlock.fromException(
-              new QueryCancelledException("Cancelled by sender with exception: " + t.getMessage())),
-=======
-          ErrorMseBlock.fromException(new RuntimeException("Cancelled by sender", t)),
->>>>>>> 883d8ee3
-          Collections.emptyList());
+          ErrorMseBlock.fromException(new QueryCancelledException(
+              "Cancelled by sender with exception: " + t.getMessage())), Collections.emptyList());
     } else {
       LOGGER.error("Got error before mailbox is set up", t);
     }
