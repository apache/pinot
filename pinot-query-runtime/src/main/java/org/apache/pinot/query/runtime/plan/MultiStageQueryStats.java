--- conflicted
+++ resolved
@@ -560,26 +560,15 @@
         if (numOperators != _operatorTypes.size()) {
           Closed deserialized;
           try {
-<<<<<<< HEAD
             deserialized = deserialize(input, numOperators);
           } catch (IOException e) {
             throw new IOException("Cannot merge stats from stages with different operators. Expected "
                 + _operatorTypes + " operators, got " + numOperators, e);
           } catch (Exception e) {
-            throw new RuntimeException("Cannot merge stats from stages with different operators. Expected "
-=======
-            Closed deserialized = deserialize(input, numOperators);
             throw new IllegalStateException("Cannot merge stats from stages with different operators. Expected "
-                + _operatorTypes + " operators, got " + numOperators + ". Deserialized stats: " + deserialized);
-          } catch (IOException e) {
-            throw new IOException("Cannot merge stats from stages with different operators. Expected "
-                + _operatorTypes + " operators, got " + numOperators, e);
-          } catch (RuntimeException e) {
-            throw new IllegalStateException("Cannot merge stats from stages with different operators. Expected "
->>>>>>> c8d324b8
                 + _operatorTypes + " operators, got " + numOperators, e);
           }
-          throw new RuntimeException("Cannot merge stats from stages with different operators. Expected "
+          throw new IllegalStateException("Cannot merge stats from stages with different operators. Expected "
               + _operatorTypes + " operators, got " + deserialized._operatorTypes
               + ". Deserialized stats: " + deserialized);
         }
