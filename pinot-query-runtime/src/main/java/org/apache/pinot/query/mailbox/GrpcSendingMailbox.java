--- conflicted
+++ resolved
@@ -139,16 +139,11 @@
     try {
       String msg = t != null ? t.getMessage() : "Unknown";
       // NOTE: DO NOT use onError() because it will terminate the stream, and receiver might not get the callback
-<<<<<<< HEAD
-      MseBlock errorBlock = ErrorMseBlock.fromException(
-          new RuntimeException("Cancelled by sender with exception: " + msg, t));
+      MseBlock errorBlock = ErrorMseBlock.fromError(
+          QueryErrorCode.QUERY_CANCELLATION, "Cancelled by sender with exception: " + msg);
       for (MailboxContent content: toMailboxContents(errorBlock, List.of())) {
         _contentObserver.onNext(content);
       }
-=======
-      _contentObserver.onNext(toMailboxContent(ErrorMseBlock.fromError(
-          QueryErrorCode.QUERY_CANCELLATION, "Cancelled by sender with exception: " + msg), List.of()));
->>>>>>> 9f030bb0
       _contentObserver.onCompleted();
     } catch (Exception e) {
       // Exception can be thrown if the stream is already closed, so we simply ignore it
