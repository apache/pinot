--- conflicted
+++ resolved
@@ -100,8 +100,13 @@
   public void send(MseBlock.Eos block, List<DataBuffer> serializedStats)
       throws IOException, TimeoutException {
     sendInternal(block, serializedStats);
-    LOGGER.debug("Completing mailbox: {}", _id);
-    _contentObserver.onCompleted();
+    if (_closeAttempted) {
+      LOGGER.debug("Completing mailbox: {}", _id);
+      _contentObserver.onCompleted();
+      _closeAttempted = true;
+    } else {
+      LOGGER.warn("Trying to send EOS to the already terminated mailbox: {}", _id);
+    }
   }
 
   private void sendInternal(MseBlock block, List<DataBuffer> serializedStats)
@@ -145,22 +150,6 @@
   }
 
   @Override
-<<<<<<< HEAD
-  public void complete() {
-    if (isTerminated()) {
-      LOGGER.debug("Already terminated mailbox: {}", _id);
-      return;
-    }
-    _closeAttempted = true;
-    LOGGER.debug("Completing mailbox: {}", _id);
-    if (_contentObserver != null) {
-      _contentObserver.onCompleted();
-    }
-  }
-
-  @Override
-=======
->>>>>>> d49bd3c9
   public void cancel(Throwable t) {
     if (isTerminated()) {
       LOGGER.debug("Already terminated mailbox: {}", _id);
