/**
 * Licensed to the Apache Software Foundation (ASF) under one
 * or more contributor license agreements.  See the NOTICE file
 * distributed with this work for additional information
 * regarding copyright ownership.  The ASF licenses this file
 * to you under the Apache License, Version 2.0 (the
 * "License"); you may not use this file except in compliance
 * with the License.  You may obtain a copy of the License at
 *
 *   http://www.apache.org/licenses/LICENSE-2.0
 *
 * Unless required by applicable law or agreed to in writing,
 * software distributed under the License is distributed on an
 * "AS IS" BASIS, WITHOUT WARRANTIES OR CONDITIONS OF ANY
 * KIND, either express or implied.  See the License for the
 * specific language governing permissions and limitations
 * under the License.
 */
package org.apache.pinot.query.mailbox;

import com.google.common.collect.Maps;
import com.google.protobuf.ByteString;
import com.google.protobuf.UnsafeByteOperations;
import io.grpc.Metadata;
import io.grpc.stub.MetadataUtils;
import io.grpc.stub.StreamObserver;
import java.io.IOException;
import java.nio.ByteBuffer;
import java.util.ArrayList;
import java.util.Collections;
import java.util.Iterator;
import java.util.List;
import java.util.Map;
import java.util.concurrent.TimeUnit;
import java.util.concurrent.TimeoutException;
import org.apache.pinot.common.datablock.DataBlock;
import org.apache.pinot.common.datablock.DataBlockUtils;
import org.apache.pinot.common.datablock.MetadataBlock;
import org.apache.pinot.common.datatable.StatMap;
import org.apache.pinot.common.proto.Mailbox.MailboxContent;
import org.apache.pinot.common.proto.PinotMailboxGrpc;
import org.apache.pinot.query.mailbox.channel.ChannelManager;
import org.apache.pinot.query.mailbox.channel.ChannelUtils;
import org.apache.pinot.query.mailbox.channel.MailboxStatusObserver;
import org.apache.pinot.query.runtime.blocks.ErrorMseBlock;
import org.apache.pinot.query.runtime.blocks.MseBlock;
import org.apache.pinot.query.runtime.blocks.RowHeapDataBlock;
import org.apache.pinot.query.runtime.blocks.SerializedDataBlock;
import org.apache.pinot.query.runtime.blocks.SuccessMseBlock;
import org.apache.pinot.query.runtime.operator.MailboxSendOperator;
import org.apache.pinot.segment.spi.memory.DataBuffer;
import org.apache.pinot.spi.env.PinotConfiguration;
import org.apache.pinot.spi.exception.QueryErrorCode;
import org.slf4j.Logger;
import org.slf4j.LoggerFactory;


/**
 * gRPC implementation of the {@link SendingMailbox}. The gRPC stream is created on the first call to {@link #send}.
 */
public class GrpcSendingMailbox implements SendingMailbox {
  private static final Logger LOGGER = LoggerFactory.getLogger(GrpcSendingMailbox.class);

  private static final List<ByteString> EMPTY_BYTEBUFFER_LIST = Collections.emptyList();
  private final String _id;
  private final ChannelManager _channelManager;
  private final String _hostname;
  private final int _port;
  private final long _deadlineMs;
  private final StatMap<MailboxSendOperator.StatKey> _statMap;
  private final MailboxStatusObserver _statusObserver = new MailboxStatusObserver();
  private final Sender _sender;

  private StreamObserver<MailboxContent> _contentObserver;

  public GrpcSendingMailbox(
      PinotConfiguration config, String id, ChannelManager channelManager, String hostname, int port, long deadlineMs,
      StatMap<MailboxSendOperator.StatKey> statMap, int maxByteStringSize) {
    _id = id;
    _channelManager = channelManager;
    _hostname = hostname;
    _port = port;
    _deadlineMs = deadlineMs;
    _statMap = statMap;
    _sender = maxByteStringSize > 0 ? new SplitSender(this, maxByteStringSize) : new NonSplitSender(this);
  }

  @Override
  public boolean isLocal() {
    return false;
  }

  @Override
  public void send(MseBlock.Data data)
      throws IOException, TimeoutException {
    sendInternal(data, List.of());
  }

  @Override
  public void send(MseBlock.Eos block, List<DataBuffer> serializedStats)
      throws IOException, TimeoutException {
    sendInternal(block, serializedStats);
  }

  private void sendInternal(MseBlock block, List<DataBuffer> serializedStats)
      throws IOException {
    if (isTerminated() || (isEarlyTerminated() && block.isData())) {
      LOGGER.debug("==[GRPC SEND]== terminated or early terminated mailbox. Skipping sending message {} to: {}",
          block, _id);
      return;
    }
    if (LOGGER.isDebugEnabled()) {
      LOGGER.debug("==[GRPC SEND]== sending message " + block + " to: " + _id);
    }
    if (_contentObserver == null) {
      _contentObserver = getContentObserver();
    }
<<<<<<< HEAD
    try {
      splitAndSend(block, serializedStats);
    } catch (IOException e) {
      LOGGER.warn("Failed to split and send mailbox", e);
      throw e;
    }
=======
    processAndSend(block, serializedStats);
>>>>>>> 7baf82cc
    if (LOGGER.isDebugEnabled()) {
      LOGGER.debug("==[GRPC SEND]== message " + block + " sent to: " + _id);
    }
  }

  private void processAndSend(MseBlock block, List<DataBuffer> serializedStats)
      throws IOException {
    _statMap.merge(MailboxSendOperator.StatKey.RAW_MESSAGES, 1);
    long start = System.currentTimeMillis();
    try {
      DataBlock dataBlock = MseBlockSerializer.toDataBlock(block, serializedStats);
      int sizeInBytes = _sender.processAndSend(dataBlock);
      if (LOGGER.isDebugEnabled()) {
        LOGGER.debug("Serialized block: {} to {} bytes", block, sizeInBytes);
      }
      _statMap.merge(MailboxSendOperator.StatKey.SERIALIZED_BYTES, sizeInBytes);
    } catch (Throwable t) {
      LOGGER.warn("Caught exception while serializing block: {}", block, t);
      throw t;
    } finally {
      _statMap.merge(MailboxSendOperator.StatKey.SERIALIZATION_TIME_MS, System.currentTimeMillis() - start);
    }
  }

  @Override
  public void complete() {
    if (isTerminated()) {
      LOGGER.debug("Already terminated mailbox: {}", _id);
      return;
    }
    LOGGER.debug("Completing mailbox: {}", _id);
    _contentObserver.onCompleted();
  }

  @Override
  public void cancel(Throwable t) {
    if (isTerminated()) {
      LOGGER.debug("Already terminated mailbox: {}", _id);
      return;
    }
    LOGGER.debug("Cancelling mailbox: {}", _id);
    if (_contentObserver == null) {
      _contentObserver = getContentObserver();
    }
    try {
      String msg = t != null ? t.getMessage() : "Unknown";
      // NOTE: DO NOT use onError() because it will terminate the stream, and receiver might not get the callback
      MseBlock errorBlock = ErrorMseBlock.fromError(
          QueryErrorCode.QUERY_CANCELLATION, "Cancelled by sender with exception: " + msg);
      processAndSend(errorBlock, List.of());
      _contentObserver.onCompleted();
    } catch (Exception e) {
      // Exception can be thrown if the stream is already closed, so we simply ignore it
      LOGGER.debug("Caught exception cancelling mailbox: {}", _id, e);
    }
  }

  @Override
  public boolean isEarlyTerminated() {
    return _statusObserver.isEarlyTerminated();
  }

  @Override
  public boolean isTerminated() {
    return _statusObserver.isFinished();
  }

  private StreamObserver<MailboxContent> getContentObserver() {
    Metadata metadata = new Metadata();
    metadata.put(ChannelUtils.MAILBOX_ID_METADATA_KEY, _id);

    return PinotMailboxGrpc.newStub(_channelManager.getChannel(_hostname, _port))
        .withInterceptors(MetadataUtils.newAttachHeadersInterceptor(metadata))
        .withDeadlineAfter(_deadlineMs - System.currentTimeMillis(), TimeUnit.MILLISECONDS)
        .open(_statusObserver);
  }

<<<<<<< HEAD
  private void splitAndSend(MseBlock block, List<DataBuffer> serializedStats)
      throws IOException {
    _statMap.merge(MailboxSendOperator.StatKey.RAW_MESSAGES, 1);
    long start = System.currentTimeMillis();
    try {
      DataBlock dataBlock = MseBlockSerializer.toDataBlock(block, serializedStats);
      List<ByteString> byteStrings;
      if (_splitBlocks) {
        byteStrings = toByteStrings(dataBlock, _maxByteStringSize);
      } else {
        byteStrings = List.of(DataBlockUtils.toByteString(dataBlock));
      }
      int sizeInBytes = byteStrings.stream().mapToInt(ByteString::size).reduce(0, Integer::sum);
      if (LOGGER.isDebugEnabled()) {
        LOGGER.debug("Serialized block: {} to {} bytes", block, sizeInBytes);
      }
      _statMap.merge(MailboxSendOperator.StatKey.SERIALIZED_BYTES, sizeInBytes);

      Iterator<ByteString> byteStringIt = byteStrings.iterator();
      while (byteStringIt.hasNext()) {
        ByteString byteString = byteStringIt.next();
        boolean waitForMore = byteStringIt.hasNext();
        sendContent(byteString, waitForMore);
      }
    } finally {
      _statMap.merge(MailboxSendOperator.StatKey.SERIALIZATION_TIME_MS, System.currentTimeMillis() - start);
    }
  }

  private void sendContent(ByteString byteString, boolean waitForMore) {
=======
  protected void sendContent(ByteString byteString, boolean waitForMore) {
>>>>>>> 7baf82cc
    MailboxContent content = MailboxContent.newBuilder()
        .setMailboxId(_id)
        .setPayload(byteString)
        .setWaitForMore(waitForMore)
        .build();
    _contentObserver.onNext(content);
  }

  @Override
  public String toString() {
    return "g" + _id;
  }

  private static class MseBlockSerializer implements MseBlock.Visitor<DataBlock, List<DataBuffer>> {
    private static final MseBlockSerializer INSTANCE = new MseBlockSerializer();

    public static DataBlock toDataBlock(MseBlock block, List<DataBuffer> serializedStats) {
      return block.accept(INSTANCE, serializedStats);
    }

    @Override
    public DataBlock visit(RowHeapDataBlock block, List<DataBuffer> serializedStats) {
      // this is already guaranteed by the SendingMailbox.send(MseBlock.Data) signature, but just to be sure...
      if (serializedStats != null && !serializedStats.isEmpty()) {
        throw new UnsupportedOperationException("Cannot serialize stats with RowHeapDataBlock");
      }
      return block.asSerialized().getDataBlock();
    }

    @Override
    public DataBlock visit(SerializedDataBlock block, List<DataBuffer> serializedStats) {
      // this is already guaranteed by the SendingMailbox.send(MseBlock.Data) signature, but just to be sure...
      if (serializedStats != null && !serializedStats.isEmpty()) {
        throw new UnsupportedOperationException("Cannot serialize stats with SerializedDataBlock");
      }
      return block.getDataBlock();
    }

    @Override
    public DataBlock visit(SuccessMseBlock block, List<DataBuffer> serializedStats) {
      if (serializedStats != null && !serializedStats.isEmpty()) {
        return MetadataBlock.newEosWithStats(serializedStats);
      } else {
        return MetadataBlock.newEos();
      }
    }

    @Override
    public DataBlock visit(ErrorMseBlock block, List<DataBuffer> serializedStats) {
      Map<QueryErrorCode, String> errorMessagesByCode = block.getErrorMessages();
      Map<Integer, String> errorMessagesByInt = Maps.newHashMapWithExpectedSize(errorMessagesByCode.size());
      errorMessagesByCode.forEach((code, message) -> errorMessagesByInt.put(code.getId(), message));
      if (serializedStats != null && !serializedStats.isEmpty()) {
        return MetadataBlock.newErrorWithStats(errorMessagesByInt, serializedStats);
      } else {
        return MetadataBlock.newError(errorMessagesByInt);
      }
    }
  }

  /// Transforms a DataBlock into a list of ByteStrings of maxByteStringSize (except for the last one).
  /// This method will consume the dataBlock.serialize() output.
  static List<ByteString> toByteStrings(DataBlock dataBlock, int maxByteStringSize)
      throws IOException {
    return toByteStrings(dataBlock.serialize(), maxByteStringSize);
  }

  /// Transforms a list of ByteBuffers into a list of ByteStrings of maxByteStringSize (except for the last one).
  /// This method will consume the original ByteBuffers.
  static List<ByteString> toByteStrings(List<ByteBuffer> bytes, int maxByteStringSize) {
    if (bytes.isEmpty()) {
      return EMPTY_BYTEBUFFER_LIST;
    }

    int totalBytes = 0;
    for (ByteBuffer bb : bytes) {
      totalBytes += bb.remaining();
    }
    int initialCapacity = (totalBytes / maxByteStringSize) + 1;
    List<ByteString> result = new ArrayList<>(initialCapacity);

    ByteString acc = ByteString.EMPTY;
    int available = maxByteStringSize;

    for (ByteBuffer bb: bytes) {
      while (bb.hasRemaining()) {
        if (bb.remaining() < available) {
          available -= bb.remaining();
          acc = acc.concat(UnsafeByteOperations.unsafeWrap(bb));
          bb.position(bb.limit()); // just exhaust it
        } else {
          int oldLimit = bb.limit();
          bb.limit(bb.position() + available);
          acc = acc.concat(UnsafeByteOperations.unsafeWrap(bb));
          bb.position(bb.limit()); // consume the copied chunk
          bb.limit(oldLimit);
          result.add(acc);
          acc = ByteString.EMPTY;
          available = maxByteStringSize;
        }
      }
    }

    if (!acc.isEmpty()) {
      result.add(acc);
    }

    return result;
  }

  private static abstract class Sender {
    protected final GrpcSendingMailbox _mailbox;

    protected Sender(GrpcSendingMailbox mailbox) {
      _mailbox = mailbox;
    }

    protected abstract int processAndSend(DataBlock dataBlock)
        throws IOException;
  }

  private static class SplitSender extends Sender {
    private final int _maxByteStringSize;

    public SplitSender(GrpcSendingMailbox mailbox, int maxByteStringSize) {
      super(mailbox);
      _maxByteStringSize = maxByteStringSize;
    }

    @Override
    protected int processAndSend(DataBlock dataBlock)
        throws IOException {
      List<ByteString> byteStrings = toByteStrings(dataBlock, _maxByteStringSize);
      int sizeInBytes = 0;
      for (ByteString byteString : byteStrings) {
        sizeInBytes += byteString.size();
      }
      Iterator<ByteString> byteStringIt = byteStrings.iterator();
      while (byteStringIt.hasNext()) {
        ByteString byteString = byteStringIt.next();
        boolean waitForMore = byteStringIt.hasNext();
        _mailbox.sendContent(byteString, waitForMore);
      }
      return sizeInBytes;
    }
  }

  private static class NonSplitSender extends Sender {
    public NonSplitSender(GrpcSendingMailbox mailbox) {
      super(mailbox);
    }

    @Override
    protected int processAndSend(DataBlock dataBlock)
        throws IOException {
      ByteString byteString = DataBlockUtils.toByteString(dataBlock);
      int sizeInBytes = byteString.size();
      _mailbox.sendContent(byteString, false);
      return sizeInBytes;
    }
  }
}<|MERGE_RESOLUTION|>--- conflicted
+++ resolved
@@ -115,16 +115,12 @@
     if (_contentObserver == null) {
       _contentObserver = getContentObserver();
     }
-<<<<<<< HEAD
     try {
-      splitAndSend(block, serializedStats);
+      processAndSend(block, serializedStats);
     } catch (IOException e) {
       LOGGER.warn("Failed to split and send mailbox", e);
       throw e;
     }
-=======
-    processAndSend(block, serializedStats);
->>>>>>> 7baf82cc
     if (LOGGER.isDebugEnabled()) {
       LOGGER.debug("==[GRPC SEND]== message " + block + " sent to: " + _id);
     }
@@ -141,9 +137,6 @@
         LOGGER.debug("Serialized block: {} to {} bytes", block, sizeInBytes);
       }
       _statMap.merge(MailboxSendOperator.StatKey.SERIALIZED_BYTES, sizeInBytes);
-    } catch (Throwable t) {
-      LOGGER.warn("Caught exception while serializing block: {}", block, t);
-      throw t;
     } finally {
       _statMap.merge(MailboxSendOperator.StatKey.SERIALIZATION_TIME_MS, System.currentTimeMillis() - start);
     }
@@ -202,40 +195,7 @@
         .open(_statusObserver);
   }
 
-<<<<<<< HEAD
-  private void splitAndSend(MseBlock block, List<DataBuffer> serializedStats)
-      throws IOException {
-    _statMap.merge(MailboxSendOperator.StatKey.RAW_MESSAGES, 1);
-    long start = System.currentTimeMillis();
-    try {
-      DataBlock dataBlock = MseBlockSerializer.toDataBlock(block, serializedStats);
-      List<ByteString> byteStrings;
-      if (_splitBlocks) {
-        byteStrings = toByteStrings(dataBlock, _maxByteStringSize);
-      } else {
-        byteStrings = List.of(DataBlockUtils.toByteString(dataBlock));
-      }
-      int sizeInBytes = byteStrings.stream().mapToInt(ByteString::size).reduce(0, Integer::sum);
-      if (LOGGER.isDebugEnabled()) {
-        LOGGER.debug("Serialized block: {} to {} bytes", block, sizeInBytes);
-      }
-      _statMap.merge(MailboxSendOperator.StatKey.SERIALIZED_BYTES, sizeInBytes);
-
-      Iterator<ByteString> byteStringIt = byteStrings.iterator();
-      while (byteStringIt.hasNext()) {
-        ByteString byteString = byteStringIt.next();
-        boolean waitForMore = byteStringIt.hasNext();
-        sendContent(byteString, waitForMore);
-      }
-    } finally {
-      _statMap.merge(MailboxSendOperator.StatKey.SERIALIZATION_TIME_MS, System.currentTimeMillis() - start);
-    }
-  }
-
-  private void sendContent(ByteString byteString, boolean waitForMore) {
-=======
   protected void sendContent(ByteString byteString, boolean waitForMore) {
->>>>>>> 7baf82cc
     MailboxContent content = MailboxContent.newBuilder()
         .setMailboxId(_id)
         .setPayload(byteString)
