--- conflicted
+++ resolved
@@ -75,7 +75,6 @@
       List<Expression> groupByList = CalciteRexExpressionParser.convertInputRefs(node.getGroupKeys(), pinotQuery);
       if (!groupByList.isEmpty()) {
         pinotQuery.setGroupByList(groupByList);
-<<<<<<< HEAD
       }
       pinotQuery.setSelectList(
           CalciteRexExpressionParser.convertAggregateList(groupByList, node.getAggCalls(), node.getFilterArgs(),
@@ -86,23 +85,6 @@
         pinotQuery.putToQueryOptions(
             CommonConstants.Broker.Request.QueryOptionKey.SERVER_RETURN_FINAL_RESULT_KEY_UNPARTITIONED, "true");
       }
-      List<RelFieldCollation> collations = node.getCollations();
-      int limit = node.getLimit();
-      if (!collations.isEmpty() && limit > 0) {
-        pinotQuery.setOrderByList(CalciteRexExpressionParser.convertOrderByList(collations, pinotQuery));
-        pinotQuery.setLimit(limit);
-      }
-=======
-      }
-      pinotQuery.setSelectList(
-          CalciteRexExpressionParser.convertAggregateList(groupByList, node.getAggCalls(), node.getFilterArgs(),
-              pinotQuery));
-      if (node.getAggType() == AggregateNode.AggType.DIRECT) {
-        pinotQuery.putToQueryOptions(CommonConstants.Broker.Request.QueryOptionKey.SERVER_RETURN_FINAL_RESULT, "true");
-      } else if (node.isLeafReturnFinalResult()) {
-        pinotQuery.putToQueryOptions(
-            CommonConstants.Broker.Request.QueryOptionKey.SERVER_RETURN_FINAL_RESULT_KEY_UNPARTITIONED, "true");
-      }
       int limit = node.getLimit();
       if (limit > 0) {
         List<RelFieldCollation> collations = node.getCollations();
@@ -111,7 +93,6 @@
         }
         pinotQuery.setLimit(limit);
       }
->>>>>>> 9b960689
       // There cannot be any more modification of PinotQuery post agg, thus this is the last one possible.
       context.setLeafStageBoundaryNode(node);
     }
