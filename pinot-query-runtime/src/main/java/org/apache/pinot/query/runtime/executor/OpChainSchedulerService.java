/**
 * Licensed to the Apache Software Foundation (ASF) under one
 * or more contributor license agreements.  See the NOTICE file
 * distributed with this work for additional information
 * regarding copyright ownership.  The ASF licenses this file
 * to you under the Apache License, Version 2.0 (the
 * "License"); you may not use this file except in compliance
 * with the License.  You may obtain a copy of the License at
 *
 *   http://www.apache.org/licenses/LICENSE-2.0
 *
 * Unless required by applicable law or agreed to in writing,
 * software distributed under the License is distributed on an
 * "AS IS" BASIS, WITHOUT WARRANTIES OR CONDITIONS OF ANY
 * KIND, either express or implied.  See the License for the
 * specific language governing permissions and limitations
 * under the License.
 */
package org.apache.pinot.query.runtime.executor;

import java.util.Iterator;
import java.util.Map;
import java.util.concurrent.ConcurrentHashMap;
import java.util.concurrent.ExecutorService;
import java.util.concurrent.Future;
import org.apache.pinot.core.util.trace.TraceRunnable;
import org.apache.pinot.query.runtime.blocks.TransferableBlock;
import org.apache.pinot.query.runtime.operator.OpChain;
import org.apache.pinot.query.runtime.operator.OpChainId;
import org.apache.pinot.spi.accounting.ThreadExecutionContext;
import org.apache.pinot.spi.accounting.ThreadResourceUsageProvider;
import org.apache.pinot.spi.trace.Tracing;
import org.slf4j.Logger;
import org.slf4j.LoggerFactory;


public class OpChainSchedulerService {
  private static final Logger LOGGER = LoggerFactory.getLogger(OpChainSchedulerService.class);

  private final ExecutorService _executorService;
  private final ConcurrentHashMap<OpChainId, Future<?>> _submittedOpChainMap;

  public OpChainSchedulerService(ExecutorService executorService) {
    _executorService = executorService;
    _submittedOpChainMap = new ConcurrentHashMap<>();
  }

  public void register(OpChain operatorChain) {
    Future<?> scheduledFuture = _executorService.submit(new TraceRunnable() {
      @Override
      public void runJob() {
        TransferableBlock returnedErrorBlock = null;
        Throwable thrown = null;
        // try-with-resources to ensure that the operator chain is closed
        // TODO: Change the code so we ownership is expressed in the code in a better way
        try (OpChain closeMe = operatorChain) {
<<<<<<< HEAD
          operatorChain.getContext().registerOnMDC();
=======
          operatorChain.getContext().registerInMdc();
>>>>>>> d195edf4
          ThreadResourceUsageProvider threadResourceUsageProvider = new ThreadResourceUsageProvider();
          Tracing.ThreadAccountantOps.setupWorker(operatorChain.getId().getStageId(),
              ThreadExecutionContext.TaskType.MSE, threadResourceUsageProvider,
              operatorChain.getParentContext());
          LOGGER.trace("({}): Executing", operatorChain);
          TransferableBlock result = operatorChain.getRoot().nextBlock();
          while (!result.isEndOfStreamBlock()) {
            result = operatorChain.getRoot().nextBlock();
          }
          if (result.isErrorBlock()) {
            returnedErrorBlock = result;
            LOGGER.error("({}): Completed erroneously {} {}", operatorChain, result.getQueryStats(),
                result.getExceptions());
          } else {
            LOGGER.debug("({}): Completed {}", operatorChain, result.getQueryStats());
          }
        } catch (Exception e) {
          LOGGER.error("({}): Failed to execute operator chain!", operatorChain, e);
          thrown = e;
        } finally {
          operatorChain.getContext().unregisterFromMDC();

          _submittedOpChainMap.remove(operatorChain.getId());
          if (returnedErrorBlock != null || thrown != null) {
            if (thrown == null) {
              thrown = new RuntimeException("Error block " + returnedErrorBlock.getExceptions());
            }
            operatorChain.cancel(thrown);
          }
          Tracing.ThreadAccountantOps.clear();
        }
      }
    });
    _submittedOpChainMap.put(operatorChain.getId(), scheduledFuture);
  }

  public void cancel(long requestId) {
    // simple cancellation. for leaf stage this cannot be a dangling opchain b/c they will eventually be cleared up
    // via query timeout.
    Iterator<Map.Entry<OpChainId, Future<?>>> iterator = _submittedOpChainMap.entrySet().iterator();
    while (iterator.hasNext()) {
      Map.Entry<OpChainId, Future<?>> entry = iterator.next();
      if (entry.getKey().getRequestId() == requestId) {
        entry.getValue().cancel(true);
        iterator.remove();
      }
    }
  }
}<|MERGE_RESOLUTION|>--- conflicted
+++ resolved
@@ -54,11 +54,7 @@
         // try-with-resources to ensure that the operator chain is closed
         // TODO: Change the code so we ownership is expressed in the code in a better way
         try (OpChain closeMe = operatorChain) {
-<<<<<<< HEAD
-          operatorChain.getContext().registerOnMDC();
-=======
           operatorChain.getContext().registerInMdc();
->>>>>>> d195edf4
           ThreadResourceUsageProvider threadResourceUsageProvider = new ThreadResourceUsageProvider();
           Tracing.ThreadAccountantOps.setupWorker(operatorChain.getId().getStageId(),
               ThreadExecutionContext.TaskType.MSE, threadResourceUsageProvider,
