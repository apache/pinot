--- conflicted
+++ resolved
@@ -95,20 +95,14 @@
     }
     try {
       if (_blocks.offer(block, timeoutMs, TimeUnit.MILLISECONDS)) {
-<<<<<<< HEAD
-        if (_errorBlock.get() == null) {
+        errorBlock = _errorBlock.get();
+        if (errorBlock == null) {
           if (LOGGER.isDebugEnabled()) {
             LOGGER.debug("==[MAILBOX]== Block " + block + " ready to read from mailbox: " + _id);
           }
           _receiveMailCallback.accept(MailboxIdUtils.toOpChainId(_id));
           notifyReader();
-          return true;
-=======
-        errorBlock = _errorBlock.get();
-        if (errorBlock == null) {
-          _receiveMailCallback.accept(MailboxIdUtils.toOpChainId(_id));
           return ReceivingMailboxStatus.SUCCESS;
->>>>>>> 575398da
         } else {
           LOGGER.debug("Mailbox: {} is already cancelled or errored out, ignoring the late block", _id);
           _blocks.clear();
@@ -165,7 +159,6 @@
     return _blocks.size();
   }
 
-<<<<<<< HEAD
   private void notifyReader() {
     Reader reader = _reader;
     if (reader != null) {
@@ -178,9 +171,9 @@
 
   public interface Reader {
     void blockReadyToRead();
-=======
+  }
+
   public enum ReceivingMailboxStatus {
     SUCCESS, ERROR, TIMEOUT, EARLY_TERMINATED
->>>>>>> 575398da
   }
 }