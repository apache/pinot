--- conflicted
+++ resolved
@@ -121,56 +121,12 @@
     long timeoutMs = Long.parseLong(requestMetadata.get(CommonConstants.Broker.Request.QueryOptionKey.TIMEOUT_MS));
     long deadlineMs = System.currentTimeMillis() + timeoutMs;
 
-<<<<<<< HEAD
-=======
     Tracing.ThreadAccountantOps.setupRunner(Long.toString(requestId), ThreadExecutionContext.TaskType.MSE);
-
-    List<Worker.StagePlan> protoStagePlans = request.getStagePlanList();
-    int numStages = protoStagePlans.size();
-    CompletableFuture<?>[] stageSubmissionStubs = new CompletableFuture[numStages];
     ThreadExecutionContext parentContext = Tracing.getThreadAccountant().getThreadExecutionContext();
-    for (int i = 0; i < numStages; i++) {
-      Worker.StagePlan protoStagePlan = protoStagePlans.get(i);
-      stageSubmissionStubs[i] = CompletableFuture.runAsync(() -> {
-        StagePlan stagePlan;
-        try {
-          stagePlan = QueryPlanSerDeUtils.fromProtoStagePlan(protoStagePlan);
-        } catch (Exception e) {
-          throw new RuntimeException(
-              String.format("Caught exception while deserializing stage plan for request: %d, stage: %d", requestId,
-                  protoStagePlan.getStageMetadata().getStageId()), e);
-        }
-        StageMetadata stageMetadata = stagePlan.getStageMetadata();
-        List<WorkerMetadata> workerMetadataList = stageMetadata.getWorkerMetadataList();
-        int numWorkers = workerMetadataList.size();
-        CompletableFuture<?>[] workerSubmissionStubs = new CompletableFuture[numWorkers];
-        for (int j = 0; j < numWorkers; j++) {
-          WorkerMetadata workerMetadata = workerMetadataList.get(j);
-          workerSubmissionStubs[j] =
-              CompletableFuture.runAsync(() -> _queryRunner.processQuery(workerMetadata, stagePlan, requestMetadata,
-                      parentContext), _querySubmissionExecutorService);
-        }
-        try {
-          CompletableFuture.allOf(workerSubmissionStubs)
-              .get(deadlineMs - System.currentTimeMillis(), TimeUnit.MILLISECONDS);
-        } catch (Exception e) {
-          throw new RuntimeException(
-              String.format("Caught exception while submitting request: %d, stage: %d", requestId,
-                  stageMetadata.getStageId()), e);
-        } finally {
-          for (CompletableFuture<?> future : workerSubmissionStubs) {
-            if (!future.isDone()) {
-              future.cancel(true);
-            }
-          }
-        }
-      }, _querySubmissionExecutorService);
-    }
->>>>>>> 3b0d92d6
     try {
       forEachStage(request, requestId, deadlineMs,
           (stagePlan, workerMetadata) -> {
-            _queryRunner.processQuery(workerMetadata, stagePlan, requestMetadata);
+            _queryRunner.processQuery(workerMetadata, stagePlan, requestMetadata, parentContext);
             return null;
           },
           (ignored) -> {
@@ -182,16 +138,8 @@
               QueryException.getTruncatedStackTrace(e)).build());
       responseObserver.onCompleted();
       return;
-<<<<<<< HEAD
-=======
     } finally {
-      for (CompletableFuture<?> future : stageSubmissionStubs) {
-        if (!future.isDone()) {
-          future.cancel(true);
-        }
-      }
       Tracing.getThreadAccountant().clear();
->>>>>>> 3b0d92d6
     }
     responseObserver.onNext(
         Worker.QueryResponse.newBuilder().putMetadata(CommonConstants.Query.Response.ServerResponseStatus.STATUS_OK, "")
