--- conflicted
+++ resolved
@@ -145,7 +145,6 @@
       return;
     }
 
-<<<<<<< HEAD
     try (QueryThreadContext.CloseableContext queryTlClosable = QueryThreadContext.openFromRequestMetadata(reqMetadata);
         QueryThreadContext.CloseableContext mseTlCloseable = MseWorkerThreadContext.open()) {
       long requestId = QueryThreadContext.getRequestId();
@@ -163,9 +162,9 @@
             });
       } catch (ExecutionException | InterruptedException | TimeoutException | RuntimeException e) {
         LOGGER.error("Caught exception while submitting request: {}", requestId, e);
-        responseObserver.onNext(Worker.QueryResponse.newBuilder()
-            .putMetadata(CommonConstants.Query.Response.ServerResponseStatus.STATUS_ERROR,
-                QueryException.getTruncatedStackTrace(e)).build());
+        String errorMsg = "Caught exception while submitting request: " + e.getMessage();responseObserver.onNext(Worker.QueryResponse.newBuilder()
+            .putMetadata(CommonConstants.Query.Response.ServerResponseStatus.STATUS_ERROR,errorMsg)
+                .build());
         responseObserver.onCompleted();
         return;
       } finally {
@@ -175,24 +174,6 @@
           Worker.QueryResponse.newBuilder()
               .putMetadata(CommonConstants.Query.Response.ServerResponseStatus.STATUS_OK, "")
               .build());
-=======
-    Tracing.ThreadAccountantOps.setupRunner(Long.toString(requestId), ThreadExecutionContext.TaskType.MSE);
-    ThreadExecutionContext parentContext = Tracing.getThreadAccountant().getThreadExecutionContext();
-    try {
-      forEachStage(request, requestId, deadlineMs,
-          (stagePlan, workerMetadata) -> {
-            _queryRunner.processQuery(workerMetadata, stagePlan, requestMetadata, parentContext);
-            return null;
-          },
-          (ignored) -> {
-          });
-    } catch (ExecutionException | InterruptedException | TimeoutException | RuntimeException e) {
-      LOGGER.error("Caught exception while submitting request: {}", requestId, e);
-      String errorMsg = "Caught exception while submitting request: " + e.getMessage();
-      responseObserver.onNext(Worker.QueryResponse.newBuilder()
-          .putMetadata(CommonConstants.Query.Response.ServerResponseStatus.STATUS_ERROR, errorMsg)
-          .build());
->>>>>>> aeb9478d
       responseObserver.onCompleted();
     }
   }
@@ -226,7 +207,6 @@
                 List<Worker.WorkerMetadata> protoWorkerMetadataList =
                     QueryPlanSerDeUtils.toProtoWorkerMetadataList(metadata.getWorkerMetadataList());
 
-<<<<<<< HEAD
                 builder.addStagePlan(Worker.StagePlan.newBuilder().setRootNode(rootAsBytes).setStageMetadata(
                     Worker.StageMetadata.newBuilder().setStageId(metadata.getStageId())
                         .addAllWorkerMetadata(protoWorkerMetadataList)
@@ -238,9 +218,9 @@
       } catch (ExecutionException | InterruptedException | TimeoutException | RuntimeException e) {
         long requestId = QueryThreadContext.getRequestId();
         LOGGER.error("Caught exception while submitting request: {}", requestId, e);
-        responseObserver.onNext(Worker.ExplainResponse.newBuilder()
-            .putMetadata(CommonConstants.Explain.Response.ServerResponseStatus.STATUS_ERROR,
-                QueryException.getTruncatedStackTrace(e)).build());
+        String errorMsg = "Caught exception while submitting request: " + e.getMessage();responseObserver.onNext(Worker.ExplainResponse.newBuilder()
+            .putMetadata(CommonConstants.Explain.Response.ServerResponseStatus.STATUS_ERROR,errorMsg)
+                .build());
         responseObserver.onCompleted();
         return;
       }
@@ -248,22 +228,6 @@
           Worker.ExplainResponse.newBuilder()
               .putMetadata(CommonConstants.Explain.Response.ServerResponseStatus.STATUS_OK, "")
               .build());
-=======
-              builder.addStagePlan(Worker.StagePlan.newBuilder().setRootNode(rootAsBytes).setStageMetadata(
-                  Worker.StageMetadata.newBuilder().setStageId(metadata.getStageId())
-                      .addAllWorkerMetadata(protoWorkerMetadataList)
-                      .setCustomProperty(QueryPlanSerDeUtils.toProtoProperties(metadata.getCustomProperties()))));
-            }
-            builder.putMetadata(CommonConstants.Explain.Response.ServerResponseStatus.STATUS_OK, "");
-            responseObserver.onNext(builder.build());
-          });
-    } catch (ExecutionException | InterruptedException | TimeoutException | RuntimeException e) {
-      LOGGER.error("Caught exception while submitting request: {}", requestId, e);
-      String errorMsg = "Caught exception while submitting request: " + e.getMessage();
-      responseObserver.onNext(Worker.ExplainResponse.newBuilder()
-          .putMetadata(CommonConstants.Explain.Response.ServerResponseStatus.STATUS_ERROR, errorMsg)
-          .build());
->>>>>>> aeb9478d
       responseObserver.onCompleted();
     }
   }
