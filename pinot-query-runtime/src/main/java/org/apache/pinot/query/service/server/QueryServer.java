--- conflicted
+++ resolved
@@ -209,7 +209,6 @@
     }
 
     long timeoutMs = Long.parseLong(reqMetadata.get(CommonConstants.Broker.Request.QueryOptionKey.TIMEOUT_MS));
-
     CompletableFuture.runAsync(() -> submitInternal(request, reqMetadata), _submissionExecutorService)
         .orTimeout(timeoutMs, TimeUnit.MILLISECONDS)
         .whenComplete((result, error) -> {
@@ -254,30 +253,6 @@
       QueryThreadContext.setQueryEngine("mse");
       List<Worker.StagePlan> protoStagePlans = request.getStagePlanList();
 
-<<<<<<< HEAD
-      String workloadName = reqMetadata.get(CommonConstants.Broker.Request.QueryOptionKey.WORKLOAD_NAME);
-      Tracing.ThreadAccountantOps.setupRunner(Long.toString(requestId), ThreadExecutionContext.TaskType.MSE,
-          workloadName);
-      ThreadExecutionContext parentContext = Tracing.getThreadAccountant().getThreadExecutionContext();
-      try {
-        forEachStage(request,
-            (stagePlan, workerMetadata) -> {
-              _queryRunner.processQuery(workerMetadata, stagePlan, reqMetadata, parentContext);
-              return null;
-            },
-            (ignored) -> {
-            });
-      } catch (ExecutionException | InterruptedException | TimeoutException | RuntimeException e) {
-        LOGGER.error("Caught exception while submitting request: {}", requestId, e);
-        String errorMsg = "Caught exception while submitting request: " + e.getMessage();
-        responseObserver.onNext(Worker.QueryResponse.newBuilder()
-            .putMetadata(CommonConstants.Query.Response.ServerResponseStatus.STATUS_ERROR, errorMsg)
-                .build());
-        responseObserver.onCompleted();
-        return;
-      } finally {
-        Tracing.ThreadAccountantOps.clear();
-=======
       List<CompletableFuture<Void>> startedWorkers = new ArrayList<>();
 
       for (Worker.StagePlan protoStagePlan : protoStagePlans) {
@@ -294,7 +269,6 @@
             throw e;
           }
         }
->>>>>>> b5afb890
       }
     }
   }
@@ -311,10 +285,10 @@
   private CompletableFuture<Void> submitWorker(WorkerMetadata workerMetadata, StagePlan stagePlan,
       Map<String, String> reqMetadata) {
     String requestIdStr = Long.toString(QueryThreadContext.getRequestId());
-
+    String workloadName = reqMetadata.get(CommonConstants.Broker.Request.QueryOptionKey.WORKLOAD_NAME);
     //TODO: Verify if this matches with what OOM protection expects. This method will not block for the query to
     // finish, so it may be breaking some of the OOM protection assumptions.
-    Tracing.ThreadAccountantOps.setupRunner(requestIdStr, ThreadExecutionContext.TaskType.MSE);
+    Tracing.ThreadAccountantOps.setupRunner(requestIdStr, ThreadExecutionContext.TaskType.MSE, workloadName);
     ThreadExecutionContext parentContext = Tracing.getThreadAccountant().getThreadExecutionContext();
 
     try {
