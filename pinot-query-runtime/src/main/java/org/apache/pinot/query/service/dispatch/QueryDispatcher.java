/**
 * Licensed to the Apache Software Foundation (ASF) under one
 * or more contributor license agreements.  See the NOTICE file
 * distributed with this work for additional information
 * regarding copyright ownership.  The ASF licenses this file
 * to you under the Apache License, Version 2.0 (the
 * "License"); you may not use this file except in compliance
 * with the License.  You may obtain a copy of the License at
 *
 *   http://www.apache.org/licenses/LICENSE-2.0
 *
 * Unless required by applicable law or agreed to in writing,
 * software distributed under the License is distributed on an
 * "AS IS" BASIS, WITHOUT WARRANTIES OR CONDITIONS OF ANY
 * KIND, either express or implied.  See the License for the
 * specific language governing permissions and limitations
 * under the License.
 */
package org.apache.pinot.query.service.dispatch;

import com.fasterxml.jackson.databind.ObjectMapper;
import com.google.common.annotations.VisibleForTesting;
import com.google.common.base.Preconditions;
import com.google.protobuf.ByteString;
import com.google.protobuf.InvalidProtocolBufferException;
import io.grpc.Deadline;
import java.nio.charset.StandardCharsets;
import java.util.ArrayList;
import java.util.Collections;
import java.util.HashMap;
import java.util.HashSet;
import java.util.List;
import java.util.Map;
import java.util.Set;
import java.util.concurrent.ArrayBlockingQueue;
import java.util.concurrent.BlockingQueue;
import java.util.concurrent.CompletableFuture;
import java.util.concurrent.ConcurrentHashMap;
import java.util.concurrent.ExecutionException;
import java.util.concurrent.ExecutorService;
import java.util.concurrent.Executors;
import java.util.concurrent.TimeUnit;
import java.util.concurrent.TimeoutException;
<<<<<<< HEAD
import java.util.function.BiConsumer;
=======
>>>>>>> c395d09c
import java.util.function.Consumer;
import org.apache.calcite.runtime.PairList;
import org.apache.pinot.common.datablock.DataBlock;
import org.apache.pinot.common.proto.Plan;
import org.apache.pinot.common.proto.Worker;
import org.apache.pinot.common.response.PinotBrokerTimeSeriesResponse;
import org.apache.pinot.common.response.broker.ResultTable;
import org.apache.pinot.common.utils.DataSchema;
import org.apache.pinot.common.utils.DataSchema.ColumnDataType;
import org.apache.pinot.core.util.DataBlockExtractUtils;
import org.apache.pinot.core.util.trace.TracedThreadFactory;
import org.apache.pinot.query.mailbox.MailboxService;
import org.apache.pinot.query.planner.PlanFragment;
import org.apache.pinot.query.planner.physical.DispatchablePlanFragment;
import org.apache.pinot.query.planner.physical.DispatchableSubPlan;
import org.apache.pinot.query.planner.plannode.MailboxReceiveNode;
import org.apache.pinot.query.planner.plannode.PlanNode;
import org.apache.pinot.query.planner.serde.PlanNodeDeserializer;
import org.apache.pinot.query.planner.serde.PlanNodeSerializer;
import org.apache.pinot.query.routing.QueryPlanSerDeUtils;
import org.apache.pinot.query.routing.QueryServerInstance;
import org.apache.pinot.query.routing.StageMetadata;
import org.apache.pinot.query.routing.WorkerMetadata;
import org.apache.pinot.query.runtime.blocks.TransferableBlock;
import org.apache.pinot.query.runtime.blocks.TransferableBlockUtils;
import org.apache.pinot.query.runtime.operator.MailboxReceiveOperator;
import org.apache.pinot.query.runtime.plan.MultiStageQueryStats;
import org.apache.pinot.query.runtime.plan.OpChainExecutionContext;
import org.apache.pinot.query.service.dispatch.timeseries.AsyncQueryTimeSeriesDispatchResponse;
import org.apache.pinot.query.service.dispatch.timeseries.TimeSeriesDispatchClient;
import org.apache.pinot.spi.accounting.ThreadExecutionContext;
import org.apache.pinot.spi.trace.RequestContext;
import org.apache.pinot.spi.trace.Tracing;
import org.apache.pinot.spi.utils.CommonConstants;
import org.apache.pinot.tsdb.planner.TimeSeriesPlanConstants.WorkerRequestMetadataKeys;
import org.apache.pinot.tsdb.planner.TimeSeriesPlanConstants.WorkerResponseMetadataKeys;
import org.apache.pinot.tsdb.planner.physical.TimeSeriesDispatchablePlan;
import org.apache.pinot.tsdb.planner.physical.TimeSeriesQueryServerInstance;
import org.slf4j.Logger;
import org.slf4j.LoggerFactory;


/**
 * {@code QueryDispatcher} dispatch a query to different workers.
 */
public class QueryDispatcher {
  private static final Logger LOGGER = LoggerFactory.getLogger(QueryDispatcher.class);
  private static final String PINOT_BROKER_QUERY_DISPATCHER_FORMAT = "multistage-query-dispatch-%d";
  private static final ObjectMapper OBJECT_MAPPER = new ObjectMapper();

  private final MailboxService _mailboxService;
  private final ExecutorService _executorService;
  private final Map<String, DispatchClient> _dispatchClientMap = new ConcurrentHashMap<>();
  private final Map<String, TimeSeriesDispatchClient> _timeSeriesDispatchClientMap = new ConcurrentHashMap<>();

  public QueryDispatcher(MailboxService mailboxService) {
    _mailboxService = mailboxService;
    _executorService = Executors.newFixedThreadPool(2 * Runtime.getRuntime().availableProcessors(),
        new TracedThreadFactory(Thread.NORM_PRIORITY, false, PINOT_BROKER_QUERY_DISPATCHER_FORMAT));
  }

  public void start() {
    _mailboxService.start();
  }

  public QueryResult submitAndReduce(RequestContext context, DispatchableSubPlan dispatchableSubPlan, long timeoutMs,
      Map<String, String> queryOptions)
      throws Exception {
    long requestId = context.getRequestId();
    List<DispatchablePlanFragment> plans = dispatchableSubPlan.getQueryStageList();
    try {
      submit(requestId, dispatchableSubPlan, timeoutMs, queryOptions);
      return runReducer(requestId, dispatchableSubPlan, timeoutMs, queryOptions, _mailboxService);
    } catch (Throwable e) {
      // TODO: Consider always cancel when it returns (early terminate)
      cancel(requestId, plans);
      throw e;
    }
  }

<<<<<<< HEAD
  public List<PlanNode> explain(RequestContext context, DispatchablePlanFragment fragment, long timeoutMs,
      Map<String, String> queryOptions)
      throws TimeoutException, InterruptedException, ExecutionException {
    long requestId = context.getRequestId();
    List<PlanNode> planNodes = new ArrayList<>();

    List<DispatchablePlanFragment> plans = Collections.singletonList(fragment);
    try {
      SendRequest<List<Worker.ExplainResponse>> requestSender = DispatchClient::explain;
      execute(requestId, plans, timeoutMs, queryOptions, requestSender, (responses, serverInstance) -> {
        for (Worker.ExplainResponse response : responses) {
          if (response.containsMetadata(CommonConstants.Query.Response.ServerResponseStatus.STATUS_ERROR)) {
            throw new RuntimeException(
                String.format("Unable to explain query plan for request: %d on server: %s, ERROR: %s", requestId,
                    serverInstance,
                    response.getMetadataOrDefault(CommonConstants.Query.Response.ServerResponseStatus.STATUS_ERROR,
                        "null")));
          }
          for (Worker.StagePlan stagePlan : response.getStagePlanList()) {
            try {
              ByteString rootNode = stagePlan.getRootNode();
              Plan.PlanNode planNode = Plan.PlanNode.parseFrom(rootNode);
              planNodes.add(PlanNodeDeserializer.process(planNode));
            } catch (InvalidProtocolBufferException e) {
              throw new RuntimeException("Failed to parse explain plan node for request " + requestId + " from server "
                  + serverInstance, e);
            }
          }
        }
      });
    } catch (Throwable e) {
      // TODO: Consider always cancel when it returns (early terminate)
      cancel(requestId, plans);
      throw e;
    }
    return planNodes;
=======
  public PinotBrokerTimeSeriesResponse submitAndGet(RequestContext context, TimeSeriesDispatchablePlan plan,
      long timeoutMs, Map<String, String> queryOptions) {
    long requestId = context.getRequestId();
    BlockingQueue<AsyncQueryTimeSeriesDispatchResponse> receiver = new ArrayBlockingQueue<>(10);
    try {
      submit(requestId, plan, timeoutMs, queryOptions, receiver::offer);
      AsyncQueryTimeSeriesDispatchResponse received = receiver.poll(timeoutMs, TimeUnit.MILLISECONDS);
      if (received == null) {
        return PinotBrokerTimeSeriesResponse.newErrorResponse(
            "TimeoutException", "Timed out waiting for response");
      }
      if (received.getThrowable() != null) {
        Throwable t = received.getThrowable();
        return PinotBrokerTimeSeriesResponse.newErrorResponse(t.getClass().getSimpleName(), t.getMessage());
      }
      if (received.getQueryResponse() == null) {
        return PinotBrokerTimeSeriesResponse.newErrorResponse("NullResponse", "Received null response from server");
      }
      if (received.getQueryResponse().containsMetadata(
          WorkerResponseMetadataKeys.ERROR_MESSAGE)) {
        return PinotBrokerTimeSeriesResponse.newErrorResponse(
            received.getQueryResponse().getMetadataOrDefault(
                WorkerResponseMetadataKeys.ERROR_TYPE, "unknown error-type"),
            received.getQueryResponse().getMetadataOrDefault(
                WorkerResponseMetadataKeys.ERROR_MESSAGE, "unknown error"));
      }
      Worker.TimeSeriesResponse timeSeriesResponse = received.getQueryResponse();
      Preconditions.checkNotNull(timeSeriesResponse, "time series response is null");
      return OBJECT_MAPPER.readValue(
          timeSeriesResponse.getPayload().toStringUtf8(), PinotBrokerTimeSeriesResponse.class);
    } catch (Throwable t) {
      return PinotBrokerTimeSeriesResponse.newErrorResponse(t.getClass().getSimpleName(), t.getMessage());
    }
>>>>>>> c395d09c
  }

  @VisibleForTesting
  void submit(long requestId, DispatchableSubPlan dispatchableSubPlan, long timeoutMs, Map<String, String> queryOptions)
      throws Exception {
    SendRequest<Worker.QueryResponse> requestSender = DispatchClient::submit;
    List<DispatchablePlanFragment> stagePlans = dispatchableSubPlan.getQueryStageList();
    List<DispatchablePlanFragment> plansWithoutRoot = stagePlans.subList(1, stagePlans.size());
    execute(requestId, plansWithoutRoot, timeoutMs, queryOptions, requestSender, (response, serverInstance) -> {
      if (response.containsMetadata(CommonConstants.Query.Response.ServerResponseStatus.STATUS_ERROR)) {
        throw new RuntimeException(
            String.format("Unable to execute query plan for request: %d on server: %s, ERROR: %s", requestId,
                serverInstance,
                response.getMetadataOrDefault(CommonConstants.Query.Response.ServerResponseStatus.STATUS_ERROR,
                    "null")));
      }
    });
  }

  private <E> void execute(long requestId, List<DispatchablePlanFragment> stagePlans, long timeoutMs,
      Map<String, String> queryOptions, SendRequest<E> sendRequest, BiConsumer<E, QueryServerInstance> resultConsumer)
      throws ExecutionException, InterruptedException, TimeoutException {

    Deadline deadline = Deadline.after(timeoutMs, TimeUnit.MILLISECONDS);

    Set<QueryServerInstance> serverInstances = new HashSet<>();

    List<StageInfo> stageInfos = serializePlanFragments(stagePlans, serverInstances, deadline);

    Map<String, String> requestMetadata = prepareRequestMetadata(requestId, queryOptions, deadline);
    ByteString protoRequestMetadata = QueryPlanSerDeUtils.toProtoProperties(requestMetadata);

    // Submit the query plan to all servers in parallel
    int numServers = serverInstances.size();
    BlockingQueue<AsyncResponse<E>> dispatchCallbacks = new ArrayBlockingQueue<>(numServers);

    for (QueryServerInstance serverInstance : serverInstances) {
      Consumer<AsyncResponse<E>> callbackConsumer = response -> {
        if (!dispatchCallbacks.offer(response)) {
          LOGGER.warn("Failed to offer response to dispatchCallbacks queue for query: {} on server: {}", requestId,
              serverInstance);
        }
      };
      try {
        Worker.QueryRequest requestBuilder =
            createRequest(serverInstance, stagePlans, stageInfos, protoRequestMetadata);
        DispatchClient dispatchClient = getOrCreateDispatchClient(serverInstance);
        sendRequest.send(dispatchClient, requestBuilder, serverInstance, deadline, callbackConsumer);
      } catch (Throwable t) {
        LOGGER.warn("Caught exception while dispatching query: {} to server: {}", requestId, serverInstance, t);
        callbackConsumer.accept(new AsyncResponse<>(serverInstance, null, t));
      }
    }

    int numSuccessCalls = 0;
    // TODO: Cancel all dispatched requests if one of the dispatch errors out or deadline is breached.
    while (!deadline.isExpired() && numSuccessCalls < numServers) {
      AsyncResponse<E> resp =
          dispatchCallbacks.poll(deadline.timeRemaining(TimeUnit.MILLISECONDS), TimeUnit.MILLISECONDS);
      if (resp != null) {
        if (resp.getThrowable() != null) {
          throw new RuntimeException(
              String.format("Error dispatching query: %d to server: %s", requestId, resp.getServerInstance()),
              resp.getThrowable());
        } else {
          E response = resp.getResponse();
          assert response != null;
          resultConsumer.accept(response, resp.getServerInstance());
          numSuccessCalls++;
        }
      }
    }
    if (deadline.isExpired()) {
      throw new TimeoutException("Timed out waiting for response of async query-dispatch");
    }
  }

<<<<<<< HEAD
  private static Worker.QueryRequest createRequest(QueryServerInstance serverInstance,
      List<DispatchablePlanFragment> stagePlans, List<StageInfo> stageInfos, ByteString protoRequestMetadata) {
    Worker.QueryRequest.Builder requestBuilder = Worker.QueryRequest.newBuilder();
    requestBuilder.setVersion(CommonConstants.MultiStageQueryRunner.PlanVersions.V1);
    for (int i = 0; i < stagePlans.size(); i++) {
      DispatchablePlanFragment stagePlan = stagePlans.get(i);
      List<Integer> workerIds = stagePlan.getServerInstanceToWorkerIdMap().get(serverInstance);
      if (workerIds != null) { // otherwise this server doesn't need to execute this stage
        List<WorkerMetadata> stageWorkerMetadataList = stagePlan.getWorkerMetadataList();
        List<WorkerMetadata> workerMetadataList = new ArrayList<>(workerIds.size());
        for (int workerId : workerIds) {
          workerMetadataList.add(stageWorkerMetadataList.get(workerId));
        }
        List<Worker.WorkerMetadata> protoWorkerMetadataList =
            QueryPlanSerDeUtils.toProtoWorkerMetadataList(workerMetadataList);
        StageInfo stageInfo = stageInfos.get(i);

        //@formatter:off
        Worker.StagePlan requestStagePlan = Worker.StagePlan.newBuilder()
            .setRootNode(stageInfo._rootNode)
            .setStageMetadata(
                Worker.StageMetadata.newBuilder()
                    // this is a leak from submitAndReduce (id may be different in explain), but it's fine for now
                    .setStageId(i + 1)
                    .addAllWorkerMetadata(protoWorkerMetadataList)
                    .setCustomProperty(stageInfo._customProperty)
                    .build()
            )
            .build();
        //@formatter:on
        requestBuilder.addStagePlan(requestStagePlan);
      }
    }
    requestBuilder.setMetadata(protoRequestMetadata);
    return requestBuilder.build();
  }

  private static Map<String, String> prepareRequestMetadata(long requestId, Map<String, String> queryOptions,
      Deadline deadline) {
    Map<String, String> requestMetadata = new HashMap<>();
    requestMetadata.put(CommonConstants.Query.Request.MetadataKeys.REQUEST_ID, Long.toString(requestId));
    requestMetadata.put(CommonConstants.Broker.Request.QueryOptionKey.TIMEOUT_MS,
        Long.toString(deadline.timeRemaining(TimeUnit.MILLISECONDS)));
    requestMetadata.putAll(queryOptions);
    return requestMetadata;
  }

  private List<StageInfo> serializePlanFragments(List<DispatchablePlanFragment> stagePlans,
      Set<QueryServerInstance> serverInstances, Deadline deadline)
      throws InterruptedException, ExecutionException, TimeoutException {
    List<CompletableFuture<StageInfo>> stageInfoFutures = new ArrayList<>(stagePlans.size());
    for (DispatchablePlanFragment stagePlan : stagePlans) {
      serverInstances.addAll(stagePlan.getServerInstanceToWorkerIdMap().keySet());
      stageInfoFutures.add(CompletableFuture.supplyAsync(() -> serializePlanFragment(stagePlan), _executorService));
    }
    List<StageInfo> stageInfos = new ArrayList<>(stagePlans.size());
    try {
      for (CompletableFuture<StageInfo> future : stageInfoFutures) {
        stageInfos.add(future.get(deadline.timeRemaining(TimeUnit.MILLISECONDS), TimeUnit.MILLISECONDS));
      }
    } finally {
      for (CompletableFuture<?> future : stageInfoFutures) {
        if (!future.isDone()) {
          future.cancel(true);
        }
      }
    }
    return stageInfos;
  }

  private static StageInfo serializePlanFragment(DispatchablePlanFragment stagePlan) {
    ByteString rootNode = PlanNodeSerializer.process(stagePlan.getPlanFragment().getFragmentRoot()).toByteString();
    ByteString customProperty = QueryPlanSerDeUtils.toProtoProperties(stagePlan.getCustomProperties());
    return new StageInfo(rootNode, customProperty);
=======
  void submit(long requestId, TimeSeriesDispatchablePlan plan, long timeoutMs, Map<String, String> queryOptions,
      Consumer<AsyncQueryTimeSeriesDispatchResponse> receiver)
      throws Exception {
    Deadline deadline = Deadline.after(timeoutMs, TimeUnit.MILLISECONDS);
    String serializedPlan = plan.getSerializedPlan();
    Worker.TimeSeriesQueryRequest request = Worker.TimeSeriesQueryRequest.newBuilder()
        .setDispatchPlan(ByteString.copyFrom(serializedPlan, StandardCharsets.UTF_8))
        .putAllMetadata(initializeTimeSeriesMetadataMap(plan))
        .putMetadata(CommonConstants.Query.Request.MetadataKeys.REQUEST_ID, Long.toString(requestId))
        .build();
    getOrCreateTimeSeriesDispatchClient(plan.getQueryServerInstance()).submit(request,
        new QueryServerInstance(plan.getQueryServerInstance().getHostname(),
            plan.getQueryServerInstance().getQueryServicePort(), plan.getQueryServerInstance().getQueryMailboxPort()),
        deadline, receiver::accept);
  };

  Map<String, String> initializeTimeSeriesMetadataMap(TimeSeriesDispatchablePlan dispatchablePlan) {
    Map<String, String> result = new HashMap<>();
    result.put(WorkerRequestMetadataKeys.LANGUAGE, dispatchablePlan.getLanguage());
    result.put(WorkerRequestMetadataKeys.START_TIME_SECONDS,
        Long.toString(dispatchablePlan.getTimeBuckets().getStartTime()));
    result.put(WorkerRequestMetadataKeys.WINDOW_SECONDS,
        Long.toString(dispatchablePlan.getTimeBuckets().getBucketSize().getSeconds()));
    result.put(WorkerRequestMetadataKeys.NUM_ELEMENTS,
        Long.toString(dispatchablePlan.getTimeBuckets().getTimeBuckets().length));
    for (Map.Entry<String, List<String>> entry : dispatchablePlan.getPlanIdToSegments().entrySet()) {
      result.put(WorkerRequestMetadataKeys.encodeSegmentListKey(entry.getKey()), String.join(",", entry.getValue()));
    }
    return result;
>>>>>>> c395d09c
  }

  private static class StageInfo {
    final ByteString _rootNode;
    final ByteString _customProperty;

    private StageInfo(ByteString rootNode, ByteString customProperty) {
      _rootNode = rootNode;
      _customProperty = customProperty;
    }
  }

  private void cancel(long requestId, List<DispatchablePlanFragment> stagePlans) {
    int numStages = stagePlans.size();
    // Skip the reduce stage (stage 0)
    Set<QueryServerInstance> serversToCancel = new HashSet<>();
    for (int stageId = 1; stageId < numStages; stageId++) {
      serversToCancel.addAll(stagePlans.get(stageId).getServerInstanceToWorkerIdMap().keySet());
    }
    for (QueryServerInstance queryServerInstance : serversToCancel) {
      try {
        getOrCreateDispatchClient(queryServerInstance).cancel(requestId);
      } catch (Throwable t) {
        LOGGER.warn("Caught exception while cancelling query: {} on server: {}", requestId, queryServerInstance, t);
      }
    }
  }

  private DispatchClient getOrCreateDispatchClient(QueryServerInstance queryServerInstance) {
    String hostname = queryServerInstance.getHostname();
    int port = queryServerInstance.getQueryServicePort();
    String key = String.format("%s_%d", hostname, port);
    return _dispatchClientMap.computeIfAbsent(key, k -> new DispatchClient(hostname, port));
  }

  private TimeSeriesDispatchClient getOrCreateTimeSeriesDispatchClient(
      TimeSeriesQueryServerInstance queryServerInstance) {
    String hostname = queryServerInstance.getHostname();
    int port = queryServerInstance.getQueryServicePort();
    String key = String.format("%s_%d", hostname, port);
    return _timeSeriesDispatchClientMap.computeIfAbsent(key, k -> new TimeSeriesDispatchClient(hostname, port));
  }

  @VisibleForTesting
  public static QueryResult runReducer(long requestId, DispatchableSubPlan dispatchableSubPlan, long timeoutMs,
      Map<String, String> queryOptions, MailboxService mailboxService) {
    long startTimeMs = System.currentTimeMillis();
    long deadlineMs = startTimeMs + timeoutMs;

    // NOTE: Reduce stage is always stage 0
    DispatchablePlanFragment dispatchableStagePlan = dispatchableSubPlan.getQueryStageList().get(0);
    PlanFragment planFragment = dispatchableStagePlan.getPlanFragment();
    PlanNode rootNode = planFragment.getFragmentRoot();
    Preconditions.checkState(rootNode instanceof MailboxReceiveNode,
        "Expecting mailbox receive node as root of reduce stage, got: %s", rootNode.getClass().getSimpleName());
    MailboxReceiveNode receiveNode = (MailboxReceiveNode) rootNode;
    List<WorkerMetadata> workerMetadataList = dispatchableStagePlan.getWorkerMetadataList();
    Preconditions.checkState(workerMetadataList.size() == 1, "Expecting single worker for reduce stage, got: %s",
        workerMetadataList.size());
    StageMetadata stageMetadata = new StageMetadata(0, workerMetadataList, dispatchableStagePlan.getCustomProperties());
    ThreadExecutionContext parentContext = Tracing.getThreadAccountant().getThreadExecutionContext();
    OpChainExecutionContext opChainExecutionContext =
        new OpChainExecutionContext(mailboxService, requestId, deadlineMs, queryOptions, stageMetadata,
            workerMetadataList.get(0), null, parentContext);

    PairList<Integer, String> resultFields = dispatchableSubPlan.getQueryResultFields();
    DataSchema sourceDataSchema = receiveNode.getDataSchema();
    int numColumns = resultFields.size();
    String[] columnNames = new String[numColumns];
    ColumnDataType[] columnTypes = new ColumnDataType[numColumns];
    for (int i = 0; i < numColumns; i++) {
      Map.Entry<Integer, String> field = resultFields.get(i);
      columnNames[i] = field.getValue();
      columnTypes[i] = sourceDataSchema.getColumnDataType(field.getKey());
    }
    DataSchema resultDataSchema = new DataSchema(columnNames, columnTypes);

    ArrayList<Object[]> resultRows = new ArrayList<>();
    TransferableBlock block;
    try (MailboxReceiveOperator receiveOperator = new MailboxReceiveOperator(opChainExecutionContext, receiveNode)) {
      block = receiveOperator.nextBlock();
      while (!TransferableBlockUtils.isEndOfStream(block)) {
        DataBlock dataBlock = block.getDataBlock();
        int numRows = dataBlock.getNumberOfRows();
        if (numRows > 0) {
          resultRows.ensureCapacity(resultRows.size() + numRows);
          List<Object[]> rawRows = DataBlockExtractUtils.extractRows(dataBlock);
          for (Object[] rawRow : rawRows) {
            Object[] row = new Object[numColumns];
            for (int i = 0; i < numColumns; i++) {
              Object rawValue = rawRow[resultFields.get(i).getKey()];
              if (rawValue != null) {
                ColumnDataType dataType = columnTypes[i];
                row[i] = dataType.format(dataType.toExternal(rawValue));
              }
            }
            resultRows.add(row);
          }
        }
        block = receiveOperator.nextBlock();
      }
    }
    // TODO: Improve the error handling, e.g. return partial response
    if (block.isErrorBlock()) {
      throw new RuntimeException("Received error query execution result block: " + block.getExceptions());
    }
    assert block.isSuccessfulEndOfStreamBlock();
    MultiStageQueryStats queryStats = block.getQueryStats();
    assert queryStats != null;
    return new QueryResult(new ResultTable(resultDataSchema, resultRows), queryStats,
        System.currentTimeMillis() - startTimeMs);
  }

  public void shutdown() {
    for (DispatchClient dispatchClient : _dispatchClientMap.values()) {
      dispatchClient.getChannel().shutdown();
    }
    _dispatchClientMap.clear();
    _mailboxService.shutdown();
    _executorService.shutdown();
  }

  public static class QueryResult {
    private final ResultTable _resultTable;
    private final List<MultiStageQueryStats.StageStats.Closed> _queryStats;
    private final long _brokerReduceTimeMs;

    public QueryResult(ResultTable resultTable, MultiStageQueryStats queryStats, long brokerReduceTimeMs) {
      _resultTable = resultTable;
      Preconditions.checkArgument(queryStats.getCurrentStageId() == 0, "Expecting query stats for stage 0, got: %s",
          queryStats.getCurrentStageId());
      int numStages = queryStats.getMaxStageId() + 1;
      _queryStats = new ArrayList<>(numStages);
      _queryStats.add(queryStats.getCurrentStats().close());
      for (int i = 1; i < numStages; i++) {
        _queryStats.add(queryStats.getUpstreamStageStats(i));
      }
      _brokerReduceTimeMs = brokerReduceTimeMs;
    }

    public ResultTable getResultTable() {
      return _resultTable;
    }

    public List<MultiStageQueryStats.StageStats.Closed> getQueryStats() {
      return _queryStats;
    }

    public long getBrokerReduceTimeMs() {
      return _brokerReduceTimeMs;
    }
  }

  private interface SendRequest<E> {
    void send(DispatchClient dispatchClient, Worker.QueryRequest request, QueryServerInstance serverInstance,
        Deadline deadline, Consumer<AsyncResponse<E>> callbackConsumer);
  }
}<|MERGE_RESOLUTION|>--- conflicted
+++ resolved
@@ -41,10 +41,7 @@
 import java.util.concurrent.Executors;
 import java.util.concurrent.TimeUnit;
 import java.util.concurrent.TimeoutException;
-<<<<<<< HEAD
 import java.util.function.BiConsumer;
-=======
->>>>>>> c395d09c
 import java.util.function.Consumer;
 import org.apache.calcite.runtime.PairList;
 import org.apache.pinot.common.datablock.DataBlock;
@@ -125,7 +122,6 @@
     }
   }
 
-<<<<<<< HEAD
   public List<PlanNode> explain(RequestContext context, DispatchablePlanFragment fragment, long timeoutMs,
       Map<String, String> queryOptions)
       throws TimeoutException, InterruptedException, ExecutionException {
@@ -162,7 +158,8 @@
       throw e;
     }
     return planNodes;
-=======
+  }
+
   public PinotBrokerTimeSeriesResponse submitAndGet(RequestContext context, TimeSeriesDispatchablePlan plan,
       long timeoutMs, Map<String, String> queryOptions) {
     long requestId = context.getRequestId();
@@ -196,7 +193,6 @@
     } catch (Throwable t) {
       return PinotBrokerTimeSeriesResponse.newErrorResponse(t.getClass().getSimpleName(), t.getMessage());
     }
->>>>>>> c395d09c
   }
 
   @VisibleForTesting
@@ -274,7 +270,37 @@
     }
   }
 
-<<<<<<< HEAD
+  void submit(long requestId, TimeSeriesDispatchablePlan plan, long timeoutMs, Map<String, String> queryOptions,
+      Consumer<AsyncQueryTimeSeriesDispatchResponse> receiver)
+      throws Exception {
+    Deadline deadline = Deadline.after(timeoutMs, TimeUnit.MILLISECONDS);
+    String serializedPlan = plan.getSerializedPlan();
+    Worker.TimeSeriesQueryRequest request = Worker.TimeSeriesQueryRequest.newBuilder()
+        .setDispatchPlan(ByteString.copyFrom(serializedPlan, StandardCharsets.UTF_8))
+        .putAllMetadata(initializeTimeSeriesMetadataMap(plan))
+        .putMetadata(CommonConstants.Query.Request.MetadataKeys.REQUEST_ID, Long.toString(requestId))
+        .build();
+    getOrCreateTimeSeriesDispatchClient(plan.getQueryServerInstance()).submit(request,
+        new QueryServerInstance(plan.getQueryServerInstance().getHostname(),
+            plan.getQueryServerInstance().getQueryServicePort(), plan.getQueryServerInstance().getQueryMailboxPort()),
+        deadline, receiver::accept);
+  };
+
+  Map<String, String> initializeTimeSeriesMetadataMap(TimeSeriesDispatchablePlan dispatchablePlan) {
+    Map<String, String> result = new HashMap<>();
+    result.put(WorkerRequestMetadataKeys.LANGUAGE, dispatchablePlan.getLanguage());
+    result.put(WorkerRequestMetadataKeys.START_TIME_SECONDS,
+        Long.toString(dispatchablePlan.getTimeBuckets().getStartTime()));
+    result.put(WorkerRequestMetadataKeys.WINDOW_SECONDS,
+        Long.toString(dispatchablePlan.getTimeBuckets().getBucketSize().getSeconds()));
+    result.put(WorkerRequestMetadataKeys.NUM_ELEMENTS,
+        Long.toString(dispatchablePlan.getTimeBuckets().getTimeBuckets().length));
+    for (Map.Entry<String, List<String>> entry : dispatchablePlan.getPlanIdToSegments().entrySet()) {
+      result.put(WorkerRequestMetadataKeys.encodeSegmentListKey(entry.getKey()), String.join(",", entry.getValue()));
+    }
+    return result;
+  }
+
   private static Worker.QueryRequest createRequest(QueryServerInstance serverInstance,
       List<DispatchablePlanFragment> stagePlans, List<StageInfo> stageInfos, ByteString protoRequestMetadata) {
     Worker.QueryRequest.Builder requestBuilder = Worker.QueryRequest.newBuilder();
@@ -349,37 +375,6 @@
     ByteString rootNode = PlanNodeSerializer.process(stagePlan.getPlanFragment().getFragmentRoot()).toByteString();
     ByteString customProperty = QueryPlanSerDeUtils.toProtoProperties(stagePlan.getCustomProperties());
     return new StageInfo(rootNode, customProperty);
-=======
-  void submit(long requestId, TimeSeriesDispatchablePlan plan, long timeoutMs, Map<String, String> queryOptions,
-      Consumer<AsyncQueryTimeSeriesDispatchResponse> receiver)
-      throws Exception {
-    Deadline deadline = Deadline.after(timeoutMs, TimeUnit.MILLISECONDS);
-    String serializedPlan = plan.getSerializedPlan();
-    Worker.TimeSeriesQueryRequest request = Worker.TimeSeriesQueryRequest.newBuilder()
-        .setDispatchPlan(ByteString.copyFrom(serializedPlan, StandardCharsets.UTF_8))
-        .putAllMetadata(initializeTimeSeriesMetadataMap(plan))
-        .putMetadata(CommonConstants.Query.Request.MetadataKeys.REQUEST_ID, Long.toString(requestId))
-        .build();
-    getOrCreateTimeSeriesDispatchClient(plan.getQueryServerInstance()).submit(request,
-        new QueryServerInstance(plan.getQueryServerInstance().getHostname(),
-            plan.getQueryServerInstance().getQueryServicePort(), plan.getQueryServerInstance().getQueryMailboxPort()),
-        deadline, receiver::accept);
-  };
-
-  Map<String, String> initializeTimeSeriesMetadataMap(TimeSeriesDispatchablePlan dispatchablePlan) {
-    Map<String, String> result = new HashMap<>();
-    result.put(WorkerRequestMetadataKeys.LANGUAGE, dispatchablePlan.getLanguage());
-    result.put(WorkerRequestMetadataKeys.START_TIME_SECONDS,
-        Long.toString(dispatchablePlan.getTimeBuckets().getStartTime()));
-    result.put(WorkerRequestMetadataKeys.WINDOW_SECONDS,
-        Long.toString(dispatchablePlan.getTimeBuckets().getBucketSize().getSeconds()));
-    result.put(WorkerRequestMetadataKeys.NUM_ELEMENTS,
-        Long.toString(dispatchablePlan.getTimeBuckets().getTimeBuckets().length));
-    for (Map.Entry<String, List<String>> entry : dispatchablePlan.getPlanIdToSegments().entrySet()) {
-      result.put(WorkerRequestMetadataKeys.encodeSegmentListKey(entry.getKey()), String.join(",", entry.getValue()));
-    }
-    return result;
->>>>>>> c395d09c
   }
 
   private static class StageInfo {
