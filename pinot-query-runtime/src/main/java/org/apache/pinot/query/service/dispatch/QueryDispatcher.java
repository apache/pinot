--- conflicted
+++ resolved
@@ -167,17 +167,13 @@
     boolean cancelled = false;
     try {
       submit(requestId, dispatchableSubPlan, timeoutMs, servers, queryOptions);
-<<<<<<< HEAD
-      return runReducerFromQueryThread(dispatchableSubPlan, queryOptions, _mailboxService);
-=======
-      QueryResult result = runReducer(requestId, dispatchableSubPlan, timeoutMs, queryOptions, _mailboxService);
+      QueryResult result = runReducerFromQueryThread(requestId, dispatchableSubPlan, timeoutMs, queryOptions, _mailboxService);
       if (result.getProcessingException() != null) {
         MultiStageQueryStats statsFromCancel = cancelWithStats(requestId, servers);
         cancelled = true;
         return result.withStats(statsFromCancel);
       }
       return result;
->>>>>>> 3158efa3
     } catch (Exception ex) {
       QueryResult queryResult = tryRecover(context.getRequestId(), servers, ex);
       cancelled = true;
