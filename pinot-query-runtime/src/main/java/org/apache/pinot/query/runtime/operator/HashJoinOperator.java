/**
 * Licensed to the Apache Software Foundation (ASF) under one
 * or more contributor license agreements.  See the NOTICE file
 * distributed with this work for additional information
 * regarding copyright ownership.  The ASF licenses this file
 * to you under the Apache License, Version 2.0 (the
 * "License"); you may not use this file except in compliance
 * with the License.  You may obtain a copy of the License at
 *
 *   http://www.apache.org/licenses/LICENSE-2.0
 *
 * Unless required by applicable law or agreed to in writing,
 * software distributed under the License is distributed on an
 * "AS IS" BASIS, WITHOUT WARRANTIES OR CONDITIONS OF ANY
 * KIND, either express or implied.  See the License for the
 * specific language governing permissions and limitations
 * under the License.
 */
package org.apache.pinot.query.runtime.operator;

import com.google.common.base.Preconditions;
import java.util.ArrayList;
import java.util.BitSet;
import java.util.HashMap;
import java.util.List;
import java.util.Map;
import org.apache.pinot.common.utils.DataSchema;
import org.apache.pinot.query.planner.partitioning.KeySelector;
import org.apache.pinot.query.planner.partitioning.KeySelectorFactory;
import org.apache.pinot.query.planner.plannode.JoinNode;
import org.apache.pinot.query.runtime.blocks.TransferableBlock;
import org.apache.pinot.query.runtime.blocks.TransferableBlockUtils;
import org.apache.pinot.query.runtime.operator.join.DoubleLookupTable;
import org.apache.pinot.query.runtime.operator.join.FloatLookupTable;
import org.apache.pinot.query.runtime.operator.join.IntLookupTable;
import org.apache.pinot.query.runtime.operator.join.LongLookupTable;
import org.apache.pinot.query.runtime.operator.join.LookupTable;
import org.apache.pinot.query.runtime.operator.join.ObjectLookupTable;
import org.apache.pinot.query.runtime.plan.OpChainExecutionContext;
import org.apache.pinot.spi.utils.CommonConstants.MultiStageQueryRunner.JoinOverFlowMode;


/**
 * This {@code HashJoinOperator} join algorithm with join keys. Right table is materialized into a hash table.
 */
// TODO: Support memory size based resource limit.
@SuppressWarnings("unchecked")
public class HashJoinOperator extends BaseJoinOperator {
  private static final String EXPLAIN_NAME = "HASH_JOIN";

  // Placeholder for BitSet in _matchedRightRows when all keys are unique in the right table.
  private static final BitSet BIT_SET_PLACEHOLDER = new BitSet(0);

  private final KeySelector<?> _leftKeySelector;
  private final KeySelector<?> _rightKeySelector;
  private final LookupTable _rightTable;
  // Track matched right rows for right join and full join to output non-matched right rows.
  // TODO: Revisit whether we should use IntList or RoaringBitmap for smaller memory footprint.
  // TODO: Optimize this
  private final Map<Object, BitSet> _matchedRightRows;

  public HashJoinOperator(OpChainExecutionContext context, MultiStageOperator leftInput, DataSchema leftSchema,
      MultiStageOperator rightInput, JoinNode node) {
    super(context, leftInput, leftSchema, rightInput, node);
    List<Integer> leftKeys = node.getLeftKeys();
    Preconditions.checkState(!leftKeys.isEmpty(), "Hash join operator requires join keys");
    _leftKeySelector = KeySelectorFactory.getKeySelector(leftKeys);
    _rightKeySelector = KeySelectorFactory.getKeySelector(node.getRightKeys());
    _rightTable = createLookupTable(leftKeys, leftSchema);
    _matchedRightRows = needUnmatchedRightRows() ? new HashMap<>() : null;
  }

  private static LookupTable createLookupTable(List<Integer> joinKeys, DataSchema schema) {
    if (joinKeys.size() > 1) {
      return new ObjectLookupTable();
    }
    switch (schema.getColumnDataType(joinKeys.get(0)).getStoredType()) {
      case INT:
        return new IntLookupTable();
      case LONG:
        return new LongLookupTable();
      case FLOAT:
        return new FloatLookupTable();
      case DOUBLE:
        return new DoubleLookupTable();
      default:
        return new ObjectLookupTable();
    }
  }

  @Override
  public String toExplainString() {
    return EXPLAIN_NAME;
  }

  @Override
  protected void buildRightTable() {
    LOGGER.trace("Building hash table for join operator");
    long startTime = System.currentTimeMillis();
    int numRows = 0;
    TransferableBlock rightBlock = _rightInput.nextBlock();
    while (!TransferableBlockUtils.isEndOfStream(rightBlock)) {
      List<Object[]> rows = rightBlock.getContainer();
      // Row based overflow check.
      if (rows.size() + numRows > _maxRowsInJoin) {
        if (_joinOverflowMode == JoinOverFlowMode.THROW) {
          throwForJoinRowLimitExceeded(
              "Cannot build in memory hash table for join operator, reached number of rows limit: " + _maxRowsInJoin);
        } else {
          // Just fill up the buffer.
          int remainingRows = _maxRowsInJoin - numRows;
          rows = rows.subList(0, remainingRows);
          _statMap.merge(StatKey.MAX_ROWS_IN_JOIN_REACHED, true);
          // setting only the rightTableOperator to be early terminated and awaits EOS block next.
          _rightInput.earlyTerminate();
        }
      }
      for (Object[] row : rows) {
        _rightTable.addRow(_rightKeySelector.getKey(row), row);
      }
      numRows += rows.size();
      sampleAndCheckInterruption();
      rightBlock = _rightInput.nextBlock();
    }
    if (rightBlock.isErrorBlock()) {
      _upstreamErrorBlock = rightBlock;
    } else {
      _rightTable.finish();
      _isRightTableBuilt = true;
      _rightSideStats = rightBlock.getQueryStats();
      assert _rightSideStats != null;
    }
    _statMap.merge(StatKey.TIME_BUILDING_HASH_TABLE_MS, System.currentTimeMillis() - startTime);
    LOGGER.trace("Finished building hash table for join operator");
  }

  @Override
  protected List<Object[]> buildJoinedRows(TransferableBlock leftBlock) {
    switch (_joinType) {
      case SEMI:
        return buildJoinedDataBlockSemi(leftBlock);
      case ANTI:
        return buildJoinedDataBlockAnti(leftBlock);
      default: { // INNER, LEFT, RIGHT, FULL
        if (_rightTable.isKeysUnique()) {
          return buildJoinedDataBlockUniqueKeys(leftBlock);
        } else {
          return buildJoinedDataBlockDuplicateKeys(leftBlock);
        }
      }
    }
  }

<<<<<<< HEAD
  private List<Object[]> buildJoinedDataBlockDefault(TransferableBlock leftBlock) {
    List<Object[]> container = leftBlock.getContainer();
    ArrayList<Object[]> rows = new ArrayList<>(container.size());
=======
  private List<Object[]> buildJoinedDataBlockUniqueKeys(TransferableBlock leftBlock)
      throws ProcessingException {
    List<Object[]> leftRows = leftBlock.getContainer();
    ArrayList<Object[]> rows = new ArrayList<>(leftRows.size());
>>>>>>> 51e7b84b

    for (Object[] leftRow : leftRows) {
      Object key = _leftKeySelector.getKey(leftRow);
      Object[] rightRow = (Object[]) _rightTable.lookup(key);
      if (rightRow == null) {
        handleUnmatchedLeftRow(leftRow, rows);
      } else {
        Object[] resultRow = joinRow(leftRow, rightRow);
        if (matchNonEquiConditions(resultRow)) {
          if (isMaxRowsLimitReached(rows.size())) {
            break;
          }
          rows.add(resultRow);
          if (_matchedRightRows != null) {
            _matchedRightRows.put(key, BIT_SET_PLACEHOLDER);
          }
        } else {
          handleUnmatchedLeftRow(leftRow, rows);
        }
      }
    }

    return rows;
  }

  private List<Object[]> buildJoinedDataBlockDuplicateKeys(TransferableBlock leftBlock)
      throws ProcessingException {
    List<Object[]> leftRows = leftBlock.getContainer();
    List<Object[]> rows = new ArrayList<>(leftRows.size());

    for (Object[] leftRow : leftRows) {
      Object key = _leftKeySelector.getKey(leftRow);
      List<Object[]> rightRows = (List<Object[]>) _rightTable.lookup(key);
      if (rightRows == null) {
        handleUnmatchedLeftRow(leftRow, rows);
      } else {
        boolean maxRowsLimitReached = false;
        boolean hasMatchForLeftRow = false;
        int numRightRows = rightRows.size();
        for (int i = 0; i < numRightRows; i++) {
          Object[] resultRow = joinRow(leftRow, rightRows.get(i));
          if (matchNonEquiConditions(resultRow)) {
            if (isMaxRowsLimitReached(rows.size())) {
              maxRowsLimitReached = true;
              break;
            }
            rows.add(resultRow);
            hasMatchForLeftRow = true;
            if (_matchedRightRows != null) {
              _matchedRightRows.computeIfAbsent(key, k -> new BitSet(numRightRows)).set(i);
            }
          }
        }
        if (maxRowsLimitReached) {
          break;
        }
        if (!hasMatchForLeftRow) {
          handleUnmatchedLeftRow(leftRow, rows);
        }
      }
    }

    return rows;
  }

  private void handleUnmatchedLeftRow(Object[] leftRow, List<Object[]> rows)
      throws ProcessingException {
    if (needUnmatchedLeftRows()) {
      if (isMaxRowsLimitReached(rows.size())) {
        return;
      }
      rows.add(joinRow(leftRow, null));
    }
  }

  private List<Object[]> buildJoinedDataBlockSemi(TransferableBlock leftBlock) {
    List<Object[]> leftRows = leftBlock.getContainer();
    List<Object[]> rows = new ArrayList<>(leftRows.size());

    for (Object[] leftRow : leftRows) {
      Object key = _leftKeySelector.getKey(leftRow);
      // SEMI-JOIN only checks existence of the key
      if (_rightTable.containsKey(key)) {
        rows.add(leftRow);
      }
    }

    return rows;
  }

  private List<Object[]> buildJoinedDataBlockAnti(TransferableBlock leftBlock) {
    List<Object[]> leftRows = leftBlock.getContainer();
    List<Object[]> rows = new ArrayList<>(leftRows.size());

    for (Object[] leftRow : leftRows) {
      Object key = _leftKeySelector.getKey(leftRow);
      // ANTI-JOIN only checks non-existence of the key
      if (!_rightTable.containsKey(key)) {
        rows.add(leftRow);
      }
    }

    return rows;
  }

  @Override
  protected List<Object[]> buildNonMatchRightRows() {
    List<Object[]> rows = new ArrayList<>();
    if (_rightTable.isKeysUnique()) {
      for (Map.Entry<Object, Object[]> entry : _rightTable.entrySet()) {
        Object[] rightRow = entry.getValue();
        if (!_matchedRightRows.containsKey(entry.getKey())) {
          rows.add(joinRow(null, rightRow));
        }
      }
    } else {
      for (Map.Entry<Object, ArrayList<Object[]>> entry : _rightTable.entrySet()) {
        List<Object[]> rightRows = entry.getValue();
        BitSet matchedIndices = _matchedRightRows.get(entry.getKey());
        if (matchedIndices == null) {
          for (Object[] rightRow : rightRows) {
            rows.add(joinRow(null, rightRow));
          }
        } else {
          int numRightRows = rightRows.size();
          int unmatchedIndex = 0;
          while ((unmatchedIndex = matchedIndices.nextClearBit(unmatchedIndex)) < numRightRows) {
            rows.add(joinRow(null, rightRows.get(unmatchedIndex++)));
          }
        }
      }
    }
    return rows;
  }
}<|MERGE_RESOLUTION|>--- conflicted
+++ resolved
@@ -151,16 +151,9 @@
     }
   }
 
-<<<<<<< HEAD
-  private List<Object[]> buildJoinedDataBlockDefault(TransferableBlock leftBlock) {
-    List<Object[]> container = leftBlock.getContainer();
-    ArrayList<Object[]> rows = new ArrayList<>(container.size());
-=======
-  private List<Object[]> buildJoinedDataBlockUniqueKeys(TransferableBlock leftBlock)
-      throws ProcessingException {
+  private List<Object[]> buildJoinedDataBlockUniqueKeys(TransferableBlock leftBlock) {
     List<Object[]> leftRows = leftBlock.getContainer();
     ArrayList<Object[]> rows = new ArrayList<>(leftRows.size());
->>>>>>> 51e7b84b
 
     for (Object[] leftRow : leftRows) {
       Object key = _leftKeySelector.getKey(leftRow);
