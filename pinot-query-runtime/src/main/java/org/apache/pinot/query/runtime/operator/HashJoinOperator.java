--- conflicted
+++ resolved
@@ -24,15 +24,6 @@
 import java.util.HashMap;
 import java.util.List;
 import java.util.Map;
-<<<<<<< HEAD
-import java.util.Set;
-import javax.annotation.Nullable;
-import org.apache.calcite.rel.core.JoinRelType;
-import org.apache.pinot.calcite.rel.hint.PinotHintOptions;
-import org.apache.pinot.common.datablock.DataBlock;
-import org.apache.pinot.common.datatable.StatMap;
-=======
->>>>>>> 8c2e6c17
 import org.apache.pinot.common.response.ProcessingException;
 import org.apache.pinot.common.utils.DataSchema;
 import org.apache.pinot.query.planner.partitioning.KeySelector;
@@ -241,120 +232,4 @@
     }
     return rows;
   }
-<<<<<<< HEAD
-
-  private Object[] joinRow(@Nullable Object[] leftRow, @Nullable Object[] rightRow) {
-    Object[] resultRow = new Object[_resultColumnSize];
-    if (leftRow != null) {
-      System.arraycopy(leftRow, 0, resultRow, 0, leftRow.length);
-    }
-    if (rightRow != null) {
-      System.arraycopy(rightRow, 0, resultRow, _leftColumnSize, rightRow.length);
-    }
-    return resultRow;
-  }
-
-  private boolean needUnmatchedRightRows() {
-    return _joinType == JoinRelType.RIGHT || _joinType == JoinRelType.FULL;
-  }
-
-  private boolean needUnmatchedLeftRows() {
-    return _joinType == JoinRelType.LEFT || _joinType == JoinRelType.FULL;
-  }
-
-  private void earlyTerminateLeftInput() {
-    _leftInput.earlyTerminate();
-    TransferableBlock leftBlock = _leftInput.nextBlock();
-
-    while (!leftBlock.isSuccessfulEndOfStreamBlock()) {
-      if (leftBlock.isErrorBlock()) {
-        _upstreamErrorBlock = leftBlock;
-        return;
-      }
-      leftBlock = _leftInput.nextBlock();
-    }
-
-    assert leftBlock.isSuccessfulEndOfStreamBlock();
-    assert _rightSideStats != null;
-    _leftSideStats = leftBlock.getQueryStats();
-    assert _leftSideStats != null;
-    _leftSideStats.mergeInOrder(_rightSideStats, getOperatorType(), _statMap);
-    _isTerminated = true;
-  }
-
-  /**
-   * Checks if we have reached the rows limit for joined rows. If the limit has been reached, either an exception is
-   * thrown or the left input is early terminated based on the {@link #_joinOverflowMode}.
-   *
-   * @return {@code true} if the limit has been reached, {@code false} otherwise.
-   */
-  private boolean isMaxRowsLimitReached(int numJoinedRows)
-      throws ProcessingException {
-    if (numJoinedRows == _maxRowsInJoin) {
-      if (_joinOverflowMode == JoinOverFlowMode.THROW) {
-        throwProcessingExceptionForJoinRowLimitExceeded(
-            "Cannot process join, reached number of rows limit: " + _maxRowsInJoin);
-      } else {
-        // Skip over remaining blocks until we reach the end of stream since we already breached the rows limit.
-        logger().info("Terminating join operator early as the maximum number of rows limit was reached: {}",
-            _maxRowsInJoin);
-        earlyTerminateLeftInput();
-        _statMap.merge(StatKey.MAX_ROWS_IN_JOIN_REACHED, true);
-        return true;
-      }
-    }
-
-    return false;
-  }
-
-  private void throwProcessingExceptionForJoinRowLimitExceeded(String reason)
-      throws ProcessingException {
-    ProcessingException resourceLimitExceededException =
-        new ProcessingException(QException.SERVER_RESOURCE_LIMIT_EXCEEDED_ERROR_CODE);
-    resourceLimitExceededException.setMessage(reason
-        + ". Consider increasing the limit for the maximum number of rows in a join either via the query option '"
-        + CommonConstants.Broker.Request.QueryOptionKey.MAX_ROWS_IN_JOIN + "' or the '"
-        + PinotHintOptions.JoinHintOptions.MAX_ROWS_IN_JOIN + "' hint in the '" + PinotHintOptions.JOIN_HINT_OPTIONS
-        + "'. Alternatively, if partial results are acceptable, the join overflow mode can be set to '"
-        + JoinOverFlowMode.BREAK.name() + "' either via the query option '"
-        + CommonConstants.Broker.Request.QueryOptionKey.JOIN_OVERFLOW_MODE + "' or the '"
-        + PinotHintOptions.JoinHintOptions.JOIN_OVERFLOW_MODE + "' hint in the '" + PinotHintOptions.JOIN_HINT_OPTIONS
-        + "'.");
-    throw resourceLimitExceededException;
-  }
-
-  public enum StatKey implements StatMap.Key {
-    //@formatter:off
-    EXECUTION_TIME_MS(StatMap.Type.LONG) {
-      @Override
-      public boolean includeDefaultInJson() {
-        return true;
-      }
-    },
-    EMITTED_ROWS(StatMap.Type.LONG) {
-      @Override
-      public boolean includeDefaultInJson() {
-        return true;
-      }
-    },
-    MAX_ROWS_IN_JOIN_REACHED(StatMap.Type.BOOLEAN),
-    /**
-     * How long (CPU time) has been spent on building the hash table.
-     */
-    TIME_BUILDING_HASH_TABLE_MS(StatMap.Type.LONG);
-    //@formatter:on
-
-    private final StatMap.Type _type;
-
-    StatKey(StatMap.Type type) {
-      _type = type;
-    }
-
-    @Override
-    public StatMap.Type getType() {
-      return _type;
-    }
-  }
-=======
->>>>>>> 8c2e6c17
 }