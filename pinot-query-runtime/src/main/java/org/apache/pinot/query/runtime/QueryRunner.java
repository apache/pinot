--- conflicted
+++ resolved
@@ -74,12 +74,7 @@
 import org.apache.pinot.spi.accounting.ThreadExecutionContext;
 import org.apache.pinot.spi.env.PinotConfiguration;
 import org.apache.pinot.spi.executor.ExecutorServiceUtils;
-<<<<<<< HEAD
-import org.apache.pinot.spi.executor.HardLimitExecutor;
-import org.apache.pinot.spi.trace.LoggerConstants;
-=======
 import org.apache.pinot.spi.query.QueryThreadContext;
->>>>>>> c6f0e403
 import org.apache.pinot.spi.utils.CommonConstants;
 import org.apache.pinot.spi.utils.CommonConstants.Broker.Request.QueryOptionKey;
 import org.apache.pinot.spi.utils.CommonConstants.MultiStageQueryRunner.JoinOverFlowMode;
@@ -180,16 +175,6 @@
     String joinOverflowModeStr = config.getProperty(CommonConstants.MultiStageQueryRunner.KEY_OF_JOIN_OVERFLOW_MODE);
     _joinOverflowMode = joinOverflowModeStr != null ? JoinOverFlowMode.valueOf(joinOverflowModeStr) : null;
 
-<<<<<<< HEAD
-    _executorService = ExecutorServiceUtils.create(config, Server.MULTISTAGE_EXECUTOR_CONFIG_PREFIX,
-        "query-runner-on-" + port, Server.DEFAULT_MULTISTAGE_EXECUTOR_TYPE);
-
-    int hardLimit = HardLimitExecutor.getMultiStageExecutorHardLimit(config);
-    if (hardLimit > 0) {
-      _executorService = new HardLimitExecutor(hardLimit, _executorService);
-    }
-
-=======
     _executorService = MseThreadContext.contextAwareExecutorService(
         QueryThreadContext.contextAwareExecutorService(
             ExecutorServiceUtils.create(
@@ -199,7 +184,6 @@
             )
         )
     );
->>>>>>> c6f0e403
     _opChainScheduler = new OpChainSchedulerService(_executorService);
     _mailboxService = new MailboxService(hostname, port, config, tlsConfig);
     try {
