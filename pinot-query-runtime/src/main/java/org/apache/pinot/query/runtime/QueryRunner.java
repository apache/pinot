--- conflicted
+++ resolved
@@ -258,13 +258,9 @@
 
     StageMetadata stageMetadata = stagePlan.getStageMetadata();
     Map<String, String> opChainMetadata = consolidateMetadata(stageMetadata.getCustomProperties(), requestMetadata);
-<<<<<<< HEAD
 
     // run pre-stage execution for all pipeline breakers
     CompletableFuture<PipelineBreakerResult> pipelineBreakerResultFuture = CompletableFuture.supplyAsync(() ->
-=======
-    PipelineBreakerResult pipelineBreakerResult =
->>>>>>> ad780c38
         PipelineBreakerExecutor.executePipelineBreakers(_opChainScheduler, _mailboxService, workerMetadata, stagePlan,
             opChainMetadata, requestId, deadlineMs, parentContext, _sendStats.getAsBoolean()),
         _executorService);
