/**
 * Licensed to the Apache Software Foundation (ASF) under one
 * or more contributor license agreements.  See the NOTICE file
 * distributed with this work for additional information
 * regarding copyright ownership.  The ASF licenses this file
 * to you under the Apache License, Version 2.0 (the
 * "License"); you may not use this file except in compliance
 * with the License.  You may obtain a copy of the License at
 *
 *   http://www.apache.org/licenses/LICENSE-2.0
 *
 * Unless required by applicable law or agreed to in writing,
 * software distributed under the License is distributed on an
 * "AS IS" BASIS, WITHOUT WARRANTIES OR CONDITIONS OF ANY
 * KIND, either express or implied.  See the License for the
 * specific language governing permissions and limitations
 * under the License.
 */
package org.apache.pinot.query.runtime.operator;

import com.google.common.annotations.VisibleForTesting;
import com.google.common.base.Preconditions;
import com.google.common.collect.ImmutableSet;
import java.util.ArrayList;
import java.util.Collections;
import java.util.List;
import java.util.Set;
import java.util.concurrent.TimeoutException;
import javax.annotation.Nullable;
import org.apache.calcite.rel.RelDistribution;
import org.apache.calcite.rel.RelFieldCollation;
import org.apache.pinot.query.mailbox.MailboxIdUtils;
import org.apache.pinot.query.mailbox.MailboxService;
import org.apache.pinot.query.mailbox.SendingMailbox;
import org.apache.pinot.query.planner.logical.RexExpression;
import org.apache.pinot.query.planner.partitioning.KeySelector;
import org.apache.pinot.query.routing.MailboxMetadata;
import org.apache.pinot.query.runtime.blocks.TransferableBlock;
import org.apache.pinot.query.runtime.blocks.TransferableBlockUtils;
import org.apache.pinot.query.runtime.operator.exchange.BlockExchange;
import org.apache.pinot.query.runtime.operator.utils.OperatorUtils;
import org.apache.pinot.query.runtime.plan.OpChainExecutionContext;
import org.apache.pinot.spi.exception.EarlyTerminationException;
import org.slf4j.Logger;
import org.slf4j.LoggerFactory;


/**
 * This {@code MailboxSendOperator} is created to send {@link TransferableBlock}s to the receiving end.
 *
 * TODO: Add support to sort the data prior to sending if sorting is enabled
 */
public class MailboxSendOperator extends MultiStageOperator {
  public static final Set<RelDistribution.Type> SUPPORTED_EXCHANGE_TYPES =
      ImmutableSet.of(RelDistribution.Type.SINGLETON, RelDistribution.Type.RANDOM_DISTRIBUTED,
          RelDistribution.Type.BROADCAST_DISTRIBUTED, RelDistribution.Type.HASH_DISTRIBUTED);

  private static final Logger LOGGER = LoggerFactory.getLogger(MailboxSendOperator.class);
  private static final String EXPLAIN_NAME = "MAILBOX_SEND";

  private final MultiStageOperator _sourceOperator;
  private final BlockExchange _exchange;
  private final List<RexExpression> _collationKeys;
  private final List<RelFieldCollation.Direction> _collationDirections;
  private final boolean _isSortOnSender;

  public MailboxSendOperator(OpChainExecutionContext context, MultiStageOperator sourceOperator,
      RelDistribution.Type exchangeType, KeySelector<Object[], Object[]> keySelector,
      @Nullable List<RexExpression> collationKeys, @Nullable List<RelFieldCollation.Direction> collationDirections,
      boolean isSortOnSender, int receiverStageId) {
    this(context, sourceOperator, getBlockExchange(context, exchangeType, keySelector, receiverStageId), collationKeys,
        collationDirections, isSortOnSender);
  }

  @VisibleForTesting
  MailboxSendOperator(OpChainExecutionContext context, MultiStageOperator sourceOperator, BlockExchange exchange,
      @Nullable List<RexExpression> collationKeys, @Nullable List<RelFieldCollation.Direction> collationDirections,
      boolean isSortOnSender) {
    super(context);
    _sourceOperator = sourceOperator;
    _exchange = exchange;
    _collationKeys = collationKeys;
    _collationDirections = collationDirections;
    _isSortOnSender = isSortOnSender;
    _context.getMailboxService().submitExchangeRequest(context.getId(), exchange);
  }

  private static BlockExchange getBlockExchange(OpChainExecutionContext context, RelDistribution.Type exchangeType,
      KeySelector<Object[], Object[]> keySelector, int receiverStageId) {
    Preconditions.checkState(SUPPORTED_EXCHANGE_TYPES.contains(exchangeType), "Unsupported exchange type: %s",
        exchangeType);
    MailboxService mailboxService = context.getMailboxService();
    long requestId = context.getRequestId();
    long deadlineMs = context.getDeadlineMs();

    int workerId = context.getServer().workerId();
    MailboxMetadata receiverMailboxMetadatas =
        context.getStageMetadata().getWorkerMetadataList().get(workerId).getMailBoxInfosMap().get(receiverStageId);
    List<String> sendingMailboxIds = MailboxIdUtils.toMailboxIds(requestId, receiverMailboxMetadatas);
    List<SendingMailbox> sendingMailboxes = new ArrayList<>(sendingMailboxIds.size());
    for (int i = 0; i < receiverMailboxMetadatas.getMailBoxIdList().size(); i++) {
      sendingMailboxes.add(mailboxService.getSendingMailbox(receiverMailboxMetadatas.getVirtualAddress(i).hostname(),
          receiverMailboxMetadatas.getVirtualAddress(i).port(), sendingMailboxIds.get(i), deadlineMs));
    }
    return BlockExchange.getExchange(context.getId(), sendingMailboxes, exchangeType, keySelector,
        TransferableBlockUtils::splitBlock, context.getCallback(), context.getDeadlineMs());
  }

  @Override
  public List<MultiStageOperator> getChildOperators() {
    return Collections.singletonList(_sourceOperator);
  }

  @Nullable
  @Override
  public String toExplainString() {
    return EXPLAIN_NAME;
  }

  @Override
  protected TransferableBlock getNextBlock() {
<<<<<<< HEAD
    TransferableBlock transferableBlock;
    if (LOGGER.isDebugEnabled()) {
      LOGGER.debug("==[SEND]== Enter getNextBlock from: " + _context.getId());
    }
    try {
      transferableBlock = _sourceOperator.nextBlock();
      if (transferableBlock.isSuccessfulEndOfStreamBlock()) {
=======
    try {
      TransferableBlock block = _sourceOperator.nextBlock();
      if (block.isNoOpBlock()) {
        return block;
      } else if (block.isErrorBlock()) {
        sendTransferableBlock(block);
        return block;
      } else if (block.isSuccessfulEndOfStreamBlock()) {
>>>>>>> 575398da
        // Stats need to be populated here because the block is being sent to the mailbox
        // and the receiving opChain will not be able to access the stats from the previous opChain
        TransferableBlock eosBlockWithStats = TransferableBlockUtils.getEndOfStreamTransferableBlock(
            OperatorUtils.getMetadataFromOperatorStats(_opChainStats.getOperatorStatsMap()));
<<<<<<< HEAD
        sendTransferableBlock(eosBlockWithStats, false);
      } else {
        sendTransferableBlock(transferableBlock, true);
=======
        sendTransferableBlock(eosBlockWithStats);
        return block;
      } else {
        // Data block
        boolean canContinue = sendTransferableBlock(block);
        // Yield if we cannot continue to put transferable block into the sending queue
        return canContinue ? block : TransferableBlockUtils.getNoOpTransferableBlock();
>>>>>>> 575398da
      }
    } catch (EarlyTerminationException e) {
      // TODO: Query stats are not sent when opChain is early terminated
      LOGGER.debug("Early terminating opChain: " + _context.getId());
      return TransferableBlockUtils.getEndOfStreamTransferableBlock();
    } catch (Exception e) {
      TransferableBlock errorBlock = TransferableBlockUtils.getErrorTransferableBlock(e);
      try {
        LOGGER.error("Exception while transferring data on opChain: " + _context.getId(), e);
<<<<<<< HEAD
        sendTransferableBlock(transferableBlock, false);
=======
        sendTransferableBlock(errorBlock);
>>>>>>> 575398da
      } catch (Exception e2) {
        LOGGER.error("Exception while sending error block.", e2);
      }
      return errorBlock;
    }
<<<<<<< HEAD
    return transferableBlock;
=======
>>>>>>> 575398da
  }

  private void sendTransferableBlock(TransferableBlock block, boolean throwIfTimeout)
      throws Exception {
    long timeoutMs = _context.getDeadlineMs() - System.currentTimeMillis();
<<<<<<< HEAD
    boolean success = false;
    try {
      if (!_exchange.offerBlock(block, timeoutMs) && throwIfTimeout) {
        throw new TimeoutException("Timeout while offering data block into the sending queue.");
      }
      success = true;
    } finally {
      if (success) {
        if (LOGGER.isDebugEnabled()) {
          LOGGER.debug("==[SEND]== Block " + block + " correctly sent from: " + _context.getId());
        }
      } else {
        if (LOGGER.isDebugEnabled()) {
          LOGGER.debug("==[SEND]== Block " + block + " cannot be sent from: " + _context.getId());
        }
      }
=======
    if (_exchange.offerBlock(block, timeoutMs)) {
      return _exchange.getRemainingCapacity() > 0;
    } else {
      throw new TimeoutException(
          String.format("Timed out while offering block into the sending queue after %dms", timeoutMs));
>>>>>>> 575398da
    }
  }

  /**
   * This method is overridden to return true because this operator is last in the chain and needs to collect
   * execution time stats
   */
  @Override
  protected boolean shouldCollectStats() {
    return true;
  }

  @Override
  public void close() {
    super.close();
    _exchange.close();
  }

  @Override
  public void cancel(Throwable t) {
    super.cancel(t);
    _exchange.cancel(t);
  }
}<|MERGE_RESOLUTION|>--- conflicted
+++ resolved
@@ -119,41 +119,23 @@
 
   @Override
   protected TransferableBlock getNextBlock() {
-<<<<<<< HEAD
-    TransferableBlock transferableBlock;
-    if (LOGGER.isDebugEnabled()) {
-      LOGGER.debug("==[SEND]== Enter getNextBlock from: " + _context.getId());
-    }
-    try {
-      transferableBlock = _sourceOperator.nextBlock();
-      if (transferableBlock.isSuccessfulEndOfStreamBlock()) {
-=======
     try {
       TransferableBlock block = _sourceOperator.nextBlock();
-      if (block.isNoOpBlock()) {
-        return block;
-      } else if (block.isErrorBlock()) {
+      if (block.isErrorBlock()) {
         sendTransferableBlock(block);
         return block;
       } else if (block.isSuccessfulEndOfStreamBlock()) {
->>>>>>> 575398da
         // Stats need to be populated here because the block is being sent to the mailbox
         // and the receiving opChain will not be able to access the stats from the previous opChain
         TransferableBlock eosBlockWithStats = TransferableBlockUtils.getEndOfStreamTransferableBlock(
             OperatorUtils.getMetadataFromOperatorStats(_opChainStats.getOperatorStatsMap()));
-<<<<<<< HEAD
-        sendTransferableBlock(eosBlockWithStats, false);
-      } else {
-        sendTransferableBlock(transferableBlock, true);
-=======
         sendTransferableBlock(eosBlockWithStats);
         return block;
       } else {
         // Data block
-        boolean canContinue = sendTransferableBlock(block);
+        sendTransferableBlock(block);
         // Yield if we cannot continue to put transferable block into the sending queue
-        return canContinue ? block : TransferableBlockUtils.getNoOpTransferableBlock();
->>>>>>> 575398da
+        return block;
       }
     } catch (EarlyTerminationException e) {
       // TODO: Query stats are not sent when opChain is early terminated
@@ -163,30 +145,22 @@
       TransferableBlock errorBlock = TransferableBlockUtils.getErrorTransferableBlock(e);
       try {
         LOGGER.error("Exception while transferring data on opChain: " + _context.getId(), e);
-<<<<<<< HEAD
-        sendTransferableBlock(transferableBlock, false);
-=======
         sendTransferableBlock(errorBlock);
->>>>>>> 575398da
       } catch (Exception e2) {
         LOGGER.error("Exception while sending error block.", e2);
       }
       return errorBlock;
     }
-<<<<<<< HEAD
-    return transferableBlock;
-=======
->>>>>>> 575398da
   }
 
-  private void sendTransferableBlock(TransferableBlock block, boolean throwIfTimeout)
+  private void sendTransferableBlock(TransferableBlock block)
       throws Exception {
     long timeoutMs = _context.getDeadlineMs() - System.currentTimeMillis();
-<<<<<<< HEAD
     boolean success = false;
     try {
-      if (!_exchange.offerBlock(block, timeoutMs) && throwIfTimeout) {
-        throw new TimeoutException("Timeout while offering data block into the sending queue.");
+      if (!_exchange.offerBlock(block, timeoutMs)) {
+        throw new TimeoutException(
+          String.format("Timed out while offering block into the sending queue after %dms", timeoutMs));
       }
       success = true;
     } finally {
@@ -195,17 +169,10 @@
           LOGGER.debug("==[SEND]== Block " + block + " correctly sent from: " + _context.getId());
         }
       } else {
-        if (LOGGER.isDebugEnabled()) {
-          LOGGER.debug("==[SEND]== Block " + block + " cannot be sent from: " + _context.getId());
+        if (LOGGER.isInfoEnabled()) {
+          LOGGER.info("==[SEND]== Block " + block + " cannot be sent from: " + _context.getId());
         }
       }
-=======
-    if (_exchange.offerBlock(block, timeoutMs)) {
-      return _exchange.getRemainingCapacity() > 0;
-    } else {
-      throw new TimeoutException(
-          String.format("Timed out while offering block into the sending queue after %dms", timeoutMs));
->>>>>>> 575398da
     }
   }
 
