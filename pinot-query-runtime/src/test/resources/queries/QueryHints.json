--- conflicted
+++ resolved
@@ -322,17 +322,12 @@
         "sql": "SELECT /*+ aggOptions(is_partitioned_by_group_by_keys='true') */ {tbl1}.num, COUNT(*), SUM({tbl1}.val), SUM({tbl1}.num), COUNT(DISTINCT {tbl1}.val) FROM {tbl1} WHERE {tbl1}.val >= 0 AND {tbl1}.name != 'a' GROUP BY {tbl1}.num"
       },
       {
-<<<<<<< HEAD
-        "description": "aggregate with skip intermediate stage hint and group trim enabled",
-        "sql": "SELECT /*+ aggOptions(is_partitioned_by_group_by_keys='true', is_enable_group_trim='true') */ {tbl1}.num, COUNT(*), SUM({tbl1}.val), SUM({tbl1}.num), COUNT(DISTINCT {tbl1}.val) FROM {tbl1} WHERE {tbl1}.val >= 0 AND {tbl1}.name != 'a' GROUP BY {tbl1}.num ORDER BY COUNT(*) DESC, {tbl1}.num LIMIT 1"
-=======
         "description": "aggregate with skip intermediate stage and enable group trim hint",
         "sql": "SELECT /*+ aggOptions(is_partitioned_by_group_by_keys='true', is_enable_group_trim='true') */ num, COUNT(*), SUM(val), SUM(num), COUNT(DISTINCT val) FROM {tbl1} WHERE val >= 0 AND name != 'a' GROUP BY num ORDER BY COUNT(*) DESC, num LIMIT 1"
       },
       {
         "description": "distinct with enable group trim hint",
         "sql": "SELECT /*+ aggOptions(is_enable_group_trim='true') */ DISTINCT num, val FROM {tbl1} WHERE val >= 0 AND name != 'a' ORDER BY val DESC, num LIMIT 1"
->>>>>>> 9b960689
       },
       {
         "description": "join with pre-partitioned left and right tables",
