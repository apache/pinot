--- conflicted
+++ resolved
@@ -24,7 +24,6 @@
 import java.util.stream.Collectors;
 import java.util.stream.Stream;
 import org.apache.calcite.rel.RelDistribution;
-import org.apache.pinot.common.datablock.MetadataBlock;
 import org.apache.pinot.common.datatable.StatMap;
 import org.apache.pinot.common.utils.DataSchema;
 import org.apache.pinot.query.mailbox.MailboxService;
@@ -36,14 +35,10 @@
 import org.apache.pinot.query.routing.SharedMailboxInfos;
 import org.apache.pinot.query.routing.StageMetadata;
 import org.apache.pinot.query.routing.WorkerMetadata;
-<<<<<<< HEAD
 import org.apache.pinot.query.runtime.blocks.ErrorMseBlock;
 import org.apache.pinot.query.runtime.blocks.MseBlock;
-=======
-import org.apache.pinot.query.runtime.blocks.TransferableBlock;
-import org.apache.pinot.query.runtime.blocks.TransferableBlockTestUtils;
-import org.apache.pinot.query.runtime.blocks.TransferableBlockUtils;
->>>>>>> b2f7045d
+import org.apache.pinot.query.runtime.operator.MultiStageOperator.Type;
+import org.apache.pinot.query.runtime.plan.MultiStageQueryStats;
 import org.apache.pinot.query.runtime.operator.MultiStageOperator.Type;
 import org.apache.pinot.query.runtime.plan.MultiStageQueryStats;
 import org.apache.pinot.query.runtime.plan.OpChainExecutionContext;
@@ -248,43 +243,7 @@
   }
 
   @Test
-<<<<<<< HEAD
   public void differentUpstreamStatsProduceEmptyStats()
-=======
-  public void differentUpstreamHeapStatsProduceEmptyStats() {
-    when(_mailboxService.getReceivingMailbox(eq(MAILBOX_ID_1))).thenReturn(_mailbox1);
-    MultiStageQueryStats stats1 = new MultiStageQueryStats.Builder(1)
-        .addLast(open ->
-            open.addLastOperator(Type.MAILBOX_SEND, new StatMap<>(MailboxSendOperator.StatKey.class))
-                .addLastOperator(Type.LEAF, new StatMap<>(LeafStageTransferableBlockOperator.StatKey.class))
-            .close())
-        .build();
-    TransferableBlock block1 = TransferableBlockUtils.getEndOfStreamTransferableBlock(stats1);
-    when(_mailbox1.poll()).thenReturn(block1);
-
-    when(_mailboxService.getReceivingMailbox(eq(MAILBOX_ID_2))).thenReturn(_mailbox2);
-    MultiStageQueryStats stats2 = new MultiStageQueryStats.Builder(1)
-        .addLast(open ->
-            open.addLastOperator(Type.MAILBOX_SEND, new StatMap<>(MailboxSendOperator.StatKey.class))
-                .addLastOperator(Type.FILTER, new StatMap<>(FilterOperator.StatKey.class))
-                .addLastOperator(Type.LEAF, new StatMap<>(LeafStageTransferableBlockOperator.StatKey.class))
-                .close())
-        .build();
-    TransferableBlock block2 = TransferableBlockUtils.getEndOfStreamTransferableBlock(stats2);
-    when(_mailbox2.poll()).thenReturn(block2);
-
-    try (MailboxReceiveOperator operator = getOperator(_stageMetadataBoth, RelDistribution.Type.SINGLETON)) {
-      TransferableBlock block = operator.nextBlock();
-      assertTrue(block.isSuccessfulEndOfStreamBlock(), "Block should be successful EOS");
-      assertNotNull(block.getQueryStats(), "Query stats should not be null");
-      MultiStageQueryStats.StageStats.Closed upstreamStats = block.getQueryStats().getUpstreamStageStats(1);
-      assertNull(upstreamStats, "Upstream stats should be null in case of error merging stats");
-    }
-  }
-
-  @Test
-  public void differentSerializedUpstreamStatsProduceEmptyStats()
->>>>>>> b2f7045d
       throws IOException {
     when(_mailboxService.getReceivingMailbox(eq(MAILBOX_ID_1))).thenReturn(_mailbox1);
     List<DataBuffer> stats1 = new MultiStageQueryStats.Builder(1)
@@ -294,12 +253,7 @@
                 .close())
         .build()
         .serialize();
-<<<<<<< HEAD
     ReceivingMailbox.MseBlockWithStats block1 = OperatorTestUtil.eosWithStats(stats1);
-=======
-    MetadataBlock metadataBlock1 = new MetadataBlock(stats1);
-    TransferableBlock block1 = TransferableBlockUtils.wrap(metadataBlock1);
->>>>>>> b2f7045d
     when(_mailbox1.poll()).thenReturn(block1);
 
     when(_mailboxService.getReceivingMailbox(eq(MAILBOX_ID_2))).thenReturn(_mailbox2);
@@ -311,7 +265,6 @@
                 .close())
         .build()
         .serialize();
-<<<<<<< HEAD
     ReceivingMailbox.MseBlockWithStats block2 = OperatorTestUtil.eosWithStats(stats2);
     when(_mailbox2.poll()).thenReturn(block2);
 
@@ -322,17 +275,6 @@
 
       MultiStageQueryStats stats = operator.calculateStats();
       MultiStageQueryStats.StageStats.Closed upstreamStats = stats.getUpstreamStageStats(1);
-=======
-    MetadataBlock metadataBlock2 = new MetadataBlock(stats2);
-    TransferableBlock block2 = TransferableBlockUtils.wrap(metadataBlock2);
-    when(_mailbox2.poll()).thenReturn(block2);
-
-    try (MailboxReceiveOperator operator = getOperator(_stageMetadataBoth, RelDistribution.Type.SINGLETON)) {
-      TransferableBlock block = operator.nextBlock();
-      assertTrue(block.isSuccessfulEndOfStreamBlock(), "Block should be successful EOS");
-      assertNotNull(block.getQueryStats(), "Query stats should not be null");
-      MultiStageQueryStats.StageStats.Closed upstreamStats = block.getQueryStats().getUpstreamStageStats(1);
->>>>>>> b2f7045d
       assertNull(upstreamStats, "Upstream stats should be null in case of error merging stats");
     }
   }
