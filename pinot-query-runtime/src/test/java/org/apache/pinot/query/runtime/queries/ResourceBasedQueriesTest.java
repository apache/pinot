--- conflicted
+++ resolved
@@ -66,14 +66,11 @@
       "SelectExpressions.json",
       "ValueExpressions.json",
       "NumericTypes.json",
-<<<<<<< HEAD
       "CharacterTypes.json",
       "BinaryTypes.json",
       "TimeTypes.json",
-      "BooleanLogic.json"
-=======
+      "BooleanLogic.json",
       "Comparisons.json"
->>>>>>> 24ec46f9
   );
 
   @BeforeClass
