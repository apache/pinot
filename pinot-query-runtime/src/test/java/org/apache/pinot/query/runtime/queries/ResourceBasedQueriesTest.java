--- conflicted
+++ resolved
@@ -59,21 +59,6 @@
   private static final ObjectMapper MAPPER = new ObjectMapper();
   private static final Pattern TABLE_NAME_REPLACE_PATTERN = Pattern.compile("\\{([\\w\\d]+)\\}");
   private static final String QUERY_TEST_RESOURCE_FOLDER = "queries";
-<<<<<<< HEAD
-  // TODO: refactor and load test dynamically using the reousrce utils in pinot-tools
-  private static final List<String> QUERY_TEST_RESOURCE_FILES = ImmutableList.of(
-      "BasicQuery.json",
-      "FromExpressions.json",
-      "OrderBy.json",
-      "SpecialSyntax.json",
-      "LexicalStructure.json",
-      "SelectExpressions.json",
-      "ValueExpressions.json",
-      "NumericTypes.json",
-      "Comparisons.json"
-  );
-=======
->>>>>>> 28f337a6
 
   @BeforeClass
   public void setUp()
