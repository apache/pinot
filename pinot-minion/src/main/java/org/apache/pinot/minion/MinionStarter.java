--- conflicted
+++ resolved
@@ -18,40 +18,6 @@
  */
 package org.apache.pinot.minion;
 
-<<<<<<< HEAD
-import com.google.common.collect.ImmutableList;
-import java.io.File;
-import java.io.IOException;
-import java.util.List;
-import javax.net.ssl.SSLContext;
-import org.apache.commons.io.FileUtils;
-import org.apache.commons.lang3.StringUtils;
-import org.apache.helix.HelixManager;
-import org.apache.helix.InstanceType;
-import org.apache.helix.SystemPropertyKeys;
-import org.apache.helix.manager.zk.ZKHelixManager;
-import org.apache.helix.task.TaskStateModelFactory;
-import org.apache.pinot.common.Utils;
-import org.apache.pinot.common.metrics.PinotMetricUtils;
-import org.apache.pinot.common.utils.ClientSSLContextGenerator;
-import org.apache.pinot.common.utils.ServiceStatus;
-import org.apache.pinot.common.utils.fetcher.SegmentFetcherFactory;
-import org.apache.pinot.common.utils.helix.HelixHelper;
-import org.apache.pinot.core.transport.ListenerConfig;
-import org.apache.pinot.core.transport.TlsConfig;
-import org.apache.pinot.core.util.ListenerConfigUtil;
-import org.apache.pinot.core.util.TlsUtils;
-import org.apache.pinot.minion.event.EventObserverFactoryRegistry;
-import org.apache.pinot.minion.event.MinionEventObserverFactory;
-import org.apache.pinot.minion.executor.MinionTaskZkMetadataManager;
-import org.apache.pinot.minion.executor.PinotTaskExecutorFactory;
-import org.apache.pinot.minion.executor.TaskExecutorFactoryRegistry;
-import org.apache.pinot.minion.metrics.MinionMeter;
-import org.apache.pinot.minion.metrics.MinionMetrics;
-import org.apache.pinot.minion.taskfactory.TaskFactoryRegistry;
-import org.apache.pinot.spi.crypt.PinotCrypterFactory;
-=======
->>>>>>> ac8f098e
 import org.apache.pinot.spi.env.PinotConfiguration;
 import org.apache.pinot.spi.utils.CommonConstants;
 
@@ -82,199 +48,6 @@
   @Deprecated
   public MinionStarter(PinotConfiguration config)
       throws Exception {
-<<<<<<< HEAD
-    _config = config;
-    String helixClusterName = _config.getProperty(CommonConstants.Helix.CONFIG_OF_CLUSTER_NAME);
-    String zkAddress = _config.getProperty(CommonConstants.Helix.CONFIG_OF_ZOOKEEPR_SERVER);
-    String host = _config.getProperty(CommonConstants.Helix.KEY_OF_MINION_HOST,
-        _config.getProperty(CommonConstants.Helix.SET_INSTANCE_ID_TO_HOSTNAME_KEY, false) ? NetUtils
-            .getHostnameOrAddress() : NetUtils.getHostAddress());
-    _config.setProperty(CommonConstants.Helix.KEY_OF_MINION_HOST, host);
-    int port = _config.getProperty(CommonConstants.Helix.KEY_OF_MINION_PORT, CommonConstants.Minion.DEFAULT_HELIX_PORT);
-    _config.setProperty(CommonConstants.Helix.KEY_OF_MINION_PORT, port);
-    _instanceId = _config.getProperty(CommonConstants.Helix.Instance.INSTANCE_ID_KEY,
-        CommonConstants.Helix.PREFIX_OF_MINION_INSTANCE + host + "_" + port);
-    _listenerConfigs = ListenerConfigUtil.buildMinionAdminConfigs(_config);
-    setupHelixSystemProperties();
-    _helixManager = new ZKHelixManager(helixClusterName, _instanceId, InstanceType.PARTICIPANT, zkAddress);
-    MinionTaskZkMetadataManager minionTaskZkMetadataManager = new MinionTaskZkMetadataManager(_helixManager);
-    _taskExecutorFactoryRegistry = new TaskExecutorFactoryRegistry(minionTaskZkMetadataManager);
-    _eventObserverFactoryRegistry = new EventObserverFactoryRegistry(minionTaskZkMetadataManager);
-  }
-
-  private void setupHelixSystemProperties() {
-    // NOTE: Helix will disconnect the manager and disable the instance if it detects flapping (too frequent disconnect
-    // from ZooKeeper). Setting flapping time window to a small value can avoid this from happening. Helix ignores the
-    // non-positive value, so set the default value as 1.
-    System.setProperty(SystemPropertyKeys.FLAPPING_TIME_WINDOW, _config
-        .getProperty(CommonConstants.Helix.CONFIG_OF_MINION_FLAPPING_TIME_WINDOW_MS,
-            CommonConstants.Helix.DEFAULT_FLAPPING_TIME_WINDOW_MS));
-  }
-
-  /**
-   * Registers a task executor factory.
-   * <p>This is for pluggable task executor factories.
-   */
-  public void registerTaskExecutorFactory(PinotTaskExecutorFactory taskExecutorFactory) {
-    _taskExecutorFactoryRegistry.registerTaskExecutorFactory(taskExecutorFactory);
-  }
-
-  /**
-   * Registers an event observer factory.
-   * <p>This is for pluggable event observer factories.
-   */
-  public void registerEventObserverFactory(MinionEventObserverFactory eventObserverFactory) {
-    _eventObserverFactoryRegistry.registerEventObserverFactory(eventObserverFactory);
-  }
-
-  @Override
-  public ServiceRole getServiceRole() {
-    return ServiceRole.MINION;
-  }
-
-  @Override
-  public String getInstanceId() {
-    return _instanceId;
-  }
-
-  @Override
-  public PinotConfiguration getConfig() {
-    return _config;
-  }
-
-  /**
-   * Starts the Pinot Minion instance.
-   * <p>Should be called after all classes of task executor get registered.
-   */
-  @Override
-  public void start()
-      throws Exception {
-    LOGGER.info("Starting Pinot minion: {}", _instanceId);
-    Utils.logVersions();
-    MinionContext minionContext = MinionContext.getInstance();
-
-    // Initialize data directory
-    LOGGER.info("Initializing data directory");
-    File dataDir = new File(_config
-        .getProperty(CommonConstants.Helix.Instance.DATA_DIR_KEY, CommonConstants.Minion.DEFAULT_INSTANCE_DATA_DIR));
-    if (dataDir.exists()) {
-      FileUtils.cleanDirectory(dataDir);
-    } else {
-      FileUtils.forceMkdir(dataDir);
-    }
-    minionContext.setDataDir(dataDir);
-
-    // Initialize metrics
-    LOGGER.info("Initializing metrics");
-    // TODO: put all the metrics related configs down to "pinot.server.metrics"
-    PinotConfiguration metricsConfiguration = _config;
-    PinotMetricUtils.init(metricsConfiguration);
-    PinotMetricsRegistry metricsRegistry = PinotMetricUtils.getPinotMetricsRegistry();
-
-    MinionMetrics minionMetrics = new MinionMetrics(_config
-        .getProperty(CommonConstants.Minion.CONFIG_OF_METRICS_PREFIX_KEY,
-            CommonConstants.Minion.CONFIG_OF_METRICS_PREFIX), metricsRegistry);
-    minionMetrics.initializeGlobalMeters();
-    minionContext.setMinionMetrics(minionMetrics);
-
-    // Install default SSL context if necessary (even if not force-enabled everywhere)
-    TlsConfig tlsDefaults = TlsUtils.extractTlsConfig(_config, CommonConstants.Minion.MINION_TLS_PREFIX);
-    if (StringUtils.isNotBlank(tlsDefaults.getKeyStorePath()) || StringUtils
-        .isNotBlank(tlsDefaults.getTrustStorePath())) {
-      LOGGER.info("Installing default SSL context for any client requests");
-      TlsUtils.installDefaultSSLSocketFactory(tlsDefaults);
-    }
-
-    // initialize authentication
-    minionContext.setTaskAuthToken(_config.getProperty(CommonConstants.Minion.CONFIG_OF_TASK_AUTH_TOKEN));
-
-    // Start all components
-    LOGGER.info("Initializing PinotFSFactory");
-    PinotConfiguration pinotFSConfig = _config.subset(CommonConstants.Minion.PREFIX_OF_CONFIG_OF_PINOT_FS_FACTORY);
-    PinotFSFactory.init(pinotFSConfig);
-
-    LOGGER.info("Initializing segment fetchers for all protocols");
-    PinotConfiguration segmentFetcherFactoryConfig =
-        _config.subset(CommonConstants.Minion.PREFIX_OF_CONFIG_OF_SEGMENT_FETCHER_FACTORY);
-    SegmentFetcherFactory.init(segmentFetcherFactoryConfig);
-
-    LOGGER.info("Initializing pinot crypter");
-    PinotConfiguration pinotCrypterConfig = _config.subset(CommonConstants.Minion.PREFIX_OF_CONFIG_OF_PINOT_CRYPTER);
-    PinotCrypterFactory.init(pinotCrypterConfig);
-
-    // Need to do this before we start receiving state transitions.
-    LOGGER.info("Initializing ssl context for segment uploader");
-    PinotConfiguration httpsConfig = _config.subset(CommonConstants.Minion.PREFIX_OF_CONFIG_OF_SEGMENT_UPLOADER)
-        .subset(CommonConstants.HTTPS_PROTOCOL);
-    if (httpsConfig.getProperty(HTTPS_ENABLED, false)) {
-      SSLContext sslContext =
-          new ClientSSLContextGenerator(httpsConfig.subset(CommonConstants.PREFIX_OF_SSL_SUBSET)).generate();
-      minionContext.setSSLContext(sslContext);
-    }
-
-    // Join the Helix cluster
-    LOGGER.info("Joining the Helix cluster");
-    _helixManager.getStateMachineEngine().registerStateModelFactory("Task", new TaskStateModelFactory(_helixManager,
-        new TaskFactoryRegistry(_taskExecutorFactoryRegistry, _eventObserverFactoryRegistry).getTaskFactoryRegistry()));
-    _helixManager.connect();
-    HelixHelper.addDefaultTags(_helixManager, _instanceId,
-        () -> ImmutableList.of(CommonConstants.Helix.UNTAGGED_MINION_INSTANCE));
-    HelixHelper.updateHostNamePort(_helixManager, _instanceId,
-      _config.getProperty(CommonConstants.Helix.KEY_OF_MINION_HOST),
-      _config.getProperty(CommonConstants.Helix.KEY_OF_MINION_PORT)
-    );
-    minionContext.setHelixPropertyStore(_helixManager.getHelixPropertyStore());
-
-    LOGGER.info("Starting minion admin application on: {}", ListenerConfigUtil.toString(_listenerConfigs));
-    _minionAdminApplication = new MinionAdminApiApplication(_config);
-    _minionAdminApplication.start(_listenerConfigs);
-
-    // Initialize health check callback
-    LOGGER.info("Initializing health check callback");
-    ServiceStatus.setServiceStatusCallback(_instanceId, new ServiceStatus.ServiceStatusCallback() {
-      @Override
-      public ServiceStatus.Status getServiceStatus() {
-        // TODO: add health check here
-        minionMetrics.addMeteredGlobalValue(MinionMeter.HEALTH_CHECK_GOOD_CALLS, 1L);
-        return ServiceStatus.Status.GOOD;
-      }
-
-      @Override
-      public String getStatusDescription() {
-        return ServiceStatus.STATUS_DESCRIPTION_NONE;
-      }
-    });
-
-    LOGGER.info("Pinot minion started");
-  }
-
-  /**
-   * Stops the Pinot Minion instance.
-   */
-  @Override
-  public void stop() {
-    try {
-      LOGGER.info("Closing PinotFS classes");
-      PinotFSFactory.shutdown();
-    } catch (IOException e) {
-      LOGGER.warn("Caught exception closing PinotFS classes", e);
-    }
-    LOGGER.info("Shutting down admin application");
-    _minionAdminApplication.stop();
-
-    LOGGER.info("Stopping Pinot minion: " + _instanceId);
-    _helixManager.disconnect();
-    LOGGER.info("Deregistering service status handler");
-    ServiceStatus.removeServiceStatusCallback(_instanceId);
-    LOGGER.info("Clean up Minion data directory");
-    try {
-      FileUtils.cleanDirectory(MinionContext.getInstance().getDataDir());
-    } catch (IOException e) {
-      LOGGER.warn("Failed to clean up Minion data directory: {}", MinionContext.getInstance().getDataDir(), e);
-    }
-    LOGGER.info("Pinot minion stopped");
-=======
     init(config);
->>>>>>> ac8f098e
   }
 }